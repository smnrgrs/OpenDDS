--- conflicted
+++ resolved
@@ -61,13 +61,8 @@
 
 before_install:
   - mkdir ext
-<<<<<<< HEAD
   - cd ext && git clone --depth 1 git://github.com/DOCGroup/MPC
-  - cd .. && git clone --depth 1 git://github.com/DOCGroup/ACE_TAO
-=======
-  - cd ext && git clone --depth 1 git://github.com/DOCGroup/MPC.git
   - cd .. && git clone --depth 1 -b ace6tao2 git://github.com/DOCGroup/ACE_TAO
->>>>>>> 2f6f354d
 
 branches:
   only:
