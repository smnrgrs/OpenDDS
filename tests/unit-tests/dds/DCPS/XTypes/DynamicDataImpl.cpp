--- conflicted
+++ resolved
@@ -1687,7 +1687,7 @@
     0x20,0,0,2, 0,0,0,0, // +8=32 uint_32s
     0x20,0,0,3, 0,0,0,0, // +8=40 int_8s
     0x20,0,0,4, 0,0,0,0, // +8=48 uint_8s
-    0x20,0,0,5, 0,0,0,0, // +8=56 int_16s
+    0x20,0,0,5, 0,0,0,0, // +8=56int_16s
     0x20,0,0,6, 0,0,0,0, // +8=64 uint_16s
     0x20,0,0,7, 0,0,0,0, // +8=72 int_64s
     0x20,0,0,8, 0,0,0,0, // +8=80 uint_64s
@@ -2103,8 +2103,189 @@
   EXPECT_PRED_FORMAT2(assert_DataView, final_struct, buffer);
 }
 
-<<<<<<< HEAD
-TEST(DDS_DCPS_XTypes_DynamicDataImpl, Union_Defaults)
+TEST(dds_DCPS_XTypes_DynamicDataImpl, Final_WriteKeyOnly)
+{
+  const XTypes::TypeIdentifier& ti = DCPS::getCompleteTypeIdentifier<DCPS::DynamicDataImpl_FinalStruct_xtag>();
+  const XTypes::TypeMap& type_map = DCPS::getCompleteTypeMap<DCPS::DynamicDataImpl_FinalStruct_xtag>();
+  XTypes::TypeLookupService tls;
+  tls.add(type_map.begin(), type_map.end());
+
+  const XTypes::TypeMap::const_iterator it = type_map.find(ti);
+  EXPECT_TRUE(it != type_map.end());
+
+  DDS::DynamicType_var dt = tls.complete_to_dynamic(it->second.complete, DCPS::GUID_t());
+  EXPECT_TRUE(dt);
+  XTypes::DynamicDataImpl data(dt);
+  static const ACE_CDR::Int8 expected_value = 42;
+  EXPECT_EQ(DDS::RETCODE_OK, data.set_int8_value(4, expected_value));
+
+  static const DCPS::Encoding xcdr2_noswap(DCPS::Encoding::KIND_XCDR2);
+  static const size_t expected_size = 1u;
+  EXPECT_EQ(expected_size, DCPS::serialized_size(xcdr2_noswap, DCPS::KeyOnly<const XTypes::DynamicDataImpl>(data)));
+
+  ACE_Message_Block buffer(expected_size);
+  DCPS::Serializer ser(&buffer, xcdr2_noswap);
+  EXPECT_TRUE(ser << DCPS::KeyOnly<const XTypes::DynamicDataImpl>(data));
+  static const unsigned char expected_buffer[] = {expected_value};
+  EXPECT_PRED_FORMAT2(assert_DataView, expected_buffer, buffer);
+}
+
+TEST(dds_DCPS_XTypes_DynamicDataImpl, Appendable_WriteKeyOnly)
+{
+  const XTypes::TypeIdentifier& ti = DCPS::getCompleteTypeIdentifier<DCPS::DynamicDataImpl_AppendableStruct_xtag>();
+  const XTypes::TypeMap& type_map = DCPS::getCompleteTypeMap<DCPS::DynamicDataImpl_AppendableStruct_xtag>();
+  XTypes::TypeLookupService tls;
+  tls.add(type_map.begin(), type_map.end());
+
+  const XTypes::TypeMap::const_iterator it = type_map.find(ti);
+  EXPECT_TRUE(it != type_map.end());
+
+  DDS::DynamicType_var dt = tls.complete_to_dynamic(it->second.complete, DCPS::GUID_t());
+  EXPECT_TRUE(dt);
+  XTypes::DynamicDataImpl data(dt);
+  static const ACE_CDR::Short expected_value = 42;
+  EXPECT_EQ(DDS::RETCODE_OK, data.set_int16_value(2, expected_value));
+
+  static const DCPS::Encoding xcdr2_le(DCPS::Encoding::KIND_XCDR2, DCPS::ENDIAN_LITTLE);
+  static const size_t expected_size = 6u;
+  EXPECT_EQ(expected_size, DCPS::serialized_size(xcdr2_le, DCPS::KeyOnly<const XTypes::DynamicDataImpl>(data)));
+
+  ACE_Message_Block buffer(expected_size);
+  DCPS::Serializer ser(&buffer, xcdr2_le);
+  EXPECT_TRUE(ser << DCPS::KeyOnly<const XTypes::DynamicDataImpl>(data));
+  static const unsigned char expected_buffer[] =
+    {2, 0, 0, 0, // DHEADER
+     expected_value & 0xff, (expected_value >> 8) & 0xff
+    };
+  EXPECT_PRED_FORMAT2(assert_DataView, expected_buffer, buffer);
+}
+
+TEST(dds_DCPS_XTypes_DynamicDataImpl, Mutable_WriteKeyOnly)
+{
+  const XTypes::TypeIdentifier& ti = DCPS::getCompleteTypeIdentifier<DCPS::DynamicDataImpl_MutableStruct_xtag>();
+  const XTypes::TypeMap& type_map = DCPS::getCompleteTypeMap<DCPS::DynamicDataImpl_MutableStruct_xtag>();
+  XTypes::TypeLookupService tls;
+  tls.add(type_map.begin(), type_map.end());
+
+  const XTypes::TypeMap::const_iterator it = type_map.find(ti);
+  EXPECT_TRUE(it != type_map.end());
+
+  DDS::DynamicType_var dt = tls.complete_to_dynamic(it->second.complete, DCPS::GUID_t());
+  EXPECT_TRUE(dt);
+  XTypes::DynamicDataImpl data(dt);
+
+  DDS::DynamicTypeMember_var dtm;
+  ASSERT_EQ(DDS::RETCODE_OK, dt->get_member(dtm, 3));
+  DDS::MemberDescriptor_var md;
+  ASSERT_EQ(DDS::RETCODE_OK, dtm->get_descriptor(md));
+  DDS::DynamicData_var inner = DDS::DynamicDataFactory::get_instance()->create_data(md->type());
+  ASSERT_EQ(DDS::RETCODE_OK, data.set_complex_value(3, inner));
+
+  const XTypes::MemberId id_disc = inner->get_member_id_by_name("discriminator");
+  EXPECT_NE(id_disc, XTypes::MEMBER_ID_INVALID);
+  static const SomeEnum expected_value = E_UINT64;
+  EXPECT_EQ(DDS::RETCODE_OK, inner->set_int32_value(id_disc, expected_value));
+
+  static const DCPS::Encoding xcdr2_le(DCPS::Encoding::KIND_XCDR2, DCPS::ENDIAN_LITTLE);
+  static const unsigned char expected_buffer[] =
+    {8, 0, 0, 0, // DHEADER
+     3, 0, 0, 0x20, // EMHEADER1 for 'inner'
+     expected_value & 0xff, 0, 0, 0
+    };
+  static const size_t expected_size = sizeof expected_buffer;
+  EXPECT_EQ(expected_size, DCPS::serialized_size(xcdr2_le, DCPS::KeyOnly<const XTypes::DynamicDataImpl>(data)));
+
+  ACE_Message_Block buffer(expected_size);
+  DCPS::Serializer ser(&buffer, xcdr2_le);
+  EXPECT_TRUE(ser << DCPS::KeyOnly<const XTypes::DynamicDataImpl>(data));
+  EXPECT_PRED_FORMAT2(assert_DataView, expected_buffer, buffer);
+}
+
+TEST(dds_DCPS_XTypes_DynamicDataImpl, MutableArray_WriteKeyOnly)
+{
+  const XTypes::TypeIdentifier& ti = DCPS::getCompleteTypeIdentifier<DCPS::DynamicDataImpl_MutableArrayStruct_xtag>();
+  const XTypes::TypeMap& type_map = DCPS::getCompleteTypeMap<DCPS::DynamicDataImpl_MutableArrayStruct_xtag>();
+  XTypes::TypeLookupService tls;
+  tls.add(type_map.begin(), type_map.end());
+
+  const XTypes::TypeMap::const_iterator it = type_map.find(ti);
+  EXPECT_TRUE(it != type_map.end());
+
+  DDS::DynamicType_var dt = tls.complete_to_dynamic(it->second.complete, DCPS::GUID_t());
+  EXPECT_TRUE(dt);
+  XTypes::DynamicDataImpl data(dt);
+
+  DDS::DynamicTypeMember_var dtm;
+  ASSERT_EQ(DDS::RETCODE_OK, dt->get_member(dtm, 2));
+  DDS::MemberDescriptor_var md;
+  ASSERT_EQ(DDS::RETCODE_OK, dtm->get_descriptor(md));
+  DDS::DynamicData_var inner = DDS::DynamicDataFactory::get_instance()->create_data(md->type());
+  ASSERT_EQ(DDS::RETCODE_OK, data.set_complex_value(2, inner));
+
+  const XTypes::MemberId id0 = inner->get_member_id_at_index(0u);
+  EXPECT_NE(id0, XTypes::MEMBER_ID_INVALID);
+  static const ACE_CDR::Int8 expected_values[] = {9, 23};
+  EXPECT_EQ(DDS::RETCODE_OK, inner->set_int8_value(id0, expected_values[0]));
+  const XTypes::MemberId id1 = inner->get_member_id_at_index(1u);
+  EXPECT_NE(id0, XTypes::MEMBER_ID_INVALID);
+  EXPECT_EQ(DDS::RETCODE_OK, inner->set_int8_value(id1, expected_values[1]));
+
+  static const DCPS::Encoding xcdr2_le(DCPS::Encoding::KIND_XCDR2, DCPS::ENDIAN_LITTLE);
+  static const unsigned char expected_buffer[] =
+    {6, 0, 0, 0, // DHEADER
+     2, 0, 0, 0x10, // EMHEADER1 for 'int_8a'
+     static_cast<unsigned char>(expected_values[0]), static_cast<unsigned char>(expected_values[1])
+    };
+  static const size_t expected_size = sizeof expected_buffer;
+  EXPECT_EQ(expected_size, DCPS::serialized_size(xcdr2_le, DCPS::KeyOnly<const XTypes::DynamicDataImpl>(data)));
+
+  ACE_Message_Block buffer(expected_size);
+  DCPS::Serializer ser(&buffer, xcdr2_le);
+  EXPECT_TRUE(ser << DCPS::KeyOnly<const XTypes::DynamicDataImpl>(data));
+  EXPECT_PRED_FORMAT2(assert_DataView, expected_buffer, buffer);
+}
+
+TEST(dds_DCPS_XTypes_DynamicDataImpl, Nested_WriteKeyOnly)
+{
+  const XTypes::TypeIdentifier& ti = DCPS::getCompleteTypeIdentifier<DCPS::DynamicDataImpl_FinalNestedStructOuter_xtag>();
+  const XTypes::TypeMap& type_map = DCPS::getCompleteTypeMap<DCPS::DynamicDataImpl_FinalNestedStructOuter_xtag>();
+  XTypes::TypeLookupService tls;
+  tls.add(type_map.begin(), type_map.end());
+
+  const XTypes::TypeMap::const_iterator it = type_map.find(ti);
+  EXPECT_TRUE(it != type_map.end());
+
+  DDS::DynamicType_var dt = tls.complete_to_dynamic(it->second.complete, DCPS::GUID_t());
+  EXPECT_TRUE(dt);
+  XTypes::DynamicDataImpl data(dt);
+
+  DDS::DynamicTypeMember_var dtm;
+  ASSERT_EQ(DDS::RETCODE_OK, dt->get_member(dtm, 1));
+  DDS::MemberDescriptor_var md;
+  ASSERT_EQ(DDS::RETCODE_OK, dtm->get_descriptor(md));
+  DDS::DynamicData_var inner = DDS::DynamicDataFactory::get_instance()->create_data(md->type());
+  ASSERT_EQ(DDS::RETCODE_OK, data.set_complex_value(1, inner));
+
+  const XTypes::MemberId id = inner->get_member_id_by_name("l");
+  EXPECT_NE(id, XTypes::MEMBER_ID_INVALID);
+  static const ACE_CDR::Long expected_value = 99;
+  EXPECT_EQ(DDS::RETCODE_OK, inner->set_int32_value(id, expected_value));
+
+  static const DCPS::Encoding xcdr2_le(DCPS::Encoding::KIND_XCDR2, DCPS::ENDIAN_LITTLE);
+  static const unsigned char expected_buffer[] =
+    {4, 0, 0, 0, // DHEADER for 'inner'
+     expected_value & 0xff, 0, 0, 0
+    };
+  static const size_t expected_size = sizeof expected_buffer;
+  EXPECT_EQ(expected_size, DCPS::serialized_size(xcdr2_le, DCPS::KeyOnly<const XTypes::DynamicDataImpl>(data)));
+
+  ACE_Message_Block buffer(expected_size);
+  DCPS::Serializer ser(&buffer, xcdr2_le);
+  EXPECT_TRUE(ser << DCPS::KeyOnly<const XTypes::DynamicDataImpl>(data));
+  EXPECT_PRED_FORMAT2(assert_DataView, expected_buffer, buffer);
+}
+
+TEST(dds_DCPS_XTypes_DynamicDataImpl, Union_Defaults)
 {
   const XTypes::TypeIdentifier& ti = DCPS::getCompleteTypeIdentifier<DCPS::DynamicDataImpl_FinalSingleValueUnion_xtag>();
   const XTypes::TypeMap& type_map = DCPS::getCompleteTypeMap<DCPS::DynamicDataImpl_FinalSingleValueUnion_xtag>();
@@ -2141,187 +2322,5 @@
   ACE_CDR::Long val1;
   EXPECT_EQ(DDS::RETCODE_OK, data.get_int32_value(val1, memb1));
   EXPECT_EQ(0, val1);
-=======
-TEST(dds_DCPS_XTypes_DynamicDataImpl, Final_WriteKeyOnly)
-{
-  const XTypes::TypeIdentifier& ti = DCPS::getCompleteTypeIdentifier<DCPS::DynamicDataImpl_FinalStruct_xtag>();
-  const XTypes::TypeMap& type_map = DCPS::getCompleteTypeMap<DCPS::DynamicDataImpl_FinalStruct_xtag>();
-  XTypes::TypeLookupService tls;
-  tls.add(type_map.begin(), type_map.end());
-
-  const XTypes::TypeMap::const_iterator it = type_map.find(ti);
-  EXPECT_TRUE(it != type_map.end());
-
-  DDS::DynamicType_var dt = tls.complete_to_dynamic(it->second.complete, DCPS::GUID_t());
-  EXPECT_TRUE(dt);
-  XTypes::DynamicDataImpl data(dt);
-  static const ACE_CDR::Int8 expected_value = 42;
-  EXPECT_EQ(DDS::RETCODE_OK, data.set_int8_value(4, expected_value));
-
-  static const DCPS::Encoding xcdr2_noswap(DCPS::Encoding::KIND_XCDR2);
-  static const size_t expected_size = 1u;
-  EXPECT_EQ(expected_size, DCPS::serialized_size(xcdr2_noswap, DCPS::KeyOnly<const XTypes::DynamicDataImpl>(data)));
-
-  ACE_Message_Block buffer(expected_size);
-  DCPS::Serializer ser(&buffer, xcdr2_noswap);
-  EXPECT_TRUE(ser << DCPS::KeyOnly<const XTypes::DynamicDataImpl>(data));
-  static const unsigned char expected_buffer[] = {expected_value};
-  EXPECT_PRED_FORMAT2(assert_DataView, expected_buffer, buffer);
-}
-
-TEST(dds_DCPS_XTypes_DynamicDataImpl, Appendable_WriteKeyOnly)
-{
-  const XTypes::TypeIdentifier& ti = DCPS::getCompleteTypeIdentifier<DCPS::DynamicDataImpl_AppendableStruct_xtag>();
-  const XTypes::TypeMap& type_map = DCPS::getCompleteTypeMap<DCPS::DynamicDataImpl_AppendableStruct_xtag>();
-  XTypes::TypeLookupService tls;
-  tls.add(type_map.begin(), type_map.end());
-
-  const XTypes::TypeMap::const_iterator it = type_map.find(ti);
-  EXPECT_TRUE(it != type_map.end());
-
-  DDS::DynamicType_var dt = tls.complete_to_dynamic(it->second.complete, DCPS::GUID_t());
-  EXPECT_TRUE(dt);
-  XTypes::DynamicDataImpl data(dt);
-  static const ACE_CDR::Short expected_value = 42;
-  EXPECT_EQ(DDS::RETCODE_OK, data.set_int16_value(2, expected_value));
-
-  static const DCPS::Encoding xcdr2_le(DCPS::Encoding::KIND_XCDR2, DCPS::ENDIAN_LITTLE);
-  static const size_t expected_size = 6u;
-  EXPECT_EQ(expected_size, DCPS::serialized_size(xcdr2_le, DCPS::KeyOnly<const XTypes::DynamicDataImpl>(data)));
-
-  ACE_Message_Block buffer(expected_size);
-  DCPS::Serializer ser(&buffer, xcdr2_le);
-  EXPECT_TRUE(ser << DCPS::KeyOnly<const XTypes::DynamicDataImpl>(data));
-  static const unsigned char expected_buffer[] =
-    {2, 0, 0, 0, // DHEADER
-     expected_value & 0xff, (expected_value >> 8) & 0xff
-    };
-  EXPECT_PRED_FORMAT2(assert_DataView, expected_buffer, buffer);
-}
-
-TEST(dds_DCPS_XTypes_DynamicDataImpl, Mutable_WriteKeyOnly)
-{
-  const XTypes::TypeIdentifier& ti = DCPS::getCompleteTypeIdentifier<DCPS::DynamicDataImpl_MutableStruct_xtag>();
-  const XTypes::TypeMap& type_map = DCPS::getCompleteTypeMap<DCPS::DynamicDataImpl_MutableStruct_xtag>();
-  XTypes::TypeLookupService tls;
-  tls.add(type_map.begin(), type_map.end());
-
-  const XTypes::TypeMap::const_iterator it = type_map.find(ti);
-  EXPECT_TRUE(it != type_map.end());
-
-  DDS::DynamicType_var dt = tls.complete_to_dynamic(it->second.complete, DCPS::GUID_t());
-  EXPECT_TRUE(dt);
-  XTypes::DynamicDataImpl data(dt);
-
-  DDS::DynamicTypeMember_var dtm;
-  ASSERT_EQ(DDS::RETCODE_OK, dt->get_member(dtm, 3));
-  DDS::MemberDescriptor_var md;
-  ASSERT_EQ(DDS::RETCODE_OK, dtm->get_descriptor(md));
-  DDS::DynamicData_var inner = DDS::DynamicDataFactory::get_instance()->create_data(md->type());
-  ASSERT_EQ(DDS::RETCODE_OK, data.set_complex_value(3, inner));
-
-  const XTypes::MemberId id_disc = inner->get_member_id_by_name("discriminator");
-  EXPECT_NE(id_disc, XTypes::MEMBER_ID_INVALID);
-  static const SomeEnum expected_value = E_UINT64;
-  EXPECT_EQ(DDS::RETCODE_OK, inner->set_int32_value(id_disc, expected_value));
-
-  static const DCPS::Encoding xcdr2_le(DCPS::Encoding::KIND_XCDR2, DCPS::ENDIAN_LITTLE);
-  static const unsigned char expected_buffer[] =
-    {8, 0, 0, 0, // DHEADER
-     3, 0, 0, 0x20, // EMHEADER1 for 'inner'
-     expected_value & 0xff, 0, 0, 0
-    };
-  static const size_t expected_size = sizeof expected_buffer;
-  EXPECT_EQ(expected_size, DCPS::serialized_size(xcdr2_le, DCPS::KeyOnly<const XTypes::DynamicDataImpl>(data)));
-
-  ACE_Message_Block buffer(expected_size);
-  DCPS::Serializer ser(&buffer, xcdr2_le);
-  EXPECT_TRUE(ser << DCPS::KeyOnly<const XTypes::DynamicDataImpl>(data));
-  EXPECT_PRED_FORMAT2(assert_DataView, expected_buffer, buffer);
-}
-
-TEST(dds_DCPS_XTypes_DynamicDataImpl, MutableArray_WriteKeyOnly)
-{
-  const XTypes::TypeIdentifier& ti = DCPS::getCompleteTypeIdentifier<DCPS::DynamicDataImpl_MutableArrayStruct_xtag>();
-  const XTypes::TypeMap& type_map = DCPS::getCompleteTypeMap<DCPS::DynamicDataImpl_MutableArrayStruct_xtag>();
-  XTypes::TypeLookupService tls;
-  tls.add(type_map.begin(), type_map.end());
-
-  const XTypes::TypeMap::const_iterator it = type_map.find(ti);
-  EXPECT_TRUE(it != type_map.end());
-
-  DDS::DynamicType_var dt = tls.complete_to_dynamic(it->second.complete, DCPS::GUID_t());
-  EXPECT_TRUE(dt);
-  XTypes::DynamicDataImpl data(dt);
-
-  DDS::DynamicTypeMember_var dtm;
-  ASSERT_EQ(DDS::RETCODE_OK, dt->get_member(dtm, 2));
-  DDS::MemberDescriptor_var md;
-  ASSERT_EQ(DDS::RETCODE_OK, dtm->get_descriptor(md));
-  DDS::DynamicData_var inner = DDS::DynamicDataFactory::get_instance()->create_data(md->type());
-  ASSERT_EQ(DDS::RETCODE_OK, data.set_complex_value(2, inner));
-
-  const XTypes::MemberId id0 = inner->get_member_id_at_index(0u);
-  EXPECT_NE(id0, XTypes::MEMBER_ID_INVALID);
-  static const ACE_CDR::Int8 expected_values[] = {9, 23};
-  EXPECT_EQ(DDS::RETCODE_OK, inner->set_int8_value(id0, expected_values[0]));
-  const XTypes::MemberId id1 = inner->get_member_id_at_index(1u);
-  EXPECT_NE(id0, XTypes::MEMBER_ID_INVALID);
-  EXPECT_EQ(DDS::RETCODE_OK, inner->set_int8_value(id1, expected_values[1]));
-
-  static const DCPS::Encoding xcdr2_le(DCPS::Encoding::KIND_XCDR2, DCPS::ENDIAN_LITTLE);
-  static const unsigned char expected_buffer[] =
-    {6, 0, 0, 0, // DHEADER
-     2, 0, 0, 0x10, // EMHEADER1 for 'int_8a'
-     static_cast<unsigned char>(expected_values[0]), static_cast<unsigned char>(expected_values[1])
-    };
-  static const size_t expected_size = sizeof expected_buffer;
-  EXPECT_EQ(expected_size, DCPS::serialized_size(xcdr2_le, DCPS::KeyOnly<const XTypes::DynamicDataImpl>(data)));
-
-  ACE_Message_Block buffer(expected_size);
-  DCPS::Serializer ser(&buffer, xcdr2_le);
-  EXPECT_TRUE(ser << DCPS::KeyOnly<const XTypes::DynamicDataImpl>(data));
-  EXPECT_PRED_FORMAT2(assert_DataView, expected_buffer, buffer);
-}
-
-TEST(dds_DCPS_XTypes_DynamicDataImpl, Nested_WriteKeyOnly)
-{
-  const XTypes::TypeIdentifier& ti = DCPS::getCompleteTypeIdentifier<DCPS::DynamicDataImpl_FinalNestedStructOuter_xtag>();
-  const XTypes::TypeMap& type_map = DCPS::getCompleteTypeMap<DCPS::DynamicDataImpl_FinalNestedStructOuter_xtag>();
-  XTypes::TypeLookupService tls;
-  tls.add(type_map.begin(), type_map.end());
-
-  const XTypes::TypeMap::const_iterator it = type_map.find(ti);
-  EXPECT_TRUE(it != type_map.end());
-
-  DDS::DynamicType_var dt = tls.complete_to_dynamic(it->second.complete, DCPS::GUID_t());
-  EXPECT_TRUE(dt);
-  XTypes::DynamicDataImpl data(dt);
-
-  DDS::DynamicTypeMember_var dtm;
-  ASSERT_EQ(DDS::RETCODE_OK, dt->get_member(dtm, 1));
-  DDS::MemberDescriptor_var md;
-  ASSERT_EQ(DDS::RETCODE_OK, dtm->get_descriptor(md));
-  DDS::DynamicData_var inner = DDS::DynamicDataFactory::get_instance()->create_data(md->type());
-  ASSERT_EQ(DDS::RETCODE_OK, data.set_complex_value(1, inner));
-
-  const XTypes::MemberId id = inner->get_member_id_by_name("l");
-  EXPECT_NE(id, XTypes::MEMBER_ID_INVALID);
-  static const ACE_CDR::Long expected_value = 99;
-  EXPECT_EQ(DDS::RETCODE_OK, inner->set_int32_value(id, expected_value));
-
-  static const DCPS::Encoding xcdr2_le(DCPS::Encoding::KIND_XCDR2, DCPS::ENDIAN_LITTLE);
-  static const unsigned char expected_buffer[] =
-    {4, 0, 0, 0, // DHEADER for 'inner'
-     expected_value & 0xff, 0, 0, 0
-    };
-  static const size_t expected_size = sizeof expected_buffer;
-  EXPECT_EQ(expected_size, DCPS::serialized_size(xcdr2_le, DCPS::KeyOnly<const XTypes::DynamicDataImpl>(data)));
-
-  ACE_Message_Block buffer(expected_size);
-  DCPS::Serializer ser(&buffer, xcdr2_le);
-  EXPECT_TRUE(ser << DCPS::KeyOnly<const XTypes::DynamicDataImpl>(data));
-  EXPECT_PRED_FORMAT2(assert_DataView, expected_buffer, buffer);
->>>>>>> 1cae589b
 }
 #endif // OPENDDS_SAFETY_PROFILE