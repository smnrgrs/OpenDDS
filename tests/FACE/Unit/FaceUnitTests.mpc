--- conflicted
+++ resolved
@@ -4,7 +4,6 @@
   }
 }
 
-<<<<<<< HEAD
 project(*PoolAllocation) : dcps, opendds_face {
   Source_Files {
     PoolAllocationTest.cpp
@@ -20,10 +19,11 @@
 project(*SafetyProfilePool) : dcps, opendds_face {
   Source_Files {
     SafetyProfilePoolTest.cpp
-=======
+  }
+}
+
 project(*Sequences): dcps, opendds_face {
   Source_Files {
     SequencesTest.cpp
->>>>>>> f0db9092
   }
 }