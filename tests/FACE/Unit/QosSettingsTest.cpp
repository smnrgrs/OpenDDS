#include "dds/FACE/config/QosSettings.h"

#include "ace/OS_main.h"

#include <string.h>
#include <iostream>

<<<<<<< HEAD
unsigned int assertions = 0;
unsigned int failed = 0;

#define TEST_CHECK(COND) \
  ++assertions; \
  if (!( COND )) {\
    ++failed; \
    ACE_ERROR((LM_ERROR,"(%P|%t) TEST_CHECK(%C) FAILED at %N:%l %a\n",\
        #COND , -1)); \
  }
=======
#include "test_check.h"

unsigned int assertions = 0;
>>>>>>> f0db9092

namespace OpenDDS { namespace FaceTSS { namespace config {

class QosSettingsAccessor {
public:
  QosSettingsAccessor(QosSettings& qs) : qs_(qs) {}
  void set_qos(
    QosSettings::QosLevel level, const char* name, const char* value)
  {
    qs_.set_qos(level, name, value);
  }

private:
  QosSettings& qs_;
};

} } }

using namespace OpenDDS::FaceTSS::config;

/////// Publisher tests
void test_set_publisher_single_partition() {
  QosSettings settings;

  settings.set_qos(QosSettings::publisher, "partition.name", "Foo123");
  DDS::PublisherQos qos;
  settings.apply_to(qos);

  TEST_CHECK(1 == qos.partition.name.length());
  TEST_CHECK(!strcmp(qos.partition.name[0], "Foo123"));
}

void test_set_publisher_multiple_partitions() {
  QosSettings settings;

  settings.set_qos(QosSettings::publisher, "partition.name", "Foo123,Bar234");

  DDS::PublisherQos qos;
  settings.apply_to(qos);

  TEST_CHECK(2 == qos.partition.name.length());
std::cout << "part 0 " << qos.partition.name[0] << std::endl;
  TEST_CHECK(!strcmp(qos.partition.name[0], "Foo123"));
  TEST_CHECK(!strcmp(qos.partition.name[1], "Bar234"));
}

void test_set_publisher_presentation_access_scope_instance() {
  QosSettings settings;

  settings.set_qos(QosSettings::publisher, "presentation.access_scope", "INSTANCE");
  DDS::PublisherQos qos;
  settings.apply_to(qos);

  TEST_CHECK(DDS::INSTANCE_PRESENTATION_QOS == qos.presentation.access_scope);
}

void test_set_publisher_presentation_access_scope_topic() {
  QosSettings settings;

  settings.set_qos(QosSettings::publisher, "presentation.access_scope", "TOPIC");
  DDS::PublisherQos qos;
  settings.apply_to(qos);

  TEST_CHECK(DDS::TOPIC_PRESENTATION_QOS == qos.presentation.access_scope);
}

void test_set_publisher_presentation_access_scope_group() {
  QosSettings settings;

  settings.set_qos(QosSettings::publisher, "presentation.access_scope", "GROUP");
  DDS::PublisherQos qos;
  settings.apply_to(qos);

  TEST_CHECK(DDS::GROUP_PRESENTATION_QOS == qos.presentation.access_scope);
}

void test_set_publisher_presentation_coherent_access_true() {
  QosSettings settings;

  settings.set_qos(QosSettings::publisher, "presentation.coherent_access", "true");
  DDS::PublisherQos qos;
  settings.apply_to(qos);

  TEST_CHECK(qos.presentation.coherent_access);
}

void test_set_publisher_presentation_coherent_access_false() {
  QosSettings settings;

  settings.set_qos(QosSettings::publisher, "presentation.coherent_access", "false");
  DDS::PublisherQos qos;
  settings.apply_to(qos);

  TEST_CHECK(!qos.presentation.coherent_access);
}

void test_set_publisher_presentation_ordered_access_true() {
  QosSettings settings;

  settings.set_qos(QosSettings::publisher, "presentation.ordered_access", "true");
  DDS::PublisherQos qos;
  settings.apply_to(qos);

  TEST_CHECK(qos.presentation.ordered_access);
}

void test_set_publisher_presentation_ordered_access_false() {
  QosSettings settings;

  settings.set_qos(QosSettings::publisher, "presentation.ordered_access", "false");
  DDS::PublisherQos qos;
  settings.apply_to(qos);

  TEST_CHECK(!qos.presentation.ordered_access);
}

/////// Subscriber tests
void test_set_subscriber_single_partition() {
  QosSettings settings;

  settings.set_qos(QosSettings::subscriber, "partition.name", "Foo123");
  DDS::SubscriberQos qos;
  settings.apply_to(qos);

  TEST_CHECK(1 == qos.partition.name.length());
  TEST_CHECK(!strcmp(qos.partition.name[0], "Foo123"));
}

void test_set_subscriber_multiple_partitions() {
  QosSettings settings;

  settings.set_qos(QosSettings::subscriber, "partition.name", "Foo123");
  settings.set_qos(QosSettings::subscriber, "partition.name", "Bar234");

  DDS::SubscriberQos qos;
  settings.apply_to(qos);

  TEST_CHECK(2 == qos.partition.name.length());
  TEST_CHECK(!strcmp(qos.partition.name[0], "Foo123"));
  TEST_CHECK(!strcmp(qos.partition.name[1], "Bar234"));
}

void test_set_subscriber_presentation_access_scope_instance() {
  QosSettings settings;

  settings.set_qos(QosSettings::subscriber, "presentation.access_scope", "INSTANCE");
  DDS::SubscriberQos qos;
  settings.apply_to(qos);

  TEST_CHECK(DDS::INSTANCE_PRESENTATION_QOS == qos.presentation.access_scope);
}

void test_set_subscriber_presentation_access_scope_topic() {
  QosSettings settings;

  settings.set_qos(QosSettings::subscriber, "presentation.access_scope", "TOPIC");
  DDS::SubscriberQos qos;
  settings.apply_to(qos);

  TEST_CHECK(DDS::TOPIC_PRESENTATION_QOS == qos.presentation.access_scope);
}

void test_set_subscriber_presentation_access_scope_group() {
  QosSettings settings;

  settings.set_qos(QosSettings::subscriber, "presentation.access_scope", "GROUP");
  DDS::SubscriberQos qos;
  settings.apply_to(qos);

  TEST_CHECK(DDS::GROUP_PRESENTATION_QOS == qos.presentation.access_scope);
}

void test_set_subscriber_presentation_coherent_access_true() {
  QosSettings settings;

  settings.set_qos(QosSettings::subscriber, "presentation.coherent_access", "true");
  DDS::SubscriberQos qos;
  settings.apply_to(qos);

  TEST_CHECK(qos.presentation.coherent_access);
}

void test_set_subscriber_presentation_coherent_access_false() {
  QosSettings settings;

  settings.set_qos(QosSettings::subscriber, "presentation.coherent_access", "false");
  DDS::SubscriberQos qos;
  settings.apply_to(qos);

  TEST_CHECK(!qos.presentation.coherent_access);
}

void test_set_subscriber_presentation_ordered_access_true() {
  QosSettings settings;

  settings.set_qos(QosSettings::subscriber, "presentation.ordered_access", "true");
  DDS::SubscriberQos qos;
  settings.apply_to(qos);

  TEST_CHECK(qos.presentation.ordered_access);
}

void test_set_subscriber_presentation_ordered_access_false() {
  QosSettings settings;

  settings.set_qos(QosSettings::subscriber, "presentation.ordered_access", "false");
  DDS::SubscriberQos qos;
  settings.apply_to(qos);

  TEST_CHECK(!qos.presentation.ordered_access);
}

/////// DataWriter tests
void test_set_datawriter_durability_volatile()
{
  QosSettings settings;

  settings.set_qos(QosSettings::data_writer, "durability.kind", "VOLATILE");
  DDS::DataWriterQos qos;
  settings.apply_to(qos);

  TEST_CHECK(DDS::VOLATILE_DURABILITY_QOS == qos.durability.kind);
}

void test_set_datawriter_durability_transient_local()
{
  QosSettings settings;

  settings.set_qos(QosSettings::data_writer, "durability.kind", "TRANSIENT_LOCAL");
  DDS::DataWriterQos qos;
  settings.apply_to(qos);

  TEST_CHECK(DDS::TRANSIENT_LOCAL_DURABILITY_QOS == qos.durability.kind);
}

void test_set_datawriter_durability_transient()
{
  QosSettings settings;

  settings.set_qos(QosSettings::data_writer, "durability.kind", "TRANSIENT");
  DDS::DataWriterQos qos;
  settings.apply_to(qos);

  TEST_CHECK(DDS::TRANSIENT_DURABILITY_QOS == qos.durability.kind);
}

void test_set_datawriter_durability_persistent()
{
  QosSettings settings;

  settings.set_qos(QosSettings::data_writer, "durability.kind", "PERSISTENT");
  DDS::DataWriterQos qos;
  settings.apply_to(qos);

  TEST_CHECK(DDS::PERSISTENT_DURABILITY_QOS == qos.durability.kind);
}

void test_set_datawriter_deadline_sec() {
  QosSettings settings;

  settings.set_qos(QosSettings::data_writer, "deadline.period.sec", "2");
  settings.set_qos(QosSettings::data_writer, "deadline.period.nanosec", "0");
  DDS::DataWriterQos qos;
  settings.apply_to(qos);

  TEST_CHECK(2 == qos.deadline.period.sec);
  TEST_CHECK(0 == qos.deadline.period.nanosec);
}

void test_set_datawriter_deadline_nanosec() {
  QosSettings settings;

  settings.set_qos(QosSettings::data_writer, "deadline.period.sec", "0");
  settings.set_qos(QosSettings::data_writer, "deadline.period.nanosec", "200");
  DDS::DataWriterQos qos;
  settings.apply_to(qos);

  TEST_CHECK(0 == qos.deadline.period.sec);
  TEST_CHECK(200 == qos.deadline.period.nanosec);
}

void test_set_datawriter_deadline_both() {
  QosSettings settings;

  settings.set_qos(QosSettings::data_writer, "deadline.period.sec", "3");
  settings.set_qos(QosSettings::data_writer, "deadline.period.nanosec", "500");
  DDS::DataWriterQos qos;
  settings.apply_to(qos);

  TEST_CHECK(3 == qos.deadline.period.sec);
  TEST_CHECK(500 == qos.deadline.period.nanosec);
}

void test_set_datawriter_latency_budget_sec() {
  QosSettings settings;

  settings.set_qos(QosSettings::data_writer, "latency_budget.duration.sec", "2");
  DDS::DataWriterQos qos;
  settings.apply_to(qos);

  TEST_CHECK(2 == qos.latency_budget.duration.sec);
  TEST_CHECK(0 == qos.latency_budget.duration.nanosec);
}

void test_set_datawriter_latency_budget_nanosec() {
  QosSettings settings;

  settings.set_qos(QosSettings::data_writer, "latency_budget.duration.nanosec", "350");
  DDS::DataWriterQos qos;
  settings.apply_to(qos);

  TEST_CHECK(0 == qos.latency_budget.duration.sec);
  TEST_CHECK(350 == qos.latency_budget.duration.nanosec);
}

void test_set_datawriter_latency_budget_both() {
  QosSettings settings;

  settings.set_qos(QosSettings::data_writer, "latency_budget.duration.sec", "1");
  settings.set_qos(QosSettings::data_writer, "latency_budget.duration.nanosec", "150");
  DDS::DataWriterQos qos;
  settings.apply_to(qos);

  TEST_CHECK(1 == qos.latency_budget.duration.sec);
  TEST_CHECK(150 == qos.latency_budget.duration.nanosec);
}

void
test_set_datawriter_liveliness_kind_automatic()
{
  QosSettings settings;

  settings.set_qos(QosSettings::data_writer, "liveliness.kind", "AUTOMATIC");
  DDS::DataWriterQos qos;
  settings.apply_to(qos);

  TEST_CHECK(DDS::AUTOMATIC_LIVELINESS_QOS  == qos.liveliness.kind);
}

void
test_set_datawriter_liveliness_kind_manual_by_topic()
{
  QosSettings settings;

  settings.set_qos(QosSettings::data_writer, "liveliness.kind", "MANUAL_BY_TOPIC");
  DDS::DataWriterQos qos;
  settings.apply_to(qos);

  TEST_CHECK(DDS::MANUAL_BY_TOPIC_LIVELINESS_QOS  == qos.liveliness.kind);
}

void
test_set_datawriter_liveliness_kind_manual_by_participant()
{
  QosSettings settings;

  settings.set_qos(QosSettings::data_writer, "liveliness.kind", "MANUAL_BY_PARTICIPANT");
  DDS::DataWriterQos qos;
  settings.apply_to(qos);

  TEST_CHECK(DDS::MANUAL_BY_PARTICIPANT_LIVELINESS_QOS  == qos.liveliness.kind);
}

void
test_set_datawriter_liveliness_lease_duration_sec()
{
  QosSettings settings;

  settings.set_qos(QosSettings::data_writer, "liveliness.lease_duration.sec", "2");
  settings.set_qos(QosSettings::data_writer, "liveliness.lease_duration.nanosec", "0");
  DDS::DataWriterQos qos;
  settings.apply_to(qos);

  TEST_CHECK(2 == qos.liveliness.lease_duration.sec);
  TEST_CHECK(0 == qos.liveliness.lease_duration.nanosec);
}

void
test_set_datawriter_liveliness_lease_duration_nanosec()
{
  QosSettings settings;

  settings.set_qos(QosSettings::data_writer, "liveliness.lease_duration.sec", "0");
  settings.set_qos(QosSettings::data_writer, "liveliness.lease_duration.nanosec", "333");
  DDS::DataWriterQos qos;
  settings.apply_to(qos);

  TEST_CHECK(0 == qos.liveliness.lease_duration.sec);
  TEST_CHECK(333 == qos.liveliness.lease_duration.nanosec);
}

void
test_set_datawriter_liveliness_lease_duration_both()
{
  QosSettings settings;

  settings.set_qos(QosSettings::data_writer, "liveliness.lease_duration.sec", "1");
  settings.set_qos(QosSettings::data_writer, "liveliness.lease_duration.nanosec", "333");
  DDS::DataWriterQos qos;
  settings.apply_to(qos);

  TEST_CHECK(1 == qos.liveliness.lease_duration.sec);
  TEST_CHECK(333 == qos.liveliness.lease_duration.nanosec);
}

void test_set_datawriter_reliability_kind_best_effort()
{
  QosSettings settings;

  settings.set_qos(QosSettings::data_writer, "reliability.kind", "BEST_EFFORT");
  DDS::DataWriterQos qos;
  settings.apply_to(qos);

  TEST_CHECK(DDS::BEST_EFFORT_RELIABILITY_QOS == qos.reliability.kind);
}

void test_set_datawriter_reliability_kind_reliable()
{
  QosSettings settings;

  settings.set_qos(QosSettings::data_writer, "reliability.kind", "RELIABLE");
  DDS::DataWriterQos qos;
  settings.apply_to(qos);

  TEST_CHECK(DDS::RELIABLE_RELIABILITY_QOS == qos.reliability.kind);
}

void test_set_datawriter_reliability_max_blocking_time_sec()
{
  QosSettings settings;

  settings.set_qos(QosSettings::data_writer, "reliability.max_blocking_time.sec", "2");
  settings.set_qos(QosSettings::data_writer, "reliability.max_blocking_time.nanosec", "0");
  DDS::DataWriterQos qos;
  settings.apply_to(qos);

  TEST_CHECK(2 == qos.reliability.max_blocking_time.sec);
  TEST_CHECK(0 == qos.reliability.max_blocking_time.nanosec);
}

void test_set_datawriter_reliability_max_blocking_time_nanosec()
{
  QosSettings settings;

  settings.set_qos(QosSettings::data_writer, "reliability.max_blocking_time.nanosec", "175");
  DDS::DataWriterQos qos;
  settings.apply_to(qos);

  TEST_CHECK(0 == qos.reliability.max_blocking_time.sec);
  TEST_CHECK(175 == qos.reliability.max_blocking_time.nanosec);
}

void test_set_datawriter_reliability_max_blocking_time_both()
{
  QosSettings settings;

  settings.set_qos(QosSettings::data_writer, "reliability.max_blocking_time.sec", "1");
  settings.set_qos(QosSettings::data_writer, "reliability.max_blocking_time.nanosec", "175");
  DDS::DataWriterQos qos;
  settings.apply_to(qos);

  TEST_CHECK(1 == qos.reliability.max_blocking_time.sec);
  TEST_CHECK(175 == qos.reliability.max_blocking_time.nanosec);
}

void test_set_datawriter_destination_order_kind_by_source_timestamp()
{
  QosSettings settings;

  settings.set_qos(QosSettings::data_writer, "destination_order.kind", "BY_SOURCE_TIMESTAMP");
  DDS::DataWriterQos qos;
  settings.apply_to(qos);

  TEST_CHECK(DDS::BY_SOURCE_TIMESTAMP_DESTINATIONORDER_QOS ==
             qos.destination_order.kind);
}

void test_set_datawriter_destination_order_kind_by_reception_timestamp()
{
  QosSettings settings;

  settings.set_qos(QosSettings::data_writer, "destination_order.kind", "BY_RECEPTION_TIMESTAMP");
  DDS::DataWriterQos qos;
  settings.apply_to(qos);

  TEST_CHECK(DDS::BY_RECEPTION_TIMESTAMP_DESTINATIONORDER_QOS ==
             qos.destination_order.kind);
}

void test_set_datawriter_history_kind_keep_all()
{
  QosSettings settings;

  settings.set_qos(QosSettings::data_writer, "history.kind", "KEEP_ALL");
  DDS::DataWriterQos qos;
  settings.apply_to(qos);

  TEST_CHECK(DDS::KEEP_ALL_HISTORY_QOS == qos.history.kind);
}

void test_set_datawriter_history_kind_keep_last()
{
  QosSettings settings;

  settings.set_qos(QosSettings::data_writer, "history.kind", "KEEP_LAST");
  DDS::DataWriterQos qos;
  settings.apply_to(qos);

  TEST_CHECK(DDS::KEEP_LAST_HISTORY_QOS == qos.history.kind);
}

void test_set_datawriter_history_depth()
{
  QosSettings settings;

  settings.set_qos(QosSettings::data_writer, "history.depth", "14");
  DDS::DataWriterQos qos;
  settings.apply_to(qos);

  TEST_CHECK(14 == qos.history.depth);
}

void test_set_datawriter_resource_limits_max_samples()
{
  QosSettings settings;

  settings.set_qos(QosSettings::data_writer, "resource_limits.max_samples", "14");
  DDS::DataWriterQos qos;
  settings.apply_to(qos);

  TEST_CHECK(14 == qos.resource_limits.max_samples);
}

void test_set_datawriter_resource_limits_max_instances()
{
  QosSettings settings;

  settings.set_qos(QosSettings::data_writer, "resource_limits.max_instances", "14");
  DDS::DataWriterQos qos;
  settings.apply_to(qos);

  TEST_CHECK(14 == qos.resource_limits.max_instances);
}

void test_set_datawriter_resource_limits_max_samples_per_instance()
{
  QosSettings settings;

  settings.set_qos(QosSettings::data_writer, "resource_limits.max_samples_per_instance", "14");
  DDS::DataWriterQos qos;
  settings.apply_to(qos);

  TEST_CHECK(14 == qos.resource_limits.max_samples_per_instance);
}

void test_set_datawriter_transport_priority_value()
{
  QosSettings settings;

  settings.set_qos(QosSettings::data_writer, "transport_priority.value", "3");
  DDS::DataWriterQos qos;
  settings.apply_to(qos);

  TEST_CHECK(3 == qos.transport_priority.value);
}

void test_set_datawriter_lifespan_duration_sec()
{
  QosSettings settings;

  settings.set_qos(QosSettings::data_writer, "lifespan.duration.sec", "3");
  DDS::DataWriterQos qos;
  settings.apply_to(qos);

  TEST_CHECK(3 == qos.lifespan.duration.sec);
}

void test_set_datawriter_lifespan_duration_nanosec()
{
  QosSettings settings;

  settings.set_qos(QosSettings::data_writer, "lifespan.duration.nanosec", "100");
  DDS::DataWriterQos qos;
  settings.apply_to(qos);

  TEST_CHECK(100 == qos.lifespan.duration.nanosec);
}

void test_set_datawriter_lifespan_duration_both()
{
  QosSettings settings;

  settings.set_qos(QosSettings::data_writer, "lifespan.duration.sec", "1");
  settings.set_qos(QosSettings::data_writer, "lifespan.duration.nanosec", "100");
  DDS::DataWriterQos qos;
  settings.apply_to(qos);

  TEST_CHECK(1 == qos.lifespan.duration.sec);
  TEST_CHECK(100 == qos.lifespan.duration.nanosec);
}

void test_set_datawriter_ownership_kind_shared()
{
  QosSettings settings;

  settings.set_qos(QosSettings::data_writer, "ownership.kind", "SHARED");
  DDS::DataWriterQos qos;
  settings.apply_to(qos);

  TEST_CHECK(DDS::SHARED_OWNERSHIP_QOS == qos.ownership.kind);
}

void test_set_datawriter_ownership_kind_exclusive()
{
  QosSettings settings;

  settings.set_qos(QosSettings::data_writer, "ownership.kind", "EXCLUSIVE");
  DDS::DataWriterQos qos;
  settings.apply_to(qos);

  TEST_CHECK(DDS::EXCLUSIVE_OWNERSHIP_QOS == qos.ownership.kind);
}

void test_set_datawriter_ownership_strength_value()
{
  QosSettings settings;

  settings.set_qos(QosSettings::data_writer, "ownership_strength.value", "32");
  DDS::DataWriterQos qos;
  settings.apply_to(qos);

  TEST_CHECK(32 == qos.ownership_strength.value);
}

/////// DataReader tests
void test_set_datareader_durability_volatile()
{
  QosSettings settings;

  settings.set_qos(QosSettings::data_reader, "durability.kind", "VOLATILE");
  DDS::DataReaderQos qos;
  settings.apply_to(qos);

  TEST_CHECK(DDS::VOLATILE_DURABILITY_QOS == qos.durability.kind);
}

void test_set_datareader_durability_transient_local()
{
  QosSettings settings;

  settings.set_qos(QosSettings::data_reader, "durability.kind", "TRANSIENT_LOCAL");
  DDS::DataReaderQos qos;
  settings.apply_to(qos);

  TEST_CHECK(DDS::TRANSIENT_LOCAL_DURABILITY_QOS == qos.durability.kind);
}

void test_set_datareader_durability_transient()
{
  QosSettings settings;

  settings.set_qos(QosSettings::data_reader, "durability.kind", "TRANSIENT");
  DDS::DataReaderQos qos;
  settings.apply_to(qos);

  TEST_CHECK(DDS::TRANSIENT_DURABILITY_QOS == qos.durability.kind);
}

void test_set_datareader_durability_persistent()
{
  QosSettings settings;

  settings.set_qos(QosSettings::data_reader, "durability.kind", "PERSISTENT");
  DDS::DataReaderQos qos;
  settings.apply_to(qos);

  TEST_CHECK(DDS::PERSISTENT_DURABILITY_QOS == qos.durability.kind);
}

void test_set_datareader_deadline_sec() {
  QosSettings settings;

  settings.set_qos(QosSettings::data_reader, "deadline.period.sec", "2");
  settings.set_qos(QosSettings::data_reader, "deadline.period.nanosec", "0");
  DDS::DataReaderQos qos;
  settings.apply_to(qos);

  TEST_CHECK(2 == qos.deadline.period.sec);
  TEST_CHECK(0 == qos.deadline.period.nanosec);
}

void test_set_datareader_deadline_nanosec() {
  QosSettings settings;

  settings.set_qos(QosSettings::data_reader, "deadline.period.sec", "0");
  settings.set_qos(QosSettings::data_reader, "deadline.period.nanosec", "200");
  DDS::DataReaderQos qos;
  settings.apply_to(qos);

  TEST_CHECK(0 == qos.deadline.period.sec);
  TEST_CHECK(200 == qos.deadline.period.nanosec);
}

void test_set_datareader_deadline_both() {
  QosSettings settings;

  settings.set_qos(QosSettings::data_reader, "deadline.period.sec", "3");
  settings.set_qos(QosSettings::data_reader, "deadline.period.nanosec", "500");
  DDS::DataReaderQos qos;
  settings.apply_to(qos);

  TEST_CHECK(3 == qos.deadline.period.sec);
  TEST_CHECK(500 == qos.deadline.period.nanosec);
}

void
test_set_datareader_liveliness_kind_automatic()
{
  QosSettings settings;

  settings.set_qos(QosSettings::data_reader, "liveliness.kind", "AUTOMATIC");
  DDS::DataReaderQos qos;
  settings.apply_to(qos);

  TEST_CHECK(DDS::AUTOMATIC_LIVELINESS_QOS  == qos.liveliness.kind);
}

void
test_set_datareader_liveliness_kind_manual_by_topic()
{
  QosSettings settings;

  settings.set_qos(QosSettings::data_reader, "liveliness.kind", "MANUAL_BY_TOPIC");
  DDS::DataReaderQos qos;
  settings.apply_to(qos);

  TEST_CHECK(DDS::MANUAL_BY_TOPIC_LIVELINESS_QOS  == qos.liveliness.kind);
}

void
test_set_datareader_liveliness_kind_manual_by_participant()
{
  QosSettings settings;

  settings.set_qos(QosSettings::data_reader, "liveliness.kind", "MANUAL_BY_PARTICIPANT");
  DDS::DataReaderQos qos;
  settings.apply_to(qos);

  TEST_CHECK(DDS::MANUAL_BY_PARTICIPANT_LIVELINESS_QOS  == qos.liveliness.kind);
}

void
test_set_datareader_liveliness_lease_duration_sec()
{
  QosSettings settings;

  settings.set_qos(QosSettings::data_reader, "liveliness.lease_duration.sec", "2");
  settings.set_qos(QosSettings::data_reader, "liveliness.lease_duration.nanosec", "0");
  DDS::DataReaderQos qos;
  settings.apply_to(qos);

  TEST_CHECK(2 == qos.liveliness.lease_duration.sec);
  TEST_CHECK(0 == qos.liveliness.lease_duration.nanosec);
}

void
test_set_datareader_liveliness_lease_duration_nanosec()
{
  QosSettings settings;

  settings.set_qos(QosSettings::data_reader, "liveliness.lease_duration.sec", "0");
  settings.set_qos(QosSettings::data_reader, "liveliness.lease_duration.nanosec", "333");
  DDS::DataReaderQos qos;
  settings.apply_to(qos);

  TEST_CHECK(0 == qos.liveliness.lease_duration.sec);
  TEST_CHECK(333 == qos.liveliness.lease_duration.nanosec);
}

void
test_set_datareader_liveliness_lease_duration_both()
{
  QosSettings settings;

  settings.set_qos(QosSettings::data_reader, "liveliness.lease_duration.sec", "1");
  settings.set_qos(QosSettings::data_reader, "liveliness.lease_duration.nanosec", "333");
  DDS::DataReaderQos qos;
  settings.apply_to(qos);

  TEST_CHECK(1 == qos.liveliness.lease_duration.sec);
  TEST_CHECK(333 == qos.liveliness.lease_duration.nanosec);
}

void test_set_datareader_reliability_kind_best_effort()
{
  QosSettings settings;

  settings.set_qos(QosSettings::data_reader, "reliability.kind", "BEST_EFFORT");
  DDS::DataReaderQos qos;
  settings.apply_to(qos);

  TEST_CHECK(DDS::BEST_EFFORT_RELIABILITY_QOS == qos.reliability.kind);
}

void test_set_datareader_reliability_kind_reliable()
{
  QosSettings settings;

  settings.set_qos(QosSettings::data_reader, "reliability.kind", "RELIABLE");
  DDS::DataReaderQos qos;
  settings.apply_to(qos);

  TEST_CHECK(DDS::RELIABLE_RELIABILITY_QOS == qos.reliability.kind);
}

void test_set_datareader_reliability_max_blocking_time_sec()
{
  QosSettings settings;

  settings.set_qos(QosSettings::data_reader, "reliability.max_blocking_time.sec", "2");
  settings.set_qos(QosSettings::data_reader, "reliability.max_blocking_time.nanosec", "0");
  DDS::DataReaderQos qos;
  settings.apply_to(qos);

  TEST_CHECK(2 == qos.reliability.max_blocking_time.sec);
  TEST_CHECK(0 == qos.reliability.max_blocking_time.nanosec);
}

void test_set_datareader_reliability_max_blocking_time_nanosec()
{
  QosSettings settings;

  settings.set_qos(QosSettings::data_reader, "reliability.max_blocking_time.sec", "0");
  settings.set_qos(QosSettings::data_reader, "reliability.max_blocking_time.nanosec", "175");
  DDS::DataReaderQos qos;
  settings.apply_to(qos);

  TEST_CHECK(0 == qos.reliability.max_blocking_time.sec);
  TEST_CHECK(175 == qos.reliability.max_blocking_time.nanosec);
}

void test_set_datareader_reliability_max_blocking_time_both()
{
  QosSettings settings;

  settings.set_qos(QosSettings::data_reader, "reliability.max_blocking_time.sec", "1");
  settings.set_qos(QosSettings::data_reader, "reliability.max_blocking_time.nanosec", "175");
  DDS::DataReaderQos qos;
  settings.apply_to(qos);

  TEST_CHECK(1 == qos.reliability.max_blocking_time.sec);
  TEST_CHECK(175 == qos.reliability.max_blocking_time.nanosec);
}

void test_set_datareader_destination_order_kind_by_source_timestamp()
{
  QosSettings settings;

  settings.set_qos(QosSettings::data_reader, "destination_order.kind", "BY_SOURCE_TIMESTAMP");
  DDS::DataReaderQos qos;
  settings.apply_to(qos);

  TEST_CHECK(DDS::BY_SOURCE_TIMESTAMP_DESTINATIONORDER_QOS ==
             qos.destination_order.kind);
}

void test_set_datareader_destination_order_kind_by_reception_timestamp()
{
  QosSettings settings;

  settings.set_qos(QosSettings::data_reader, "destination_order.kind", "BY_RECEPTION_TIMESTAMP");
  DDS::DataReaderQos qos;
  settings.apply_to(qos);

  TEST_CHECK(DDS::BY_RECEPTION_TIMESTAMP_DESTINATIONORDER_QOS ==
             qos.destination_order.kind);
}

void test_set_datareader_history_kind_keep_all()
{
  QosSettings settings;

  settings.set_qos(QosSettings::data_reader, "history.kind", "KEEP_ALL");
  DDS::DataReaderQos qos;
  settings.apply_to(qos);

  TEST_CHECK(DDS::KEEP_ALL_HISTORY_QOS == qos.history.kind);
}

void test_set_datareader_history_kind_keep_last()
{
  QosSettings settings;

  settings.set_qos(QosSettings::data_reader, "history.kind", "KEEP_LAST");
  DDS::DataReaderQos qos;
  settings.apply_to(qos);

  TEST_CHECK(DDS::KEEP_LAST_HISTORY_QOS == qos.history.kind);
}

void test_set_datareader_history_depth()
{
  QosSettings settings;

  settings.set_qos(QosSettings::data_reader, "history.depth", "21");
  DDS::DataReaderQos qos;
  settings.apply_to(qos);

  TEST_CHECK(21 == qos.history.depth);
}

void test_set_datareader_resource_limits_max_samples()
{
  QosSettings settings;

  settings.set_qos(QosSettings::data_reader, "resource_limits.max_samples", "14");
  DDS::DataReaderQos qos;
  settings.apply_to(qos);

  TEST_CHECK(14 == qos.resource_limits.max_samples);
}

void test_set_datareader_resource_limits_max_instances()
{
  QosSettings settings;

  settings.set_qos(QosSettings::data_reader, "resource_limits.max_instances", "14");
  DDS::DataReaderQos qos;
  settings.apply_to(qos);

  TEST_CHECK(14 == qos.resource_limits.max_instances);
}

void test_set_datareader_resource_limits_max_samples_per_instance()
{
  QosSettings settings;

  settings.set_qos(QosSettings::data_reader, "resource_limits.max_samples_per_instance", "14");
  DDS::DataReaderQos qos;
  settings.apply_to(qos);

  TEST_CHECK(14 == qos.resource_limits.max_samples_per_instance);
}

void test_set_datareader_ownership_kind_shared()
{
  QosSettings settings;

  settings.set_qos(QosSettings::data_reader, "ownership.kind", "SHARED");
  DDS::DataReaderQos qos;
  settings.apply_to(qos);

  TEST_CHECK(DDS::SHARED_OWNERSHIP_QOS == qos.ownership.kind);
}

void test_set_datareader_ownership_kind_exclusive()
{
  QosSettings settings;

  settings.set_qos(QosSettings::data_reader, "ownership.kind", "EXCLUSIVE");
  DDS::DataReaderQos qos;
  settings.apply_to(qos);

  TEST_CHECK(DDS::EXCLUSIVE_OWNERSHIP_QOS == qos.ownership.kind);
}

void test_set_datareader_time_based_filter_minimum_separation_sec()
{
  QosSettings settings;

  settings.set_qos(QosSettings::data_reader, "time_based_filter.minimum_separation.sec", "2");
  DDS::DataReaderQos qos;
  settings.apply_to(qos);

  TEST_CHECK(2 == qos.time_based_filter.minimum_separation.sec);
  TEST_CHECK(0 == qos.time_based_filter.minimum_separation.nanosec);
}

void test_set_datareader_time_based_filter_minimum_separation_nanosec()
{
  QosSettings settings;

  settings.set_qos(QosSettings::data_reader, "time_based_filter.minimum_separation.nanosec", "170");
  DDS::DataReaderQos qos;
  settings.apply_to(qos);

  TEST_CHECK(0 == qos.time_based_filter.minimum_separation.sec);
  TEST_CHECK(170 == qos.time_based_filter.minimum_separation.nanosec);
}

void test_set_datareader_time_based_filter_minimum_separation_both()
{
  QosSettings settings;

  settings.set_qos(QosSettings::data_reader, "time_based_filter.minimum_separation.sec", "1");
  settings.set_qos(QosSettings::data_reader, "time_based_filter.minimum_separation.nanosec", "100");
  DDS::DataReaderQos qos;
  settings.apply_to(qos);

  TEST_CHECK(1 == qos.time_based_filter.minimum_separation.sec);
  TEST_CHECK(100 == qos.time_based_filter.minimum_separation.nanosec);
}

void test_set_datareader_reader_data_lifecycle_autopurge_nowriter_samples_delay_sec()
{
  QosSettings settings;

  settings.set_qos(QosSettings::data_reader, "reader_data_lifecycle.autopurge_nowriter_samples_delay.sec", "5");
  settings.set_qos(QosSettings::data_reader, "reader_data_lifecycle.autopurge_nowriter_samples_delay.nanosec", "0");
  DDS::DataReaderQos qos;
  settings.apply_to(qos);

  TEST_CHECK(5 == qos.reader_data_lifecycle.autopurge_nowriter_samples_delay.sec);
  TEST_CHECK(0 == qos.reader_data_lifecycle.autopurge_nowriter_samples_delay.nanosec);
}

void test_set_datareader_reader_data_lifecycle_autopurge_nowriter_samples_delay_nanosec()
{
  QosSettings settings;

  settings.set_qos(QosSettings::data_reader, "reader_data_lifecycle.autopurge_nowriter_samples_delay.sec", "0");
  settings.set_qos(QosSettings::data_reader, "reader_data_lifecycle.autopurge_nowriter_samples_delay.nanosec", "5000");
  DDS::DataReaderQos qos;
  settings.apply_to(qos);

  TEST_CHECK(0 == qos.reader_data_lifecycle.autopurge_nowriter_samples_delay.sec);
  TEST_CHECK(5000 == qos.reader_data_lifecycle.autopurge_nowriter_samples_delay.nanosec);
}

void test_set_datareader_reader_data_lifecycle_autopurge_nowriter_samples_delay_both()
{
  QosSettings settings;

  settings.set_qos(QosSettings::data_reader, "reader_data_lifecycle.autopurge_nowriter_samples_delay.nanosec", "1000");
  settings.set_qos(QosSettings::data_reader, "reader_data_lifecycle.autopurge_nowriter_samples_delay.sec", "1");
  DDS::DataReaderQos qos;
  settings.apply_to(qos);

  TEST_CHECK(1 == qos.reader_data_lifecycle.autopurge_nowriter_samples_delay.sec);
  TEST_CHECK(1000 == qos.reader_data_lifecycle.autopurge_nowriter_samples_delay.nanosec);
}

void test_set_datareader_reader_data_lifecycle_autopurge_disposed_samples_delay_sec()
{
  QosSettings settings;

  settings.set_qos(QosSettings::data_reader, "reader_data_lifecycle.autopurge_disposed_samples_delay.sec", "5");
  settings.set_qos(QosSettings::data_reader, "reader_data_lifecycle.autopurge_disposed_samples_delay.nanosec", "0");
  DDS::DataReaderQos qos;
  settings.apply_to(qos);

  TEST_CHECK(5 == qos.reader_data_lifecycle.autopurge_disposed_samples_delay.sec);
  TEST_CHECK(0 == qos.reader_data_lifecycle.autopurge_disposed_samples_delay.nanosec);
}

void test_set_datareader_reader_data_lifecycle_autopurge_disposed_samples_delay_nanosec()
{
  QosSettings settings;

  settings.set_qos(QosSettings::data_reader, "reader_data_lifecycle.autopurge_disposed_samples_delay.sec", "0");
  settings.set_qos(QosSettings::data_reader, "reader_data_lifecycle.autopurge_disposed_samples_delay.nanosec", "5000");
  DDS::DataReaderQos qos;
  settings.apply_to(qos);

  TEST_CHECK(0 == qos.reader_data_lifecycle.autopurge_disposed_samples_delay.sec);
  TEST_CHECK(5000 == qos.reader_data_lifecycle.autopurge_disposed_samples_delay.nanosec);
}

void test_set_datareader_reader_data_lifecycle_autopurge_disposed_samples_delay_both()
{
  QosSettings settings;

  settings.set_qos(QosSettings::data_reader, "reader_data_lifecycle.autopurge_disposed_samples_delay.nanosec", "1000");
  settings.set_qos(QosSettings::data_reader, "reader_data_lifecycle.autopurge_disposed_samples_delay.sec", "1");
  DDS::DataReaderQos qos;
  settings.apply_to(qos);

  TEST_CHECK(1 == qos.reader_data_lifecycle.autopurge_disposed_samples_delay.sec);
  TEST_CHECK(1000 == qos.reader_data_lifecycle.autopurge_disposed_samples_delay.nanosec);
}

int ACE_TMAIN(int, ACE_TCHAR*[])
{
  // Publisher QOS
  test_set_publisher_single_partition();
  test_set_publisher_multiple_partitions();
  test_set_publisher_presentation_access_scope_instance();
  test_set_publisher_presentation_access_scope_topic();
  test_set_publisher_presentation_access_scope_group();
  test_set_publisher_presentation_coherent_access_true();
  test_set_publisher_presentation_coherent_access_false();
  test_set_publisher_presentation_ordered_access_true();
  test_set_publisher_presentation_ordered_access_false();

  // Subscriber QOS
  test_set_subscriber_single_partition();
  test_set_subscriber_multiple_partitions();
  test_set_subscriber_presentation_access_scope_instance();
  test_set_subscriber_presentation_access_scope_topic();
  test_set_subscriber_presentation_access_scope_group();
  test_set_subscriber_presentation_coherent_access_true();
  test_set_subscriber_presentation_coherent_access_false();
  test_set_subscriber_presentation_ordered_access_true();
  test_set_subscriber_presentation_ordered_access_false();

  // DataWriter QOS
  test_set_datawriter_durability_volatile();
  test_set_datawriter_durability_transient_local();
#ifndef OPENDDS_NO_PERSISTENCE_PROFILE
  test_set_datawriter_durability_transient();
  test_set_datawriter_durability_persistent();
#endif // OPENDDS_NO_PERSISTENCE_PROFILE
  test_set_datawriter_deadline_sec();
  test_set_datawriter_deadline_nanosec();
  test_set_datawriter_deadline_both();
  test_set_datawriter_latency_budget_sec();
  test_set_datawriter_latency_budget_nanosec();
  test_set_datawriter_latency_budget_both();
  test_set_datawriter_liveliness_kind_automatic();
  test_set_datawriter_liveliness_kind_manual_by_topic();
  test_set_datawriter_liveliness_kind_manual_by_participant();
  test_set_datawriter_liveliness_lease_duration_sec();
  test_set_datawriter_liveliness_lease_duration_nanosec();
  test_set_datawriter_liveliness_lease_duration_both();
  test_set_datawriter_reliability_kind_best_effort();
  test_set_datawriter_reliability_kind_reliable();
  test_set_datawriter_reliability_max_blocking_time_sec();
  test_set_datawriter_reliability_max_blocking_time_nanosec();
  test_set_datawriter_reliability_max_blocking_time_both();
  test_set_datawriter_destination_order_kind_by_source_timestamp();
  test_set_datawriter_destination_order_kind_by_reception_timestamp();
  test_set_datawriter_history_kind_keep_all();
  test_set_datawriter_history_kind_keep_last();
  test_set_datawriter_history_depth();
  test_set_datawriter_resource_limits_max_samples();
  test_set_datawriter_resource_limits_max_instances();
  test_set_datawriter_resource_limits_max_samples_per_instance();
  test_set_datawriter_transport_priority_value();
  test_set_datawriter_lifespan_duration_sec();
  test_set_datawriter_lifespan_duration_nanosec();
  test_set_datawriter_lifespan_duration_both();
  test_set_datawriter_ownership_kind_shared();
  test_set_datawriter_ownership_kind_exclusive();
  test_set_datawriter_ownership_strength_value();

  // DataReader QOS
  test_set_datareader_durability_volatile();
  test_set_datareader_durability_transient_local();
#ifndef OPENDDS_NO_PERSISTENCE_PROFILE
  test_set_datareader_durability_transient();
  test_set_datareader_durability_persistent();
#endif // OPENDDS_NO_PERSISTENCE_PROFILE
  test_set_datareader_deadline_sec();
  test_set_datareader_deadline_nanosec();
  test_set_datareader_deadline_both();
  test_set_datareader_liveliness_kind_automatic();
  test_set_datareader_liveliness_kind_manual_by_topic();
  test_set_datareader_liveliness_kind_manual_by_participant();
  test_set_datareader_liveliness_lease_duration_sec();
  test_set_datareader_liveliness_lease_duration_nanosec();
  test_set_datareader_liveliness_lease_duration_both();
  test_set_datareader_reliability_kind_best_effort();
  test_set_datareader_reliability_kind_reliable();
  test_set_datareader_reliability_max_blocking_time_sec();
  test_set_datareader_reliability_max_blocking_time_nanosec();
  test_set_datareader_reliability_max_blocking_time_both();
  test_set_datareader_destination_order_kind_by_source_timestamp();
  test_set_datareader_destination_order_kind_by_reception_timestamp();
  test_set_datareader_history_kind_keep_all();
  test_set_datareader_history_kind_keep_last();
  test_set_datareader_history_depth();
  test_set_datareader_resource_limits_max_samples();
  test_set_datareader_resource_limits_max_instances();
  test_set_datareader_resource_limits_max_samples_per_instance();
  test_set_datareader_ownership_kind_shared();
  test_set_datareader_ownership_kind_exclusive();
  test_set_datareader_time_based_filter_minimum_separation_sec();
  test_set_datareader_time_based_filter_minimum_separation_nanosec();
  test_set_datareader_time_based_filter_minimum_separation_both();
  test_set_datareader_reader_data_lifecycle_autopurge_nowriter_samples_delay_sec();
  test_set_datareader_reader_data_lifecycle_autopurge_nowriter_samples_delay_nanosec();
  test_set_datareader_reader_data_lifecycle_autopurge_nowriter_samples_delay_both();
  test_set_datareader_reader_data_lifecycle_autopurge_disposed_samples_delay_sec();
  test_set_datareader_reader_data_lifecycle_autopurge_disposed_samples_delay_nanosec();
  test_set_datareader_reader_data_lifecycle_autopurge_disposed_samples_delay_both();

  printf("%d assertions failed, %d passed\n", failed, assertions - failed);
  if (failed) {
    printf("test FAILED\n");
  } else {
    printf("test PASSED\n");
  }
  return failed;
}
<|MERGE_RESOLUTION|>--- conflicted
+++ resolved
@@ -5,22 +5,8 @@
 #include <string.h>
 #include <iostream>
 
-<<<<<<< HEAD
 unsigned int assertions = 0;
 unsigned int failed = 0;
-
-#define TEST_CHECK(COND) \
-  ++assertions; \
-  if (!( COND )) {\
-    ++failed; \
-    ACE_ERROR((LM_ERROR,"(%P|%t) TEST_CHECK(%C) FAILED at %N:%l %a\n",\
-        #COND , -1)); \
-  }
-=======
-#include "test_check.h"
-
-unsigned int assertions = 0;
->>>>>>> f0db9092
 
 namespace OpenDDS { namespace FaceTSS { namespace config {
 
