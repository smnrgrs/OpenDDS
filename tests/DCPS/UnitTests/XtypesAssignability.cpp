#include "dds/DCPS/XTypes/TypeAssignability.h"

#include "gtest/gtest.h"

using namespace OpenDDS::XTypes;
using namespace OpenDDS::DCPS;

TEST(PrimitiveTypesTest, Assignable)
{
  TypeAssignability test(make_rch<TypeLookupService>());
  TypeIdentifier tia, tib;
  tia.kind(TK_BOOLEAN);
  tib.kind(tia.kind());
  EXPECT_TRUE(test.assignable(tia, tib));

  tia.kind(TK_BYTE);
  tib.kind(tia.kind());
  EXPECT_TRUE(test.assignable(tia, tib));

  tia.kind(TK_INT16);
  tib.kind(tia.kind());
  EXPECT_TRUE(test.assignable(tia, tib));

  tia.kind(TK_INT32);
  tib.kind(tia.kind());
  EXPECT_TRUE(test.assignable(tia, tib));

  tia.kind(TK_INT64);
  tib.kind(tia.kind());
  EXPECT_TRUE(test.assignable(tia, tib));

  tia.kind(TK_UINT16);
  tib.kind(tia.kind());
  EXPECT_TRUE(test.assignable(tia, tib));

  tia.kind(TK_UINT32);
  tib.kind(tia.kind());
  EXPECT_TRUE(test.assignable(tia, tib));

  tia.kind(TK_UINT64);
  tib.kind(tia.kind());
  EXPECT_TRUE(test.assignable(tia, tib));

  tia.kind(TK_FLOAT32);
  tib.kind(tia.kind());
  EXPECT_TRUE(test.assignable(tia, tib));

  tia.kind(TK_FLOAT64);
  tib.kind(tia.kind());
  EXPECT_TRUE(test.assignable(tia, tib));

  tia.kind(TK_FLOAT128);
  tib.kind(tia.kind());
  EXPECT_TRUE(test.assignable(tia, tib));

  tia.kind(TK_INT8);
  tib.kind(tia.kind());
  EXPECT_TRUE(test.assignable(tia, tib));

  tia.kind(TK_UINT8);
  tib.kind(tia.kind());
  EXPECT_TRUE(test.assignable(tia, tib));

  tia.kind(TK_CHAR8);
  tib.kind(tia.kind());
  EXPECT_TRUE(test.assignable(tia, tib));

  tia.kind(TK_CHAR16);
  tib.kind(tia.kind());
  EXPECT_TRUE(test.assignable(tia, tib));

  // Assignability from bitmask
  tia.kind(TK_UINT8);
  BitBound bound = 8;
  CommonEnumeratedHeader common_header(bound);
  MinimalBitmaskHeader header(common_header);
  MinimalBitmaskType bitmask;
  bitmask.header = header;
  MinimalTypeObject tob(bitmask);
  EXPECT_TRUE(test.assignable(tia, TypeObject(tob)));

  tia.kind(TK_UINT16);
  tob.bitmask_type.header.common.bit_bound = 16;
  EXPECT_TRUE(test.assignable(tia, TypeObject(tob)));

  tia.kind(TK_UINT32);
  tob.bitmask_type.header.common.bit_bound = 32;
  EXPECT_TRUE(test.assignable(tia, TypeObject(tob)));

  tia.kind(TK_UINT64);
  tob.bitmask_type.header.common.bit_bound = 64;
  EXPECT_TRUE(test.assignable(tia, TypeObject(tob)));
}

TEST(PrimitiveTypesTest, NotAssignable)
{
  TypeAssignability test(make_rch<TypeLookupService>());
  TypeIdentifier tia, tib;
  tia.kind(TK_BOOLEAN);
  tib.kind(TK_BYTE);
  EXPECT_FALSE(test.assignable(tia, tib));

  tia.kind(TK_BYTE);
  tib.kind(TK_FLOAT32);
  EXPECT_FALSE(test.assignable(tia, tib));

  tia.kind(TK_INT16);
  tib.kind(TK_INT64);
  EXPECT_FALSE(test.assignable(tia, tib));

  tia.kind(TK_INT32);
  tib.kind(TK_INT16);
  EXPECT_FALSE(test.assignable(tia, tib));

  tia.kind(TK_INT64);
  tib.kind(TK_CHAR8);
  EXPECT_FALSE(test.assignable(tia, tib));

  tia.kind(TK_UINT16);
  tib.kind(TK_FLOAT32);
  EXPECT_FALSE(test.assignable(tia, tib));

  tia.kind(TK_UINT32);
  tib.kind(TK_BYTE);
  EXPECT_FALSE(test.assignable(tia, tib));

  tia.kind(TK_UINT64);
  tib.kind(TK_FLOAT64);
  EXPECT_FALSE(test.assignable(tia, tib));

  tia.kind(TK_FLOAT32);
  tib.kind(TK_INT64);
  EXPECT_FALSE(test.assignable(tia, tib));

  tia.kind(TK_FLOAT64);
  tib.kind(TK_INT64);
  EXPECT_FALSE(test.assignable(tia, tib));

  tia.kind(TK_FLOAT128);
  tib.kind(TK_UINT64);
  EXPECT_FALSE(test.assignable(tia, tib));

  tia.kind(TK_INT8);
  tib.kind(TK_UINT16);
  EXPECT_FALSE(test.assignable(tia, tib));

  tia.kind(TK_UINT8);
  tib.kind(TK_CHAR8);
  EXPECT_FALSE(test.assignable(tia, tib));

  tia.kind(TK_CHAR8);
  tib.kind(TK_INT16);
  EXPECT_FALSE(test.assignable(tia, tib));

  tia.kind(TK_CHAR16);
  tib.kind(TK_INT32);
  EXPECT_FALSE(test.assignable(tia, tib));

  // Assignability from bitmask
  tia.kind(TK_UINT8);
  BitBound bound = 9;
  CommonEnumeratedHeader common_header(bound);
  MinimalBitmaskHeader header(common_header);
  MinimalBitmaskType bitmask;
  bitmask.header = header;
  MinimalTypeObject tob(bitmask);
  EXPECT_FALSE(test.assignable(tia, TypeObject(tob)));

  tia.kind(TK_UINT16);
  tob.bitmask_type.header.common.bit_bound = 17;
  EXPECT_FALSE(test.assignable(tia, TypeObject(tob)));

  tia.kind(TK_UINT32);
  tob.bitmask_type.header.common.bit_bound = 33;
  EXPECT_FALSE(test.assignable(tia, TypeObject(tob)));

  tia.kind(TK_UINT64);
  tob.bitmask_type.header.common.bit_bound = 31;
  EXPECT_FALSE(test.assignable(tia, TypeObject(tob)));
}

TEST(StringTypesTest, Assignable)
{
  TypeAssignability test(make_rch<TypeLookupService>());
  TypeIdentifier tia, tib;
  tia.kind(TI_STRING8_SMALL);
  tib.kind(TI_STRING8_SMALL);
  EXPECT_TRUE(test.assignable(tia, tib));
  tib.kind(TI_STRING8_LARGE);
  EXPECT_TRUE(test.assignable(tia, tib));

  tia.kind(TI_STRING8_LARGE);
  EXPECT_TRUE(test.assignable(tia, tib));
  tib.kind(TI_STRING8_SMALL);
  EXPECT_TRUE(test.assignable(tia, tib));

  tia.kind(TI_STRING16_SMALL);
  tib.kind(TI_STRING16_SMALL);
  EXPECT_TRUE(test.assignable(tia, tib));
  tib.kind(TI_STRING16_LARGE);
  EXPECT_TRUE(test.assignable(tia, tib));

  tia.kind(TI_STRING16_LARGE);
  EXPECT_TRUE(test.assignable(tia, tib));
  tib.kind(TI_STRING16_SMALL);
  EXPECT_TRUE(test.assignable(tia, tib));
}

void string_expect_false(const TypeAssignability& test, const TypeIdentifier& tia, TypeIdentifier& tib)
{
  tib.kind(TK_BOOLEAN);
  EXPECT_FALSE(test.assignable(tia, tib));
  tib.kind(TK_BYTE);
  EXPECT_FALSE(test.assignable(tia, tib));
  tib.kind(TK_INT16);
  EXPECT_FALSE(test.assignable(tia, tib));
  tib.kind(TK_INT32);
  EXPECT_FALSE(test.assignable(tia, tib));
  tib.kind(TK_INT64);
  EXPECT_FALSE(test.assignable(tia, tib));
  tib.kind(TK_UINT16);
  EXPECT_FALSE(test.assignable(tia, tib));
  tib.kind(TK_UINT32);
  EXPECT_FALSE(test.assignable(tia, tib));
  tib.kind(TK_UINT64);
  EXPECT_FALSE(test.assignable(tia, tib));
  tib.kind(TK_FLOAT32);
  EXPECT_FALSE(test.assignable(tia, tib));
  tib.kind(TK_FLOAT64);
  EXPECT_FALSE(test.assignable(tia, tib));
  tib.kind(TK_FLOAT128);
  EXPECT_FALSE(test.assignable(tia, tib));
  tib.kind(TK_INT8);
  EXPECT_FALSE(test.assignable(tia, tib));
  tib.kind(TK_UINT8);
  EXPECT_FALSE(test.assignable(tia, tib));
  tib.kind(TK_CHAR8);
  EXPECT_FALSE(test.assignable(tia, tib));
  tib.kind(TK_CHAR16);
  EXPECT_FALSE(test.assignable(tia, tib));

  if (TI_STRING8_SMALL == tia.kind() || TI_STRING8_LARGE == tia.kind()) {
    tib.kind(TI_STRING16_SMALL);
    EXPECT_FALSE(test.assignable(tia, tib));
    tib.kind(TI_STRING16_LARGE);
    EXPECT_FALSE(test.assignable(tia, tib));
  } else {
    tib.kind(TI_STRING8_SMALL);
    EXPECT_FALSE(test.assignable(tia, tib));
    tib.kind(TI_STRING8_LARGE);
    EXPECT_FALSE(test.assignable(tia, tib));
  }

  tib.kind(TI_PLAIN_SEQUENCE_SMALL);
  EXPECT_FALSE(test.assignable(tia, tib));
  tib.kind(TI_PLAIN_SEQUENCE_LARGE);
  EXPECT_FALSE(test.assignable(tia, tib));
  tib.kind(TI_PLAIN_ARRAY_SMALL);
  EXPECT_FALSE(test.assignable(tia, tib));
  tib.kind(TI_PLAIN_ARRAY_LARGE);
  EXPECT_FALSE(test.assignable(tia, tib));
  tib.kind(TI_PLAIN_MAP_SMALL);
  EXPECT_FALSE(test.assignable(tia, tib));
  tib.kind(TI_PLAIN_MAP_LARGE);
  EXPECT_FALSE(test.assignable(tia, tib));
  tib.kind(TI_STRONGLY_CONNECTED_COMPONENT);
  EXPECT_FALSE(test.assignable(tia, tib));
  tib.kind(EK_COMPLETE);
  EXPECT_FALSE(test.assignable(tia, tib));
  tib.kind(EK_MINIMAL);
  EXPECT_FALSE(test.assignable(tia, tib));
}

TEST(StringTypesTest, NotAssignable)
{
  TypeAssignability test(make_rch<TypeLookupService>());
  TypeIdentifier tia, tib;
  tia.kind(TI_STRING8_SMALL);
  string_expect_false(test, tia, tib);
  tia.kind(TI_STRING8_LARGE);
  string_expect_false(test, tia, tib);
  tia.kind(TI_STRING16_SMALL);
  string_expect_false(test, tia, tib);
  tia.kind(TI_STRING16_LARGE);
  string_expect_false(test, tia, tib);
}

class EnumTypeTest : public ::testing::Test {
protected:
  void SetUp()
  {
    enum_a_.enum_flags = IS_APPENDABLE;
    enum_b_.enum_flags = enum_a_.enum_flags;
    enum_a_.header.common.bit_bound = 10;
    enum_b_.header.common.bit_bound = 13;

    MinimalEnumeratedLiteral l1_a, l2_a;
    l1_a.common.value = 3;
    l1_a.common.flags = IS_DEFAULT;
    ACE_CDR::Octet tmp1[4] = {0x11, 0x22, 0x33, 0x44};
    std::memcpy(l1_a.detail.name_hash, tmp1, sizeof l1_a.detail.name_hash);
    enum_a_.literal_seq.append(l1_a);
    l2_a.common.value = 5;
    ACE_CDR::Octet tmp2[4] = {0x55, 0x66, 0x77, 0x88};
    std::memcpy(l2_a.detail.name_hash, tmp2, sizeof l2_a.detail.name_hash);
    enum_a_.literal_seq.append(l2_a);

    MinimalEnumeratedLiteral l1_b, l2_b, l3_b;
    l1_b.common.value = 3;
    ACE_CDR::Octet tmp3[4] = {0x11, 0x22, 0x33, 0x44};
    std::memcpy(l1_b.detail.name_hash, tmp3, sizeof l1_b.detail.name_hash);
    enum_b_.literal_seq.append(l1_b);
    l2_b.common.value = 5;
    l2_b.common.flags = IS_DEFAULT;
    ACE_CDR::Octet tmp4[4] = {0x55, 0x66, 0x77, 0x88};
    std::memcpy(l2_b.detail.name_hash, tmp4, sizeof l2_b.detail.name_hash);
    enum_b_.literal_seq.append(l2_b);
    l3_b.common.value = 7;
    ACE_CDR::Octet tmp5[4] = {0x99, 0xAA, 0xBB, 0xCC};
    std::memcpy(l3_b.detail.name_hash, tmp5, sizeof l3_b.detail.name_hash);
    enum_b_.literal_seq.append(l3_b);
  }

  MinimalEnumeratedType enum_a_;
  MinimalEnumeratedType enum_b_;
};

TEST_F(EnumTypeTest, Assignable)
{
  TypeAssignability test(make_rch<TypeLookupService>());
  EXPECT_TRUE(test.assignable(TypeObject(MinimalTypeObject(enum_a_)),
                              TypeObject(MinimalTypeObject(enum_b_))));

  // Literal sets are expected to be identical
  enum_a_.enum_flags = IS_FINAL;
  enum_b_.enum_flags = enum_a_.enum_flags;
  enum_b_.literal_seq.members.pop_back();
  EXPECT_TRUE(test.assignable(TypeObject(MinimalTypeObject(enum_a_)),
                              TypeObject(MinimalTypeObject(enum_b_))));
}

TEST_F(EnumTypeTest, NotAssignable)
{
<<<<<<< HEAD
  TypeAssignability test(make_rch<TypeLookupService>());
=======
  TypeAssignability test;

  // Different bit_bounds
  enum_a_.header.common.bit_bound = 3;
  enum_b_.header.common.bit_bound = 23;
  EXPECT_FALSE(test.assignable(TypeObject(MinimalTypeObject(enum_a_)),
                               TypeObject(MinimalTypeObject(enum_b_))));
  enum_a_.header.common.bit_bound = 11;
  enum_b_.header.common.bit_bound = 7;
  EXPECT_FALSE(test.assignable(TypeObject(MinimalTypeObject(enum_a_)),
                               TypeObject(MinimalTypeObject(enum_b_))));
  enum_a_.header.common.bit_bound = 20;
  enum_a_.header.common.bit_bound = 15;
  EXPECT_FALSE(test.assignable(TypeObject(MinimalTypeObject(enum_a_)),
                               TypeObject(MinimalTypeObject(enum_b_))));

>>>>>>> c67cb978
  // Do not have identical literal sets
  enum_a_.enum_flags = IS_FINAL;
  enum_b_.enum_flags = enum_a_.enum_flags;
  EXPECT_FALSE(test.assignable(TypeObject(MinimalTypeObject(enum_a_)),
                               TypeObject(MinimalTypeObject(enum_b_))));

  // Different extensibility flags
  enum_a_.enum_flags = IS_APPENDABLE;
  EXPECT_FALSE(test.assignable(TypeObject(MinimalTypeObject(enum_a_)),
                               TypeObject(MinimalTypeObject(enum_b_))));

  // Some literals with the same name have different values
  enum_b_.enum_flags = IS_APPENDABLE;
  enum_b_.literal_seq.members[1].common.value = 13;
  EXPECT_FALSE(test.assignable(TypeObject(MinimalTypeObject(enum_a_)),
                               TypeObject(MinimalTypeObject(enum_b_))));

  // Some literals with the same value have different names
  enum_b_.literal_seq.members[1].common.value = 5;
  ACE_CDR::Octet tmp[4] = {0x12, 0x34, 0x56, 0x78};
  std::memcpy(enum_b_.literal_seq.members[1].detail.name_hash, tmp, sizeof(NameHash));
  EXPECT_FALSE(test.assignable(TypeObject(MinimalTypeObject(enum_a_)),
                               TypeObject(MinimalTypeObject(enum_b_))));

  // Different types
  MinimalAnnotationType annotation_b;
  EXPECT_FALSE(test.assignable(TypeObject(MinimalTypeObject(enum_a_)),
                               TypeObject(MinimalTypeObject(annotation_b))));
  MinimalStructType struct_b;
  EXPECT_FALSE(test.assignable(TypeObject(MinimalTypeObject(enum_a_)),
                               TypeObject(MinimalTypeObject(struct_b))));
  MinimalUnionType union_b;
  EXPECT_FALSE(test.assignable(TypeObject(MinimalTypeObject(enum_a_)),
                               TypeObject(MinimalTypeObject(union_b))));
  MinimalBitsetType bitset_b;
  EXPECT_FALSE(test.assignable(TypeObject(MinimalTypeObject(enum_a_)),
                               TypeObject(MinimalTypeObject(bitset_b))));
  MinimalSequenceType sequence_b;
  EXPECT_FALSE(test.assignable(TypeObject(MinimalTypeObject(enum_a_)),
                               TypeObject(MinimalTypeObject(sequence_b))));
  MinimalArrayType array_b;
  EXPECT_FALSE(test.assignable(TypeObject(MinimalTypeObject(enum_a_)),
                               TypeObject(MinimalTypeObject(array_b))));
  MinimalMapType map_b;
  EXPECT_FALSE(test.assignable(TypeObject(MinimalTypeObject(enum_a_)),
                               TypeObject(MinimalTypeObject(map_b))));
  MinimalBitmaskType bitmask_b;
  EXPECT_FALSE(test.assignable(TypeObject(MinimalTypeObject(enum_a_)),
                               TypeObject(MinimalTypeObject(bitmask_b))));

  TypeIdentifier tib;
  tib.kind(TK_BOOLEAN);
  EXPECT_FALSE(test.assignable(TypeObject(MinimalTypeObject(enum_a_)), tib));
  tib.kind(TK_BYTE);
  EXPECT_FALSE(test.assignable(TypeObject(MinimalTypeObject(enum_a_)), tib));
  tib.kind(TK_INT16);
  EXPECT_FALSE(test.assignable(TypeObject(MinimalTypeObject(enum_a_)), tib));
  tib.kind(TK_INT32);
  EXPECT_FALSE(test.assignable(TypeObject(MinimalTypeObject(enum_a_)), tib));
  tib.kind(TK_INT64);
  EXPECT_FALSE(test.assignable(TypeObject(MinimalTypeObject(enum_a_)), tib));
  tib.kind(TK_UINT16);
  EXPECT_FALSE(test.assignable(TypeObject(MinimalTypeObject(enum_a_)), tib));
  tib.kind(TK_UINT32);
  EXPECT_FALSE(test.assignable(TypeObject(MinimalTypeObject(enum_a_)), tib));
  tib.kind(TK_UINT64);
  EXPECT_FALSE(test.assignable(TypeObject(MinimalTypeObject(enum_a_)), tib));
  tib.kind(TK_FLOAT32);
  EXPECT_FALSE(test.assignable(TypeObject(MinimalTypeObject(enum_a_)), tib));
  tib.kind(TK_FLOAT64);
  EXPECT_FALSE(test.assignable(TypeObject(MinimalTypeObject(enum_a_)), tib));
  tib.kind(TK_FLOAT128);
  EXPECT_FALSE(test.assignable(TypeObject(MinimalTypeObject(enum_a_)), tib));
  tib.kind(TK_INT8);
  EXPECT_FALSE(test.assignable(TypeObject(MinimalTypeObject(enum_a_)), tib));
  tib.kind(TK_UINT8);
  EXPECT_FALSE(test.assignable(TypeObject(MinimalTypeObject(enum_a_)), tib));
  tib.kind(TK_CHAR8);
  EXPECT_FALSE(test.assignable(TypeObject(MinimalTypeObject(enum_a_)), tib));
  tib.kind(TK_CHAR16);
  EXPECT_FALSE(test.assignable(TypeObject(MinimalTypeObject(enum_a_)), tib));
  tib.kind(TI_STRING8_SMALL);
  EXPECT_FALSE(test.assignable(TypeObject(MinimalTypeObject(enum_a_)), tib));
  tib.kind(TI_STRING16_SMALL);
  EXPECT_FALSE(test.assignable(TypeObject(MinimalTypeObject(enum_a_)), tib));
  tib.kind(TI_STRING8_LARGE);
  EXPECT_FALSE(test.assignable(TypeObject(MinimalTypeObject(enum_a_)), tib));
  tib.kind(TI_STRING16_LARGE);
  EXPECT_FALSE(test.assignable(TypeObject(MinimalTypeObject(enum_a_)), tib));
  tib.kind(TI_PLAIN_SEQUENCE_SMALL);
  EXPECT_FALSE(test.assignable(TypeObject(MinimalTypeObject(enum_a_)), tib));
  tib.kind(TI_PLAIN_SEQUENCE_LARGE);
  EXPECT_FALSE(test.assignable(TypeObject(MinimalTypeObject(enum_a_)), tib));
  tib.kind(TI_PLAIN_ARRAY_SMALL);
  EXPECT_FALSE(test.assignable(TypeObject(MinimalTypeObject(enum_a_)), tib));
  tib.kind(TI_PLAIN_ARRAY_LARGE);
  EXPECT_FALSE(test.assignable(TypeObject(MinimalTypeObject(enum_a_)), tib));
  tib.kind(TI_PLAIN_MAP_SMALL);
  EXPECT_FALSE(test.assignable(TypeObject(MinimalTypeObject(enum_a_)), tib));
  tib.kind(TI_PLAIN_MAP_LARGE);
  EXPECT_FALSE(test.assignable(TypeObject(MinimalTypeObject(enum_a_)), tib));
  tib.kind(TI_STRONGLY_CONNECTED_COMPONENT);
  EXPECT_FALSE(test.assignable(TypeObject(MinimalTypeObject(enum_a_)), tib));
  tib.kind(EK_COMPLETE);
  EXPECT_FALSE(test.assignable(TypeObject(MinimalTypeObject(enum_a_)), tib));
}

TEST(BitmaskTypeTest, Assignable)
{
  TypeAssignability test(make_rch<TypeLookupService>());
  MinimalBitmaskType bitmask_a, bitmask_b;
  bitmask_a.header.common.bit_bound = 16;
  bitmask_b.header.common.bit_bound = bitmask_a.header.common.bit_bound;
  // Throw in some random flag
  MinimalBitflag flag_b;
  flag_b.common.position = 0;
  flag_b.common.flags = IS_DEFAULT | IS_MUST_UNDERSTAND;
  bitmask_b.flag_seq.append(flag_b);
  MinimalTypeObject tobj_a(bitmask_a), tobj_b(bitmask_b);
  EXPECT_TRUE(test.assignable(TypeObject(tobj_a), TypeObject(tobj_b)));

  TypeIdentifier tib;
  tib.kind(TK_UINT8);
  tobj_a.bitmask_type.header.common.bit_bound = 6;
  EXPECT_TRUE(test.assignable(TypeObject(tobj_a), tib));

  tib.kind(TK_UINT16);
  tobj_a.bitmask_type.header.common.bit_bound = 13;
  EXPECT_TRUE(test.assignable(TypeObject(tobj_a), tib));

  tib.kind(TK_UINT32);
  tobj_a.bitmask_type.header.common.bit_bound = 30;
  EXPECT_TRUE(test.assignable(TypeObject(tobj_a), tib));

  tib.kind(TK_UINT64);
  tobj_a.bitmask_type.header.common.bit_bound = 61;
  EXPECT_TRUE(test.assignable(TypeObject(tobj_a), tib));
}

TEST(BitmaskTypeTest, NotAssignable)
{
  TypeAssignability test(make_rch<TypeLookupService>());
  MinimalBitmaskType bitmask_a;
  bitmask_a.header.common.bit_bound = 32;
  MinimalTypeObject tobj_a(bitmask_a);

  MinimalAnnotationType annotation_b;
  EXPECT_FALSE(test.assignable(TypeObject(tobj_a),
                               TypeObject(MinimalTypeObject(annotation_b))));
  MinimalStructType struct_b;
  EXPECT_FALSE(test.assignable(TypeObject(tobj_a),
                               TypeObject(MinimalTypeObject(struct_b))));
  MinimalUnionType union_b;
  EXPECT_FALSE(test.assignable(TypeObject(tobj_a),
                               TypeObject(MinimalTypeObject(union_b))));
  MinimalBitsetType bitset_b;
  EXPECT_FALSE(test.assignable(TypeObject(tobj_a),
                               TypeObject(MinimalTypeObject(bitset_b))));
  MinimalSequenceType sequence_b;
  EXPECT_FALSE(test.assignable(TypeObject(tobj_a),
                               TypeObject(MinimalTypeObject(sequence_b))));
  MinimalArrayType array_b;
  EXPECT_FALSE(test.assignable(TypeObject(tobj_a),
                               TypeObject(MinimalTypeObject(array_b))));
  MinimalMapType map_b;
  EXPECT_FALSE(test.assignable(TypeObject(tobj_a),
                               TypeObject(MinimalTypeObject(map_b))));
  MinimalEnumeratedType enum_b;
  EXPECT_FALSE(test.assignable(TypeObject(tobj_a),
                               TypeObject(MinimalTypeObject(enum_b))));
  MinimalBitmaskType bitmask_b;
  // A different bit bound than bitmask_a
  bitmask_b.header.common.bit_bound = 16;
  EXPECT_FALSE(test.assignable(TypeObject(tobj_a),
                               TypeObject(MinimalTypeObject(bitmask_b))));

  TypeIdentifier tib;
  tib.kind(TK_BOOLEAN);
  EXPECT_FALSE(test.assignable(TypeObject(tobj_a), tib));
  tib.kind(TK_BYTE);
  EXPECT_FALSE(test.assignable(TypeObject(tobj_a), tib));
  tib.kind(TK_INT16);
  EXPECT_FALSE(test.assignable(TypeObject(tobj_a), tib));
  tib.kind(TK_INT32);
  EXPECT_FALSE(test.assignable(TypeObject(tobj_a), tib));
  tib.kind(TK_INT64);
  EXPECT_FALSE(test.assignable(TypeObject(tobj_a), tib));

  tib.kind(TK_UINT16);
  bitmask_a.header.common.bit_bound = 17;
  EXPECT_FALSE(test.assignable(TypeObject(MinimalTypeObject(bitmask_a)), tib));
  tib.kind(TK_UINT32);
  bitmask_a.header.common.bit_bound = 33;
  EXPECT_FALSE(test.assignable(TypeObject(MinimalTypeObject(bitmask_a)), tib));
  tib.kind(TK_UINT64);
  bitmask_a.header.common.bit_bound = 25;
  EXPECT_FALSE(test.assignable(TypeObject(MinimalTypeObject(bitmask_a)), tib));

  tib.kind(TK_FLOAT32);
  EXPECT_FALSE(test.assignable(TypeObject(tobj_a), tib));
  tib.kind(TK_FLOAT64);
  EXPECT_FALSE(test.assignable(TypeObject(tobj_a), tib));
  tib.kind(TK_FLOAT128);
  EXPECT_FALSE(test.assignable(TypeObject(tobj_a), tib));
  tib.kind(TK_INT8);
  EXPECT_FALSE(test.assignable(TypeObject(tobj_a), tib));

  tib.kind(TK_UINT8);
  bitmask_a.header.common.bit_bound = 9;
  EXPECT_FALSE(test.assignable(TypeObject(MinimalTypeObject(bitmask_a)), tib));

  tib.kind(TK_CHAR8);
  EXPECT_FALSE(test.assignable(TypeObject(tobj_a), tib));
  tib.kind(TK_CHAR16);
  EXPECT_FALSE(test.assignable(TypeObject(tobj_a), tib));
  tib.kind(TI_STRING8_SMALL);
  EXPECT_FALSE(test.assignable(TypeObject(tobj_a), tib));
  tib.kind(TI_STRING8_LARGE);
  EXPECT_FALSE(test.assignable(TypeObject(tobj_a), tib));
  tib.kind(TI_STRING16_SMALL);
  EXPECT_FALSE(test.assignable(TypeObject(tobj_a), tib));
  tib.kind(TI_STRING16_LARGE);
  EXPECT_FALSE(test.assignable(TypeObject(tobj_a), tib));
  tib.kind(TI_PLAIN_SEQUENCE_SMALL);
  EXPECT_FALSE(test.assignable(TypeObject(tobj_a), tib));
  tib.kind(TI_PLAIN_SEQUENCE_LARGE);
  EXPECT_FALSE(test.assignable(TypeObject(tobj_a), tib));
  tib.kind(TI_PLAIN_ARRAY_SMALL);
  EXPECT_FALSE(test.assignable(TypeObject(tobj_a), tib));
  tib.kind(TI_PLAIN_ARRAY_LARGE);
  EXPECT_FALSE(test.assignable(TypeObject(tobj_a), tib));
  tib.kind(TI_PLAIN_MAP_SMALL);
  EXPECT_FALSE(test.assignable(TypeObject(tobj_a), tib));
  tib.kind(TI_PLAIN_MAP_LARGE);
  EXPECT_FALSE(test.assignable(TypeObject(tobj_a), tib));
  tib.kind(TI_STRONGLY_CONNECTED_COMPONENT);
  EXPECT_FALSE(test.assignable(TypeObject(tobj_a), tib));
  tib.kind(EK_COMPLETE);
  EXPECT_FALSE(test.assignable(TypeObject(tobj_a), tib));
}

static void get_equivalence_hash(EquivalenceHash& out)
{
  static unsigned int hash = 0;
  unsigned int tmp = ++hash;
  for (int i = 13; i >= 0; --i) {
    out[i] = tmp % 256;
    tmp /= 256;
  }
}

TEST(SequenceTypeTest, Assignable)
{
  TypeAssignability test(make_rch<TypeLookupService>());
  MinimalSequenceType seq_a, seq_b;
  seq_a.header.common.bound = 10;
  seq_b.header.common.bound = 20;

  seq_a.element.common.type = TypeIdentifier(TK_BOOLEAN);
  seq_b.element.common.type = TypeIdentifier(TK_BOOLEAN);
  EXPECT_TRUE(test.assignable(TypeObject(MinimalTypeObject(seq_a)),
                              TypeObject(MinimalTypeObject(seq_b))));
  seq_a.element.common.type = TypeIdentifier(TK_BYTE);
  seq_b.element.common.type = TypeIdentifier(TK_BYTE);
  EXPECT_TRUE(test.assignable(TypeObject(MinimalTypeObject(seq_a)),
                              TypeObject(MinimalTypeObject(seq_b))));
  seq_a.element.common.type = TypeIdentifier(TK_INT16);
  seq_b.element.common.type = TypeIdentifier(TK_INT16);
  EXPECT_TRUE(test.assignable(TypeObject(MinimalTypeObject(seq_a)),
                              TypeObject(MinimalTypeObject(seq_b))));
  seq_a.element.common.type = TypeIdentifier(TK_INT32);
  seq_b.element.common.type = TypeIdentifier(TK_INT32);
  EXPECT_TRUE(test.assignable(TypeObject(MinimalTypeObject(seq_a)),
                              TypeObject(MinimalTypeObject(seq_b))));
  seq_a.element.common.type = TypeIdentifier(TK_INT64);
  seq_b.element.common.type = TypeIdentifier(TK_INT64);
  EXPECT_TRUE(test.assignable(TypeObject(MinimalTypeObject(seq_a)),
                              TypeObject(MinimalTypeObject(seq_b))));
  seq_a.element.common.type = TypeIdentifier(TK_UINT16);
  seq_b.element.common.type = TypeIdentifier(TK_UINT16);
  EXPECT_TRUE(test.assignable(TypeObject(MinimalTypeObject(seq_a)),
                              TypeObject(MinimalTypeObject(seq_b))));
  seq_a.element.common.type = TypeIdentifier(TK_UINT32);
  seq_b.element.common.type = TypeIdentifier(TK_UINT32);
  EXPECT_TRUE(test.assignable(TypeObject(MinimalTypeObject(seq_a)),
                              TypeObject(MinimalTypeObject(seq_b))));
  seq_a.element.common.type = TypeIdentifier(TK_UINT64);
  seq_b.element.common.type = TypeIdentifier(TK_UINT64);
  EXPECT_TRUE(test.assignable(TypeObject(MinimalTypeObject(seq_a)),
                              TypeObject(MinimalTypeObject(seq_b))));
  seq_a.element.common.type = TypeIdentifier(TK_FLOAT32);
  seq_b.element.common.type = TypeIdentifier(TK_FLOAT32);
  EXPECT_TRUE(test.assignable(TypeObject(MinimalTypeObject(seq_a)),
                              TypeObject(MinimalTypeObject(seq_b))));
  seq_a.element.common.type = TypeIdentifier(TK_FLOAT64);
  seq_b.element.common.type = TypeIdentifier(TK_FLOAT64);
  EXPECT_TRUE(test.assignable(TypeObject(MinimalTypeObject(seq_a)),
                              TypeObject(MinimalTypeObject(seq_b))));
  seq_a.element.common.type = TypeIdentifier(TK_FLOAT128);
  seq_b.element.common.type = TypeIdentifier(TK_FLOAT128);
  EXPECT_TRUE(test.assignable(TypeObject(MinimalTypeObject(seq_a)),
                              TypeObject(MinimalTypeObject(seq_b))));
  seq_a.element.common.type = TypeIdentifier(TK_INT8);
  seq_b.element.common.type = TypeIdentifier(TK_INT8);
  EXPECT_TRUE(test.assignable(TypeObject(MinimalTypeObject(seq_a)),
                              TypeObject(MinimalTypeObject(seq_b))));
  seq_a.element.common.type = TypeIdentifier(TK_UINT8);
  seq_b.element.common.type = TypeIdentifier(TK_UINT8);
  EXPECT_TRUE(test.assignable(TypeObject(MinimalTypeObject(seq_a)),
                              TypeObject(MinimalTypeObject(seq_b))));
  seq_a.element.common.type = TypeIdentifier(TK_CHAR8);
  seq_b.element.common.type = TypeIdentifier(TK_CHAR8);
  EXPECT_TRUE(test.assignable(TypeObject(MinimalTypeObject(seq_a)),
                              TypeObject(MinimalTypeObject(seq_b))));
  seq_a.element.common.type = TypeIdentifier(TK_CHAR16);
  seq_b.element.common.type = TypeIdentifier(TK_CHAR16);
  EXPECT_TRUE(test.assignable(TypeObject(MinimalTypeObject(seq_a)),
                              TypeObject(MinimalTypeObject(seq_b))));

  seq_a.element.common.type = TypeIdentifier::makeString(false, StringSTypeDefn(100));
  seq_b.element.common.type = TypeIdentifier::makeString(false, StringSTypeDefn(200));
  EXPECT_TRUE(test.assignable(TypeObject(MinimalTypeObject(seq_a)),
                              TypeObject(MinimalTypeObject(seq_b))));
  seq_a.element.common.type = TypeIdentifier::makeString(false, StringSTypeDefn(100));
  seq_b.element.common.type = TypeIdentifier::makeString(false, StringLTypeDefn(200));
  EXPECT_TRUE(test.assignable(TypeObject(MinimalTypeObject(seq_a)),
                              TypeObject(MinimalTypeObject(seq_b))));
  seq_a.element.common.type = TypeIdentifier::makeString(true, StringSTypeDefn(100));
  seq_b.element.common.type = TypeIdentifier::makeString(true, StringSTypeDefn(200));
  EXPECT_TRUE(test.assignable(TypeObject(MinimalTypeObject(seq_a)),
                              TypeObject(MinimalTypeObject(seq_b))));
  seq_a.element.common.type = TypeIdentifier::makeString(true, StringSTypeDefn(100));
  seq_b.element.common.type = TypeIdentifier::makeString(true, StringLTypeDefn(200));
  EXPECT_TRUE(test.assignable(TypeObject(MinimalTypeObject(seq_a)),
                              TypeObject(MinimalTypeObject(seq_b))));

  // Sequence of plain sequence of integer
  seq_a.element.common.type = TypeIdentifier::makePlainSequence(TypeIdentifier(TK_INT32),
                                                                static_cast<SBound>(50));
  seq_b.element.common.type = TypeIdentifier::makePlainSequence(TypeIdentifier(TK_INT32),
                                                                static_cast<LBound>(150));
  EXPECT_TRUE(test.assignable(TypeObject(MinimalTypeObject(seq_a)),
                              TypeObject(MinimalTypeObject(seq_b))));
  // Sequence of plain array of integer
  SBoundSeq bounds_a;
  bounds_a.append(10).append(20).append(30);
  seq_a.element.common.type = TypeIdentifier::makePlainArray(TypeIdentifier(TK_UINT16), bounds_a);
  LBoundSeq bounds_b;
  bounds_b.append(10).append(20).append(30);
  seq_b.element.common.type = TypeIdentifier::makePlainArray(TypeIdentifier(TK_UINT16), bounds_b);
  EXPECT_TRUE(test.assignable(TypeObject(MinimalTypeObject(seq_a)),
                              TypeObject(MinimalTypeObject(seq_b))));

  // Different element types but T1 is-assignable-from T2 and T2 is delimited
  seq_a.element.common.type = TypeIdentifier(TK_UINT8);
  // Get a fake hash for the type object of a bitmask type
  EquivalenceHash hash;
  get_equivalence_hash(hash);
  seq_b.element.common.type = TypeIdentifier::make(EK_MINIMAL, hash);
  MinimalBitmaskType bitmask_b;
  bitmask_b.header.common.bit_bound = 8;
  test.insert_entry(seq_b.element.common.type, MinimalTypeObject(bitmask_b));
  EXPECT_TRUE(test.assignable(TypeObject(MinimalTypeObject(seq_a)),
                              TypeObject(MinimalTypeObject(seq_b))));

  seq_a.element.common.type = TypeIdentifier(TK_UINT16);
  get_equivalence_hash(hash);
  seq_b.element.common.type = TypeIdentifier::make(EK_MINIMAL, hash);
  bitmask_b.header.common.bit_bound = 16;
  test.insert_entry(seq_b.element.common.type, MinimalTypeObject(bitmask_b));
  EXPECT_TRUE(test.assignable(TypeObject(MinimalTypeObject(seq_a)),
                              TypeObject(MinimalTypeObject(seq_b))));

  seq_a.element.common.type = TypeIdentifier(TK_UINT32);
  get_equivalence_hash(hash);
  seq_b.element.common.type = TypeIdentifier::make(EK_MINIMAL, hash);
  bitmask_b.header.common.bit_bound = 32;
  test.insert_entry(seq_b.element.common.type, MinimalTypeObject(bitmask_b));
  EXPECT_TRUE(test.assignable(TypeObject(MinimalTypeObject(seq_a)),
                              TypeObject(MinimalTypeObject(seq_b))));

  seq_a.element.common.type = TypeIdentifier(TK_UINT64);
  get_equivalence_hash(hash);
  seq_b.element.common.type = TypeIdentifier::make(EK_MINIMAL, hash);
  bitmask_b.header.common.bit_bound = 64;
  test.insert_entry(seq_b.element.common.type, MinimalTypeObject(bitmask_b));
  EXPECT_TRUE(test.assignable(TypeObject(MinimalTypeObject(seq_a)),
                              TypeObject(MinimalTypeObject(seq_b))));
}

TEST(SequenceTypeTest, NotAssignable)
{
  TypeAssignability test(make_rch<TypeLookupService>());
  MinimalSequenceType seq_a, seq_b;
  seq_a.header.common.bound = 10;
  seq_b.header.common.bound = 20;

  seq_a.element.common.type = TypeIdentifier(TK_BOOLEAN);
  seq_b.element.common.type = TypeIdentifier(TK_INT32);
  EXPECT_FALSE(test.assignable(TypeObject(MinimalTypeObject(seq_a)),
                               TypeObject(MinimalTypeObject(seq_b))));
  seq_a.element.common.type = TypeIdentifier(TK_BYTE);
  seq_b.element.common.type = TypeIdentifier(TK_BOOLEAN);
  EXPECT_FALSE(test.assignable(TypeObject(MinimalTypeObject(seq_a)),
                               TypeObject(MinimalTypeObject(seq_b))));
  seq_a.element.common.type = TypeIdentifier(TK_INT16);
  seq_b.element.common.type = TypeIdentifier(TK_INT8);
  EXPECT_FALSE(test.assignable(TypeObject(MinimalTypeObject(seq_a)),
                               TypeObject(MinimalTypeObject(seq_b))));
  seq_a.element.common.type = TypeIdentifier(TK_INT32);
  seq_b.element.common.type = TypeIdentifier(TK_INT64);
  EXPECT_FALSE(test.assignable(TypeObject(MinimalTypeObject(seq_a)),
                               TypeObject(MinimalTypeObject(seq_b))));
  seq_a.element.common.type = TypeIdentifier(TK_INT64);
  seq_b.element.common.type = TypeIdentifier(TK_FLOAT32);
  EXPECT_FALSE(test.assignable(TypeObject(MinimalTypeObject(seq_a)),
                               TypeObject(MinimalTypeObject(seq_b))));
  seq_a.element.common.type = TypeIdentifier(TK_UINT16);
  seq_b.element.common.type = TypeIdentifier(TK_BYTE);
  EXPECT_FALSE(test.assignable(TypeObject(MinimalTypeObject(seq_a)),
                               TypeObject(MinimalTypeObject(seq_b))));
  seq_a.element.common.type = TypeIdentifier(TK_UINT32);
  seq_b.element.common.type = TypeIdentifier(TK_INT32);
  EXPECT_FALSE(test.assignable(TypeObject(MinimalTypeObject(seq_a)),
                               TypeObject(MinimalTypeObject(seq_b))));
  seq_a.element.common.type = TypeIdentifier(TK_UINT64);
  seq_b.element.common.type = TypeIdentifier(TK_FLOAT128);
  EXPECT_FALSE(test.assignable(TypeObject(MinimalTypeObject(seq_a)),
                               TypeObject(MinimalTypeObject(seq_b))));
  seq_a.element.common.type = TypeIdentifier(TK_FLOAT32);
  seq_b.element.common.type = TypeIdentifier(TK_INT32);
  EXPECT_FALSE(test.assignable(TypeObject(MinimalTypeObject(seq_a)),
                               TypeObject(MinimalTypeObject(seq_b))));
  seq_a.element.common.type = TypeIdentifier(TK_FLOAT64);
  seq_b.element.common.type = TypeIdentifier(TK_UINT32);
  EXPECT_FALSE(test.assignable(TypeObject(MinimalTypeObject(seq_a)),
                               TypeObject(MinimalTypeObject(seq_b))));
  seq_a.element.common.type = TypeIdentifier(TK_FLOAT128);
  seq_b.element.common.type = TypeIdentifier(TK_BOOLEAN);
  EXPECT_FALSE(test.assignable(TypeObject(MinimalTypeObject(seq_a)),
                               TypeObject(MinimalTypeObject(seq_b))));
  seq_a.element.common.type = TypeIdentifier(TK_INT8);
  seq_b.element.common.type = TypeIdentifier(TK_INT64);
  EXPECT_FALSE(test.assignable(TypeObject(MinimalTypeObject(seq_a)),
                               TypeObject(MinimalTypeObject(seq_b))));
  seq_a.element.common.type = TypeIdentifier(TK_UINT8);
  seq_b.element.common.type = TypeIdentifier(TK_FLOAT64);
  EXPECT_FALSE(test.assignable(TypeObject(MinimalTypeObject(seq_a)),
                               TypeObject(MinimalTypeObject(seq_b))));
  seq_a.element.common.type = TypeIdentifier(TK_CHAR8);
  seq_b.element.common.type = TypeIdentifier(TK_INT8);
  EXPECT_FALSE(test.assignable(TypeObject(MinimalTypeObject(seq_a)),
                               TypeObject(MinimalTypeObject(seq_b))));
  seq_a.element.common.type = TypeIdentifier(TK_CHAR16);
  seq_b.element.common.type = TypeIdentifier(TK_INT64);
  EXPECT_FALSE(test.assignable(TypeObject(MinimalTypeObject(seq_a)),
                               TypeObject(MinimalTypeObject(seq_b))));

  seq_a.element.common.type = TypeIdentifier::makeString(false, StringSTypeDefn(50));
  seq_b.element.common.type = TypeIdentifier::makeString(true, StringLTypeDefn(100));
  EXPECT_FALSE(test.assignable(TypeObject(MinimalTypeObject(seq_a)),
                               TypeObject(MinimalTypeObject(seq_b))));
  seq_a.element.common.type = TypeIdentifier::makeString(true, StringLTypeDefn(100));
  seq_b.element.common.type = TypeIdentifier::makeString(false, StringSTypeDefn(50));
  EXPECT_FALSE(test.assignable(TypeObject(MinimalTypeObject(seq_a)),
                               TypeObject(MinimalTypeObject(seq_b))));

  // Sequence of plain sequence of integer
  seq_a.element.common.type = TypeIdentifier::makePlainSequence(TypeIdentifier(TK_UINT32),
                                                                static_cast<SBound>(50));
  seq_b.element.common.type = TypeIdentifier::makePlainSequence(TypeIdentifier(TK_INT64),
                                                                static_cast<LBound>(150));
  EXPECT_FALSE(test.assignable(TypeObject(MinimalTypeObject(seq_a)),
                               TypeObject(MinimalTypeObject(seq_b))));
  // Sequence of plain array of integer
  SBoundSeq bounds_a;
  bounds_a.append(10).append(20).append(30);
  seq_a.element.common.type = TypeIdentifier::makePlainArray(TypeIdentifier(TK_UINT16), bounds_a);
  LBoundSeq bounds_b;
  bounds_b.append(10).append(20).append(40);
  seq_b.element.common.type = TypeIdentifier::makePlainArray(TypeIdentifier(TK_UINT16), bounds_b);
  EXPECT_FALSE(test.assignable(TypeObject(MinimalTypeObject(seq_a)),
                               TypeObject(MinimalTypeObject(seq_b))));

  seq_a.element.common.type = TypeIdentifier(TK_UINT8);
  // Get a fake hash for the type object of a bitmask type
  EquivalenceHash hash;
  get_equivalence_hash(hash);
  seq_b.element.common.type = TypeIdentifier::make(EK_MINIMAL, hash);
  MinimalBitmaskType bitmask_b;
  bitmask_b.header.common.bit_bound = 9;
  test.insert_entry(seq_b.element.common.type, MinimalTypeObject(bitmask_b));
  EXPECT_FALSE(test.assignable(TypeObject(MinimalTypeObject(seq_a)),
                               TypeObject(MinimalTypeObject(seq_b))));

  seq_a.element.common.type = TypeIdentifier(TK_UINT16);
  get_equivalence_hash(hash);
  seq_b.element.common.type = TypeIdentifier::make(EK_MINIMAL, hash);
  bitmask_b.header.common.bit_bound = 17;
  test.insert_entry(seq_b.element.common.type, MinimalTypeObject(bitmask_b));
  EXPECT_FALSE(test.assignable(TypeObject(MinimalTypeObject(seq_a)),
                               TypeObject(MinimalTypeObject(seq_b))));

  seq_a.element.common.type = TypeIdentifier(TK_UINT32);
  get_equivalence_hash(hash);
  seq_b.element.common.type = TypeIdentifier::make(EK_MINIMAL, hash);
  bitmask_b.header.common.bit_bound = 34;
  test.insert_entry(seq_b.element.common.type, MinimalTypeObject(bitmask_b));
  EXPECT_FALSE(test.assignable(TypeObject(MinimalTypeObject(seq_a)),
                               TypeObject(MinimalTypeObject(seq_b))));

  seq_a.element.common.type = TypeIdentifier(TK_UINT64);
  get_equivalence_hash(hash);
  seq_b.element.common.type = TypeIdentifier::make(EK_MINIMAL, hash);
  bitmask_b.header.common.bit_bound = 13;
  test.insert_entry(seq_b.element.common.type, MinimalTypeObject(bitmask_b));
  EXPECT_FALSE(test.assignable(TypeObject(MinimalTypeObject(seq_a)),
                               TypeObject(MinimalTypeObject(seq_b))));
}

TEST(ArrayTypeTest, Assignable)
{
  TypeAssignability test(make_rch<TypeLookupService>());
  MinimalArrayType arr_a, arr_b;
  arr_a.header.common.bound_seq.append(10).append(20).append(30);
  arr_b.header.common.bound_seq.append(10).append(20).append(30);

  arr_a.element.common.type = TypeIdentifier(TK_BOOLEAN);
  arr_b.element.common.type = TypeIdentifier(TK_BOOLEAN);
  EXPECT_TRUE(test.assignable(TypeObject(MinimalTypeObject(arr_a)),
                              TypeObject(MinimalTypeObject(arr_b))));
  arr_a.element.common.type = TypeIdentifier(TK_BYTE);
  arr_b.element.common.type = TypeIdentifier(TK_BYTE);
  EXPECT_TRUE(test.assignable(TypeObject(MinimalTypeObject(arr_a)),
                              TypeObject(MinimalTypeObject(arr_b))));
  arr_a.element.common.type = TypeIdentifier(TK_INT16);
  arr_b.element.common.type = TypeIdentifier(TK_INT16);
  EXPECT_TRUE(test.assignable(TypeObject(MinimalTypeObject(arr_a)),
                              TypeObject(MinimalTypeObject(arr_b))));
  arr_a.element.common.type = TypeIdentifier(TK_INT32);
  arr_b.element.common.type = TypeIdentifier(TK_INT32);
  EXPECT_TRUE(test.assignable(TypeObject(MinimalTypeObject(arr_a)),
                              TypeObject(MinimalTypeObject(arr_b))));
  arr_a.element.common.type = TypeIdentifier(TK_INT64);
  arr_b.element.common.type = TypeIdentifier(TK_INT64);
  EXPECT_TRUE(test.assignable(TypeObject(MinimalTypeObject(arr_a)),
                              TypeObject(MinimalTypeObject(arr_b))));
  arr_a.element.common.type = TypeIdentifier(TK_UINT16);
  arr_b.element.common.type = TypeIdentifier(TK_UINT16);
  EXPECT_TRUE(test.assignable(TypeObject(MinimalTypeObject(arr_a)),
                              TypeObject(MinimalTypeObject(arr_b))));
  arr_a.element.common.type = TypeIdentifier(TK_UINT32);
  arr_b.element.common.type = TypeIdentifier(TK_UINT32);
  EXPECT_TRUE(test.assignable(TypeObject(MinimalTypeObject(arr_a)),
                              TypeObject(MinimalTypeObject(arr_b))));
  arr_a.element.common.type = TypeIdentifier(TK_UINT64);
  arr_b.element.common.type = TypeIdentifier(TK_UINT64);
  EXPECT_TRUE(test.assignable(TypeObject(MinimalTypeObject(arr_a)),
                              TypeObject(MinimalTypeObject(arr_b))));
  arr_a.element.common.type = TypeIdentifier(TK_FLOAT32);
  arr_b.element.common.type = TypeIdentifier(TK_FLOAT32);
  EXPECT_TRUE(test.assignable(TypeObject(MinimalTypeObject(arr_a)),
                              TypeObject(MinimalTypeObject(arr_b))));
  arr_a.element.common.type = TypeIdentifier(TK_FLOAT64);
  arr_b.element.common.type = TypeIdentifier(TK_FLOAT64);
  EXPECT_TRUE(test.assignable(TypeObject(MinimalTypeObject(arr_a)),
                              TypeObject(MinimalTypeObject(arr_b))));
  arr_a.element.common.type = TypeIdentifier(TK_FLOAT128);
  arr_b.element.common.type = TypeIdentifier(TK_FLOAT128);
  EXPECT_TRUE(test.assignable(TypeObject(MinimalTypeObject(arr_a)),
                              TypeObject(MinimalTypeObject(arr_b))));
  arr_a.element.common.type = TypeIdentifier(TK_INT8);
  arr_b.element.common.type = TypeIdentifier(TK_INT8);
  EXPECT_TRUE(test.assignable(TypeObject(MinimalTypeObject(arr_a)),
                              TypeObject(MinimalTypeObject(arr_b))));
  arr_a.element.common.type = TypeIdentifier(TK_UINT8);
  arr_b.element.common.type = TypeIdentifier(TK_UINT8);
  EXPECT_TRUE(test.assignable(TypeObject(MinimalTypeObject(arr_a)),
                              TypeObject(MinimalTypeObject(arr_b))));
  arr_a.element.common.type = TypeIdentifier(TK_CHAR8);
  arr_b.element.common.type = TypeIdentifier(TK_CHAR8);
  EXPECT_TRUE(test.assignable(TypeObject(MinimalTypeObject(arr_a)),
                              TypeObject(MinimalTypeObject(arr_b))));
  arr_a.element.common.type = TypeIdentifier(TK_CHAR16);
  arr_b.element.common.type = TypeIdentifier(TK_CHAR16);
  EXPECT_TRUE(test.assignable(TypeObject(MinimalTypeObject(arr_a)),
                              TypeObject(MinimalTypeObject(arr_b))));

  arr_a.element.common.type = TypeIdentifier::makeString(false, StringSTypeDefn(100));
  arr_b.element.common.type = TypeIdentifier::makeString(false, StringSTypeDefn(200));
  EXPECT_TRUE(test.assignable(TypeObject(MinimalTypeObject(arr_a)),
                              TypeObject(MinimalTypeObject(arr_b))));
  arr_a.element.common.type = TypeIdentifier::makeString(false, StringSTypeDefn(100));
  arr_b.element.common.type = TypeIdentifier::makeString(false, StringLTypeDefn(200));
  EXPECT_TRUE(test.assignable(TypeObject(MinimalTypeObject(arr_a)),
                              TypeObject(MinimalTypeObject(arr_b))));
  arr_a.element.common.type = TypeIdentifier::makeString(true, StringSTypeDefn(100));
  arr_b.element.common.type = TypeIdentifier::makeString(true, StringSTypeDefn(200));
  EXPECT_TRUE(test.assignable(TypeObject(MinimalTypeObject(arr_a)),
                              TypeObject(MinimalTypeObject(arr_b))));
  arr_a.element.common.type = TypeIdentifier::makeString(true, StringSTypeDefn(100));
  arr_b.element.common.type = TypeIdentifier::makeString(true, StringLTypeDefn(200));
  EXPECT_TRUE(test.assignable(TypeObject(MinimalTypeObject(arr_a)),
                              TypeObject(MinimalTypeObject(arr_b))));

  // Array of plain sequence of integer
  arr_a.element.common.type = TypeIdentifier::makePlainSequence(TypeIdentifier(TK_INT32),
                                                                static_cast<SBound>(50));
  arr_b.element.common.type = TypeIdentifier::makePlainSequence(TypeIdentifier(TK_INT32),
                                                                static_cast<LBound>(150));
  EXPECT_TRUE(test.assignable(TypeObject(MinimalTypeObject(arr_a)),
                              TypeObject(MinimalTypeObject(arr_b))));
  // Array of plain array of integer
  SBoundSeq bounds_a;
  bounds_a.append(10).append(20).append(30);
  arr_a.element.common.type = TypeIdentifier::makePlainArray(TypeIdentifier(TK_UINT16), bounds_a);
  LBoundSeq bounds_b;
  bounds_b.append(10).append(20).append(30);
  arr_b.element.common.type = TypeIdentifier::makePlainArray(TypeIdentifier(TK_UINT16), bounds_b);
  EXPECT_TRUE(test.assignable(TypeObject(MinimalTypeObject(arr_a)),
                              TypeObject(MinimalTypeObject(arr_b))));

  // Different element types but T1 is-assignable-from T2 and T2 is delimited
  arr_a.element.common.type = TypeIdentifier(TK_UINT8);
  // Get a fake hash for the type object of a bitmask type
  EquivalenceHash hash;
  get_equivalence_hash(hash);
  arr_b.element.common.type = TypeIdentifier::make(EK_MINIMAL, hash);
  MinimalBitmaskType bitmask_b;
  bitmask_b.header.common.bit_bound = 8;
  test.insert_entry(arr_b.element.common.type, MinimalTypeObject(bitmask_b));
  EXPECT_TRUE(test.assignable(TypeObject(MinimalTypeObject(arr_a)),
                              TypeObject(MinimalTypeObject(arr_b))));

  arr_a.element.common.type = TypeIdentifier(TK_UINT16);
  get_equivalence_hash(hash);
  arr_b.element.common.type = TypeIdentifier::make(EK_MINIMAL, hash);
  bitmask_b.header.common.bit_bound = 16;
  test.insert_entry(arr_b.element.common.type, MinimalTypeObject(bitmask_b));
  EXPECT_TRUE(test.assignable(TypeObject(MinimalTypeObject(arr_a)),
                              TypeObject(MinimalTypeObject(arr_b))));

  arr_a.element.common.type = TypeIdentifier(TK_UINT32);
  get_equivalence_hash(hash);
  arr_b.element.common.type = TypeIdentifier::make(EK_MINIMAL, hash);
  bitmask_b.header.common.bit_bound = 32;
  test.insert_entry(arr_b.element.common.type, MinimalTypeObject(bitmask_b));
  EXPECT_TRUE(test.assignable(TypeObject(MinimalTypeObject(arr_a)),
                              TypeObject(MinimalTypeObject(arr_b))));

  arr_a.element.common.type = TypeIdentifier(TK_UINT64);
  get_equivalence_hash(hash);
  arr_b.element.common.type = TypeIdentifier::make(EK_MINIMAL, hash);
  bitmask_b.header.common.bit_bound = 64;
  test.insert_entry(arr_b.element.common.type, MinimalTypeObject(bitmask_b));
  EXPECT_TRUE(test.assignable(TypeObject(MinimalTypeObject(arr_a)),
                              TypeObject(MinimalTypeObject(arr_b))));
}

TEST(ArrayTypeTest, NotAssignable)
{
  TypeAssignability test(make_rch<TypeLookupService>());
  MinimalArrayType arr_a, arr_b;
  arr_a.header.common.bound_seq.append(10).append(20).append(30);
  arr_b.header.common.bound_seq.append(10).append(20).append(30);

  arr_a.element.common.type = TypeIdentifier(TK_BOOLEAN);
  arr_b.element.common.type = TypeIdentifier(TK_INT32);
  EXPECT_FALSE(test.assignable(TypeObject(MinimalTypeObject(arr_a)),
                               TypeObject(MinimalTypeObject(arr_b))));
  arr_a.element.common.type = TypeIdentifier(TK_BYTE);
  arr_b.element.common.type = TypeIdentifier(TK_BOOLEAN);
  EXPECT_FALSE(test.assignable(TypeObject(MinimalTypeObject(arr_a)),
                               TypeObject(MinimalTypeObject(arr_b))));
  arr_a.element.common.type = TypeIdentifier(TK_INT16);
  arr_b.element.common.type = TypeIdentifier(TK_INT8);
  EXPECT_FALSE(test.assignable(TypeObject(MinimalTypeObject(arr_a)),
                               TypeObject(MinimalTypeObject(arr_b))));
  arr_a.element.common.type = TypeIdentifier(TK_INT32);
  arr_b.element.common.type = TypeIdentifier(TK_INT64);
  EXPECT_FALSE(test.assignable(TypeObject(MinimalTypeObject(arr_a)),
                               TypeObject(MinimalTypeObject(arr_b))));
  arr_a.element.common.type = TypeIdentifier(TK_INT64);
  arr_b.element.common.type = TypeIdentifier(TK_FLOAT32);
  EXPECT_FALSE(test.assignable(TypeObject(MinimalTypeObject(arr_a)),
                               TypeObject(MinimalTypeObject(arr_b))));
  arr_a.element.common.type = TypeIdentifier(TK_UINT16);
  arr_b.element.common.type = TypeIdentifier(TK_BYTE);
  EXPECT_FALSE(test.assignable(TypeObject(MinimalTypeObject(arr_a)),
                               TypeObject(MinimalTypeObject(arr_b))));
  arr_a.element.common.type = TypeIdentifier(TK_UINT32);
  arr_b.element.common.type = TypeIdentifier(TK_INT32);
  EXPECT_FALSE(test.assignable(TypeObject(MinimalTypeObject(arr_a)),
                               TypeObject(MinimalTypeObject(arr_b))));
  arr_a.element.common.type = TypeIdentifier(TK_UINT64);
  arr_b.element.common.type = TypeIdentifier(TK_FLOAT128);
  EXPECT_FALSE(test.assignable(TypeObject(MinimalTypeObject(arr_a)),
                               TypeObject(MinimalTypeObject(arr_b))));
  arr_a.element.common.type = TypeIdentifier(TK_FLOAT32);
  arr_b.element.common.type = TypeIdentifier(TK_INT32);
  EXPECT_FALSE(test.assignable(TypeObject(MinimalTypeObject(arr_a)),
                               TypeObject(MinimalTypeObject(arr_b))));
  arr_a.element.common.type = TypeIdentifier(TK_FLOAT64);
  arr_b.element.common.type = TypeIdentifier(TK_UINT32);
  EXPECT_FALSE(test.assignable(TypeObject(MinimalTypeObject(arr_a)),
                               TypeObject(MinimalTypeObject(arr_b))));
  arr_a.element.common.type = TypeIdentifier(TK_FLOAT128);
  arr_b.element.common.type = TypeIdentifier(TK_BOOLEAN);
  EXPECT_FALSE(test.assignable(TypeObject(MinimalTypeObject(arr_a)),
                               TypeObject(MinimalTypeObject(arr_b))));
  arr_a.element.common.type = TypeIdentifier(TK_INT8);
  arr_b.element.common.type = TypeIdentifier(TK_INT64);
  EXPECT_FALSE(test.assignable(TypeObject(MinimalTypeObject(arr_a)),
                               TypeObject(MinimalTypeObject(arr_b))));
  arr_a.element.common.type = TypeIdentifier(TK_UINT8);
  arr_b.element.common.type = TypeIdentifier(TK_FLOAT64);
  EXPECT_FALSE(test.assignable(TypeObject(MinimalTypeObject(arr_a)),
                               TypeObject(MinimalTypeObject(arr_b))));
  arr_a.element.common.type = TypeIdentifier(TK_CHAR8);
  arr_b.element.common.type = TypeIdentifier(TK_INT8);
  EXPECT_FALSE(test.assignable(TypeObject(MinimalTypeObject(arr_a)),
                               TypeObject(MinimalTypeObject(arr_b))));
  arr_a.element.common.type = TypeIdentifier(TK_CHAR16);
  arr_b.element.common.type = TypeIdentifier(TK_INT64);
  EXPECT_FALSE(test.assignable(TypeObject(MinimalTypeObject(arr_a)),
                               TypeObject(MinimalTypeObject(arr_b))));

  arr_a.element.common.type = TypeIdentifier::makeString(false, StringSTypeDefn(50));
  arr_b.element.common.type = TypeIdentifier::makeString(true, StringLTypeDefn(100));
  EXPECT_FALSE(test.assignable(TypeObject(MinimalTypeObject(arr_a)),
                               TypeObject(MinimalTypeObject(arr_b))));
  arr_a.element.common.type = TypeIdentifier::makeString(true, StringLTypeDefn(100));
  arr_b.element.common.type = TypeIdentifier::makeString(false, StringSTypeDefn(50));
  EXPECT_FALSE(test.assignable(TypeObject(MinimalTypeObject(arr_a)),
                               TypeObject(MinimalTypeObject(arr_b))));

  // Array of plain sequence of integer
  arr_a.element.common.type = TypeIdentifier::makePlainSequence(TypeIdentifier(TK_UINT32),
                                                                static_cast<SBound>(50));
  arr_b.element.common.type = TypeIdentifier::makePlainSequence(TypeIdentifier(TK_INT64),
                                                                static_cast<LBound>(150));
  EXPECT_FALSE(test.assignable(TypeObject(MinimalTypeObject(arr_a)),
                               TypeObject(MinimalTypeObject(arr_b))));
  // Array of plain array of integer
  SBoundSeq bounds_a;
  bounds_a.append(10).append(20).append(30);
  arr_a.element.common.type = TypeIdentifier::makePlainArray(TypeIdentifier(TK_UINT16), bounds_a);
  LBoundSeq bounds_b;
  bounds_b.append(10).append(20).append(40);
  arr_b.element.common.type = TypeIdentifier::makePlainArray(TypeIdentifier(TK_UINT16), bounds_b);
  EXPECT_FALSE(test.assignable(TypeObject(MinimalTypeObject(arr_a)),
                               TypeObject(MinimalTypeObject(arr_b))));

  arr_a.element.common.type = TypeIdentifier(TK_UINT8);
  // Get a fake hash for the type object of a bitmask type
  EquivalenceHash hash;
  get_equivalence_hash(hash);
  arr_b.element.common.type = TypeIdentifier::make(EK_MINIMAL, hash);
  MinimalBitmaskType bitmask_b;
  bitmask_b.header.common.bit_bound = 9;
  test.insert_entry(arr_b.element.common.type, MinimalTypeObject(bitmask_b));
  EXPECT_FALSE(test.assignable(TypeObject(MinimalTypeObject(arr_a)),
                               TypeObject(MinimalTypeObject(arr_b))));

  arr_a.element.common.type = TypeIdentifier(TK_UINT16);
  get_equivalence_hash(hash);
  arr_b.element.common.type = TypeIdentifier::make(EK_MINIMAL, hash);
  bitmask_b.header.common.bit_bound = 17;
  test.insert_entry(arr_b.element.common.type, MinimalTypeObject(bitmask_b));
  EXPECT_FALSE(test.assignable(TypeObject(MinimalTypeObject(arr_a)),
                               TypeObject(MinimalTypeObject(arr_b))));

  arr_a.element.common.type = TypeIdentifier(TK_UINT32);
  get_equivalence_hash(hash);
  arr_b.element.common.type = TypeIdentifier::make(EK_MINIMAL, hash);
  bitmask_b.header.common.bit_bound = 34;
  test.insert_entry(arr_b.element.common.type, MinimalTypeObject(bitmask_b));
  EXPECT_FALSE(test.assignable(TypeObject(MinimalTypeObject(arr_a)),
                               TypeObject(MinimalTypeObject(arr_b))));

  arr_a.element.common.type = TypeIdentifier(TK_UINT64);
  get_equivalence_hash(hash);
  arr_b.element.common.type = TypeIdentifier::make(EK_MINIMAL, hash);
  bitmask_b.header.common.bit_bound = 13;
  test.insert_entry(arr_b.element.common.type, MinimalTypeObject(bitmask_b));
  EXPECT_FALSE(test.assignable(TypeObject(MinimalTypeObject(arr_a)),
                               TypeObject(MinimalTypeObject(arr_b))));
}

TEST(MapTypeTest, Assignable)
{
  TypeAssignability test(make_rch<TypeLookupService>());
  MinimalMapType map_a, map_b;
  map_a.header.common.bound = 50;
  map_b.header.common.bound = 100;

  // Key element can be of signed and unsigned integer types, and
  // of narrow and wide string types
  map_a.key.common.type = TypeIdentifier(TK_UINT32);
  map_b.key.common.type = TypeIdentifier(TK_UINT32);
  map_a.element.common.type = TypeIdentifier(TK_BOOLEAN);
  map_b.element.common.type = TypeIdentifier(TK_BOOLEAN);
  EXPECT_TRUE(test.assignable(TypeObject(MinimalTypeObject(map_a)),
                              TypeObject(MinimalTypeObject(map_b))));
  map_a.key.common.type = TypeIdentifier(TK_UINT16);
  map_b.key.common.type = TypeIdentifier(TK_UINT16);
  map_a.element.common.type = TypeIdentifier(TK_BYTE);
  map_b.element.common.type = TypeIdentifier(TK_BYTE);
  EXPECT_TRUE(test.assignable(TypeObject(MinimalTypeObject(map_a)),
                              TypeObject(MinimalTypeObject(map_b))));
  map_a.key.common.type = TypeIdentifier(TK_UINT32);
  map_b.key.common.type = TypeIdentifier(TK_UINT32);
  map_a.element.common.type = TypeIdentifier(TK_INT16);
  map_b.element.common.type = TypeIdentifier(TK_INT16);
  EXPECT_TRUE(test.assignable(TypeObject(MinimalTypeObject(map_a)),
                              TypeObject(MinimalTypeObject(map_b))));
  map_a.key.common.type = TypeIdentifier(TK_UINT64);
  map_b.key.common.type = TypeIdentifier(TK_UINT64);
  map_a.element.common.type = TypeIdentifier(TK_INT32);
  map_b.element.common.type = TypeIdentifier(TK_INT32);
  EXPECT_TRUE(test.assignable(TypeObject(MinimalTypeObject(map_a)),
                              TypeObject(MinimalTypeObject(map_b))));
  map_a.key.common.type = TypeIdentifier(TK_INT16);
  map_b.key.common.type = TypeIdentifier(TK_INT16);
  map_a.element.common.type = TypeIdentifier(TK_INT64);
  map_b.element.common.type = TypeIdentifier(TK_INT64);
  EXPECT_TRUE(test.assignable(TypeObject(MinimalTypeObject(map_a)),
                              TypeObject(MinimalTypeObject(map_b))));
  map_a.key.common.type = TypeIdentifier(TK_UINT32);
  map_b.key.common.type = TypeIdentifier(TK_UINT32);
  map_a.element.common.type = TypeIdentifier(TK_UINT16);
  map_b.element.common.type = TypeIdentifier(TK_UINT16);
  EXPECT_TRUE(test.assignable(TypeObject(MinimalTypeObject(map_a)),
                              TypeObject(MinimalTypeObject(map_b))));
  map_a.key.common.type = TypeIdentifier(TK_UINT16);
  map_b.key.common.type = TypeIdentifier(TK_UINT16);
  map_a.element.common.type = TypeIdentifier(TK_UINT32);
  map_b.element.common.type = TypeIdentifier(TK_UINT32);
  EXPECT_TRUE(test.assignable(TypeObject(MinimalTypeObject(map_a)),
                              TypeObject(MinimalTypeObject(map_b))));
  map_a.key.common.type = TypeIdentifier(TK_INT32);
  map_b.key.common.type = TypeIdentifier(TK_INT32);
  map_a.element.common.type = TypeIdentifier(TK_UINT64);
  map_b.element.common.type = TypeIdentifier(TK_UINT64);
  EXPECT_TRUE(test.assignable(TypeObject(MinimalTypeObject(map_a)),
                              TypeObject(MinimalTypeObject(map_b))));
  map_a.key.common.type = TypeIdentifier(TK_UINT16);
  map_b.key.common.type = TypeIdentifier(TK_UINT16);
  map_a.element.common.type = TypeIdentifier(TK_FLOAT32);
  map_b.element.common.type = TypeIdentifier(TK_FLOAT32);
  EXPECT_TRUE(test.assignable(TypeObject(MinimalTypeObject(map_a)),
                              TypeObject(MinimalTypeObject(map_b))));
  map_a.key.common.type = TypeIdentifier(TK_INT64);
  map_b.key.common.type = TypeIdentifier(TK_INT64);
  map_a.element.common.type = TypeIdentifier(TK_FLOAT64);
  map_b.element.common.type = TypeIdentifier(TK_FLOAT64);
  EXPECT_TRUE(test.assignable(TypeObject(MinimalTypeObject(map_a)),
                              TypeObject(MinimalTypeObject(map_b))));
  map_a.key.common.type = TypeIdentifier(TK_INT32);
  map_b.key.common.type = TypeIdentifier(TK_INT32);
  map_a.element.common.type = TypeIdentifier(TK_FLOAT128);
  map_b.element.common.type = TypeIdentifier(TK_FLOAT128);
  EXPECT_TRUE(test.assignable(TypeObject(MinimalTypeObject(map_a)),
                              TypeObject(MinimalTypeObject(map_b))));
  map_a.key.common.type = TypeIdentifier(TK_UINT32);
  map_b.key.common.type = TypeIdentifier(TK_UINT32);
  map_a.element.common.type = TypeIdentifier(TK_INT8);
  map_b.element.common.type = TypeIdentifier(TK_INT8);
  EXPECT_TRUE(test.assignable(TypeObject(MinimalTypeObject(map_a)),
                              TypeObject(MinimalTypeObject(map_b))));
  map_a.key.common.type = TypeIdentifier(TK_UINT64);
  map_b.key.common.type = TypeIdentifier(TK_UINT64);
  map_a.element.common.type = TypeIdentifier(TK_UINT8);
  map_b.element.common.type = TypeIdentifier(TK_UINT8);
  EXPECT_TRUE(test.assignable(TypeObject(MinimalTypeObject(map_a)),
                              TypeObject(MinimalTypeObject(map_b))));
  map_a.key.common.type = TypeIdentifier(TK_INT8);
  map_b.key.common.type = TypeIdentifier(TK_INT8);
  map_a.element.common.type = TypeIdentifier(TK_CHAR8);
  map_b.element.common.type = TypeIdentifier(TK_CHAR8);
  EXPECT_TRUE(test.assignable(TypeObject(MinimalTypeObject(map_a)),
                              TypeObject(MinimalTypeObject(map_b))));
  map_a.key.common.type = TypeIdentifier::makeString(false, StringSTypeDefn(50));
  map_b.key.common.type = TypeIdentifier::makeString(false, StringLTypeDefn(70));
  map_a.element.common.type = TypeIdentifier(TK_CHAR16);
  map_b.element.common.type = TypeIdentifier(TK_CHAR16);
  EXPECT_TRUE(test.assignable(TypeObject(MinimalTypeObject(map_a)),
                              TypeObject(MinimalTypeObject(map_b))));

  map_a.key.common.type = TypeIdentifier::makeString(false, StringSTypeDefn(100));
  map_b.key.common.type = TypeIdentifier::makeString(false, StringLTypeDefn(200));
  map_a.element.common.type = TypeIdentifier::makeString(true, StringLTypeDefn(50));
  map_b.element.common.type = TypeIdentifier::makeString(true, StringSTypeDefn(70));
  EXPECT_TRUE(test.assignable(TypeObject(MinimalTypeObject(map_a)),
                              TypeObject(MinimalTypeObject(map_b))));
  map_a.key.common.type = TypeIdentifier::makeString(true, StringLTypeDefn(123));
  map_b.key.common.type = TypeIdentifier::makeString(true, StringLTypeDefn(321));
  map_a.element.common.type = TypeIdentifier::makeString(false, StringSTypeDefn(150));
  map_b.element.common.type = TypeIdentifier::makeString(false, StringLTypeDefn(80));
  EXPECT_TRUE(test.assignable(TypeObject(MinimalTypeObject(map_a)),
                              TypeObject(MinimalTypeObject(map_b))));

  // Map of plain sequences
  map_a.key.common.type = TypeIdentifier::makeString(true, StringSTypeDefn(45));
  map_b.key.common.type = TypeIdentifier::makeString(true, StringLTypeDefn(56));
  map_a.element.common.type = TypeIdentifier::makePlainSequence(TypeIdentifier(TK_UINT32),
                                                                static_cast<SBound>(50));
  map_b.element.common.type = TypeIdentifier::makePlainSequence(TypeIdentifier(TK_UINT32),
                                                                static_cast<LBound>(100));
  EXPECT_TRUE(test.assignable(TypeObject(MinimalTypeObject(map_a)),
                              TypeObject(MinimalTypeObject(map_b))));
  // Map of plain arrays
  map_a.key.common.type = TypeIdentifier::makeString(false, StringSTypeDefn(78));
  map_b.key.common.type = TypeIdentifier::makeString(false, StringLTypeDefn(67));
  SBoundSeq bounds_a;
  bounds_a.append(30).append(20).append(40);
  map_a.element.common.type = TypeIdentifier::makePlainArray(TypeIdentifier::makeString(false, StringSTypeDefn(50)), bounds_a);
  LBoundSeq bounds_b;
  bounds_b.append(30).append(20).append(40);
  map_b.element.common.type = TypeIdentifier::makePlainArray(TypeIdentifier::makeString(false, StringLTypeDefn(100)), bounds_b);
  EXPECT_TRUE(test.assignable(TypeObject(MinimalTypeObject(map_a)),
                              TypeObject(MinimalTypeObject(map_b))));
  // Map of plain maps
  map_a.key.common.type = TypeIdentifier(TK_UINT32);
  map_b.key.common.type = TypeIdentifier(TK_UINT32);
  PlainMapSTypeDefn elem_a(PlainCollectionHeader(EquivalenceKind(EK_MINIMAL), CollectionElementFlag()),
                           static_cast<SBound>(50),
                           TypeIdentifier(TK_FLOAT64),
                           CollectionElementFlag(),
                           TypeIdentifier(TK_UINT16));
  map_a.element.common.type = TypeIdentifier::make(TI_PLAIN_MAP_SMALL, elem_a);
  PlainMapLTypeDefn elem_b(PlainCollectionHeader(EquivalenceKind(EK_MINIMAL), CollectionElementFlag()),
                           static_cast<LBound>(100),
                           TypeIdentifier(TK_FLOAT64),
                           CollectionElementFlag(),
                           TypeIdentifier(TK_UINT16));
  map_b.element.common.type = TypeIdentifier::make(TI_PLAIN_MAP_LARGE, elem_b);
  EXPECT_TRUE(test.assignable(TypeObject(MinimalTypeObject(map_a)),
                              TypeObject(MinimalTypeObject(map_b))));

  map_a.key.common.type = TypeIdentifier(TK_INT32);
  map_b.key.common.type = TypeIdentifier(TK_INT32);
  map_a.element.common.type = TypeIdentifier(TK_UINT8);
  EquivalenceHash hash;
  get_equivalence_hash(hash);
  map_b.element.common.type = TypeIdentifier::make(EK_MINIMAL, hash);
  MinimalBitmaskType bitmask_b;
  bitmask_b.header.common.bit_bound = 7;
  test.insert_entry(map_b.element.common.type, MinimalTypeObject(bitmask_b));
  EXPECT_TRUE(test.assignable(TypeObject(MinimalTypeObject(map_a)),
                              TypeObject(MinimalTypeObject(map_b))));

  map_a.key.common.type = TypeIdentifier(TK_INT16);
  map_b.key.common.type = TypeIdentifier(TK_INT16);
  map_a.element.common.type = TypeIdentifier(TK_UINT16);
  get_equivalence_hash(hash);
  map_b.element.common.type = TypeIdentifier::make(EK_MINIMAL, hash);
  bitmask_b.header.common.bit_bound = 15;
  test.insert_entry(map_b.element.common.type, MinimalTypeObject(bitmask_b));
  EXPECT_TRUE(test.assignable(TypeObject(MinimalTypeObject(map_a)),
                              TypeObject(MinimalTypeObject(map_b))));

  map_a.key.common.type = TypeIdentifier(TK_INT64);
  map_b.key.common.type = TypeIdentifier(TK_INT64);
  map_a.element.common.type = TypeIdentifier(TK_UINT32);
  get_equivalence_hash(hash);
  map_b.element.common.type = TypeIdentifier::make(EK_MINIMAL, hash);
  bitmask_b.header.common.bit_bound = 31;
  test.insert_entry(map_b.element.common.type, MinimalTypeObject(bitmask_b));
  EXPECT_TRUE(test.assignable(TypeObject(MinimalTypeObject(map_a)),
                              TypeObject(MinimalTypeObject(map_b))));

  map_a.key.common.type = TypeIdentifier::makeString(false, StringSTypeDefn(60));
  map_b.key.common.type = TypeIdentifier::makeString(false, StringSTypeDefn(80));
  map_a.element.common.type = TypeIdentifier(TK_UINT64);
  get_equivalence_hash(hash);
  map_b.element.common.type = TypeIdentifier::make(EK_MINIMAL, hash);
  bitmask_b.header.common.bit_bound = 63;
  test.insert_entry(map_b.element.common.type, MinimalTypeObject(bitmask_b));
  EXPECT_TRUE(test.assignable(TypeObject(MinimalTypeObject(map_a)),
                              TypeObject(MinimalTypeObject(map_b))));
}

TEST(MapTypeTest, NotAssignable)
{
  TypeAssignability test(make_rch<TypeLookupService>());
  MinimalMapType map_a, map_b;
  map_a.header.common.bound = 50;
  map_b.header.common.bound = 100;

  map_a.key.common.type = TypeIdentifier(TK_UINT32);
  map_b.key.common.type = TypeIdentifier(TK_UINT32);
  map_a.element.common.type = TypeIdentifier(TK_BOOLEAN);
  map_b.element.common.type = TypeIdentifier(TK_INT16);
  EXPECT_FALSE(test.assignable(TypeObject(MinimalTypeObject(map_a)),
                               TypeObject(MinimalTypeObject(map_b))));
  map_a.key.common.type = TypeIdentifier(TK_UINT32);
  map_b.key.common.type = TypeIdentifier(TK_UINT16);
  map_a.element.common.type = TypeIdentifier(TK_BYTE);
  map_b.element.common.type = TypeIdentifier(TK_BYTE);
  EXPECT_FALSE(test.assignable(TypeObject(MinimalTypeObject(map_a)),
                               TypeObject(MinimalTypeObject(map_b))));
  map_a.key.common.type = TypeIdentifier(TK_INT32);
  map_b.key.common.type = TypeIdentifier(TK_UINT32);
  map_a.element.common.type = TypeIdentifier(TK_INT16);
  map_b.element.common.type = TypeIdentifier(TK_UINT16);
  EXPECT_FALSE(test.assignable(TypeObject(MinimalTypeObject(map_a)),
                               TypeObject(MinimalTypeObject(map_b))));
  map_a.key.common.type = TypeIdentifier(TK_UINT64);
  map_b.key.common.type = TypeIdentifier(TK_UINT64);
  map_a.element.common.type = TypeIdentifier(TK_INT32);
  map_b.element.common.type = TypeIdentifier(TK_INT64);
  EXPECT_FALSE(test.assignable(TypeObject(MinimalTypeObject(map_a)),
                               TypeObject(MinimalTypeObject(map_b))));
  map_a.key.common.type = TypeIdentifier(TK_INT16);
  map_b.key.common.type = TypeIdentifier(TK_INT16);
  map_a.element.common.type = TypeIdentifier(TK_INT64);
  map_b.element.common.type = TypeIdentifier(TK_FLOAT32);
  EXPECT_FALSE(test.assignable(TypeObject(MinimalTypeObject(map_a)),
                               TypeObject(MinimalTypeObject(map_b))));
  map_a.key.common.type = TypeIdentifier(TK_UINT32);
  map_b.key.common.type = TypeIdentifier(TK_UINT32);
  map_a.element.common.type = TypeIdentifier(TK_UINT16);
  map_b.element.common.type = TypeIdentifier(TK_UINT32);
  EXPECT_FALSE(test.assignable(TypeObject(MinimalTypeObject(map_a)),
                               TypeObject(MinimalTypeObject(map_b))));
  map_a.key.common.type = TypeIdentifier(TK_UINT16);
  map_b.key.common.type = TypeIdentifier(TK_UINT16);
  map_a.element.common.type = TypeIdentifier(TK_UINT32);
  map_b.element.common.type = TypeIdentifier(TK_BYTE);
  EXPECT_FALSE(test.assignable(TypeObject(MinimalTypeObject(map_a)),
                               TypeObject(MinimalTypeObject(map_b))));
  map_a.key.common.type = TypeIdentifier(TK_INT32);
  map_b.key.common.type = TypeIdentifier(TK_INT32);
  map_a.element.common.type = TypeIdentifier(TK_UINT64);
  map_b.element.common.type = TypeIdentifier(TK_FLOAT64);
  EXPECT_FALSE(test.assignable(TypeObject(MinimalTypeObject(map_a)),
                               TypeObject(MinimalTypeObject(map_b))));
  map_a.key.common.type = TypeIdentifier(TK_UINT16);
  map_b.key.common.type = TypeIdentifier(TK_UINT16);
  map_a.element.common.type = TypeIdentifier(TK_FLOAT32);
  map_b.element.common.type = TypeIdentifier(TK_INT32);
  EXPECT_FALSE(test.assignable(TypeObject(MinimalTypeObject(map_a)),
                               TypeObject(MinimalTypeObject(map_b))));
  map_a.key.common.type = TypeIdentifier(TK_INT64);
  map_b.key.common.type = TypeIdentifier(TK_INT64);
  map_a.element.common.type = TypeIdentifier(TK_FLOAT64);
  map_b.element.common.type = TypeIdentifier(TK_INT8);
  EXPECT_FALSE(test.assignable(TypeObject(MinimalTypeObject(map_a)),
                               TypeObject(MinimalTypeObject(map_b))));
  map_a.key.common.type = TypeIdentifier(TK_INT32);
  map_b.key.common.type = TypeIdentifier(TK_INT32);
  map_a.element.common.type = TypeIdentifier(TK_FLOAT128);
  map_b.element.common.type = TypeIdentifier(TK_FLOAT32);
  EXPECT_FALSE(test.assignable(TypeObject(MinimalTypeObject(map_a)),
                               TypeObject(MinimalTypeObject(map_b))));
  map_a.key.common.type = TypeIdentifier(TK_UINT32);
  map_b.key.common.type = TypeIdentifier(TK_UINT32);
  map_a.element.common.type = TypeIdentifier(TK_INT8);
  map_b.element.common.type = TypeIdentifier(TK_INT32);
  EXPECT_FALSE(test.assignable(TypeObject(MinimalTypeObject(map_a)),
                               TypeObject(MinimalTypeObject(map_b))));
  map_a.key.common.type = TypeIdentifier(TK_UINT64);
  map_b.key.common.type = TypeIdentifier(TK_UINT64);
  map_a.element.common.type = TypeIdentifier(TK_UINT8);
  map_b.element.common.type = TypeIdentifier(TK_INT64);
  EXPECT_FALSE(test.assignable(TypeObject(MinimalTypeObject(map_a)),
                               TypeObject(MinimalTypeObject(map_b))));
  map_a.key.common.type = TypeIdentifier(TK_INT8);
  map_b.key.common.type = TypeIdentifier(TK_INT8);
  map_a.element.common.type = TypeIdentifier(TK_CHAR8);
  map_b.element.common.type = TypeIdentifier(TK_CHAR16);
  EXPECT_FALSE(test.assignable(TypeObject(MinimalTypeObject(map_a)),
                               TypeObject(MinimalTypeObject(map_b))));
  map_a.key.common.type = TypeIdentifier::makeString(false, StringSTypeDefn(50));
  map_b.key.common.type = TypeIdentifier::makeString(false, StringLTypeDefn(70));
  map_a.element.common.type = TypeIdentifier(TK_CHAR16);
  map_b.element.common.type = TypeIdentifier::makeString(true, StringSTypeDefn(50));
  EXPECT_FALSE(test.assignable(TypeObject(MinimalTypeObject(map_a)),
                               TypeObject(MinimalTypeObject(map_b))));

  map_a.key.common.type = TypeIdentifier::makeString(false, StringSTypeDefn(100));
  map_b.key.common.type = TypeIdentifier::makeString(true, StringLTypeDefn(200));
  map_a.element.common.type = TypeIdentifier::makeString(true, StringLTypeDefn(50));
  map_b.element.common.type = TypeIdentifier::makeString(true, StringSTypeDefn(70));
  EXPECT_FALSE(test.assignable(TypeObject(MinimalTypeObject(map_a)),
                               TypeObject(MinimalTypeObject(map_b))));
  map_a.key.common.type = TypeIdentifier::makeString(true, StringLTypeDefn(123));
  map_b.key.common.type = TypeIdentifier::makeString(true, StringLTypeDefn(321));
  map_a.element.common.type = TypeIdentifier::makeString(true, StringSTypeDefn(150));
  map_b.element.common.type = TypeIdentifier::makeString(false, StringLTypeDefn(80));
  EXPECT_FALSE(test.assignable(TypeObject(MinimalTypeObject(map_a)),
                               TypeObject(MinimalTypeObject(map_b))));

  // Map of plain sequences
  map_a.key.common.type = TypeIdentifier::makeString(true, StringSTypeDefn(45));
  map_b.key.common.type = TypeIdentifier::makeString(false, StringLTypeDefn(56));
  map_a.element.common.type = TypeIdentifier::makePlainSequence(TypeIdentifier(TK_UINT32),
                                                                static_cast<SBound>(50));
  map_b.element.common.type = TypeIdentifier::makePlainSequence(TypeIdentifier(TK_INT64),
                                                                static_cast<LBound>(100));
  EXPECT_FALSE(test.assignable(TypeObject(MinimalTypeObject(map_a)),
                               TypeObject(MinimalTypeObject(map_b))));
  // Map of plain arrays
  map_a.key.common.type = TypeIdentifier::makeString(false, StringSTypeDefn(78));
  map_b.key.common.type = TypeIdentifier::makeString(false, StringLTypeDefn(67));
  SBoundSeq bounds_a;
  bounds_a.append(30).append(20).append(40);
  map_a.element.common.type = TypeIdentifier::makePlainArray(TypeIdentifier::makeString(true, StringSTypeDefn(50)), bounds_a);
  LBoundSeq bounds_b;
  bounds_b.append(30).append(20).append(40);
  map_b.element.common.type = TypeIdentifier::makePlainArray(TypeIdentifier::makeString(false, StringLTypeDefn(100)), bounds_b);
  EXPECT_FALSE(test.assignable(TypeObject(MinimalTypeObject(map_a)),
                               TypeObject(MinimalTypeObject(map_b))));
  // Map of plain maps
  map_a.key.common.type = TypeIdentifier(TK_UINT32);
  map_b.key.common.type = TypeIdentifier(TK_UINT32);
  PlainMapSTypeDefn elem_a(PlainCollectionHeader(EquivalenceKind(EK_MINIMAL), CollectionElementFlag()),
                           static_cast<SBound>(50),
                           TypeIdentifier(TK_FLOAT64),
                           CollectionElementFlag(),
                           TypeIdentifier(TK_UINT16));
  map_a.element.common.type = TypeIdentifier::make(TI_PLAIN_MAP_SMALL, elem_a);
  PlainMapLTypeDefn elem_b(PlainCollectionHeader(EquivalenceKind(EK_MINIMAL), CollectionElementFlag()),
                           static_cast<LBound>(100),
                           TypeIdentifier(TK_FLOAT64),
                           CollectionElementFlag(),
                           TypeIdentifier(TK_UINT32));
  map_b.element.common.type = TypeIdentifier::make(TI_PLAIN_MAP_LARGE, elem_b);
  EXPECT_FALSE(test.assignable(TypeObject(MinimalTypeObject(map_a)),
                               TypeObject(MinimalTypeObject(map_b))));

  map_a.key.common.type = TypeIdentifier(TK_INT32);
  map_b.key.common.type = TypeIdentifier(TK_INT32);
  map_a.element.common.type = TypeIdentifier(TK_UINT8);
  EquivalenceHash hash;
  get_equivalence_hash(hash);
  map_b.element.common.type = TypeIdentifier::make(EK_MINIMAL, hash);
  MinimalBitmaskType bitmask_b;
  bitmask_b.header.common.bit_bound = 9;
  test.insert_entry(map_b.element.common.type, MinimalTypeObject(bitmask_b));
  EXPECT_FALSE(test.assignable(TypeObject(MinimalTypeObject(map_a)),
                               TypeObject(MinimalTypeObject(map_b))));

  map_a.key.common.type = TypeIdentifier(TK_INT16);
  map_b.key.common.type = TypeIdentifier(TK_INT16);
  map_a.element.common.type = TypeIdentifier(TK_UINT16);
  get_equivalence_hash(hash);
  map_b.element.common.type = TypeIdentifier::make(EK_MINIMAL, hash);
  bitmask_b.header.common.bit_bound = 17;
  test.insert_entry(map_b.element.common.type, MinimalTypeObject(bitmask_b));
  EXPECT_FALSE(test.assignable(TypeObject(MinimalTypeObject(map_a)),
                               TypeObject(MinimalTypeObject(map_b))));

  map_a.key.common.type = TypeIdentifier(TK_INT64);
  map_b.key.common.type = TypeIdentifier(TK_INT64);
  map_a.element.common.type = TypeIdentifier(TK_UINT32);
  get_equivalence_hash(hash);
  map_b.element.common.type = TypeIdentifier::make(EK_MINIMAL, hash);
  bitmask_b.header.common.bit_bound = 33;
  test.insert_entry(map_b.element.common.type, MinimalTypeObject(bitmask_b));
  EXPECT_FALSE(test.assignable(TypeObject(MinimalTypeObject(map_a)),
                               TypeObject(MinimalTypeObject(map_b))));

  map_a.key.common.type = TypeIdentifier::makeString(false, StringSTypeDefn(60));
  map_b.key.common.type = TypeIdentifier::makeString(false, StringSTypeDefn(80));
  map_a.element.common.type = TypeIdentifier(TK_UINT64);
  get_equivalence_hash(hash);
  map_b.element.common.type = TypeIdentifier::make(EK_MINIMAL, hash);
  bitmask_b.header.common.bit_bound = 15;
  test.insert_entry(map_b.element.common.type, MinimalTypeObject(bitmask_b));
  EXPECT_FALSE(test.assignable(TypeObject(MinimalTypeObject(map_a)),
                               TypeObject(MinimalTypeObject(map_b))));
}

void expect_true_non_alias_to_alias()
{
  TypeAssignability test(make_rch<TypeLookupService>());
  MinimalAliasType ali_a;

  // Primitive types
  ali_a.body.common.related_type = TypeIdentifier(TK_BOOLEAN);
  EXPECT_TRUE(test.assignable(TypeObject(MinimalTypeObject(ali_a)), TypeIdentifier(TK_BOOLEAN)));
  ali_a.body.common.related_type = TypeIdentifier(TK_BYTE);
  EXPECT_TRUE(test.assignable(TypeObject(MinimalTypeObject(ali_a)), TypeIdentifier(TK_BYTE)));
  ali_a.body.common.related_type = TypeIdentifier(TK_INT16);
  EXPECT_TRUE(test.assignable(TypeObject(MinimalTypeObject(ali_a)), TypeIdentifier(TK_INT16)));
  ali_a.body.common.related_type = TypeIdentifier(TK_INT32);
  EXPECT_TRUE(test.assignable(TypeObject(MinimalTypeObject(ali_a)), TypeIdentifier(TK_INT32)));
  ali_a.body.common.related_type = TypeIdentifier(TK_INT64);
  EXPECT_TRUE(test.assignable(TypeObject(MinimalTypeObject(ali_a)), TypeIdentifier(TK_INT64)));
  ali_a.body.common.related_type = TypeIdentifier(TK_UINT16);
  EXPECT_TRUE(test.assignable(TypeObject(MinimalTypeObject(ali_a)), TypeIdentifier(TK_UINT16)));
  ali_a.body.common.related_type = TypeIdentifier(TK_UINT32);
  EXPECT_TRUE(test.assignable(TypeObject(MinimalTypeObject(ali_a)), TypeIdentifier(TK_UINT32)));
  ali_a.body.common.related_type = TypeIdentifier(TK_UINT64);
  EXPECT_TRUE(test.assignable(TypeObject(MinimalTypeObject(ali_a)), TypeIdentifier(TK_UINT64)));
  ali_a.body.common.related_type = TypeIdentifier(TK_FLOAT32);
  EXPECT_TRUE(test.assignable(TypeObject(MinimalTypeObject(ali_a)), TypeIdentifier(TK_FLOAT32)));
  ali_a.body.common.related_type = TypeIdentifier(TK_FLOAT64);
  EXPECT_TRUE(test.assignable(TypeObject(MinimalTypeObject(ali_a)), TypeIdentifier(TK_FLOAT64)));
  ali_a.body.common.related_type = TypeIdentifier(TK_FLOAT128);
  EXPECT_TRUE(test.assignable(TypeObject(MinimalTypeObject(ali_a)), TypeIdentifier(TK_FLOAT128)));
  ali_a.body.common.related_type = TypeIdentifier(TK_INT8);
  EXPECT_TRUE(test.assignable(TypeObject(MinimalTypeObject(ali_a)), TypeIdentifier(TK_INT8)));
  ali_a.body.common.related_type = TypeIdentifier(TK_UINT8);
  EXPECT_TRUE(test.assignable(TypeObject(MinimalTypeObject(ali_a)), TypeIdentifier(TK_UINT8)));
  ali_a.body.common.related_type = TypeIdentifier(TK_CHAR8);
  EXPECT_TRUE(test.assignable(TypeObject(MinimalTypeObject(ali_a)), TypeIdentifier(TK_CHAR8)));
  ali_a.body.common.related_type = TypeIdentifier(TK_CHAR16);
  EXPECT_TRUE(test.assignable(TypeObject(MinimalTypeObject(ali_a)), TypeIdentifier(TK_CHAR16)));

  // String
  ali_a.body.common.related_type = TypeIdentifier::makeString(false, StringSTypeDefn(70));
  EXPECT_TRUE(test.assignable(TypeObject(MinimalTypeObject(ali_a)),
                              TypeIdentifier::makeString(false, StringLTypeDefn(120))));
  ali_a.body.common.related_type = TypeIdentifier::makeString(true, StringSTypeDefn(70));
  EXPECT_TRUE(test.assignable(TypeObject(MinimalTypeObject(ali_a)),
                              TypeIdentifier::makeString(true, StringLTypeDefn(120))));

  // Sequence
  ali_a.body.common.related_type = TypeIdentifier::makePlainSequence(TypeIdentifier(TK_UINT32),
                                                                     static_cast<SBound>(100));
  EXPECT_TRUE(test.assignable(TypeObject(MinimalTypeObject(ali_a)),
                              TypeIdentifier::makePlainSequence(TypeIdentifier(TK_UINT32),
                                                                 static_cast<LBound>(200))));
  MinimalSequenceType seq_b;
  seq_b.header.common.bound = 300;
  seq_b.element.common.type = TypeIdentifier(TK_UINT32);
  EXPECT_TRUE(test.assignable(TypeObject(MinimalTypeObject(ali_a)), TypeObject(MinimalTypeObject(seq_b))));

  // Array
  SBoundSeq bounds_a;
  bounds_a.append(50).append(60).append(70);
  ali_a.body.common.related_type = TypeIdentifier::makePlainArray(TypeIdentifier(TK_FLOAT32), bounds_a);
  EXPECT_TRUE(test.assignable(TypeObject(MinimalTypeObject(ali_a)),
                              TypeIdentifier::makePlainArray(TypeIdentifier(TK_FLOAT32), bounds_a)));
  MinimalArrayType arr_b;
  arr_b.header.common.bound_seq.append(50).append(60).append(70);
  arr_b.element.common.type = TypeIdentifier(TK_FLOAT32);
  EXPECT_TRUE(test.assignable(TypeObject(MinimalTypeObject(ali_a)), TypeObject(MinimalTypeObject(arr_b))));

  // Map
  PlainMapLTypeDefn plain_map_a(PlainCollectionHeader(EK_MINIMAL, CollectionElementFlag()),
                                static_cast<LBound>(111),
                                TypeIdentifier(TK_INT64),
                                CollectionElementFlag(),
                                TypeIdentifier(TK_UINT32));
  ali_a.body.common.related_type = TypeIdentifier::make(TI_PLAIN_MAP_LARGE, plain_map_a);
  PlainMapSTypeDefn plain_map_b(PlainCollectionHeader(EK_MINIMAL, CollectionElementFlag()),
                                static_cast<SBound>(200),
                                TypeIdentifier(TK_INT64),
                                CollectionElementFlag(),
                                TypeIdentifier(TK_UINT32));
  EXPECT_TRUE(test.assignable(TypeObject(MinimalTypeObject(ali_a)),
                              TypeIdentifier::make(TI_PLAIN_MAP_SMALL, plain_map_b)));
  MinimalMapType map_b;
  map_b.header.common.bound = 500;
  map_b.key.common.type = TypeIdentifier(TK_UINT32);
  map_b.element.common.type = TypeIdentifier(TK_INT64);
  EXPECT_TRUE(test.assignable(TypeObject(MinimalTypeObject(ali_a)), TypeObject(MinimalTypeObject(map_b))));

  // Enumeration
  MinimalEnumeratedLiteralSeq literal_seq;
  literal_seq.append(MinimalEnumeratedLiteral(CommonEnumeratedLiteral(1, EnumeratedLiteralFlag(IS_DEFAULT)),
                                              MinimalMemberDetail("LITERAL1")));
  literal_seq.append(MinimalEnumeratedLiteral(CommonEnumeratedLiteral(2, EnumeratedLiteralFlag()),
                                              MinimalMemberDetail("LITERAL2")));
  literal_seq.append(MinimalEnumeratedLiteral(CommonEnumeratedLiteral(3, EnumeratedLiteralFlag()),
                                              MinimalMemberDetail("LITERAL3")));
  literal_seq.append(MinimalEnumeratedLiteral(CommonEnumeratedLiteral(4, EnumeratedLiteralFlag()),
                                              MinimalMemberDetail("LITERAL4")));
  MinimalEnumeratedType enum_a(EnumTypeFlag(),
                               MinimalEnumeratedHeader(CommonEnumeratedHeader(static_cast<BitBound>(4))),
                               literal_seq);
  EquivalenceHash hash;
  get_equivalence_hash(hash);
  ali_a.body.common.related_type = TypeIdentifier::make(EK_MINIMAL, hash);
  test.insert_entry(ali_a.body.common.related_type, MinimalTypeObject(enum_a));
  EXPECT_TRUE(test.assignable(TypeObject(MinimalTypeObject(ali_a)), TypeObject(MinimalTypeObject(enum_a))));

  // Bitmask
  MinimalBitmaskType bitmask_a;
  bitmask_a.header.common.bit_bound = 4;
  MinimalBitflag flag;
  flag.common.position = 0;
  flag.detail = MinimalMemberDetail("BIT1");
  bitmask_a.flag_seq.append(flag);
  flag.common.position = 1;
  flag.detail = MinimalMemberDetail("BIT2");
  bitmask_a.flag_seq.append(flag);
  flag.common.position = 2;
  flag.detail = MinimalMemberDetail("BIT3");
  bitmask_a.flag_seq.append(flag);
  flag.common.position = 3;
  flag.detail = MinimalMemberDetail("BIT4");
  bitmask_a.flag_seq.append(flag);
  get_equivalence_hash(hash);
  ali_a.body.common.related_type = TypeIdentifier::make(EK_MINIMAL, hash);
  test.insert_entry(ali_a.body.common.related_type, MinimalTypeObject(bitmask_a));
  EXPECT_TRUE(test.assignable(TypeObject(MinimalTypeObject(ali_a)), TypeObject(MinimalTypeObject(bitmask_a))));
  EXPECT_TRUE(test.assignable(TypeObject(MinimalTypeObject(ali_a)), TypeIdentifier(TK_UINT8)));

  bitmask_a.header.common.bit_bound = 14;
  get_equivalence_hash(hash);
  ali_a.body.common.related_type = TypeIdentifier::make(EK_MINIMAL, hash);
  test.insert_entry(ali_a.body.common.related_type, MinimalTypeObject(bitmask_a));
  EXPECT_TRUE(test.assignable(TypeObject(MinimalTypeObject(ali_a)), TypeIdentifier(TK_UINT16)));

  bitmask_a.header.common.bit_bound = 31;
  get_equivalence_hash(hash);
  ali_a.body.common.related_type = TypeIdentifier::make(EK_MINIMAL, hash);
  test.insert_entry(ali_a.body.common.related_type, MinimalTypeObject(bitmask_a));
  EXPECT_TRUE(test.assignable(TypeObject(MinimalTypeObject(ali_a)), TypeIdentifier(TK_UINT32)));

  bitmask_a.header.common.bit_bound = 60;
  get_equivalence_hash(hash);
  ali_a.body.common.related_type = TypeIdentifier::make(EK_MINIMAL, hash);
  test.insert_entry(ali_a.body.common.related_type, MinimalTypeObject(bitmask_a));
  EXPECT_TRUE(test.assignable(TypeObject(MinimalTypeObject(ali_a)), TypeIdentifier(TK_UINT64)));
}

void expect_true_alias_to_non_alias()
{
  TypeAssignability test(make_rch<TypeLookupService>());
  MinimalAliasType ali_a;

  // Primitive types
  ali_a.body.common.related_type = TypeIdentifier(TK_BOOLEAN);
  EXPECT_TRUE(test.assignable(TypeIdentifier(TK_BOOLEAN), TypeObject(MinimalTypeObject(ali_a))));
  ali_a.body.common.related_type = TypeIdentifier(TK_BYTE);
  EXPECT_TRUE(test.assignable(TypeIdentifier(TK_BYTE), TypeObject(MinimalTypeObject(ali_a))));
  ali_a.body.common.related_type = TypeIdentifier(TK_INT16);
  EXPECT_TRUE(test.assignable(TypeIdentifier(TK_INT16), TypeObject(MinimalTypeObject(ali_a))));
  ali_a.body.common.related_type = TypeIdentifier(TK_INT32);
  EXPECT_TRUE(test.assignable(TypeIdentifier(TK_INT32), TypeObject(MinimalTypeObject(ali_a))));
  ali_a.body.common.related_type = TypeIdentifier(TK_INT64);
  EXPECT_TRUE(test.assignable(TypeIdentifier(TK_INT64), TypeObject(MinimalTypeObject(ali_a))));
  ali_a.body.common.related_type = TypeIdentifier(TK_UINT16);
  EXPECT_TRUE(test.assignable(TypeIdentifier(TK_UINT16), TypeObject(MinimalTypeObject(ali_a))));
  ali_a.body.common.related_type = TypeIdentifier(TK_UINT32);
  EXPECT_TRUE(test.assignable(TypeIdentifier(TK_UINT32), TypeObject(MinimalTypeObject(ali_a))));
  ali_a.body.common.related_type = TypeIdentifier(TK_UINT64);
  EXPECT_TRUE(test.assignable(TypeIdentifier(TK_UINT64), TypeObject(MinimalTypeObject(ali_a))));
  ali_a.body.common.related_type = TypeIdentifier(TK_FLOAT32);
  EXPECT_TRUE(test.assignable(TypeIdentifier(TK_FLOAT32), TypeObject(MinimalTypeObject(ali_a))));
  ali_a.body.common.related_type = TypeIdentifier(TK_FLOAT64);
  EXPECT_TRUE(test.assignable(TypeIdentifier(TK_FLOAT64), TypeObject(MinimalTypeObject(ali_a))));
  ali_a.body.common.related_type = TypeIdentifier(TK_FLOAT128);
  EXPECT_TRUE(test.assignable(TypeIdentifier(TK_FLOAT128), TypeObject(MinimalTypeObject(ali_a))));
  ali_a.body.common.related_type = TypeIdentifier(TK_INT8);
  EXPECT_TRUE(test.assignable(TypeIdentifier(TK_INT8), TypeObject(MinimalTypeObject(ali_a))));
  ali_a.body.common.related_type = TypeIdentifier(TK_UINT8);
  EXPECT_TRUE(test.assignable(TypeIdentifier(TK_UINT8), TypeObject(MinimalTypeObject(ali_a))));
  ali_a.body.common.related_type = TypeIdentifier(TK_CHAR8);
  EXPECT_TRUE(test.assignable(TypeIdentifier(TK_CHAR8), TypeObject(MinimalTypeObject(ali_a))));
  ali_a.body.common.related_type = TypeIdentifier(TK_CHAR16);
  EXPECT_TRUE(test.assignable(TypeIdentifier(TK_CHAR16), TypeObject(MinimalTypeObject(ali_a))));

  // String
  ali_a.body.common.related_type = TypeIdentifier::makeString(false, StringSTypeDefn(70));
  EXPECT_TRUE(test.assignable(TypeIdentifier::makeString(false, StringLTypeDefn(130)),
                              TypeObject(MinimalTypeObject(ali_a))));
  ali_a.body.common.related_type = TypeIdentifier::makeString(true, StringSTypeDefn(70));
  EXPECT_TRUE(test.assignable(TypeIdentifier::makeString(true, StringLTypeDefn(130)),
                              TypeObject(MinimalTypeObject(ali_a))));

  // Sequence
  ali_a.body.common.related_type = TypeIdentifier::makePlainSequence(TypeIdentifier(TK_UINT32),
                                                                     static_cast<SBound>(100));
  EXPECT_TRUE(test.assignable(TypeIdentifier::makePlainSequence(TypeIdentifier(TK_UINT32),
                                                                 static_cast<LBound>(200)),
                              TypeObject(MinimalTypeObject(ali_a))));
  MinimalSequenceType seq_b;
  seq_b.header.common.bound = 300;
  seq_b.element.common.type = TypeIdentifier(TK_UINT32);
  EXPECT_TRUE(test.assignable(TypeObject(MinimalTypeObject(seq_b)), TypeObject(MinimalTypeObject(ali_a))));

  // Array
  SBoundSeq bounds_a;
  bounds_a.append(50).append(60).append(70);
  ali_a.body.common.related_type = TypeIdentifier::makePlainArray(TypeIdentifier(TK_FLOAT32), bounds_a);
  EXPECT_TRUE(test.assignable(TypeIdentifier::makePlainArray(TypeIdentifier(TK_FLOAT32), bounds_a),
                              TypeObject(MinimalTypeObject(ali_a))));
  MinimalArrayType arr_b;
  arr_b.header.common.bound_seq.append(50).append(60).append(70);
  arr_b.element.common.type = TypeIdentifier(TK_FLOAT32);
  EXPECT_TRUE(test.assignable(TypeObject(MinimalTypeObject(arr_b)), TypeObject(MinimalTypeObject(ali_a))));

  // Map
  PlainMapLTypeDefn plain_map_a(PlainCollectionHeader(EK_MINIMAL, CollectionElementFlag()),
                                static_cast<LBound>(111),
                                TypeIdentifier(TK_INT64),
                                CollectionElementFlag(),
                                TypeIdentifier(TK_UINT32));
  ali_a.body.common.related_type = TypeIdentifier::make(TI_PLAIN_MAP_LARGE, plain_map_a);
  PlainMapSTypeDefn plain_map_b(PlainCollectionHeader(EK_MINIMAL, CollectionElementFlag()),
                                static_cast<SBound>(200),
                                TypeIdentifier(TK_INT64),
                                CollectionElementFlag(),
                                TypeIdentifier(TK_UINT32));
  EXPECT_TRUE(test.assignable(TypeIdentifier::make(TI_PLAIN_MAP_SMALL, plain_map_b),
                              TypeObject(MinimalTypeObject(ali_a))));
  MinimalMapType map_b;
  map_b.header.common.bound = 500;
  map_b.key.common.type = TypeIdentifier(TK_UINT32);
  map_b.element.common.type = TypeIdentifier(TK_INT64);
  EXPECT_TRUE(test.assignable(TypeObject(MinimalTypeObject(map_b)), TypeObject(MinimalTypeObject(ali_a))));

  // Enumeration
  MinimalEnumeratedLiteralSeq literal_seq;
  literal_seq.append(MinimalEnumeratedLiteral(CommonEnumeratedLiteral(1, EnumeratedLiteralFlag(IS_DEFAULT)),
                                              MinimalMemberDetail("LITERAL1")));
  literal_seq.append(MinimalEnumeratedLiteral(CommonEnumeratedLiteral(2, EnumeratedLiteralFlag()),
                                              MinimalMemberDetail("LITERAL2")));
  literal_seq.append(MinimalEnumeratedLiteral(CommonEnumeratedLiteral(3, EnumeratedLiteralFlag()),
                                              MinimalMemberDetail("LITERAL3")));
  literal_seq.append(MinimalEnumeratedLiteral(CommonEnumeratedLiteral(4, EnumeratedLiteralFlag()),
                                              MinimalMemberDetail("LITERAL4")));
  MinimalEnumeratedType enum_a(EnumTypeFlag(),
                               MinimalEnumeratedHeader(CommonEnumeratedHeader(static_cast<BitBound>(4))),
                               literal_seq);
  EquivalenceHash hash;
  get_equivalence_hash(hash);
  ali_a.body.common.related_type = TypeIdentifier::make(EK_MINIMAL, hash);
  test.insert_entry(ali_a.body.common.related_type, MinimalTypeObject(enum_a));
  EXPECT_TRUE(test.assignable(TypeObject(MinimalTypeObject(enum_a)), TypeObject(MinimalTypeObject(ali_a))));

  // Bitmask
  MinimalBitmaskType bitmask_a;
  bitmask_a.header.common.bit_bound = 4;
  MinimalBitflag flag;
  flag.common.position = 0;
  flag.detail = MinimalMemberDetail("BIT1");
  bitmask_a.flag_seq.append(flag);
  flag.common.position = 1;
  flag.detail = MinimalMemberDetail("BIT2");
  bitmask_a.flag_seq.append(flag);
  flag.common.position = 2;
  flag.detail = MinimalMemberDetail("BIT3");
  bitmask_a.flag_seq.append(flag);
  flag.common.position = 3;
  flag.detail = MinimalMemberDetail("BIT4");
  bitmask_a.flag_seq.append(flag);
  get_equivalence_hash(hash);
  ali_a.body.common.related_type = TypeIdentifier::make(EK_MINIMAL, hash);
  test.insert_entry(ali_a.body.common.related_type, MinimalTypeObject(bitmask_a));
  EXPECT_TRUE(test.assignable(TypeObject(MinimalTypeObject(bitmask_a)), TypeObject(MinimalTypeObject(ali_a))));
  EXPECT_TRUE(test.assignable(TypeIdentifier(TK_UINT8), TypeObject(MinimalTypeObject(ali_a))));

  bitmask_a.header.common.bit_bound = 14;
  get_equivalence_hash(hash);
  ali_a.body.common.related_type = TypeIdentifier::make(EK_MINIMAL, hash);
  test.insert_entry(ali_a.body.common.related_type, MinimalTypeObject(bitmask_a));
  EXPECT_TRUE(test.assignable(TypeIdentifier(TK_UINT16), TypeObject(MinimalTypeObject(ali_a))));

  bitmask_a.header.common.bit_bound = 31;
  get_equivalence_hash(hash);
  ali_a.body.common.related_type = TypeIdentifier::make(EK_MINIMAL, hash);
  test.insert_entry(ali_a.body.common.related_type, MinimalTypeObject(bitmask_a));
  EXPECT_TRUE(test.assignable(TypeIdentifier(TK_UINT32), TypeObject(MinimalTypeObject(ali_a))));

  bitmask_a.header.common.bit_bound = 60;
  get_equivalence_hash(hash);
  ali_a.body.common.related_type = TypeIdentifier::make(EK_MINIMAL, hash);
  test.insert_entry(ali_a.body.common.related_type, MinimalTypeObject(bitmask_a));
  EXPECT_TRUE(test.assignable(TypeIdentifier(TK_UINT64), TypeObject(MinimalTypeObject(ali_a))));
}

void expect_true_alias_to_alias()
{
  TypeAssignability test(make_rch<TypeLookupService>());
  MinimalAliasType ali_a, ali_b;

  // Primitive types
  ali_a.body.common.related_type = TypeIdentifier(TK_BOOLEAN);
  ali_b.body.common.related_type = TypeIdentifier(TK_BOOLEAN);
  EXPECT_TRUE(test.assignable(TypeObject(MinimalTypeObject(ali_a)), TypeObject(MinimalTypeObject(ali_b))));
  ali_a.body.common.related_type = TypeIdentifier(TK_BYTE);
  ali_b.body.common.related_type = TypeIdentifier(TK_BYTE);
  EXPECT_TRUE(test.assignable(TypeObject(MinimalTypeObject(ali_a)), TypeObject(MinimalTypeObject(ali_b))));
  ali_a.body.common.related_type = TypeIdentifier(TK_INT16);
  ali_b.body.common.related_type = TypeIdentifier(TK_INT16);
  EXPECT_TRUE(test.assignable(TypeObject(MinimalTypeObject(ali_a)), TypeObject(MinimalTypeObject(ali_b))));
  ali_a.body.common.related_type = TypeIdentifier(TK_INT32);
  ali_b.body.common.related_type = TypeIdentifier(TK_INT32);
  EXPECT_TRUE(test.assignable(TypeObject(MinimalTypeObject(ali_a)), TypeObject(MinimalTypeObject(ali_b))));
  ali_a.body.common.related_type = TypeIdentifier(TK_INT64);
  ali_b.body.common.related_type = TypeIdentifier(TK_INT64);
  EXPECT_TRUE(test.assignable(TypeObject(MinimalTypeObject(ali_a)), TypeObject(MinimalTypeObject(ali_b))));
  ali_a.body.common.related_type = TypeIdentifier(TK_UINT16);
  ali_b.body.common.related_type = TypeIdentifier(TK_UINT16);
  EXPECT_TRUE(test.assignable(TypeObject(MinimalTypeObject(ali_a)), TypeObject(MinimalTypeObject(ali_b))));
  ali_a.body.common.related_type = TypeIdentifier(TK_UINT32);
  ali_b.body.common.related_type = TypeIdentifier(TK_UINT32);
  EXPECT_TRUE(test.assignable(TypeObject(MinimalTypeObject(ali_a)), TypeObject(MinimalTypeObject(ali_b))));
  ali_a.body.common.related_type = TypeIdentifier(TK_UINT64);
  ali_b.body.common.related_type = TypeIdentifier(TK_UINT64);
  EXPECT_TRUE(test.assignable(TypeObject(MinimalTypeObject(ali_a)), TypeObject(MinimalTypeObject(ali_b))));
  ali_a.body.common.related_type = TypeIdentifier(TK_FLOAT32);
  ali_b.body.common.related_type = TypeIdentifier(TK_FLOAT32);
  EXPECT_TRUE(test.assignable(TypeObject(MinimalTypeObject(ali_a)), TypeObject(MinimalTypeObject(ali_b))));
  ali_a.body.common.related_type = TypeIdentifier(TK_FLOAT64);
  ali_b.body.common.related_type = TypeIdentifier(TK_FLOAT64);
  EXPECT_TRUE(test.assignable(TypeObject(MinimalTypeObject(ali_a)), TypeObject(MinimalTypeObject(ali_b))));
  ali_a.body.common.related_type = TypeIdentifier(TK_FLOAT128);
  ali_b.body.common.related_type = TypeIdentifier(TK_FLOAT128);
  EXPECT_TRUE(test.assignable(TypeObject(MinimalTypeObject(ali_a)), TypeObject(MinimalTypeObject(ali_b))));
  ali_a.body.common.related_type = TypeIdentifier(TK_INT8);
  ali_b.body.common.related_type = TypeIdentifier(TK_INT8);
  EXPECT_TRUE(test.assignable(TypeObject(MinimalTypeObject(ali_a)), TypeObject(MinimalTypeObject(ali_b))));
  ali_a.body.common.related_type = TypeIdentifier(TK_UINT8);
  ali_b.body.common.related_type = TypeIdentifier(TK_UINT8);
  EXPECT_TRUE(test.assignable(TypeObject(MinimalTypeObject(ali_a)), TypeObject(MinimalTypeObject(ali_b))));
  ali_a.body.common.related_type = TypeIdentifier(TK_CHAR8);
  ali_b.body.common.related_type = TypeIdentifier(TK_CHAR8);
  EXPECT_TRUE(test.assignable(TypeObject(MinimalTypeObject(ali_a)), TypeObject(MinimalTypeObject(ali_b))));
  ali_a.body.common.related_type = TypeIdentifier(TK_CHAR16);
  ali_b.body.common.related_type = TypeIdentifier(TK_CHAR16);
  EXPECT_TRUE(test.assignable(TypeObject(MinimalTypeObject(ali_a)), TypeObject(MinimalTypeObject(ali_b))));

  // String
  ali_a.body.common.related_type = TypeIdentifier::makeString(false, StringSTypeDefn(70));
  ali_b.body.common.related_type = TypeIdentifier::makeString(false, StringLTypeDefn(700));
  EXPECT_TRUE(test.assignable(TypeObject(MinimalTypeObject(ali_a)), TypeObject(MinimalTypeObject(ali_b))));
  ali_a.body.common.related_type = TypeIdentifier::makeString(true, StringLTypeDefn(100));
  ali_b.body.common.related_type = TypeIdentifier::makeString(true, StringSTypeDefn(200));
  EXPECT_TRUE(test.assignable(TypeObject(MinimalTypeObject(ali_a)), TypeObject(MinimalTypeObject(ali_b))));

  // Sequence
  ali_a.body.common.related_type = TypeIdentifier::makePlainSequence(TypeIdentifier(TK_UINT32),
                                                                     static_cast<SBound>(100));
  ali_b.body.common.related_type = TypeIdentifier::makePlainSequence(TypeIdentifier(TK_UINT32),
                                                                     static_cast<LBound>(200));
  EXPECT_TRUE(test.assignable(TypeObject(MinimalTypeObject(ali_a)), TypeObject(MinimalTypeObject(ali_b))));
  MinimalSequenceType seq_b;
  seq_b.header.common.bound = 300;
  seq_b.element.common.type = TypeIdentifier(TK_UINT32);
  EquivalenceHash hash;
  get_equivalence_hash(hash);
  ali_b.body.common.related_type = TypeIdentifier::make(EK_MINIMAL, hash);
  test.insert_entry(ali_b.body.common.related_type, MinimalTypeObject(seq_b));
  EXPECT_TRUE(test.assignable(TypeObject(MinimalTypeObject(ali_a)), TypeObject(MinimalTypeObject(ali_b))));

  // Array
  SBoundSeq bounds;
  bounds.append(50).append(60).append(70);
  ali_a.body.common.related_type = TypeIdentifier::makePlainArray(TypeIdentifier(TK_FLOAT32), bounds);
  ali_b.body.common.related_type = TypeIdentifier::makePlainArray(TypeIdentifier(TK_FLOAT32), bounds);
  EXPECT_TRUE(test.assignable(TypeObject(MinimalTypeObject(ali_a)), TypeObject(MinimalTypeObject(ali_b))));
  MinimalArrayType arr_b;
  arr_b.header.common.bound_seq.append(50).append(60).append(70);
  arr_b.element.common.type = TypeIdentifier(TK_FLOAT32);
  get_equivalence_hash(hash);
  ali_b.body.common.related_type = TypeIdentifier::make(EK_MINIMAL, hash);
  test.insert_entry(ali_b.body.common.related_type, MinimalTypeObject(arr_b));
  EXPECT_TRUE(test.assignable(TypeObject(MinimalTypeObject(ali_a)), TypeObject(MinimalTypeObject(ali_b))));

  // Map
  PlainMapLTypeDefn plain_map_a(PlainCollectionHeader(EK_MINIMAL, CollectionElementFlag()),
                                static_cast<LBound>(111),
                                TypeIdentifier(TK_INT64),
                                CollectionElementFlag(),
                                TypeIdentifier(TK_UINT32));
  ali_a.body.common.related_type = TypeIdentifier::make(TI_PLAIN_MAP_LARGE, plain_map_a);
  PlainMapSTypeDefn plain_map_b(PlainCollectionHeader(EK_MINIMAL, CollectionElementFlag()),
                                static_cast<SBound>(200),
                                TypeIdentifier(TK_INT64),
                                CollectionElementFlag(),
                                TypeIdentifier(TK_UINT32));
  ali_b.body.common.related_type = TypeIdentifier::make(TI_PLAIN_MAP_SMALL, plain_map_b);
  EXPECT_TRUE(test.assignable(TypeObject(MinimalTypeObject(ali_a)), TypeObject(MinimalTypeObject(ali_b))));
  MinimalMapType map_b;
  map_b.header.common.bound = 500;
  map_b.key.common.type = TypeIdentifier(TK_UINT32);
  map_b.element.common.type = TypeIdentifier(TK_INT64);
  get_equivalence_hash(hash);
  ali_b.body.common.related_type = TypeIdentifier::make(EK_MINIMAL, hash);
  test.insert_entry(ali_b.body.common.related_type, MinimalTypeObject(map_b));
  EXPECT_TRUE(test.assignable(TypeObject(MinimalTypeObject(ali_a)), TypeObject(MinimalTypeObject(ali_b))));

  // Enumeration
  MinimalEnumeratedLiteralSeq literal_seq;
  literal_seq.append(MinimalEnumeratedLiteral(CommonEnumeratedLiteral(1, EnumeratedLiteralFlag(IS_DEFAULT)),
                                              MinimalMemberDetail("LITERAL1")));
  literal_seq.append(MinimalEnumeratedLiteral(CommonEnumeratedLiteral(2, EnumeratedLiteralFlag()),
                                              MinimalMemberDetail("LITERAL2")));
  literal_seq.append(MinimalEnumeratedLiteral(CommonEnumeratedLiteral(3, EnumeratedLiteralFlag()),
                                              MinimalMemberDetail("LITERAL3")));
  literal_seq.append(MinimalEnumeratedLiteral(CommonEnumeratedLiteral(4, EnumeratedLiteralFlag()),
                                              MinimalMemberDetail("LITERAL4")));
  MinimalEnumeratedType enum_a(EnumTypeFlag(),
                               MinimalEnumeratedHeader(CommonEnumeratedHeader(static_cast<BitBound>(4))),
                               literal_seq);
  get_equivalence_hash(hash);
  ali_a.body.common.related_type = TypeIdentifier::make(EK_MINIMAL, hash);
  test.insert_entry(ali_a.body.common.related_type, MinimalTypeObject(enum_a));
  literal_seq.append(MinimalEnumeratedLiteral(CommonEnumeratedLiteral(5, EnumeratedLiteralFlag()),
                                              MinimalMemberDetail("LITERAL5")));
  MinimalEnumeratedType enum_b(EnumTypeFlag(),
                               MinimalEnumeratedHeader(CommonEnumeratedHeader(static_cast<BitBound>(5))),
                               literal_seq);
  get_equivalence_hash(hash);
  ali_b.body.common.related_type = TypeIdentifier::make(EK_MINIMAL, hash);
  test.insert_entry(ali_b.body.common.related_type, MinimalTypeObject(enum_b));
  EXPECT_TRUE(test.assignable(TypeObject(MinimalTypeObject(ali_a)), TypeObject(MinimalTypeObject(ali_b))));

  // Bitmask
  MinimalBitmaskType bitmask_a;
  bitmask_a.header.common.bit_bound = 4;
  MinimalBitflag flag;
  flag.common.position = 0;
  flag.detail = MinimalMemberDetail("BIT1");
  bitmask_a.flag_seq.append(flag);
  flag.common.position = 1;
  flag.detail = MinimalMemberDetail("BIT2");
  bitmask_a.flag_seq.append(flag);
  flag.common.position = 2;
  flag.detail = MinimalMemberDetail("BIT3");
  bitmask_a.flag_seq.append(flag);
  flag.common.position = 3;
  flag.detail = MinimalMemberDetail("BIT4");
  bitmask_a.flag_seq.append(flag);
  get_equivalence_hash(hash);
  ali_a.body.common.related_type = TypeIdentifier::make(EK_MINIMAL, hash);
  test.insert_entry(ali_a.body.common.related_type, MinimalTypeObject(bitmask_a));
  get_equivalence_hash(hash);
  ali_b.body.common.related_type = TypeIdentifier::make(EK_MINIMAL, hash);
  test.insert_entry(ali_b.body.common.related_type, MinimalTypeObject(bitmask_a));
  EXPECT_TRUE(test.assignable(TypeObject(MinimalTypeObject(ali_a)), TypeObject(MinimalTypeObject(ali_b))));
  ali_b.body.common.related_type = TypeIdentifier(TK_UINT8);
  EXPECT_TRUE(test.assignable(TypeObject(MinimalTypeObject(ali_a)), TypeObject(MinimalTypeObject(ali_b))));

  bitmask_a.header.common.bit_bound = 14;
  get_equivalence_hash(hash);
  ali_a.body.common.related_type = TypeIdentifier::make(EK_MINIMAL, hash);
  test.insert_entry(ali_a.body.common.related_type, MinimalTypeObject(bitmask_a));
  ali_b.body.common.related_type = TypeIdentifier(TK_UINT16);
  EXPECT_TRUE(test.assignable(TypeObject(MinimalTypeObject(ali_a)), TypeObject(MinimalTypeObject(ali_b))));

  bitmask_a.header.common.bit_bound = 31;
  get_equivalence_hash(hash);
  ali_a.body.common.related_type = TypeIdentifier::make(EK_MINIMAL, hash);
  test.insert_entry(ali_a.body.common.related_type, MinimalTypeObject(bitmask_a));
  ali_b.body.common.related_type = TypeIdentifier(TK_UINT32);
  EXPECT_TRUE(test.assignable(TypeObject(MinimalTypeObject(ali_a)), TypeObject(MinimalTypeObject(ali_b))));

  bitmask_a.header.common.bit_bound = 60;
  get_equivalence_hash(hash);
  ali_a.body.common.related_type = TypeIdentifier::make(EK_MINIMAL, hash);
  test.insert_entry(ali_a.body.common.related_type, MinimalTypeObject(bitmask_a));
  ali_b.body.common.related_type = TypeIdentifier(TK_UINT64);
  EXPECT_TRUE(test.assignable(TypeObject(MinimalTypeObject(ali_a)), TypeObject(MinimalTypeObject(ali_b))));
}

TEST(AliasTypeTest, Assignable)
{
  expect_true_non_alias_to_alias();
  expect_true_alias_to_non_alias();
  expect_true_alias_to_alias();
}

void expect_false_non_alias_to_alias()
{
  TypeAssignability test(make_rch<TypeLookupService>());
  MinimalAliasType ali_a;

  // Primitive types
  ali_a.body.common.related_type = TypeIdentifier(TK_BOOLEAN);
  EXPECT_FALSE(test.assignable(TypeObject(MinimalTypeObject(ali_a)), TypeIdentifier(TK_INT16)));
  ali_a.body.common.related_type = TypeIdentifier(TK_BYTE);
  EXPECT_FALSE(test.assignable(TypeObject(MinimalTypeObject(ali_a)), TypeIdentifier(TK_FLOAT32)));
  ali_a.body.common.related_type = TypeIdentifier(TK_INT16);
  EXPECT_FALSE(test.assignable(TypeObject(MinimalTypeObject(ali_a)), TypeIdentifier(TK_UINT32)));
  ali_a.body.common.related_type = TypeIdentifier(TK_INT32);
  EXPECT_FALSE(test.assignable(TypeObject(MinimalTypeObject(ali_a)), TypeIdentifier(TK_BYTE)));
  ali_a.body.common.related_type = TypeIdentifier(TK_INT64);
  EXPECT_FALSE(test.assignable(TypeObject(MinimalTypeObject(ali_a)), TypeIdentifier(TK_BOOLEAN)));
  ali_a.body.common.related_type = TypeIdentifier(TK_UINT16);
  EXPECT_FALSE(test.assignable(TypeObject(MinimalTypeObject(ali_a)), TypeIdentifier(TK_INT16)));
  ali_a.body.common.related_type = TypeIdentifier(TK_UINT32);
  EXPECT_FALSE(test.assignable(TypeObject(MinimalTypeObject(ali_a)), TypeIdentifier(TK_UINT16)));
  ali_a.body.common.related_type = TypeIdentifier(TK_UINT64);
  EXPECT_FALSE(test.assignable(TypeObject(MinimalTypeObject(ali_a)), TypeIdentifier(TK_BYTE)));
  ali_a.body.common.related_type = TypeIdentifier(TK_FLOAT32);
  EXPECT_FALSE(test.assignable(TypeObject(MinimalTypeObject(ali_a)), TypeIdentifier(TK_INT32)));
  ali_a.body.common.related_type = TypeIdentifier(TK_FLOAT64);
  EXPECT_FALSE(test.assignable(TypeObject(MinimalTypeObject(ali_a)), TypeIdentifier(TK_INT64)));
  ali_a.body.common.related_type = TypeIdentifier(TK_FLOAT128);
  EXPECT_FALSE(test.assignable(TypeObject(MinimalTypeObject(ali_a)), TypeIdentifier(TK_UINT64)));
  ali_a.body.common.related_type = TypeIdentifier(TK_INT8);
  EXPECT_FALSE(test.assignable(TypeObject(MinimalTypeObject(ali_a)), TypeIdentifier(TK_CHAR8)));
  ali_a.body.common.related_type = TypeIdentifier(TK_UINT8);
  EXPECT_FALSE(test.assignable(TypeObject(MinimalTypeObject(ali_a)), TypeIdentifier(TK_INT8)));
  ali_a.body.common.related_type = TypeIdentifier(TK_CHAR8);
  EXPECT_FALSE(test.assignable(TypeObject(MinimalTypeObject(ali_a)), TypeIdentifier(TK_INT16)));
  ali_a.body.common.related_type = TypeIdentifier(TK_CHAR16);
  EXPECT_FALSE(test.assignable(TypeObject(MinimalTypeObject(ali_a)), TypeIdentifier(TK_FLOAT32)));

  ali_a.body.common.related_type = TypeIdentifier::makeString(false, StringSTypeDefn(70));
  EXPECT_FALSE(test.assignable(TypeObject(MinimalTypeObject(ali_a)),
                               TypeIdentifier::makeString(true, StringLTypeDefn(120))));
  ali_a.body.common.related_type = TypeIdentifier::makeString(true, StringSTypeDefn(70));
  EXPECT_FALSE(test.assignable(TypeObject(MinimalTypeObject(ali_a)),
                               TypeIdentifier::makeString(false, StringLTypeDefn(120))));

  // Sequence
  ali_a.body.common.related_type = TypeIdentifier::makePlainSequence(TypeIdentifier(TK_UINT32),
                                                                     static_cast<SBound>(100));
  EXPECT_FALSE(test.assignable(TypeObject(MinimalTypeObject(ali_a)),
                               TypeIdentifier::makePlainSequence(TypeIdentifier(TK_FLOAT32),
                                                                  static_cast<LBound>(200))));
  MinimalSequenceType seq_b;
  seq_b.header.common.bound = 300;
  seq_b.element.common.type = TypeIdentifier(TK_CHAR16);
  EXPECT_FALSE(test.assignable(TypeObject(MinimalTypeObject(ali_a)), TypeObject(MinimalTypeObject(seq_b))));

  // Array
  SBoundSeq bounds_a;
  bounds_a.append(50).append(60).append(70);
  ali_a.body.common.related_type = TypeIdentifier::makePlainArray(TypeIdentifier(TK_FLOAT32), bounds_a);
  EXPECT_FALSE(test.assignable(TypeObject(MinimalTypeObject(ali_a)),
                               TypeIdentifier::makePlainArray(TypeIdentifier(TK_INT32), bounds_a)));
  MinimalArrayType arr_b;
  arr_b.header.common.bound_seq.append(50).append(60).append(70);
  arr_b.element.common.type = TypeIdentifier(TK_UINT64);
  EXPECT_FALSE(test.assignable(TypeObject(MinimalTypeObject(ali_a)), TypeObject(MinimalTypeObject(arr_b))));

  // Map
  PlainMapLTypeDefn plain_map_a(PlainCollectionHeader(EK_MINIMAL, CollectionElementFlag()),
                                static_cast<LBound>(111),
                                TypeIdentifier(TK_INT64),
                                CollectionElementFlag(),
                                TypeIdentifier(TK_UINT32));
  ali_a.body.common.related_type = TypeIdentifier::make(TI_PLAIN_MAP_LARGE, plain_map_a);
  PlainMapSTypeDefn plain_map_b(PlainCollectionHeader(EK_MINIMAL, CollectionElementFlag()),
                                static_cast<SBound>(200),
                                TypeIdentifier(TK_INT64),
                                CollectionElementFlag(),
                                TypeIdentifier(TK_INT32));
  EXPECT_FALSE(test.assignable(TypeObject(MinimalTypeObject(ali_a)),
                               TypeIdentifier::make(TI_PLAIN_MAP_SMALL, plain_map_b)));
  MinimalMapType map_b;
  map_b.header.common.bound = 500;
  map_b.key.common.type = TypeIdentifier(TK_UINT32);
  map_b.element.common.type = TypeIdentifier(TK_FLOAT64);
  EXPECT_FALSE(test.assignable(TypeObject(MinimalTypeObject(ali_a)), TypeObject(MinimalTypeObject(map_b))));

  // Enumeration
  MinimalEnumeratedLiteralSeq literal_seq;
  literal_seq.append(MinimalEnumeratedLiteral(CommonEnumeratedLiteral(1, EnumeratedLiteralFlag(IS_DEFAULT)),
                                              MinimalMemberDetail("LITERAL1")));
  literal_seq.append(MinimalEnumeratedLiteral(CommonEnumeratedLiteral(2, EnumeratedLiteralFlag()),
                                              MinimalMemberDetail("LITERAL2")));
  literal_seq.append(MinimalEnumeratedLiteral(CommonEnumeratedLiteral(3, EnumeratedLiteralFlag()),
                                              MinimalMemberDetail("LITERAL3")));
  literal_seq.append(MinimalEnumeratedLiteral(CommonEnumeratedLiteral(4, EnumeratedLiteralFlag()),
                                              MinimalMemberDetail("LITERAL4")));
  MinimalEnumeratedType enum_a(EnumTypeFlag(),
                               MinimalEnumeratedHeader(CommonEnumeratedHeader(static_cast<BitBound>(4))),
                               literal_seq);
  EquivalenceHash hash;
  get_equivalence_hash(hash);
  ali_a.body.common.related_type = TypeIdentifier::make(EK_MINIMAL, hash);
  test.insert_entry(ali_a.body.common.related_type, MinimalTypeObject(enum_a));
  MinimalEnumeratedLiteralSeq literal_seq_b;
  literal_seq_b.append(MinimalEnumeratedLiteral(CommonEnumeratedLiteral(2, EnumeratedLiteralFlag(IS_DEFAULT)),
                                                MinimalMemberDetail("LITERAL3")));
  MinimalEnumeratedType enum_b(EnumTypeFlag(),
                               MinimalEnumeratedHeader(CommonEnumeratedHeader(static_cast<BitBound>(1))),
                               literal_seq_b);
  EXPECT_FALSE(test.assignable(TypeObject(MinimalTypeObject(ali_a)), TypeObject(MinimalTypeObject(enum_b))));

  // Bitmask
  MinimalBitmaskType bitmask_a;
  bitmask_a.header.common.bit_bound = 4;
  MinimalBitflag flag;
  flag.common.position = 0;
  flag.detail = MinimalMemberDetail("BIT1");
  bitmask_a.flag_seq.append(flag);
  flag.common.position = 1;
  flag.detail = MinimalMemberDetail("BIT2");
  bitmask_a.flag_seq.append(flag);
  flag.common.position = 2;
  flag.detail = MinimalMemberDetail("BIT3");
  bitmask_a.flag_seq.append(flag);
  flag.common.position = 3;
  flag.detail = MinimalMemberDetail("BIT4");
  bitmask_a.flag_seq.append(flag);
  get_equivalence_hash(hash);
  ali_a.body.common.related_type = TypeIdentifier::make(EK_MINIMAL, hash);
  test.insert_entry(ali_a.body.common.related_type, MinimalTypeObject(bitmask_a));
  MinimalBitmaskType bitmask_b;
  bitmask_b.header.common.bit_bound = 10;
  EXPECT_FALSE(test.assignable(TypeObject(MinimalTypeObject(ali_a)), TypeObject(MinimalTypeObject(bitmask_b))));
  EXPECT_FALSE(test.assignable(TypeObject(MinimalTypeObject(ali_a)), TypeIdentifier(TK_UINT32)));

  bitmask_a.header.common.bit_bound = 14;
  get_equivalence_hash(hash);
  ali_a.body.common.related_type = TypeIdentifier::make(EK_MINIMAL, hash);
  test.insert_entry(ali_a.body.common.related_type, MinimalTypeObject(bitmask_a));
  EXPECT_FALSE(test.assignable(TypeObject(MinimalTypeObject(ali_a)), TypeIdentifier(TK_UINT8)));

  bitmask_a.header.common.bit_bound = 31;
  get_equivalence_hash(hash);
  ali_a.body.common.related_type = TypeIdentifier::make(EK_MINIMAL, hash);
  test.insert_entry(ali_a.body.common.related_type, MinimalTypeObject(bitmask_a));
  EXPECT_FALSE(test.assignable(TypeObject(MinimalTypeObject(ali_a)), TypeIdentifier(TK_UINT16)));

  bitmask_a.header.common.bit_bound = 60;
  get_equivalence_hash(hash);
  ali_a.body.common.related_type = TypeIdentifier::make(EK_MINIMAL, hash);
  test.insert_entry(ali_a.body.common.related_type, MinimalTypeObject(bitmask_a));
  EXPECT_FALSE(test.assignable(TypeObject(MinimalTypeObject(ali_a)), TypeIdentifier(TK_UINT32)));
}

void expect_false_alias_to_non_alias()
{
  TypeAssignability test(make_rch<TypeLookupService>());
  MinimalAliasType ali_a;

  // Primitive types
  ali_a.body.common.related_type = TypeIdentifier(TK_BOOLEAN);
  EXPECT_FALSE(test.assignable(TypeIdentifier(TK_FLOAT32), TypeObject(MinimalTypeObject(ali_a))));
  ali_a.body.common.related_type = TypeIdentifier(TK_BYTE);
  EXPECT_FALSE(test.assignable(TypeIdentifier(TK_BOOLEAN), TypeObject(MinimalTypeObject(ali_a))));
  ali_a.body.common.related_type = TypeIdentifier(TK_INT16);
  EXPECT_FALSE(test.assignable(TypeIdentifier(TK_CHAR8), TypeObject(MinimalTypeObject(ali_a))));
  ali_a.body.common.related_type = TypeIdentifier(TK_INT32);
  EXPECT_FALSE(test.assignable(TypeIdentifier(TK_BYTE), TypeObject(MinimalTypeObject(ali_a))));
  ali_a.body.common.related_type = TypeIdentifier(TK_INT64);
  EXPECT_FALSE(test.assignable(TypeIdentifier(TK_UINT16), TypeObject(MinimalTypeObject(ali_a))));
  ali_a.body.common.related_type = TypeIdentifier(TK_UINT16);
  EXPECT_FALSE(test.assignable(TypeIdentifier(TK_INT16), TypeObject(MinimalTypeObject(ali_a))));
  ali_a.body.common.related_type = TypeIdentifier(TK_UINT32);
  EXPECT_FALSE(test.assignable(TypeIdentifier(TK_CHAR8), TypeObject(MinimalTypeObject(ali_a))));
  ali_a.body.common.related_type = TypeIdentifier(TK_UINT64);
  EXPECT_FALSE(test.assignable(TypeIdentifier(TK_INT16), TypeObject(MinimalTypeObject(ali_a))));
  ali_a.body.common.related_type = TypeIdentifier(TK_FLOAT32);
  EXPECT_FALSE(test.assignable(TypeIdentifier(TK_INT32), TypeObject(MinimalTypeObject(ali_a))));
  ali_a.body.common.related_type = TypeIdentifier(TK_FLOAT64);
  EXPECT_FALSE(test.assignable(TypeIdentifier(TK_UINT64), TypeObject(MinimalTypeObject(ali_a))));
  ali_a.body.common.related_type = TypeIdentifier(TK_FLOAT128);
  EXPECT_FALSE(test.assignable(TypeIdentifier(TK_BYTE), TypeObject(MinimalTypeObject(ali_a))));
  ali_a.body.common.related_type = TypeIdentifier(TK_INT8);
  EXPECT_FALSE(test.assignable(TypeIdentifier(TK_CHAR8), TypeObject(MinimalTypeObject(ali_a))));
  ali_a.body.common.related_type = TypeIdentifier(TK_UINT8);
  EXPECT_FALSE(test.assignable(TypeIdentifier(TK_INT8), TypeObject(MinimalTypeObject(ali_a))));
  ali_a.body.common.related_type = TypeIdentifier(TK_CHAR8);
  EXPECT_FALSE(test.assignable(TypeIdentifier(TK_INT16), TypeObject(MinimalTypeObject(ali_a))));
  ali_a.body.common.related_type = TypeIdentifier(TK_CHAR16);
  EXPECT_FALSE(test.assignable(TypeIdentifier(TK_FLOAT128), TypeObject(MinimalTypeObject(ali_a))));

  // String
  ali_a.body.common.related_type = TypeIdentifier::makeString(false, StringSTypeDefn(70));
  EXPECT_FALSE(test.assignable(TypeIdentifier::makeString(true, StringLTypeDefn(130)),
                               TypeObject(MinimalTypeObject(ali_a))));
  ali_a.body.common.related_type = TypeIdentifier::makeString(true, StringSTypeDefn(70));
  EXPECT_FALSE(test.assignable(TypeIdentifier::makeString(false, StringLTypeDefn(130)),
                               TypeObject(MinimalTypeObject(ali_a))));

  // Sequence
  ali_a.body.common.related_type = TypeIdentifier::makePlainSequence(TypeIdentifier(TK_UINT32),
                                                                     static_cast<SBound>(100));
  EXPECT_FALSE(test.assignable(TypeIdentifier::makePlainSequence(TypeIdentifier(TK_FLOAT128),
                                                                  static_cast<LBound>(200)),
                               TypeObject(MinimalTypeObject(ali_a))));
  MinimalSequenceType seq_b;
  seq_b.header.common.bound = 300;
  seq_b.element.common.type = TypeIdentifier(TK_CHAR16);
  EXPECT_FALSE(test.assignable(TypeObject(MinimalTypeObject(seq_b)), TypeObject(MinimalTypeObject(ali_a))));

  // Array
  SBoundSeq bounds_a;
  bounds_a.append(50).append(60).append(70);
  ali_a.body.common.related_type = TypeIdentifier::makePlainArray(TypeIdentifier(TK_FLOAT32), bounds_a);
  EXPECT_FALSE(test.assignable(TypeIdentifier::makePlainArray(TypeIdentifier(TK_BYTE), bounds_a),
                               TypeObject(MinimalTypeObject(ali_a))));
  MinimalArrayType arr_b;
  arr_b.header.common.bound_seq.append(50).append(60).append(70);
  arr_b.element.common.type = TypeIdentifier(TK_FLOAT64);
  EXPECT_FALSE(test.assignable(TypeObject(MinimalTypeObject(arr_b)), TypeObject(MinimalTypeObject(ali_a))));

  // Map
  PlainMapLTypeDefn plain_map_a(PlainCollectionHeader(EK_MINIMAL, CollectionElementFlag()),
                                static_cast<LBound>(111),
                                TypeIdentifier(TK_INT64),
                                CollectionElementFlag(),
                                TypeIdentifier(TK_INT32));
  ali_a.body.common.related_type = TypeIdentifier::make(TI_PLAIN_MAP_LARGE, plain_map_a);
  PlainMapSTypeDefn plain_map_b(PlainCollectionHeader(EK_MINIMAL, CollectionElementFlag()),
                                static_cast<SBound>(200),
                                TypeIdentifier(TK_FLOAT64),
                                CollectionElementFlag(),
                                TypeIdentifier(TK_INT32));
  EXPECT_FALSE(test.assignable(TypeIdentifier::make(TI_PLAIN_MAP_SMALL, plain_map_b),
                               TypeObject(MinimalTypeObject(ali_a))));
  MinimalMapType map_b;
  map_b.header.common.bound = 500;
  map_b.key.common.type = TypeIdentifier(TK_UINT32);
  map_b.element.common.type = TypeIdentifier(TK_INT64);
  EXPECT_FALSE(test.assignable(TypeObject(MinimalTypeObject(map_b)), TypeObject(MinimalTypeObject(ali_a))));

  // Enumeration
  MinimalEnumeratedLiteralSeq literal_seq;
  literal_seq.append(MinimalEnumeratedLiteral(CommonEnumeratedLiteral(1, EnumeratedLiteralFlag(IS_DEFAULT)),
                                              MinimalMemberDetail("LITERAL1")));
  literal_seq.append(MinimalEnumeratedLiteral(CommonEnumeratedLiteral(2, EnumeratedLiteralFlag()),
                                              MinimalMemberDetail("LITERAL2")));
  literal_seq.append(MinimalEnumeratedLiteral(CommonEnumeratedLiteral(3, EnumeratedLiteralFlag()),
                                              MinimalMemberDetail("LITERAL3")));
  literal_seq.append(MinimalEnumeratedLiteral(CommonEnumeratedLiteral(4, EnumeratedLiteralFlag()),
                                              MinimalMemberDetail("LITERAL4")));
  MinimalEnumeratedType enum_a(EnumTypeFlag(),
                               MinimalEnumeratedHeader(CommonEnumeratedHeader(static_cast<BitBound>(4))),
                               literal_seq);
  EquivalenceHash hash;
  get_equivalence_hash(hash);
  ali_a.body.common.related_type = TypeIdentifier::make(EK_MINIMAL, hash);
  test.insert_entry(ali_a.body.common.related_type, MinimalTypeObject(enum_a));
  MinimalEnumeratedLiteralSeq literal_seq_b;
  literal_seq_b.append(MinimalEnumeratedLiteral(CommonEnumeratedLiteral(6, EnumeratedLiteralFlag()),
                                                MinimalMemberDetail("LITERAL1")));
  MinimalEnumeratedType enum_b(EnumTypeFlag(),
                               MinimalEnumeratedHeader(CommonEnumeratedHeader(static_cast<BitBound>(1))),
                               literal_seq_b);
  EXPECT_FALSE(test.assignable(TypeObject(MinimalTypeObject(enum_b)), TypeObject(MinimalTypeObject(ali_a))));

  // Bitmask
  MinimalBitmaskType bitmask_a;
  bitmask_a.header.common.bit_bound = 4;
  MinimalBitflag flag;
  flag.common.position = 0;
  flag.detail = MinimalMemberDetail("BIT1");
  bitmask_a.flag_seq.append(flag);
  flag.common.position = 1;
  flag.detail = MinimalMemberDetail("BIT2");
  bitmask_a.flag_seq.append(flag);
  flag.common.position = 2;
  flag.detail = MinimalMemberDetail("BIT3");
  bitmask_a.flag_seq.append(flag);
  flag.common.position = 3;
  flag.detail = MinimalMemberDetail("BIT4");
  bitmask_a.flag_seq.append(flag);
  get_equivalence_hash(hash);
  ali_a.body.common.related_type = TypeIdentifier::make(EK_MINIMAL, hash);
  test.insert_entry(ali_a.body.common.related_type, MinimalTypeObject(bitmask_a));
  MinimalBitmaskType bitmask_b;
  bitmask_b.header.common.bit_bound = 9;
  EXPECT_FALSE(test.assignable(TypeObject(MinimalTypeObject(bitmask_b)), TypeObject(MinimalTypeObject(ali_a))));
  EXPECT_FALSE(test.assignable(TypeIdentifier(TK_UINT16), TypeObject(MinimalTypeObject(ali_a))));

  bitmask_a.header.common.bit_bound = 14;
  get_equivalence_hash(hash);
  ali_a.body.common.related_type = TypeIdentifier::make(EK_MINIMAL, hash);
  test.insert_entry(ali_a.body.common.related_type, MinimalTypeObject(bitmask_a));
  EXPECT_FALSE(test.assignable(TypeIdentifier(TK_UINT32), TypeObject(MinimalTypeObject(ali_a))));

  bitmask_a.header.common.bit_bound = 31;
  get_equivalence_hash(hash);
  ali_a.body.common.related_type = TypeIdentifier::make(EK_MINIMAL, hash);
  test.insert_entry(ali_a.body.common.related_type, MinimalTypeObject(bitmask_a));
  EXPECT_FALSE(test.assignable(TypeIdentifier(TK_UINT64), TypeObject(MinimalTypeObject(ali_a))));

  bitmask_a.header.common.bit_bound = 60;
  get_equivalence_hash(hash);
  ali_a.body.common.related_type = TypeIdentifier::make(EK_MINIMAL, hash);
  test.insert_entry(ali_a.body.common.related_type, MinimalTypeObject(bitmask_a));
  EXPECT_FALSE(test.assignable(TypeIdentifier(TK_UINT16), TypeObject(MinimalTypeObject(ali_a))));
}

void expect_false_alias_to_alias()
{
  TypeAssignability test(make_rch<TypeLookupService>());
  MinimalAliasType ali_a, ali_b;

  // Primitive types
  ali_a.body.common.related_type = TypeIdentifier(TK_BOOLEAN);
  ali_b.body.common.related_type = TypeIdentifier(TK_INT8);
  EXPECT_FALSE(test.assignable(TypeObject(MinimalTypeObject(ali_a)), TypeObject(MinimalTypeObject(ali_b))));
  ali_a.body.common.related_type = TypeIdentifier(TK_BYTE);
  ali_b.body.common.related_type = TypeIdentifier(TK_CHAR8);
  EXPECT_FALSE(test.assignable(TypeObject(MinimalTypeObject(ali_a)), TypeObject(MinimalTypeObject(ali_b))));
  ali_a.body.common.related_type = TypeIdentifier(TK_INT16);
  ali_b.body.common.related_type = TypeIdentifier(TK_BYTE);
  EXPECT_FALSE(test.assignable(TypeObject(MinimalTypeObject(ali_a)), TypeObject(MinimalTypeObject(ali_b))));
  ali_a.body.common.related_type = TypeIdentifier(TK_INT32);
  ali_b.body.common.related_type = TypeIdentifier(TK_FLOAT32);
  EXPECT_FALSE(test.assignable(TypeObject(MinimalTypeObject(ali_a)), TypeObject(MinimalTypeObject(ali_b))));
  ali_a.body.common.related_type = TypeIdentifier(TK_INT64);
  ali_b.body.common.related_type = TypeIdentifier(TK_UINT16);
  EXPECT_FALSE(test.assignable(TypeObject(MinimalTypeObject(ali_a)), TypeObject(MinimalTypeObject(ali_b))));
  ali_a.body.common.related_type = TypeIdentifier(TK_UINT16);
  ali_b.body.common.related_type = TypeIdentifier(TK_CHAR16);
  EXPECT_FALSE(test.assignable(TypeObject(MinimalTypeObject(ali_a)), TypeObject(MinimalTypeObject(ali_b))));
  ali_a.body.common.related_type = TypeIdentifier(TK_UINT32);
  ali_b.body.common.related_type = TypeIdentifier(TK_INT32);
  EXPECT_FALSE(test.assignable(TypeObject(MinimalTypeObject(ali_a)), TypeObject(MinimalTypeObject(ali_b))));
  ali_a.body.common.related_type = TypeIdentifier(TK_UINT64);
  ali_b.body.common.related_type = TypeIdentifier(TK_FLOAT32);
  EXPECT_FALSE(test.assignable(TypeObject(MinimalTypeObject(ali_a)), TypeObject(MinimalTypeObject(ali_b))));
  ali_a.body.common.related_type = TypeIdentifier(TK_FLOAT32);
  ali_b.body.common.related_type = TypeIdentifier(TK_INT64);
  EXPECT_FALSE(test.assignable(TypeObject(MinimalTypeObject(ali_a)), TypeObject(MinimalTypeObject(ali_b))));
  ali_a.body.common.related_type = TypeIdentifier(TK_FLOAT64);
  ali_b.body.common.related_type = TypeIdentifier(TK_UINT64);
  EXPECT_FALSE(test.assignable(TypeObject(MinimalTypeObject(ali_a)), TypeObject(MinimalTypeObject(ali_b))));
  ali_a.body.common.related_type = TypeIdentifier(TK_FLOAT128);
  ali_b.body.common.related_type = TypeIdentifier(TK_FLOAT64);
  EXPECT_FALSE(test.assignable(TypeObject(MinimalTypeObject(ali_a)), TypeObject(MinimalTypeObject(ali_b))));
  ali_a.body.common.related_type = TypeIdentifier(TK_INT8);
  ali_b.body.common.related_type = TypeIdentifier(TK_INT32);
  EXPECT_FALSE(test.assignable(TypeObject(MinimalTypeObject(ali_a)), TypeObject(MinimalTypeObject(ali_b))));
  ali_a.body.common.related_type = TypeIdentifier(TK_UINT8);
  ali_b.body.common.related_type = TypeIdentifier(TK_BYTE);
  EXPECT_FALSE(test.assignable(TypeObject(MinimalTypeObject(ali_a)), TypeObject(MinimalTypeObject(ali_b))));
  ali_a.body.common.related_type = TypeIdentifier(TK_CHAR8);
  ali_b.body.common.related_type = TypeIdentifier(TK_INT16);
  EXPECT_FALSE(test.assignable(TypeObject(MinimalTypeObject(ali_a)), TypeObject(MinimalTypeObject(ali_b))));
  ali_a.body.common.related_type = TypeIdentifier(TK_CHAR16);
  ali_b.body.common.related_type = TypeIdentifier(TK_UINT32);
  EXPECT_FALSE(test.assignable(TypeObject(MinimalTypeObject(ali_a)), TypeObject(MinimalTypeObject(ali_b))));

  // String
  ali_a.body.common.related_type = TypeIdentifier::makeString(true, StringSTypeDefn(70));
  ali_b.body.common.related_type = TypeIdentifier::makeString(false, StringLTypeDefn(700));
  EXPECT_FALSE(test.assignable(TypeObject(MinimalTypeObject(ali_a)), TypeObject(MinimalTypeObject(ali_b))));
  ali_a.body.common.related_type = TypeIdentifier::makeString(false, StringLTypeDefn(100));
  ali_b.body.common.related_type = TypeIdentifier::makeString(true, StringSTypeDefn(200));
  EXPECT_FALSE(test.assignable(TypeObject(MinimalTypeObject(ali_a)), TypeObject(MinimalTypeObject(ali_b))));

  // Sequence
  ali_a.body.common.related_type = TypeIdentifier::makePlainSequence(TypeIdentifier(TK_INT64),
                                                                     static_cast<SBound>(100));
  ali_b.body.common.related_type = TypeIdentifier::makePlainSequence(TypeIdentifier(TK_UINT32),
                                                                     static_cast<LBound>(200));
  EXPECT_FALSE(test.assignable(TypeObject(MinimalTypeObject(ali_a)), TypeObject(MinimalTypeObject(ali_b))));
  MinimalSequenceType seq_b;
  seq_b.header.common.bound = 300;
  seq_b.element.common.type = TypeIdentifier(TK_FLOAT64);
  EquivalenceHash hash;
  get_equivalence_hash(hash);
  ali_b.body.common.related_type = TypeIdentifier::make(EK_MINIMAL, hash);
  test.insert_entry(ali_b.body.common.related_type, MinimalTypeObject(seq_b));
  EXPECT_FALSE(test.assignable(TypeObject(MinimalTypeObject(ali_a)), TypeObject(MinimalTypeObject(ali_b))));

  // Array
  SBoundSeq bounds;
  bounds.append(50).append(60).append(70);
  ali_a.body.common.related_type = TypeIdentifier::makePlainArray(TypeIdentifier(TK_FLOAT32), bounds);
  ali_b.body.common.related_type = TypeIdentifier::makePlainArray(TypeIdentifier(TK_BYTE), bounds);
  EXPECT_FALSE(test.assignable(TypeObject(MinimalTypeObject(ali_a)), TypeObject(MinimalTypeObject(ali_b))));
  MinimalArrayType arr_b;
  arr_b.header.common.bound_seq.append(50).append(60).append(70);
  arr_b.element.common.type = TypeIdentifier(TK_INT32);
  get_equivalence_hash(hash);
  ali_b.body.common.related_type = TypeIdentifier::make(EK_MINIMAL, hash);
  test.insert_entry(ali_b.body.common.related_type, MinimalTypeObject(arr_b));
  EXPECT_FALSE(test.assignable(TypeObject(MinimalTypeObject(ali_a)), TypeObject(MinimalTypeObject(ali_b))));

  // Map
  PlainMapLTypeDefn plain_map_a(PlainCollectionHeader(EK_MINIMAL, CollectionElementFlag()),
                                static_cast<LBound>(111),
                                TypeIdentifier(TK_INT64),
                                CollectionElementFlag(),
                                TypeIdentifier(TK_UINT32));
  ali_a.body.common.related_type = TypeIdentifier::make(TI_PLAIN_MAP_LARGE, plain_map_a);
  PlainMapSTypeDefn plain_map_b(PlainCollectionHeader(EK_MINIMAL, CollectionElementFlag()),
                                static_cast<SBound>(200),
                                TypeIdentifier(TK_INT64),
                                CollectionElementFlag(),
                                TypeIdentifier(TK_CHAR16));
  ali_b.body.common.related_type = TypeIdentifier::make(TI_PLAIN_MAP_SMALL, plain_map_b);
  EXPECT_FALSE(test.assignable(TypeObject(MinimalTypeObject(ali_a)), TypeObject(MinimalTypeObject(ali_b))));
  MinimalMapType map_b;
  map_b.header.common.bound = 500;
  map_b.key.common.type = TypeIdentifier(TK_UINT32);
  map_b.element.common.type = TypeIdentifier(TK_UINT64);
  get_equivalence_hash(hash);
  ali_b.body.common.related_type = TypeIdentifier::make(EK_MINIMAL, hash);
  test.insert_entry(ali_b.body.common.related_type, MinimalTypeObject(map_b));
  EXPECT_FALSE(test.assignable(TypeObject(MinimalTypeObject(ali_a)), TypeObject(MinimalTypeObject(ali_b))));

  // Enumeration
  MinimalEnumeratedLiteralSeq literal_seq;
  literal_seq.append(MinimalEnumeratedLiteral(CommonEnumeratedLiteral(1, EnumeratedLiteralFlag(IS_DEFAULT)),
                                              MinimalMemberDetail("LITERAL1")));
  literal_seq.append(MinimalEnumeratedLiteral(CommonEnumeratedLiteral(2, EnumeratedLiteralFlag()),
                                              MinimalMemberDetail("LITERAL2")));
  literal_seq.append(MinimalEnumeratedLiteral(CommonEnumeratedLiteral(3, EnumeratedLiteralFlag()),
                                              MinimalMemberDetail("LITERAL3")));
  literal_seq.append(MinimalEnumeratedLiteral(CommonEnumeratedLiteral(4, EnumeratedLiteralFlag()),
                                              MinimalMemberDetail("LITERAL4")));
  MinimalEnumeratedType enum_a(EnumTypeFlag(),
                               MinimalEnumeratedHeader(CommonEnumeratedHeader(static_cast<BitBound>(4))),
                               literal_seq);
  get_equivalence_hash(hash);
  ali_a.body.common.related_type = TypeIdentifier::make(EK_MINIMAL, hash);
  test.insert_entry(ali_a.body.common.related_type, MinimalTypeObject(enum_a));
  MinimalEnumeratedLiteralSeq literal_seq_b;
  literal_seq_b.append(MinimalEnumeratedLiteral(CommonEnumeratedLiteral(5, EnumeratedLiteralFlag()),
                                                MinimalMemberDetail("LITERAL2")));
  MinimalEnumeratedType enum_b(EnumTypeFlag(),
                               MinimalEnumeratedHeader(CommonEnumeratedHeader(static_cast<BitBound>(1))),
                               literal_seq_b);
  get_equivalence_hash(hash);
  ali_b.body.common.related_type = TypeIdentifier::make(EK_MINIMAL, hash);
  test.insert_entry(ali_b.body.common.related_type, MinimalTypeObject(enum_b));
  EXPECT_FALSE(test.assignable(TypeObject(MinimalTypeObject(ali_a)), TypeObject(MinimalTypeObject(ali_b))));

  // Bitmask
  MinimalBitmaskType bitmask_a;
  bitmask_a.header.common.bit_bound = 4;
  MinimalBitflag flag;
  flag.common.position = 0;
  flag.detail = MinimalMemberDetail("BIT1");
  bitmask_a.flag_seq.append(flag);
  flag.common.position = 1;
  flag.detail = MinimalMemberDetail("BIT2");
  bitmask_a.flag_seq.append(flag);
  flag.common.position = 2;
  flag.detail = MinimalMemberDetail("BIT3");
  bitmask_a.flag_seq.append(flag);
  flag.common.position = 3;
  flag.detail = MinimalMemberDetail("BIT4");
  bitmask_a.flag_seq.append(flag);
  get_equivalence_hash(hash);
  ali_a.body.common.related_type = TypeIdentifier::make(EK_MINIMAL, hash);
  test.insert_entry(ali_a.body.common.related_type, MinimalTypeObject(bitmask_a));
  MinimalBitmaskType bitmask_b;
  bitmask_b.header.common.bit_bound = 11;
  get_equivalence_hash(hash);
  ali_b.body.common.related_type = TypeIdentifier::make(EK_MINIMAL, hash);
  test.insert_entry(ali_b.body.common.related_type, MinimalTypeObject(bitmask_b));
  EXPECT_FALSE(test.assignable(TypeObject(MinimalTypeObject(ali_a)), TypeObject(MinimalTypeObject(ali_b))));
  ali_b.body.common.related_type = TypeIdentifier(TK_UINT16);
  EXPECT_FALSE(test.assignable(TypeObject(MinimalTypeObject(ali_a)), TypeObject(MinimalTypeObject(ali_b))));

  bitmask_a.header.common.bit_bound = 14;
  get_equivalence_hash(hash);
  ali_a.body.common.related_type = TypeIdentifier::make(EK_MINIMAL, hash);
  test.insert_entry(ali_a.body.common.related_type, MinimalTypeObject(bitmask_a));
  ali_b.body.common.related_type = TypeIdentifier(TK_UINT32);
  EXPECT_FALSE(test.assignable(TypeObject(MinimalTypeObject(ali_a)), TypeObject(MinimalTypeObject(ali_b))));

  bitmask_a.header.common.bit_bound = 31;
  get_equivalence_hash(hash);
  ali_a.body.common.related_type = TypeIdentifier::make(EK_MINIMAL, hash);
  test.insert_entry(ali_a.body.common.related_type, MinimalTypeObject(bitmask_a));
  ali_b.body.common.related_type = TypeIdentifier(TK_UINT16);
  EXPECT_FALSE(test.assignable(TypeObject(MinimalTypeObject(ali_a)), TypeObject(MinimalTypeObject(ali_b))));

  bitmask_a.header.common.bit_bound = 60;
  get_equivalence_hash(hash);
  ali_a.body.common.related_type = TypeIdentifier::make(EK_MINIMAL, hash);
  test.insert_entry(ali_a.body.common.related_type, MinimalTypeObject(bitmask_a));
  ali_b.body.common.related_type = TypeIdentifier(TK_UINT32);
  EXPECT_FALSE(test.assignable(TypeObject(MinimalTypeObject(ali_a)), TypeObject(MinimalTypeObject(ali_b))));
}

TEST(AliasTypeTest, NotAssignable)
{
  expect_false_non_alias_to_alias();
  expect_false_alias_to_non_alias();
  expect_false_alias_to_alias();
}

TEST(StructTypeTest, Assignable)
{
  TypeAssignability test(make_rch<TypeLookupService>());
  MinimalStructType a, b;
  a.struct_flags = IS_MUTABLE;
  b.struct_flags = a.struct_flags;

  // Primitive members
  MinimalStructMember ma1(CommonStructMember(1, IS_KEY, TypeIdentifier(TK_UINT8)),
                          MinimalMemberDetail("m1"));
  MinimalStructMember mb1(CommonStructMember(1, StructMemberFlag(), TypeIdentifier(TK_UINT8)),
                          MinimalMemberDetail("m1"));
  a.member_seq.append(ma1);
  b.member_seq.append(mb1);
  EXPECT_TRUE(test.assignable(TypeObject(MinimalTypeObject(a)), TypeObject(MinimalTypeObject(b))));

  // Struct key members
  MinimalStructType inner_a, inner_b;
  inner_a.struct_flags = IS_FINAL;
  inner_b.struct_flags = inner_a.struct_flags;
  inner_a.member_seq.append(MinimalStructMember(CommonStructMember(1, IS_KEY, TypeIdentifier(TK_FLOAT128)),
                                                MinimalMemberDetail("inner_m1")));
  inner_a.member_seq.append(MinimalStructMember(CommonStructMember(2, StructMemberFlag(),
                                                                   TypeIdentifier::makeString(false,
                                                                                              StringSTypeDefn(100))),
                                                MinimalMemberDetail("inner_m2")));
  inner_b.member_seq.append(MinimalStructMember(CommonStructMember(1, IS_KEY, TypeIdentifier(TK_FLOAT128)),
                                                MinimalMemberDetail("inner_m1")));
  inner_b.member_seq.append(MinimalStructMember(CommonStructMember(2, StructMemberFlag(),
                                                                   TypeIdentifier::makeString(false,
                                                                                              StringLTypeDefn(50))),
                                                MinimalMemberDetail("inner_m2")));
  EXPECT_TRUE(test.assignable(TypeObject(MinimalTypeObject(inner_a)),
                              TypeObject(MinimalTypeObject(inner_b))));

  inner_a.struct_flags = IS_APPENDABLE;
  inner_b.struct_flags = inner_a.struct_flags;
  inner_b.member_seq.append(MinimalStructMember(CommonStructMember(3, StructMemberFlag(),
                                                                   TypeIdentifier(TK_UINT32)),
                                                MinimalMemberDetail("inner_m3")));
  EXPECT_TRUE(test.assignable(TypeObject(MinimalTypeObject(inner_a)),
                              TypeObject(MinimalTypeObject(inner_b))));

  EquivalenceHash hash;
  get_equivalence_hash(hash);
  MinimalStructMember ma2(CommonStructMember(2, StructMemberFlag(), TypeIdentifier::make(EK_MINIMAL, hash)),
                          MinimalMemberDetail("m2"));
  test.insert_entry(ma2.common.member_type_id, MinimalTypeObject(inner_a));
  get_equivalence_hash(hash);
  MinimalStructMember mb2(CommonStructMember(2, IS_KEY, TypeIdentifier::make(EK_MINIMAL, hash)),
                          MinimalMemberDetail("m2"));
  test.insert_entry(mb2.common.member_type_id, MinimalTypeObject(inner_b));
  a.member_seq.append(ma2);
  b.member_seq.append(mb2);
  EXPECT_TRUE(test.assignable(TypeObject(MinimalTypeObject(a)), TypeObject(MinimalTypeObject(b))));

  // Members for which both optional is false and must_understand is true in either
  // T1 or T2 appear in both T1 and T2
  a.member_seq.members[1].common.member_flags &= ~IS_OPTIONAL;
  a.member_seq.members[1].common.member_flags |= IS_MUST_UNDERSTAND;
  b.member_seq.members[0].common.member_flags &= ~IS_OPTIONAL;
  b.member_seq.members[0].common.member_flags |= IS_MUST_UNDERSTAND;
  EXPECT_TRUE(test.assignable(TypeObject(MinimalTypeObject(a)), TypeObject(MinimalTypeObject(b))));

  // String key members
  MinimalStructMember ma3(CommonStructMember(3, StructMemberFlag(),
                                             TypeIdentifier::makeString(true, StringSTypeDefn(120))),
                          MinimalMemberDetail("m3"));
  MinimalStructMember mb3(CommonStructMember(3, IS_KEY, TypeIdentifier::makeString(true, StringLTypeDefn(100))),
                          MinimalMemberDetail("m3"));
  a.member_seq.append(ma3);
  b.member_seq.append(mb3);
  EXPECT_TRUE(test.assignable(TypeObject(MinimalTypeObject(a)), TypeObject(MinimalTypeObject(b))));

  // Enumerated key members
  MinimalEnumeratedLiteralSeq literal_seq_a, literal_seq_b;
  literal_seq_a.append(MinimalEnumeratedLiteral(CommonEnumeratedLiteral(1, IS_DEFAULT),
                                                MinimalMemberDetail("LITERAL1")));
  literal_seq_a.append(MinimalEnumeratedLiteral(CommonEnumeratedLiteral(2, EnumeratedLiteralFlag()),
                                                MinimalMemberDetail("LITERAL2")));
  literal_seq_a.append(MinimalEnumeratedLiteral(CommonEnumeratedLiteral(3, EnumeratedLiteralFlag()),
                                                MinimalMemberDetail("LITERAL3")));
  literal_seq_a.append(MinimalEnumeratedLiteral(CommonEnumeratedLiteral(4, EnumeratedLiteralFlag()),
                                                MinimalMemberDetail("LITERAL4")));
  literal_seq_b.append(MinimalEnumeratedLiteral(CommonEnumeratedLiteral(2, IS_DEFAULT),
                                                MinimalMemberDetail("LITERAL2")));
  literal_seq_b.append(MinimalEnumeratedLiteral(CommonEnumeratedLiteral(1, EnumeratedLiteralFlag()),
                                                MinimalMemberDetail("LITERAL1")));
  literal_seq_b.append(MinimalEnumeratedLiteral(CommonEnumeratedLiteral(3, EnumeratedLiteralFlag()),
                                                MinimalMemberDetail("LITERAL3")));
  MinimalEnumeratedType enum_a(IS_APPENDABLE, MinimalEnumeratedHeader(CommonEnumeratedHeader(3)), literal_seq_a);
  MinimalEnumeratedType enum_b(IS_APPENDABLE, MinimalEnumeratedHeader(CommonEnumeratedHeader(3)), literal_seq_b);
  get_equivalence_hash(hash);
  MinimalStructMember ma4(CommonStructMember(4, StructMemberFlag(), TypeIdentifier::make(EK_MINIMAL, hash)),
                          MinimalMemberDetail("m4"));
  test.insert_entry(ma4.common.member_type_id, MinimalTypeObject(enum_a));
  get_equivalence_hash(hash);
  MinimalStructMember mb4(CommonStructMember(4, IS_KEY, TypeIdentifier::make(EK_MINIMAL, hash)),
                          MinimalMemberDetail("m4"));
  test.insert_entry(mb4.common.member_type_id, MinimalTypeObject(enum_b));
  a.member_seq.append(ma4);
  b.member_seq.append(mb4);
  EXPECT_TRUE(test.assignable(TypeObject(MinimalTypeObject(a)), TypeObject(MinimalTypeObject(b))));

  // Sequence key members
  MinimalSequenceType seq_a, seq_b;
  seq_a.header.common.bound = 100;
  seq_a.element.common.type = TypeIdentifier(TK_FLOAT64);
  seq_b.header.common.bound = 60;
  seq_b.element.common.type = TypeIdentifier(TK_FLOAT64);
  get_equivalence_hash(hash);
  MinimalStructMember ma5(CommonStructMember(5, StructMemberFlag(), TypeIdentifier::make(EK_MINIMAL, hash)),
                          MinimalMemberDetail("m5"));
  test.insert_entry(ma5.common.member_type_id, MinimalTypeObject(seq_a));
  get_equivalence_hash(hash);
  MinimalStructMember mb5(CommonStructMember(5, IS_KEY, TypeIdentifier::make(EK_MINIMAL, hash)),
                          MinimalMemberDetail("m5"));
  test.insert_entry(mb5.common.member_type_id, MinimalTypeObject(seq_b));
  a.member_seq.append(ma5);
  b.member_seq.append(mb5);
  EXPECT_TRUE(test.assignable(TypeObject(MinimalTypeObject(a)), TypeObject(MinimalTypeObject(b))));

  // Plain sequence key members
  MinimalSequenceType seq_a2;
  seq_a2.header.common.bound = 120;
  seq_a2.element.common.type = TypeIdentifier(TK_UINT64);
  get_equivalence_hash(hash);
  MinimalStructMember ma6(CommonStructMember(6, StructMemberFlag(), TypeIdentifier::make(EK_MINIMAL, hash)),
                          MinimalMemberDetail("m6"));
  test.insert_entry(ma6.common.member_type_id, MinimalTypeObject(seq_a2));
  MinimalStructMember mb6(CommonStructMember(6, IS_KEY,
                                             TypeIdentifier::makePlainSequence(TypeIdentifier(TK_UINT64),
                                                                               static_cast<SBound>(70))),
                          MinimalMemberDetail("m6"));
  a.member_seq.append(ma6);
  b.member_seq.append(mb6);
  EXPECT_TRUE(test.assignable(TypeObject(MinimalTypeObject(a)), TypeObject(MinimalTypeObject(b))));

  // Map key members
  MinimalMapType map_a, map_b;
  map_a.header.common.bound = 200;
  map_a.key.common.type = TypeIdentifier(TK_UINT64);
  map_a.element.common.type = TypeIdentifier(TK_FLOAT128);
  map_b.header.common.bound = 150;
  map_b.key.common.type = TypeIdentifier(TK_UINT64);
  map_b.element.common.type = TypeIdentifier(TK_FLOAT128);
  get_equivalence_hash(hash);
  MinimalStructMember ma7(CommonStructMember(7, StructMemberFlag(), TypeIdentifier::make(EK_MINIMAL, hash)),
                          MinimalMemberDetail("m7"));
  test.insert_entry(ma7.common.member_type_id, MinimalTypeObject(map_a));
  get_equivalence_hash(hash);
  MinimalStructMember mb7(CommonStructMember(7, IS_KEY, TypeIdentifier::make(EK_MINIMAL, hash)),
                          MinimalMemberDetail("m7"));
  test.insert_entry(mb7.common.member_type_id, MinimalTypeObject(map_b));
  a.member_seq.append(ma7);
  b.member_seq.append(mb7);
  EXPECT_TRUE(test.assignable(TypeObject(MinimalTypeObject(a)), TypeObject(MinimalTypeObject(b))));

  // Plain map key members
  MinimalMapType map_a2;
  map_a2.header.common.bound = 200;
  map_a2.key.common.type = TypeIdentifier(TK_INT32);
  map_a2.element.common.type = TypeIdentifier(TK_FLOAT32);
  get_equivalence_hash(hash);
  MinimalStructMember ma8(CommonStructMember(8, StructMemberFlag(), TypeIdentifier::make(EK_MINIMAL, hash)),
                          MinimalMemberDetail("m8"));
  test.insert_entry(ma8.common.member_type_id, MinimalTypeObject(map_a2));
  PlainMapLTypeDefn plain_map(PlainCollectionHeader(EK_MINIMAL, CollectionElementFlag()), 160,
                              TypeIdentifier(TK_FLOAT32), CollectionElementFlag(),
                              TypeIdentifier(TK_INT32));
  MinimalStructMember mb8(CommonStructMember(8, IS_KEY, TypeIdentifier::make(TI_PLAIN_MAP_LARGE, plain_map)),
                          MinimalMemberDetail("m8"));
  a.member_seq.append(ma8);
  b.member_seq.append(mb8);
  EXPECT_TRUE(test.assignable(TypeObject(MinimalTypeObject(a)), TypeObject(MinimalTypeObject(b))));

  // Union key members
  MinimalUnionType uni_a, uni_b;
  uni_a.discriminator.common.type_id = TypeIdentifier(TK_CHAR8);
  uni_b.discriminator.common.type_id = TypeIdentifier(TK_CHAR8);
  uni_a.discriminator.common.member_flags = 0;
  uni_b.discriminator.common.member_flags = 0;
  uni_a.member_seq.append(MinimalUnionMember(CommonUnionMember(1, UnionMemberFlag(),
                                                               TypeIdentifier::makeString(false, StringLTypeDefn(120)),
                                                               UnionCaseLabelSeq().append(1).append(2).append(3)),
                                             MinimalMemberDetail("inner1")));
  uni_a.member_seq.append(MinimalUnionMember(CommonUnionMember(2, IS_DEFAULT,
                                                               TypeIdentifier::makeString(false, StringSTypeDefn(100)),
                                                               UnionCaseLabelSeq().append(4).append(5).append(6)),
                                             MinimalMemberDetail("inner2")));
  uni_b.discriminator.common.type_id = TypeIdentifier(TK_CHAR8);
  uni_b.member_seq.append(MinimalUnionMember(CommonUnionMember(1, IS_DEFAULT,
                                                               TypeIdentifier::makeString(false, StringSTypeDefn(130)),
                                                               UnionCaseLabelSeq().append(1).append(2)),
                                             MinimalMemberDetail("inner1")));
  uni_b.member_seq.append(MinimalUnionMember(CommonUnionMember(2, UnionMemberFlag(),
                                                               TypeIdentifier::makeString(false, StringLTypeDefn(150)),
                                                               UnionCaseLabelSeq().append(3).append(4)),
                                             MinimalMemberDetail("inner2")));
  get_equivalence_hash(hash);
  MinimalStructMember ma9(CommonStructMember(9, StructMemberFlag(), TypeIdentifier::make(EK_MINIMAL, hash)),
                          MinimalMemberDetail("m9"));
  test.insert_entry(ma9.common.member_type_id, MinimalTypeObject(uni_a));
  get_equivalence_hash(hash);
  MinimalStructMember mb9(CommonStructMember(9, IS_KEY, TypeIdentifier::make(EK_MINIMAL, hash)),
                          MinimalMemberDetail("m9"));
  test.insert_entry(mb9.common.member_type_id, MinimalTypeObject(uni_b));
  a.member_seq.append(ma9);
  b.member_seq.append(mb9);
  EXPECT_TRUE(test.assignable(TypeObject(MinimalTypeObject(a)), TypeObject(MinimalTypeObject(b))));
}

void expect_false_different_extensibilities()
{
  TypeAssignability test(make_rch<TypeLookupService>());
  MinimalStructType a, b;

  // Different extensibility kinds
  a.struct_flags = IS_APPENDABLE;
  b.struct_flags = IS_FINAL;
  EXPECT_FALSE(test.assignable(TypeObject(MinimalTypeObject(a)), TypeObject(MinimalTypeObject(b))));
}

void expect_false_different_ids()
{
  TypeAssignability test(make_rch<TypeLookupService>());
  MinimalStructType a, b;

  // Some members with the same name but different ID
  a.struct_flags = IS_MUTABLE;
  b.struct_flags = a.struct_flags;
  MinimalStructMember ma1(CommonStructMember(1, IS_KEY, TypeIdentifier(TK_UINT8)),
                          MinimalMemberDetail("m1"));
  MinimalStructMember mb1(CommonStructMember(13, StructMemberFlag(), TypeIdentifier(TK_CHAR8)),
                          MinimalMemberDetail("m1"));
  a.member_seq.append(ma1);
  b.member_seq.append(mb1);
  EXPECT_FALSE(test.assignable(TypeObject(MinimalTypeObject(a)), TypeObject(MinimalTypeObject(b))));
}

void expect_false_different_names()
{
  TypeAssignability test(make_rch<TypeLookupService>());
  MinimalStructType a, b;

  // Some members with the same name but different ID
  a.struct_flags = IS_MUTABLE;
  b.struct_flags = a.struct_flags;
  MinimalStructMember ma1(CommonStructMember(1, StructMemberFlag(), TypeIdentifier(TK_UINT8)),
                          MinimalMemberDetail("m1"));
  MinimalStructMember mb1(CommonStructMember(1, IS_KEY, TypeIdentifier(TK_CHAR8)),
                          MinimalMemberDetail("m10"));
  a.member_seq.append(ma1);
  b.member_seq.append(mb1);
  EXPECT_FALSE(test.assignable(TypeObject(MinimalTypeObject(a)), TypeObject(MinimalTypeObject(b))));
}

void expect_false_no_matched_member()
{
  TypeAssignability test(make_rch<TypeLookupService>());
  MinimalStructType a, b;

  // There no members with the same ID
  a.struct_flags = IS_MUTABLE;
  b.struct_flags = a.struct_flags;
  MinimalStructMember ma1(CommonStructMember(1, StructMemberFlag(), TypeIdentifier(TK_UINT8)),
                          MinimalMemberDetail("m1"));
  MinimalStructMember ma2(CommonStructMember(2, StructMemberFlag(), TypeIdentifier(TK_FLOAT64)),
                          MinimalMemberDetail("m2"));
  MinimalStructMember mb1(CommonStructMember(10, IS_KEY, TypeIdentifier(TK_CHAR8)),
                          MinimalMemberDetail("m10"));
  MinimalStructMember mb2(CommonStructMember(20, StructMemberFlag(), TypeIdentifier(TK_INT64)),
                          MinimalMemberDetail("m20"));
  a.member_seq.append(ma1).append(ma2);
  b.member_seq.append(mb1).append(mb2);
  EXPECT_FALSE(test.assignable(TypeObject(MinimalTypeObject(a)), TypeObject(MinimalTypeObject(b))));
}

void expect_false_key_erased()
{
  TypeAssignability test(make_rch<TypeLookupService>());
  MinimalStructType a, b;

  // KeyErased of members are not assignable
  MinimalStructType inner_a, inner_b;
  inner_a.struct_flags = IS_MUTABLE;
  inner_b.struct_flags = inner_a.struct_flags;
  inner_a.member_seq.append(MinimalStructMember(CommonStructMember(1, IS_KEY, TypeIdentifier(TK_FLOAT128)),
                                                MinimalMemberDetail("inner_m1")));
  inner_a.member_seq.append(MinimalStructMember(CommonStructMember(2, StructMemberFlag(),
                                                                   TypeIdentifier::makeString(false,
                                                                                              StringSTypeDefn(100))),
                                                MinimalMemberDetail("inner_m2")));
  inner_b.member_seq.append(MinimalStructMember(CommonStructMember(1, IS_KEY, TypeIdentifier(TK_INT16)),
                                                MinimalMemberDetail("inner_m1")));
  inner_b.member_seq.append(MinimalStructMember(CommonStructMember(2, StructMemberFlag(),
                                                                   TypeIdentifier::makeString(true,
                                                                                              StringLTypeDefn(50))),
                                                MinimalMemberDetail("inner_m2")));
  EquivalenceHash hash;
  get_equivalence_hash(hash);
  MinimalStructMember ma1(CommonStructMember(1, StructMemberFlag(), TypeIdentifier::make(EK_MINIMAL, hash)),
                          MinimalMemberDetail("m1"));
  test.insert_entry(ma1.common.member_type_id, MinimalTypeObject(inner_a));
  get_equivalence_hash(hash);
  MinimalStructMember mb1(CommonStructMember(1, IS_KEY, TypeIdentifier::make(EK_MINIMAL, hash)),
                          MinimalMemberDetail("m1"));
  test.insert_entry(mb1.common.member_type_id, MinimalTypeObject(inner_b));
  a.member_seq.append(ma1);
  b.member_seq.append(mb1);
  EXPECT_FALSE(test.assignable(TypeObject(MinimalTypeObject(a)), TypeObject(MinimalTypeObject(b))));

  MinimalStructType a2, b2;
  MinimalUnionType uni_a, uni_b;
  uni_a.discriminator.common.member_flags = IS_KEY;
  uni_a.discriminator.common.type_id = TypeIdentifier(TK_CHAR8);
  uni_a.member_seq.append(MinimalUnionMember(CommonUnionMember(1, UnionMemberFlag(),
                                                               TypeIdentifier::makeString(false, StringLTypeDefn(120)),
                                                               UnionCaseLabelSeq().append(1).append(2).append(3)),
                                             MinimalMemberDetail("inner1")));
  uni_a.member_seq.append(MinimalUnionMember(CommonUnionMember(2, IS_DEFAULT,
                                                               TypeIdentifier::makeString(false, StringSTypeDefn(100)),
                                                               UnionCaseLabelSeq().append(4).append(5).append(6)),
                                             MinimalMemberDetail("inner2")));
  uni_b.discriminator.common.member_flags = IS_KEY;
  uni_b.discriminator.common.type_id = TypeIdentifier(TK_BYTE);
  uni_b.member_seq.append(MinimalUnionMember(CommonUnionMember(1, IS_DEFAULT,
                                                               TypeIdentifier::makeString(false, StringSTypeDefn(130)),
                                                               UnionCaseLabelSeq().append(1).append(2)),
                                             MinimalMemberDetail("inner1")));
  uni_b.member_seq.append(MinimalUnionMember(CommonUnionMember(2, UnionMemberFlag(),
                                                               TypeIdentifier::makeString(false, StringLTypeDefn(150)),
                                                               UnionCaseLabelSeq().append(3).append(4)),
                                             MinimalMemberDetail("inner2")));
  get_equivalence_hash(hash);
  MinimalStructMember ma9(CommonStructMember(9, StructMemberFlag(), TypeIdentifier::make(EK_MINIMAL, hash)),
                          MinimalMemberDetail("m9"));
  test.insert_entry(ma9.common.member_type_id, MinimalTypeObject(uni_a));
  get_equivalence_hash(hash);
  MinimalStructMember mb9(CommonStructMember(9, IS_KEY, TypeIdentifier::make(EK_MINIMAL, hash)),
                          MinimalMemberDetail("m9"));
  test.insert_entry(mb9.common.member_type_id, MinimalTypeObject(uni_b));
  a2.member_seq.append(ma9);
  b2.member_seq.append(mb9);
  EXPECT_FALSE(test.assignable(TypeObject(MinimalTypeObject(a2)), TypeObject(MinimalTypeObject(b2))));
}

void expect_false_not_optional_must_understand()
{
  TypeAssignability test(make_rch<TypeLookupService>());
  MinimalStructType a, b;

  a.struct_flags = IS_MUTABLE;
  b.struct_flags = a.struct_flags;
  MinimalStructMember ma1(CommonStructMember(1, StructMemberFlag(), TypeIdentifier(TK_UINT8)),
                          MinimalMemberDetail("m1"));
  MinimalStructMember ma2(CommonStructMember(2, StructMemberFlag(), TypeIdentifier(TK_FLOAT32)),
                          MinimalMemberDetail("m2"));
  MinimalStructMember mb1(CommonStructMember(1, StructMemberFlag(), TypeIdentifier(TK_BYTE)),
                          MinimalMemberDetail("m1"));
  MinimalStructMember mb2(CommonStructMember(2, IS_KEY, TypeIdentifier(TK_UINT32)),
                          MinimalMemberDetail("m2"));
  a.member_seq.append(ma1).append(ma2);
  b.member_seq.append(mb1).append(mb2);
  a.member_seq.members[1].common.member_flags &= ~IS_OPTIONAL;
  a.member_seq.members[1].common.member_flags |= IS_MUST_UNDERSTAND;
  EXPECT_FALSE(test.assignable(TypeObject(MinimalTypeObject(a)), TypeObject(MinimalTypeObject(b))));
}

void expect_false_keys_must_in_both()
{
  TypeAssignability test(make_rch<TypeLookupService>());
  MinimalStructType a, b;

  a.struct_flags = IS_MUTABLE;
  b.struct_flags = a.struct_flags;
  MinimalStructMember ma1(CommonStructMember(1, IS_KEY, TypeIdentifier(TK_UINT8)),
                          MinimalMemberDetail("m1"));
  MinimalStructMember ma2(CommonStructMember(2, StructMemberFlag(), TypeIdentifier(TK_FLOAT32)),
                          MinimalMemberDetail("m2"));
  MinimalStructMember mb1(CommonStructMember(1, StructMemberFlag(), TypeIdentifier(TK_BYTE)),
                          MinimalMemberDetail("m1"));
  MinimalStructMember mb2(CommonStructMember(3, IS_KEY, TypeIdentifier(TK_UINT32)),
                          MinimalMemberDetail("m3"));
  a.member_seq.append(ma1).append(ma2);
  b.member_seq.append(mb1).append(mb2);
  EXPECT_FALSE(test.assignable(TypeObject(MinimalTypeObject(a)), TypeObject(MinimalTypeObject(b))));
}

void expect_false_string_keys()
{
  TypeAssignability test(make_rch<TypeLookupService>());
  MinimalStructType a, b;

  MinimalStructMember ma1(CommonStructMember(1, StructMemberFlag(),
                                             TypeIdentifier::makeString(true, StringSTypeDefn(120))),
                          MinimalMemberDetail("m1"));
  MinimalStructMember mb1(CommonStructMember(1, IS_KEY,
                                             TypeIdentifier::makeString(true, StringLTypeDefn(200))),
                          MinimalMemberDetail("m1"));
  a.member_seq.append(ma1);
  b.member_seq.append(mb1);
  EXPECT_FALSE(test.assignable(TypeObject(MinimalTypeObject(a)), TypeObject(MinimalTypeObject(b))));
}

void expect_false_enum_keys()
{
  TypeAssignability test(make_rch<TypeLookupService>());
  MinimalStructType a, b;

  MinimalEnumeratedLiteralSeq literal_seq_a, literal_seq_b;
  literal_seq_a.append(MinimalEnumeratedLiteral(CommonEnumeratedLiteral(1, IS_DEFAULT),
                                                MinimalMemberDetail("LITERAL1")));
  literal_seq_a.append(MinimalEnumeratedLiteral(CommonEnumeratedLiteral(2, EnumeratedLiteralFlag()),
                                                MinimalMemberDetail("LITERAL2")));
  literal_seq_a.append(MinimalEnumeratedLiteral(CommonEnumeratedLiteral(4, EnumeratedLiteralFlag()),
                                                MinimalMemberDetail("LITERAL4")));
  literal_seq_b.append(MinimalEnumeratedLiteral(CommonEnumeratedLiteral(2, IS_DEFAULT),
                                                MinimalMemberDetail("LITERAL2")));
  literal_seq_b.append(MinimalEnumeratedLiteral(CommonEnumeratedLiteral(1, EnumeratedLiteralFlag()),
                                                MinimalMemberDetail("LITERAL1")));
  literal_seq_b.append(MinimalEnumeratedLiteral(CommonEnumeratedLiteral(3, EnumeratedLiteralFlag()),
                                                MinimalMemberDetail("LITERAL3")));
  MinimalEnumeratedType enum_a(IS_APPENDABLE, MinimalEnumeratedHeader(CommonEnumeratedHeader(3)), literal_seq_a);
  MinimalEnumeratedType enum_b(IS_APPENDABLE, MinimalEnumeratedHeader(CommonEnumeratedHeader(3)), literal_seq_b);
  EquivalenceHash hash;
  get_equivalence_hash(hash);
  MinimalStructMember ma1(CommonStructMember(1, StructMemberFlag(), TypeIdentifier::make(EK_MINIMAL, hash)),
                          MinimalMemberDetail("m1"));
  test.insert_entry(ma1.common.member_type_id, MinimalTypeObject(enum_a));
  get_equivalence_hash(hash);
  MinimalStructMember mb1(CommonStructMember(1, IS_KEY, TypeIdentifier::make(EK_MINIMAL, hash)),
                          MinimalMemberDetail("m1"));
  test.insert_entry(mb1.common.member_type_id, MinimalTypeObject(enum_b));
  a.member_seq.append(ma1);
  b.member_seq.append(mb1);
  EXPECT_FALSE(test.assignable(TypeObject(MinimalTypeObject(a)), TypeObject(MinimalTypeObject(b))));
}

void expect_false_sequence_keys()
{
  TypeAssignability test(make_rch<TypeLookupService>());
  MinimalStructType a, b;

  // Sequence key members
  MinimalSequenceType seq_a, seq_b;
  seq_a.header.common.bound = 100;
  seq_a.element.common.type = TypeIdentifier(TK_UINT64);
  seq_b.header.common.bound = 600;
  seq_b.element.common.type = TypeIdentifier(TK_UINT64);
  EquivalenceHash hash;
  get_equivalence_hash(hash);
  MinimalStructMember ma5(CommonStructMember(5, StructMemberFlag(), TypeIdentifier::make(EK_MINIMAL, hash)),
                          MinimalMemberDetail("m5"));
  test.insert_entry(ma5.common.member_type_id, MinimalTypeObject(seq_a));
  get_equivalence_hash(hash);
  MinimalStructMember mb5(CommonStructMember(5, IS_KEY, TypeIdentifier::make(EK_MINIMAL, hash)),
                          MinimalMemberDetail("m5"));
  test.insert_entry(mb5.common.member_type_id, MinimalTypeObject(seq_b));
  a.member_seq.append(ma5);
  b.member_seq.append(mb5);
  EXPECT_FALSE(test.assignable(TypeObject(MinimalTypeObject(a)), TypeObject(MinimalTypeObject(b))));

  // Plain sequence key members
  MinimalStructType a2, b2;
  MinimalSequenceType seq_a2;
  seq_a2.header.common.bound = 320;
  seq_a2.element.common.type = TypeIdentifier(TK_FLOAT64);
  get_equivalence_hash(hash);
  MinimalStructMember ma6(CommonStructMember(6, StructMemberFlag(), TypeIdentifier::make(EK_MINIMAL, hash)),
                          MinimalMemberDetail("m6"));
  test.insert_entry(ma6.common.member_type_id, MinimalTypeObject(seq_a));
  MinimalStructMember mb6(CommonStructMember(6, IS_KEY,
                                             TypeIdentifier::makePlainSequence(TypeIdentifier(TK_UINT32),
                                                                               static_cast<LBound>(200))),
                          MinimalMemberDetail("m6"));
  a2.member_seq.append(ma6);
  b2.member_seq.append(mb6);
  EXPECT_FALSE(test.assignable(TypeObject(MinimalTypeObject(a2)), TypeObject(MinimalTypeObject(b2))));
}

void expect_false_map_keys()
{
  TypeAssignability test(make_rch<TypeLookupService>());
  MinimalStructType a, b;

  // Map key members
  MinimalMapType map_a, map_b;
  map_a.header.common.bound = 500;
  map_a.key.common.type = TypeIdentifier(TK_UINT32);
  map_a.element.common.type = TypeIdentifier(TK_FLOAT128);
  map_b.header.common.bound = 200;
  map_b.key.common.type = TypeIdentifier(TK_UINT64);
  map_b.element.common.type = TypeIdentifier(TK_FLOAT128);
  EquivalenceHash hash;
  get_equivalence_hash(hash);
  MinimalStructMember ma7(CommonStructMember(7, StructMemberFlag(), TypeIdentifier::make(EK_MINIMAL, hash)),
                          MinimalMemberDetail("m7"));
  test.insert_entry(ma7.common.member_type_id, MinimalTypeObject(map_a));
  get_equivalence_hash(hash);
  MinimalStructMember mb7(CommonStructMember(7, IS_KEY, TypeIdentifier::make(EK_MINIMAL, hash)),
                          MinimalMemberDetail("m7"));
  test.insert_entry(mb7.common.member_type_id, MinimalTypeObject(map_b));
  a.member_seq.append(ma7);
  b.member_seq.append(mb7);
  EXPECT_FALSE(test.assignable(TypeObject(MinimalTypeObject(a)), TypeObject(MinimalTypeObject(b))));

  // Plain map key members
  MinimalStructType a2, b2;
  MinimalMapType map_a2;
  map_a2.header.common.bound = 200;
  map_a2.key.common.type = TypeIdentifier(TK_INT32);
  map_a2.element.common.type = TypeIdentifier(TK_FLOAT32);
  get_equivalence_hash(hash);
  MinimalStructMember ma8(CommonStructMember(8, StructMemberFlag(), TypeIdentifier::make(EK_MINIMAL, hash)),
                          MinimalMemberDetail("m8"));
  test.insert_entry(ma8.common.member_type_id, MinimalTypeObject(map_a2));
  PlainMapLTypeDefn plain_map(PlainCollectionHeader(EK_MINIMAL, CollectionElementFlag()), 300,
                              TypeIdentifier(TK_FLOAT32), CollectionElementFlag(),
                              TypeIdentifier(TK_INT32));
  MinimalStructMember mb8(CommonStructMember(8, IS_KEY, TypeIdentifier::make(TI_PLAIN_MAP_LARGE, plain_map)),
                          MinimalMemberDetail("m8"));
  a2.member_seq.append(ma8);
  b2.member_seq.append(mb8);
  EXPECT_FALSE(test.assignable(TypeObject(MinimalTypeObject(a2)), TypeObject(MinimalTypeObject(b2))));
}

void expect_false_key_holder()
{
  TypeAssignability test(make_rch<TypeLookupService>());
  MinimalStructType a, b;

  MinimalStructType inner_a, inner_b;
  inner_a.struct_flags = IS_MUTABLE;
  inner_b.struct_flags = inner_a.struct_flags;
  inner_a.member_seq.append(MinimalStructMember(CommonStructMember(1, IS_KEY, TypeIdentifier(TK_FLOAT128)),
                                                MinimalMemberDetail("inner_m1")));
  inner_a.member_seq.append(MinimalStructMember(CommonStructMember(2, StructMemberFlag(),
                                                                   TypeIdentifier::makeString(false,
                                                                                              StringSTypeDefn(100))),
                                                MinimalMemberDetail("inner_m2")));
  inner_b.member_seq.append(MinimalStructMember(CommonStructMember(1, IS_KEY, TypeIdentifier(TK_INT16)),
                                                MinimalMemberDetail("inner_m1")));
  inner_b.member_seq.append(MinimalStructMember(CommonStructMember(2, StructMemberFlag(),
                                                                   TypeIdentifier::makeString(false,
                                                                                              StringLTypeDefn(50))),
                                                MinimalMemberDetail("inner_m2")));
  EquivalenceHash hash;
  get_equivalence_hash(hash);
  MinimalStructMember ma1(CommonStructMember(1, StructMemberFlag(), TypeIdentifier::make(EK_MINIMAL, hash)),
                          MinimalMemberDetail("m1"));
  test.insert_entry(ma1.common.member_type_id, MinimalTypeObject(inner_a));
  get_equivalence_hash(hash);
  MinimalStructMember mb1(CommonStructMember(1, IS_KEY, TypeIdentifier::make(EK_MINIMAL, hash)),
                          MinimalMemberDetail("m1"));
  test.insert_entry(mb1.common.member_type_id, MinimalTypeObject(inner_b));
  a.member_seq.append(ma1);
  b.member_seq.append(mb1);
  EXPECT_FALSE(test.assignable(TypeObject(MinimalTypeObject(a)), TypeObject(MinimalTypeObject(b))));

  MinimalStructType a2, b2;
  MinimalUnionType uni_a, uni_b;
  uni_a.discriminator.common.type_id = TypeIdentifier(TK_CHAR8);
  uni_a.discriminator.common.member_flags = 0;
  uni_a.member_seq.append(MinimalUnionMember(CommonUnionMember(1, UnionMemberFlag(),
                                                               TypeIdentifier::makeString(false, StringLTypeDefn(120)),
                                                               UnionCaseLabelSeq().append(1).append(2).append(3)),
                                             MinimalMemberDetail("inner1")));
  uni_a.member_seq.append(MinimalUnionMember(CommonUnionMember(2, IS_DEFAULT,
                                                               TypeIdentifier::makeString(false, StringSTypeDefn(100)),
                                                               UnionCaseLabelSeq().append(4).append(5).append(6)),
                                             MinimalMemberDetail("inner2")));
  uni_b.discriminator.common.type_id = TypeIdentifier(TK_CHAR8);
  uni_b.discriminator.common.member_flags = 0;
  uni_b.member_seq.append(MinimalUnionMember(CommonUnionMember(1, IS_DEFAULT,
                                                               TypeIdentifier::makeString(false, StringSTypeDefn(130)),
                                                               UnionCaseLabelSeq().append(10).append(20)),
                                             MinimalMemberDetail("inner1")));
  uni_b.member_seq.append(MinimalUnionMember(CommonUnionMember(2, UnionMemberFlag(),
                                                               TypeIdentifier::makeString(false, StringLTypeDefn(150)),
                                                               UnionCaseLabelSeq().append(30).append(40)),
                                             MinimalMemberDetail("inner2")));
  get_equivalence_hash(hash);
  MinimalStructMember ma2(CommonStructMember(1, StructMemberFlag(), TypeIdentifier::make(EK_MINIMAL, hash)),
                          MinimalMemberDetail("m1"));
  test.insert_entry(ma2.common.member_type_id, MinimalTypeObject(uni_a));
  get_equivalence_hash(hash);
  MinimalStructMember mb2(CommonStructMember(1, IS_KEY, TypeIdentifier::make(EK_MINIMAL, hash)),
                          MinimalMemberDetail("m1"));
  test.insert_entry(mb2.common.member_type_id, MinimalTypeObject(uni_b));
  a2.member_seq.append(ma2);
  b2.member_seq.append(mb2);
  EXPECT_FALSE(test.assignable(TypeObject(MinimalTypeObject(a2)), TypeObject(MinimalTypeObject(b2))));
}

void expect_false_appendable()
{
  TypeAssignability test(make_rch<TypeLookupService>());
  MinimalStructType a, b;

  a.struct_flags = IS_APPENDABLE;
  b.struct_flags = a.struct_flags;
  MinimalStructMember ma1(CommonStructMember(1, IS_KEY, TypeIdentifier(TK_UINT8)),
                          MinimalMemberDetail("m1"));
  MinimalStructMember ma2(CommonStructMember(2, StructMemberFlag(), TypeIdentifier(TK_FLOAT32)),
                          MinimalMemberDetail("m2"));
  MinimalStructMember mb1(CommonStructMember(1, StructMemberFlag(), TypeIdentifier(TK_BYTE)),
                          MinimalMemberDetail("m1"));
  a.member_seq.append(ma1).append(ma2);
  b.member_seq.append(mb1);
  EXPECT_FALSE(test.assignable(TypeObject(MinimalTypeObject(a)), TypeObject(MinimalTypeObject(b))));
}

void expect_false_final()
{
  TypeAssignability test(make_rch<TypeLookupService>());
  MinimalStructType a, b;

  a.struct_flags = IS_FINAL;
  b.struct_flags = a.struct_flags;
  MinimalStructMember ma1(CommonStructMember(1, IS_KEY, TypeIdentifier(TK_UINT8)),
                          MinimalMemberDetail("m1"));
  MinimalStructMember ma2(CommonStructMember(2, StructMemberFlag(), TypeIdentifier(TK_FLOAT32)),
                          MinimalMemberDetail("m2"));
  MinimalStructMember mb1(CommonStructMember(1, StructMemberFlag(), TypeIdentifier(TK_UINT8)),
                          MinimalMemberDetail("m1"));
  MinimalStructMember mb2(CommonStructMember(3, IS_KEY, TypeIdentifier(TK_FLOAT32)),
                          MinimalMemberDetail("m3"));
  a.member_seq.append(ma1).append(ma2);
  b.member_seq.append(mb1).append(mb2);
  EXPECT_FALSE(test.assignable(TypeObject(MinimalTypeObject(a)), TypeObject(MinimalTypeObject(b))));
}

TEST(StructTypeTest, NotAssignable)
{
  expect_false_different_extensibilities();
  expect_false_different_ids();
  expect_false_different_names();
  expect_false_no_matched_member();
  expect_false_key_erased();
  expect_false_not_optional_must_understand();
  expect_false_keys_must_in_both();
  expect_false_string_keys();
  expect_false_enum_keys();
  expect_false_sequence_keys();
  expect_false_map_keys();
  expect_false_key_holder();
  expect_false_appendable();
  expect_false_final();
}

TEST(UnionTypeTest, Assignable)
{
  TypeAssignability test(make_rch<TypeLookupService>());
  MinimalUnionType a, b;

  // Extensibility
  a.union_flags = IS_FINAL;
  b.union_flags = a.union_flags;

  // Discriminator type must be strongly assignable
  a.discriminator.common.type_id = TypeIdentifier(TK_UINT16);
  b.discriminator.common.type_id = TypeIdentifier(TK_UINT16);

  // Either the discriminators of both are keys or neither are keys
  a.discriminator.common.member_flags = IS_KEY;
  b.discriminator.common.member_flags = IS_KEY;

  // Members that have the same ID also have the same name and vice versa
  MinimalUnionMember ma1(CommonUnionMember(1, UnionMemberFlag(), TypeIdentifier(TK_INT32),
                                           UnionCaseLabelSeq().append(10).append(20)),
                         MinimalMemberDetail("m1"));
  MinimalUnionMember ma2(CommonUnionMember(2, IS_DEFAULT, TypeIdentifier(TK_INT32),
                                           UnionCaseLabelSeq().append(30)),
                         MinimalMemberDetail("m2"));
  MinimalUnionMember mb1(CommonUnionMember(1, IS_DEFAULT, TypeIdentifier(TK_INT32),
                                           UnionCaseLabelSeq().append(20).append(30)),
                         MinimalMemberDetail("m1"));
  MinimalUnionMember mb2(CommonUnionMember(2, UnionMemberFlag(), TypeIdentifier(TK_INT32),
                                           UnionCaseLabelSeq().append(10)),
                         MinimalMemberDetail("m2"));
  a.member_seq.append(ma1).append(ma2);
  b.member_seq.append(mb1).append(mb2);
  EXPECT_TRUE(test.assignable(TypeObject(MinimalTypeObject(a)), TypeObject(MinimalTypeObject(b))));

  // Non-default labels in T2 that select some member in T1
  MinimalUnionType a2, b2;
  a2.union_flags = IS_MUTABLE;
  b2.union_flags = a2.union_flags;
  a2.discriminator.common.type_id = TypeIdentifier(TK_BYTE);
  b2.discriminator.common.type_id = TypeIdentifier(TK_BYTE);
  a2.discriminator.common.member_flags = 0;
  b2.discriminator.common.member_flags = 0;
  MinimalUnionMember ma2_1(CommonUnionMember(1, UnionMemberFlag(),
                                             TypeIdentifier::makeString(true, StringSTypeDefn(60)),
                                             UnionCaseLabelSeq().append(10).append(20)),
                           MinimalMemberDetail("member1"));
  MinimalUnionMember mb2_1(CommonUnionMember(1, UnionMemberFlag(),
                                             TypeIdentifier::makeString(true, StringLTypeDefn(100)),
                                             UnionCaseLabelSeq().append(10)),
                           MinimalMemberDetail("member1"));
  a2.member_seq.append(ma2_1);
  b2.member_seq.append(mb2_1);
  EXPECT_TRUE(test.assignable(TypeObject(MinimalTypeObject(a2)), TypeObject(MinimalTypeObject(b2))));

  // Non-default labels in T1 that select the default member in T2
  MinimalUnionType a3, b3;
  a3.union_flags = IS_APPENDABLE;
  b3.union_flags = IS_APPENDABLE;
  a3.discriminator.common.type_id = TypeIdentifier(TK_UINT32);
  b3.discriminator.common.type_id = TypeIdentifier(TK_UINT32);
  a3.discriminator.common.member_flags = IS_KEY;
  b3.discriminator.common.member_flags = IS_KEY;
  MinimalUnionMember ma3_1(CommonUnionMember(1, UnionMemberFlag(),
                                             TypeIdentifier::makeString(false, StringLTypeDefn(120)),
                                             UnionCaseLabelSeq().append(10).append(20)),
                           MinimalMemberDetail("member1"));
  MinimalUnionMember ma3_2(CommonUnionMember(2, UnionMemberFlag(), TypeIdentifier(TK_FLOAT32),
                                             UnionCaseLabelSeq().append(30)),
                           MinimalMemberDetail("member2"));
  MinimalUnionMember mb3_1(CommonUnionMember(1, IS_DEFAULT,
                                             TypeIdentifier::makeString(false, StringLTypeDefn(100)),
                                             UnionCaseLabelSeq().append(20)),
                           MinimalMemberDetail("member1"));
  MinimalUnionMember mb3_2(CommonUnionMember(4, UnionMemberFlag(), TypeIdentifier(TK_FLOAT32),
                                             UnionCaseLabelSeq().append(30)),
                           MinimalMemberDetail("member4"));
  a3.member_seq.append(ma3_1).append(ma3_2);
  b3.member_seq.append(mb3_1).append(mb3_2);
  EXPECT_TRUE(test.assignable(TypeObject(MinimalTypeObject(a3)), TypeObject(MinimalTypeObject(b3))));

  // T1 and T2 both have default labels
  MinimalUnionType a4, b4;
  a4.union_flags = IS_APPENDABLE;
  b4.union_flags = IS_APPENDABLE;
  a4.discriminator.common.type_id = TypeIdentifier(TK_UINT16);
  b4.discriminator.common.type_id = TypeIdentifier(TK_UINT16);
  a4.discriminator.common.member_flags = 0;
  b4.discriminator.common.member_flags = 0;
  MinimalUnionMember ma4_1(CommonUnionMember(1, IS_DEFAULT,
                                             TypeIdentifier::makeString(true, StringLTypeDefn(220)),
                                             UnionCaseLabelSeq().append(10).append(20)),
                           MinimalMemberDetail("member1"));
  MinimalUnionMember ma4_2(CommonUnionMember(2, UnionMemberFlag(), TypeIdentifier(TK_FLOAT128),
                                             UnionCaseLabelSeq().append(40)),
                           MinimalMemberDetail("member2"));
  MinimalUnionMember mb4_1(CommonUnionMember(1, IS_DEFAULT,
                                             TypeIdentifier::makeString(true, StringLTypeDefn(120)),
                                             UnionCaseLabelSeq().append(20)),
                           MinimalMemberDetail("member1"));
  MinimalUnionMember mb4_2(CommonUnionMember(5, UnionMemberFlag(), TypeIdentifier(TK_FLOAT128),
                                             UnionCaseLabelSeq().append(40)),
                           MinimalMemberDetail("member5"));
  a4.member_seq.append(ma4_1).append(ma4_2);
  b4.member_seq.append(mb4_1).append(mb4_2);
  EXPECT_TRUE(test.assignable(TypeObject(MinimalTypeObject(a4)), TypeObject(MinimalTypeObject(b4))));
}

TEST(UnionTypeTest, NotAssignable)
{
  TypeAssignability test(make_rch<TypeLookupService>());
  MinimalUnionType a, b;

  // Different extensibility kinds
  a.union_flags = IS_FINAL;
  b.union_flags = IS_APPENDABLE;
  a.discriminator.common.type_id = TypeIdentifier(TK_UINT16);
  b.discriminator.common.type_id = TypeIdentifier(TK_UINT16);
  a.discriminator.common.member_flags = IS_KEY;
  b.discriminator.common.member_flags = IS_KEY;

  MinimalUnionMember ma1(CommonUnionMember(1, UnionMemberFlag(), TypeIdentifier(TK_INT32),
                                           UnionCaseLabelSeq().append(10).append(20)),
                         MinimalMemberDetail("m1"));
  MinimalUnionMember ma2(CommonUnionMember(2, IS_DEFAULT, TypeIdentifier(TK_INT32),
                                           UnionCaseLabelSeq().append(30)),
                         MinimalMemberDetail("m2"));
  MinimalUnionMember mb1(CommonUnionMember(1, IS_DEFAULT, TypeIdentifier(TK_INT32),
                                           UnionCaseLabelSeq().append(20).append(30)),
                         MinimalMemberDetail("m1"));
  MinimalUnionMember mb2(CommonUnionMember(2, UnionMemberFlag(), TypeIdentifier(TK_INT32),
                                           UnionCaseLabelSeq().append(10)),
                         MinimalMemberDetail("m2"));
  a.member_seq.append(ma1).append(ma2);
  b.member_seq.append(mb1).append(mb2);
  EXPECT_FALSE(test.assignable(TypeObject(MinimalTypeObject(a)), TypeObject(MinimalTypeObject(b))));

  // T1's discriminator type is not strongly assignable from T2's discriminator type
  MinimalUnionType a2, b2;
  a2.union_flags = IS_FINAL;
  b2.union_flags = IS_FINAL;
  a2.discriminator.common.type_id = TypeIdentifier(TK_UINT16);
  b2.discriminator.common.type_id = TypeIdentifier(TK_UINT64);
  a2.discriminator.common.member_flags = 0;
  b2.discriminator.common.member_flags = 0;

  MinimalUnionMember ma2_1(CommonUnionMember(1, UnionMemberFlag(), TypeIdentifier(TK_INT32),
                                             UnionCaseLabelSeq().append(10).append(20)),
                           MinimalMemberDetail("m1"));
  MinimalUnionMember ma2_2(CommonUnionMember(2, IS_DEFAULT, TypeIdentifier(TK_INT32),
                                             UnionCaseLabelSeq().append(30)),
                           MinimalMemberDetail("m2"));
  MinimalUnionMember mb2_1(CommonUnionMember(1, IS_DEFAULT, TypeIdentifier(TK_INT32),
                                             UnionCaseLabelSeq().append(20).append(30)),
                           MinimalMemberDetail("m1"));
  MinimalUnionMember mb2_2(CommonUnionMember(2, UnionMemberFlag(), TypeIdentifier(TK_INT32),
                                             UnionCaseLabelSeq().append(10)),
                           MinimalMemberDetail("m2"));
  a2.member_seq.append(ma2_1).append(ma2_2);
  b2.member_seq.append(mb2_1).append(mb2_2);
  EXPECT_FALSE(test.assignable(TypeObject(MinimalTypeObject(a2)), TypeObject(MinimalTypeObject(b2))));

  // One discriminator is key, the other is not key
  MinimalUnionType a3, b3;
  a3.union_flags = IS_MUTABLE;
  b3.union_flags = IS_MUTABLE;
  a3.discriminator.common.type_id = TypeIdentifier(TK_UINT16);
  b3.discriminator.common.type_id = TypeIdentifier(TK_UINT16);
  a3.discriminator.common.member_flags = IS_KEY;
  b3.discriminator.common.member_flags = 0;

  MinimalUnionMember ma3_1(CommonUnionMember(1, UnionMemberFlag(), TypeIdentifier(TK_INT32),
                                             UnionCaseLabelSeq().append(10).append(20)),
                           MinimalMemberDetail("m1"));
  MinimalUnionMember ma3_2(CommonUnionMember(2, IS_DEFAULT, TypeIdentifier(TK_INT32),
                                             UnionCaseLabelSeq().append(30)),
                           MinimalMemberDetail("m2"));
  MinimalUnionMember mb3_1(CommonUnionMember(1, IS_DEFAULT, TypeIdentifier(TK_INT32),
                                             UnionCaseLabelSeq().append(20).append(30)),
                           MinimalMemberDetail("m1"));
  MinimalUnionMember mb3_2(CommonUnionMember(2, UnionMemberFlag(), TypeIdentifier(TK_INT32),
                                             UnionCaseLabelSeq().append(10)),
                           MinimalMemberDetail("m2"));
  a3.member_seq.append(ma3_1).append(ma3_2);
  b3.member_seq.append(mb3_1).append(mb3_2);
  EXPECT_FALSE(test.assignable(TypeObject(MinimalTypeObject(a3)), TypeObject(MinimalTypeObject(b3))));

  // Some members with the same name have different IDs
  MinimalUnionType a4, b4;
  a4.union_flags = IS_MUTABLE;
  b4.union_flags = IS_MUTABLE;
  a4.discriminator.common.type_id = TypeIdentifier(TK_UINT16);
  b4.discriminator.common.type_id = TypeIdentifier(TK_UINT16);
  a4.discriminator.common.member_flags = 0;
  b4.discriminator.common.member_flags = 0;

  MinimalUnionMember ma4_1(CommonUnionMember(1, UnionMemberFlag(), TypeIdentifier(TK_INT32),
                                             UnionCaseLabelSeq().append(10).append(20)),
                           MinimalMemberDetail("member1"));
  MinimalUnionMember ma4_2(CommonUnionMember(2, IS_DEFAULT, TypeIdentifier(TK_INT32),
                                             UnionCaseLabelSeq().append(30)),
                           MinimalMemberDetail("member2"));
  MinimalUnionMember mb4_1(CommonUnionMember(10, IS_DEFAULT, TypeIdentifier(TK_INT32),
                                             UnionCaseLabelSeq().append(20).append(30)),
                           MinimalMemberDetail("member1"));
  MinimalUnionMember mb4_2(CommonUnionMember(2, UnionMemberFlag(), TypeIdentifier(TK_INT32),
                                             UnionCaseLabelSeq().append(10)),
                           MinimalMemberDetail("member2"));
  a4.member_seq.append(ma4_1).append(ma4_2);
  b4.member_seq.append(mb4_1).append(mb4_2);
  EXPECT_FALSE(test.assignable(TypeObject(MinimalTypeObject(a4)), TypeObject(MinimalTypeObject(b4))));

  // Some members with the same ID have different names
  MinimalUnionType a5, b5;
  a5.union_flags = IS_MUTABLE;
  b5.union_flags = IS_MUTABLE;
  a5.discriminator.common.type_id = TypeIdentifier(TK_UINT16);
  b5.discriminator.common.type_id = TypeIdentifier(TK_UINT16);
  a5.discriminator.common.member_flags = IS_KEY;
  b5.discriminator.common.member_flags = IS_KEY;

  MinimalUnionMember ma5_1(CommonUnionMember(1, UnionMemberFlag(), TypeIdentifier(TK_INT32),
                                             UnionCaseLabelSeq().append(10).append(20)),
                           MinimalMemberDetail("member1"));
  MinimalUnionMember ma5_2(CommonUnionMember(2, IS_DEFAULT, TypeIdentifier(TK_INT32),
                                             UnionCaseLabelSeq().append(30)),
                           MinimalMemberDetail("member2"));
  MinimalUnionMember mb5_1(CommonUnionMember(1, IS_DEFAULT, TypeIdentifier(TK_INT32),
                                             UnionCaseLabelSeq().append(20).append(30)),
                           MinimalMemberDetail("member100"));
  MinimalUnionMember mb5_2(CommonUnionMember(2, UnionMemberFlag(), TypeIdentifier(TK_INT32),
                                             UnionCaseLabelSeq().append(10)),
                           MinimalMemberDetail("member2"));
  a5.member_seq.append(ma5_1).append(ma5_2);
  b5.member_seq.append(mb5_1).append(mb5_2);
  EXPECT_FALSE(test.assignable(TypeObject(MinimalTypeObject(a5)), TypeObject(MinimalTypeObject(b5))));

  // Non-default labels in T2 that select some member in T1
  MinimalUnionType a6, b6;
  a6.union_flags = IS_MUTABLE;
  b6.union_flags = a6.union_flags;
  a6.discriminator.common.type_id = TypeIdentifier(TK_BYTE);
  b6.discriminator.common.type_id = TypeIdentifier(TK_BYTE);
  a6.discriminator.common.member_flags = IS_KEY;
  b6.discriminator.common.member_flags = IS_KEY;
  MinimalUnionMember ma6_1(CommonUnionMember(1, UnionMemberFlag(),
                                             TypeIdentifier::makeString(true, StringSTypeDefn(60)),
                                             UnionCaseLabelSeq().append(10).append(20)),
                           MinimalMemberDetail("member1"));
  MinimalUnionMember ma6_2(CommonUnionMember(2, UnionMemberFlag(), TypeIdentifier(TK_INT32),
                                             UnionCaseLabelSeq().append(30)),
                           MinimalMemberDetail("member2"));
  MinimalUnionMember mb6_1(CommonUnionMember(1, UnionMemberFlag(),
                                             TypeIdentifier::makeString(false, StringLTypeDefn(100)),
                                             UnionCaseLabelSeq().append(10)),
                           MinimalMemberDetail("member1"));
  MinimalUnionMember mb6_2(CommonUnionMember(2, UnionMemberFlag(), TypeIdentifier(TK_INT32),
                                             UnionCaseLabelSeq().append(30)),
                           MinimalMemberDetail("member2"));
  a6.member_seq.append(ma6_1).append(ma6_2);
  b6.member_seq.append(mb6_1).append(mb6_2);
  EXPECT_FALSE(test.assignable(TypeObject(MinimalTypeObject(a6)), TypeObject(MinimalTypeObject(b6))));

  // Non-default labels in T1 that select the default member in T2
  MinimalUnionType a7, b7;
  a7.union_flags = IS_APPENDABLE;
  b7.union_flags = IS_APPENDABLE;
  a7.discriminator.common.type_id = TypeIdentifier(TK_UINT32);
  b7.discriminator.common.type_id = TypeIdentifier(TK_UINT32);
  a7.discriminator.common.member_flags = 0;
  b7.discriminator.common.member_flags = 0;
  MinimalUnionMember ma7_1(CommonUnionMember(1, UnionMemberFlag(),
                                             TypeIdentifier::makeString(false, StringLTypeDefn(120)),
                                             UnionCaseLabelSeq().append(10).append(20)),
                           MinimalMemberDetail("member1"));
  MinimalUnionMember ma7_2(CommonUnionMember(2, UnionMemberFlag(), TypeIdentifier(TK_FLOAT32),
                                             UnionCaseLabelSeq().append(30)),
                           MinimalMemberDetail("member2"));
  MinimalUnionMember mb7_1(CommonUnionMember(1, IS_DEFAULT,
                                             TypeIdentifier::makeString(true, StringLTypeDefn(100)),
                                             UnionCaseLabelSeq().append(20)),
                           MinimalMemberDetail("member1"));
  MinimalUnionMember mb7_2(CommonUnionMember(4, UnionMemberFlag(), TypeIdentifier(TK_FLOAT32),
                                             UnionCaseLabelSeq().append(30)),
                           MinimalMemberDetail("member4"));
  a7.member_seq.append(ma7_1).append(ma7_2);
  b7.member_seq.append(mb7_1).append(mb7_2);
  EXPECT_FALSE(test.assignable(TypeObject(MinimalTypeObject(a7)), TypeObject(MinimalTypeObject(b7))));

  // T1 and T2 both have default labels
  MinimalUnionType a8, b8;
  a8.union_flags = IS_APPENDABLE;
  b8.union_flags = IS_APPENDABLE;
  a8.discriminator.common.type_id = TypeIdentifier(TK_UINT16);
  b8.discriminator.common.type_id = TypeIdentifier(TK_UINT16);
  a8.discriminator.common.member_flags = IS_KEY;
  b8.discriminator.common.member_flags = IS_KEY;
  MinimalUnionMember ma8_1(CommonUnionMember(1, IS_DEFAULT,
                                             TypeIdentifier::makeString(true, StringLTypeDefn(220)),
                                             UnionCaseLabelSeq().append(10).append(20)),
                           MinimalMemberDetail("member1"));
  MinimalUnionMember ma8_2(CommonUnionMember(2, UnionMemberFlag(), TypeIdentifier(TK_FLOAT128),
                                             UnionCaseLabelSeq().append(40)),
                           MinimalMemberDetail("member2"));
  MinimalUnionMember mb8_1(CommonUnionMember(1, IS_DEFAULT,
                                             TypeIdentifier::makeString(false, StringLTypeDefn(120)),
                                             UnionCaseLabelSeq().append(20)),
                           MinimalMemberDetail("member1"));
  MinimalUnionMember mb8_2(CommonUnionMember(5, UnionMemberFlag(), TypeIdentifier(TK_FLOAT128),
                                             UnionCaseLabelSeq().append(40)),
                           MinimalMemberDetail("member5"));
  a8.member_seq.append(ma8_1).append(ma8_2);
  b8.member_seq.append(mb8_1).append(mb8_2);
  EXPECT_FALSE(test.assignable(TypeObject(MinimalTypeObject(a8)), TypeObject(MinimalTypeObject(b8))));

  // Extensibility is final
  MinimalUnionType a9, b9;
  a9.union_flags = IS_FINAL;
  b9.union_flags = IS_FINAL;
  a9.discriminator.common.type_id = TypeIdentifier(TK_UINT16);
  b9.discriminator.common.type_id = TypeIdentifier(TK_UINT16);
  a9.discriminator.common.member_flags = 0;
  b9.discriminator.common.member_flags = 0;
  MinimalUnionMember ma9_1(CommonUnionMember(1, IS_DEFAULT,
                                             TypeIdentifier::makeString(true, StringLTypeDefn(220)),
                                             UnionCaseLabelSeq().append(10).append(20)),
                           MinimalMemberDetail("member1"));
  MinimalUnionMember ma9_2(CommonUnionMember(2, UnionMemberFlag(), TypeIdentifier(TK_FLOAT128),
                                             UnionCaseLabelSeq().append(40)),
                           MinimalMemberDetail("member2"));
  MinimalUnionMember mb9_1(CommonUnionMember(1, IS_DEFAULT,
                                             TypeIdentifier::makeString(true, StringLTypeDefn(120)),
                                             UnionCaseLabelSeq().append(20)),
                           MinimalMemberDetail("member1"));
  MinimalUnionMember mb9_2(CommonUnionMember(5, UnionMemberFlag(), TypeIdentifier(TK_FLOAT128),
                                             UnionCaseLabelSeq().append(50)),
                           MinimalMemberDetail("member5"));
  a9.member_seq.append(ma9_1).append(ma9_2);
  b9.member_seq.append(mb9_1).append(mb9_2);
  EXPECT_FALSE(test.assignable(TypeObject(MinimalTypeObject(a9)), TypeObject(MinimalTypeObject(b9))));

  // Extensibility is not final
  MinimalUnionType a10, b10;
  a10.union_flags = IS_MUTABLE;
  b10.union_flags = IS_MUTABLE;
  a10.discriminator.common.type_id = TypeIdentifier(TK_UINT16);
  b10.discriminator.common.type_id = TypeIdentifier(TK_UINT16);
  a10.discriminator.common.member_flags = 0;
  b10.discriminator.common.member_flags = 0;
  MinimalUnionMember ma10_1(CommonUnionMember(1, IS_DEFAULT,
                                              TypeIdentifier::makeString(true, StringLTypeDefn(220)),
                                              UnionCaseLabelSeq().append(10).append(20)),
                            MinimalMemberDetail("member1"));
  MinimalUnionMember mb10_1(CommonUnionMember(1, IS_DEFAULT,
                                              TypeIdentifier::makeString(true, StringLTypeDefn(120)),
                                              UnionCaseLabelSeq().append(30)),
                            MinimalMemberDetail("member1"));
  a10.member_seq.append(ma10_1);
  b10.member_seq.append(mb10_1);
  EXPECT_FALSE(test.assignable(TypeObject(MinimalTypeObject(a10)), TypeObject(MinimalTypeObject(b10))));
}

int main(int argc, char* argv[])
{
  ::testing::InitGoogleTest(&argc, argv);
  return RUN_ALL_TESTS();
}<|MERGE_RESOLUTION|>--- conflicted
+++ resolved
@@ -341,10 +341,7 @@
 
 TEST_F(EnumTypeTest, NotAssignable)
 {
-<<<<<<< HEAD
-  TypeAssignability test(make_rch<TypeLookupService>());
-=======
-  TypeAssignability test;
+  TypeAssignability test(make_rch<TypeLookupService>());
 
   // Different bit_bounds
   enum_a_.header.common.bit_bound = 3;
@@ -360,7 +357,6 @@
   EXPECT_FALSE(test.assignable(TypeObject(MinimalTypeObject(enum_a_)),
                                TypeObject(MinimalTypeObject(enum_b_))));
 
->>>>>>> c67cb978
   // Do not have identical literal sets
   enum_a_.enum_flags = IS_FINAL;
   enum_b_.enum_flags = enum_a_.enum_flags;
