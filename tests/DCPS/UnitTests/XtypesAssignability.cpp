--- conflicted
+++ resolved
@@ -2663,15 +2663,10 @@
   // Union key members
   MinimalStructType a2, b2;
   MinimalUnionType uni_a, uni_b;
-<<<<<<< HEAD
   uni_a.discriminator.common.type_id = TypeIdentifier::make(TK_CHAR8);
   uni_b.discriminator.common.type_id = TypeIdentifier::make(TK_CHAR8);
   uni_a.discriminator.common.member_flags = 0;
   uni_b.discriminator.common.member_flags = 0;
-
-=======
-  uni_a.discriminator.common.type_id = TypeIdentifier(TK_CHAR8);
->>>>>>> cac89771
   uni_a.member_seq.append(MinimalUnionMember(CommonUnionMember(1, UnionMemberFlag(),
                                                                TypeIdentifier::makeString(false, StringLTypeDefn(120)),
                                                                UnionCaseLabelSeq().append(1).append(2).append(3)),
@@ -3052,12 +3047,8 @@
 
   MinimalStructType a2, b2;
   MinimalUnionType uni_a, uni_b;
-<<<<<<< HEAD
   uni_a.discriminator.common.type_id = TypeIdentifier::make(TK_CHAR8);
   uni_a.discriminator.common.member_flags = 0;
-=======
-  uni_a.discriminator.common.type_id = TypeIdentifier(TK_CHAR8);
->>>>>>> cac89771
   uni_a.member_seq.append(MinimalUnionMember(CommonUnionMember(1, UnionMemberFlag(),
                                                                TypeIdentifier::makeString(false, StringLTypeDefn(120)),
                                                                UnionCaseLabelSeq().append(1).append(2).append(3)),
@@ -3066,12 +3057,8 @@
                                                                TypeIdentifier::makeString(false, StringSTypeDefn(100)),
                                                                UnionCaseLabelSeq().append(4).append(5).append(6)),
                                              MinimalMemberDetail("inner2")));
-<<<<<<< HEAD
   uni_b.discriminator.common.type_id = TypeIdentifier::make(TK_CHAR8);
   uni_b.discriminator.common.member_flags = 0;
-=======
-  uni_b.discriminator.common.type_id = TypeIdentifier(TK_CHAR8);
->>>>>>> cac89771
   uni_b.member_seq.append(MinimalUnionMember(CommonUnionMember(1, IS_DEFAULT,
                                                                TypeIdentifier::makeString(false, StringSTypeDefn(130)),
                                                                UnionCaseLabelSeq().append(10).append(20)),
