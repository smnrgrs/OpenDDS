#include "DataWriterListenerImpl.h"
#include "dds/DdsDcpsPublicationC.h"
#include "dds/DCPS/Service_Participant.h"

#include <iostream>

using namespace std;


DataWriterListenerImpl::DataWriterListenerImpl()
  : mutex_()
  , matched_condition_(mutex_)
  , matched_(0)
<<<<<<< HEAD
=======
  , offered_deadline_total_count_ (0)
>>>>>>> 67fe1501
{
}

DataWriterListenerImpl::~DataWriterListenerImpl()
{
}

void
DataWriterListenerImpl::on_offered_deadline_missed(
    ::DDS::DataWriter_ptr /* writer */,
    const ::DDS::OfferedDeadlineMissedStatus& status)
{
<<<<<<< HEAD
  ACE_DEBUG((LM_DEBUG,
    ACE_TEXT("(%P|%t) DataWriterListenerImpl::on_offered_deadline_missed:")
    ACE_TEXT("total_count=%d total_count_change=%d last_instance_handle=%d \n"),
    status.total_count, status.total_count_change, status.last_instance_handle));
  ACE_DEBUG((LM_DEBUG, ACE_TEXT("(%P|%t) DataWriterListenerImpl::on_offered_deadline_missed\n")
    ACE_TEXT("  total_count        = %d\n")
    ACE_TEXT("  total_count_change = %d\n"), status.total_count, status.total_count_change));
=======
  if ((offered_deadline_total_count_ + status.total_count_change) != status.total_count)
    {
      ACE_ERROR((LM_ERROR,
        ACE_TEXT("(%P|%t) DataWriterListenerImpl::on_offered_deadline_missed:")
        ACE_TEXT("Received incorrect total_count_change, previous total count %d ")
        ACE_TEXT("new total_count=%d total_count_change=%d last_instance_handle=%d\n"),
        offered_deadline_total_count_, status.total_count, status.total_count_change,
        status.last_instance_handle));
    }
  else
    {
      ACE_DEBUG((LM_DEBUG,
        ACE_TEXT("(%P|%t) DataWriterListenerImpl::on_offered_deadline_missed:")
        ACE_TEXT("total_count=%d total_count_change=%d last_instance_handle=%d\n"),
        status.total_count, status.total_count_change, status.last_instance_handle));
    }
  offered_deadline_total_count_ += status.total_count_change;
>>>>>>> 67fe1501
}

void
DataWriterListenerImpl::on_offered_incompatible_qos(
    ::DDS::DataWriter_ptr /* writer */,
    const ::DDS::OfferedIncompatibleQosStatus& /* status */)
{
  ACE_DEBUG((LM_DEBUG, ACE_TEXT("(%P|%t) DataWriterListenerImpl::on_offered_incompatible_qos\n")));
}

void
DataWriterListenerImpl::on_liveliness_lost(
    ::DDS::DataWriter_ptr /* writer */,
    const ::DDS::LivelinessLostStatus& /* status */)
{
  ACE_DEBUG((LM_DEBUG, ACE_TEXT("(%P|%t) DataWriterListenerImpl::on_liveliness_lost\n")));
}

void
DataWriterListenerImpl::on_publication_matched(
    ::DDS::DataWriter_ptr /* writer */,
    const ::DDS::PublicationMatchedStatus& status)
{
  ACE_GUARD(ACE_Thread_Mutex, guard, mutex_);
  matched_ = status.current_count;
  matched_condition_.broadcast();
  ACE_DEBUG((LM_DEBUG, ACE_TEXT("(%P|%t) DataWriterListenerImpl::on_publication_matched\n")));
}

void
DataWriterListenerImpl::on_publication_disconnected(
    ::DDS::DataWriter_ptr /* writer */,
    const ::OpenDDS::DCPS::PublicationDisconnectedStatus& /* status */)
{
  ACE_DEBUG((LM_DEBUG, ACE_TEXT("(%P|%t) DataWriterListenerImpl::on_publication_disconnected\n")));
}

void
DataWriterListenerImpl::on_publication_reconnected(
    ::DDS::DataWriter_ptr /* writer */,
    const ::OpenDDS::DCPS::PublicationReconnectedStatus& /* status */)
{
  ACE_DEBUG((LM_DEBUG, ACE_TEXT("(%P|%t) DataWriterListenerImpl::on_publication_reconnected\n")));
}

void
DataWriterListenerImpl::on_publication_lost(
    ::DDS::DataWriter_ptr /* writer */,
    const ::OpenDDS::DCPS::PublicationLostStatus& /* status */)
{
  ACE_DEBUG((LM_DEBUG, ACE_TEXT("(%P|%t) DataWriterListenerImpl::on_publication_lost\n")));
<<<<<<< HEAD
}

int DataWriterListenerImpl::wait_matched(long count, const ACE_Time_Value *abstime) const
{
  ACE_GUARD_RETURN(ACE_Thread_Mutex, guard, mutex_, -1);

  int result = 0;
  while (count != matched_ && result == 0) {
    result = matched_condition_.wait(abstime);
  }
  return count == matched_ ? 0 : result;
=======
>>>>>>> 67fe1501
}

int DataWriterListenerImpl::wait_matched(long count, const ACE_Time_Value *abstime) const
{
  ACE_GUARD_RETURN(ACE_Thread_Mutex, guard, mutex_, -1);

  int result = 0;
  while (count != matched_ && result == 0) {
    result = matched_condition_.wait(abstime);
  }
  return count == matched_ ? 0 : result;
}

CORBA::Long DataWriterListenerImpl::offered_deadline_total_count (void) const
{
  return offered_deadline_total_count_;
}<|MERGE_RESOLUTION|>--- conflicted
+++ resolved
@@ -11,10 +11,7 @@
   : mutex_()
   , matched_condition_(mutex_)
   , matched_(0)
-<<<<<<< HEAD
-=======
   , offered_deadline_total_count_ (0)
->>>>>>> 67fe1501
 {
 }
 
@@ -27,15 +24,6 @@
     ::DDS::DataWriter_ptr /* writer */,
     const ::DDS::OfferedDeadlineMissedStatus& status)
 {
-<<<<<<< HEAD
-  ACE_DEBUG((LM_DEBUG,
-    ACE_TEXT("(%P|%t) DataWriterListenerImpl::on_offered_deadline_missed:")
-    ACE_TEXT("total_count=%d total_count_change=%d last_instance_handle=%d \n"),
-    status.total_count, status.total_count_change, status.last_instance_handle));
-  ACE_DEBUG((LM_DEBUG, ACE_TEXT("(%P|%t) DataWriterListenerImpl::on_offered_deadline_missed\n")
-    ACE_TEXT("  total_count        = %d\n")
-    ACE_TEXT("  total_count_change = %d\n"), status.total_count, status.total_count_change));
-=======
   if ((offered_deadline_total_count_ + status.total_count_change) != status.total_count)
     {
       ACE_ERROR((LM_ERROR,
@@ -53,7 +41,6 @@
         status.total_count, status.total_count_change, status.last_instance_handle));
     }
   offered_deadline_total_count_ += status.total_count_change;
->>>>>>> 67fe1501
 }
 
 void
@@ -105,7 +92,6 @@
     const ::OpenDDS::DCPS::PublicationLostStatus& /* status */)
 {
   ACE_DEBUG((LM_DEBUG, ACE_TEXT("(%P|%t) DataWriterListenerImpl::on_publication_lost\n")));
-<<<<<<< HEAD
 }
 
 int DataWriterListenerImpl::wait_matched(long count, const ACE_Time_Value *abstime) const
@@ -117,8 +103,6 @@
     result = matched_condition_.wait(abstime);
   }
   return count == matched_ ? 0 : result;
-=======
->>>>>>> 67fe1501
 }
 
 int DataWriterListenerImpl::wait_matched(long count, const ACE_Time_Value *abstime) const
