--- conflicted
+++ resolved
@@ -181,32 +181,19 @@
         ACE_ERROR((LM_ERROR,
           ACE_TEXT("(%P|%t) subscriber: ")
           ACE_TEXT("liviness deadline not violated enough for test. ")
-<<<<<<< HEAD
-          ACE_TEXT("threshold(%d) < num missed(%d).\n"),
-          threshold_liveliness_lost,
-          drl_servant->deadline_missed()
-=======
           ACE_TEXT("Got %d, expected at least %d.\n"),
           drl_servant->deadline_missed(),
           threshold_liveliness_lost
->>>>>>> 9a2c6f2c
         ));
         return 1;
 
       } else {
         ACE_DEBUG((LM_INFO,
           ACE_TEXT("(%P|%t) subscriber: ")
-<<<<<<< HEAD
-          ACE_TEXT("liviness deadline violated enough to pass test. ")
-          ACE_TEXT("threshold(%d) < num missed(%d).\n"),
-          threshold_liveliness_lost,
-          drl_servant->deadline_missed()
-=======
           ACE_TEXT("liviness deadline violated enough for test. ")
           ACE_TEXT("Got %d, expected at least %d.\n"),
           drl_servant->deadline_missed(),
           threshold_liveliness_lost
->>>>>>> 9a2c6f2c
         ));
       }
     }
