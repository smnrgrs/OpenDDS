--- conflicted
+++ resolved
@@ -588,11 +588,7 @@
   foo2.ooo[2] = 0x3d;
   foo2.theString = "four";
 
-<<<<<<< HEAD
   std::map<Xyz::Foo, Xyz::Foo*, Xyz::Foo_OpenDDS_KeyLessThan> foomap;
-=======
-  std::map<Xyz::Foo, Xyz::Foo*, Xyz::OpenDDSGenerated::Foo_KeyLessThan> foomap;
->>>>>>> 9691e56b
 
   if (OpenDDS::DCPS::DDSTraits<Xyz::Foo>::gen_has_key()) {
     foomap[my_foo] = &my_foo;
