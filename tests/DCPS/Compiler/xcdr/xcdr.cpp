--- conflicted
+++ resolved
@@ -246,15 +246,6 @@
 
 template<typename Type>
 void serializer_test_union(const Encoding& encoding, const DataView& expected_cdr, UnionDisc disc)
-<<<<<<< HEAD
-{
-  amalgam_serializer_test_union<Type, Type>(encoding, expected_cdr, disc);
-}
-
-template<typename Type>
-void baseline_checks(const Encoding& encoding, const DataView& expected_cdr)
-=======
->>>>>>> 364675a3
 {
   amalgam_serializer_test_union<Type, Type>(encoding, expected_cdr, disc);
 }
@@ -426,19 +417,12 @@
   0x7f, 0xff, 0xff, 0xff, 0xff, 0xff, 0xff, 0xff // +8 = 20
 };
 const unsigned FinalXcdr2StructExpectedBE::layout[] = {2,2,4,1,3,8};
-<<<<<<< HEAD
-
-TEST(BasicTests, FinalXcdr2Struct)
-{
-  baseline_checks<FinalXcdr2Struct>(xcdr2, FinalXcdr2StructExpectedBE::expected);
-=======
 const size_t final_xcdr2_struct_max_size = 20;
 
 TEST(BasicTests, FinalXcdr2Struct)
 {
   baseline_checks<FinalXcdr2Struct>(xcdr2,
     FinalXcdr2StructExpectedBE::expected, final_xcdr2_struct_max_size);
->>>>>>> 364675a3
 }
 
 TEST(BasicTests, FinalXcdr2StructLE)
@@ -488,7 +472,6 @@
   0x30,0,0,0x03, 0x7f,0xff,0xff,0xff,0xff,0xff,0xff,0xff // +4+8=40 long_long_field
 };
 const unsigned MutableXcdr2StructExpectedBE::layout[] = {4,4,2,2,4,4,4,1,3,4,8};
-<<<<<<< HEAD
 
 TEST(BasicTests, MutableXcdr2Struct)
 {
@@ -497,31 +480,12 @@
 
 TEST(BasicTests, MutableXcdr2StructLE)
 {
-=======
-
-TEST(BasicTests, MutableXcdr2Struct)
-{
-  baseline_checks<MutableXcdr2Struct>(xcdr2, MutableXcdr2StructExpectedBE::expected);
-}
-
-TEST(BasicTests, MutableXcdr2StructLE)
-{
->>>>>>> 364675a3
   test_little_endian<MutableXcdr2Struct, MutableXcdr2StructExpectedBE>();
 }
 
 // XCDR1 and XCDR2 ===========================================================
 
 TEST(BasicTests, FinalXcdr12Struct)
-<<<<<<< HEAD
-{
-  baseline_checks<FinalXcdr12Struct>(xcdr1, final_xcdr1_struct_expected);
-  baseline_checks<FinalXcdr12Struct>(xcdr2, FinalXcdr2StructExpectedBE::expected);
-}
-
-TEST(BasicTests, FinalXcdr12StructLE)
-{
-=======
 {
   baseline_checks<FinalXcdr12Struct>(xcdr1,
     final_xcdr1_struct_expected, final_xcdr2_struct_max_size);
@@ -531,7 +495,6 @@
 
 TEST(BasicTests, FinalXcdr12StructLE)
 {
->>>>>>> 364675a3
   test_little_endian<FinalXcdr12Struct, FinalXcdr2StructExpectedBE>();
 }
 
@@ -550,7 +513,6 @@
 {
   baseline_checks<MutableXcdr12Struct>(xcdr1, mutable_xcdr1_struct_expected);
   baseline_checks<MutableXcdr12Struct>(xcdr2, MutableXcdr2StructExpectedBE::expected);
-<<<<<<< HEAD
 }
 
 TEST(BasicTests, MutableXcdr12StructLE)
@@ -564,21 +526,6 @@
   STREAM_DATA
 };
 
-=======
-}
-
-TEST(BasicTests, MutableXcdr12StructLE)
-{
-  test_little_endian<MutableXcdr12Struct, MutableXcdr2StructExpectedBE>();
-}
-
-// Union Tests -----------------------------------------------------
-
-struct MutableXcdr2UnionExpectedShortBE {
-  STREAM_DATA
-};
-
->>>>>>> 364675a3
 const unsigned char MutableXcdr2UnionExpectedShortBE::expected[] = {
   // Delimiter
   0x00, 0x00, 0x00, 0x0e, // +4 = 4
@@ -604,24 +551,13 @@
   // long_field
   0x20, 0x00, 0x00, 0x01,// +4 EMHEADER1 = 16
   0x7f, 0xff, 0xff, 0xff // +4 value = 20
-<<<<<<< HEAD
 };
 const unsigned MutableXcdr2UnionExpectedLongBE::layout[] = {4,4,4,4,4};
 
 struct MutableXcdr2UnionExpectedOctetBE {
   STREAM_DATA
-=======
->>>>>>> 364675a3
-};
-const unsigned MutableXcdr2UnionExpectedLongBE::layout[] = {4,4,4,4,4};
-
-<<<<<<< HEAD
-=======
-struct MutableXcdr2UnionExpectedOctetBE {
-  STREAM_DATA
-};
-
->>>>>>> 364675a3
+};
+
 const unsigned char MutableXcdr2UnionExpectedOctetBE::expected[] = {
   // Delimiter
   0x00, 0x00, 0x00, 0x0d, // +4 = 4
@@ -684,12 +620,8 @@
 
 TEST(BasicTests, NoDataRepFinalStruct)
 {
-<<<<<<< HEAD
-  baseline_checks<NoDataRepFinalStruct>(xcdr2, FinalXcdr2StructExpectedBE::expected);
-=======
   baseline_checks<NoDataRepFinalStruct>(xcdr2,
     FinalXcdr2StructExpectedBE::expected, final_xcdr2_struct_max_size);
->>>>>>> 364675a3
 }
 
 TEST(BasicTests, NoDataRepAppendableStruct)
@@ -720,7 +652,6 @@
 const unsigned char NoDataRepFinalUnionExpectedLongBE::expected[] = {
   0x00, 0x00, 0x00, 0x01, // +4 discriminator = 4
   0x7f, 0xff, 0xff, 0xff // +4 long_field = 8
-<<<<<<< HEAD
 };
 const unsigned NoDataRepFinalUnionExpectedLongBE::layout[] = {4,4};
 
@@ -742,29 +673,6 @@
   0x00, 0x00, 0x00, 0x03, // +4 discriminator = 4
   0x7f, 0xff, 0xff, 0xff, 0xff, 0xff, 0xff, 0xff // +8 long_long_field = 12
 };
-=======
-};
-const unsigned NoDataRepFinalUnionExpectedLongBE::layout[] = {4,4};
-
-struct NoDataRepFinalUnionExpectedOctetBE {
-  STREAM_DATA
-};
-
-const unsigned char NoDataRepFinalUnionExpectedOctetBE::expected[] = {
-  0x00, 0x00, 0x00, 0x02, // +4 discriminator = 4
-  0x01 // +1 octet_field = 5
-};
-const unsigned NoDataRepFinalUnionExpectedOctetBE::layout[] = {4,1};
-
-struct NoDataRepFinalUnionExpectedLongLongBE {
-  STREAM_DATA
-};
-
-const unsigned char NoDataRepFinalUnionExpectedLongLongBE::expected[] = {
-  0x00, 0x00, 0x00, 0x03, // +4 discriminator = 4
-  0x7f, 0xff, 0xff, 0xff, 0xff, 0xff, 0xff, 0xff // +8 long_long_field = 12
-};
->>>>>>> 364675a3
 const unsigned NoDataRepFinalUnionExpectedLongLongBE::layout[] = {4,8};
 
 template<>
@@ -787,7 +695,6 @@
 }
 
 TEST(BasicTests, NoDataRepFinalUnionLE)
-<<<<<<< HEAD
 {
   test_little_endian_union<NoDataRepFinalUnion,
                            NoDataRepFinalUnionExpectedShortBE>(E_SHORT_FIELD);
@@ -863,83 +770,6 @@
     xcdr2, NoDataRepAppendableUnionExpectedLongLongBE::expected, E_LONG_LONG_FIELD);
 }
 
-=======
-{
-  test_little_endian_union<NoDataRepFinalUnion,
-                           NoDataRepFinalUnionExpectedShortBE>(E_SHORT_FIELD);
-  test_little_endian_union<NoDataRepFinalUnion,
-                           NoDataRepFinalUnionExpectedLongBE>(E_LONG_FIELD);
-  test_little_endian_union<NoDataRepFinalUnion,
-                           NoDataRepFinalUnionExpectedOctetBE>(E_OCTET_FIELD);
-  test_little_endian_union<NoDataRepFinalUnion,
-                           NoDataRepFinalUnionExpectedLongLongBE>(E_LONG_LONG_FIELD);
-}
-
-// ---------- NoDataRepAppendableUnion
-struct NoDataRepAppendableUnionExpectedShortBE {
-  STREAM_DATA
-};
-
-const unsigned char NoDataRepAppendableUnionExpectedShortBE::expected[] = {
-  0x00, 0x00, 0x00, 0x06, // +4 Dheader = 4
-  0x00, 0x00, 0x00, 0x00, // +4 discriminator = 8
-  0x7f, 0xff // +2 short_field = 10
-};
-const unsigned NoDataRepAppendableUnionExpectedShortBE::layout[] = {4,4,2};
-
-struct NoDataRepAppendableUnionExpectedLongBE {
-  STREAM_DATA
-};
-
-const unsigned char NoDataRepAppendableUnionExpectedLongBE::expected[] = {
-  0x00, 0x00, 0x00, 0x08, // +4 Dheader = 4
-  0x00, 0x00, 0x00, 0x01, // +4 discriminator = 8
-  0x7f, 0xff, 0xff, 0xff  // +4 long_field = 12
-};
-const unsigned NoDataRepAppendableUnionExpectedLongBE::layout[] = {4,4,4};
-
-struct NoDataRepAppendableUnionExpectedOctetBE {
-  STREAM_DATA
-};
-
-const unsigned char NoDataRepAppendableUnionExpectedOctetBE::expected[] = {
-  0x00, 0x00, 0x00, 0x05, // +4 Dheader = 4
-  0x00, 0x00, 0x00, 0x02, // +4 discriminator = 8
-  0x01  // +1 octet_field = 9
-};
-const unsigned NoDataRepAppendableUnionExpectedOctetBE::layout[] = {4,4,1};
-
-struct NoDataRepAppendableUnionExpectedLongLongBE {
-  STREAM_DATA
-};
-
-const unsigned char NoDataRepAppendableUnionExpectedLongLongBE::expected[] = {
-  0x00, 0x00, 0x00, 0x0c, // +4 Dheader = 4
-  0x00, 0x00, 0x00, 0x03, // +4 discriminator = 8
-  0x7f, 0xff, 0xff, 0xff, 0xff, 0xff, 0xff, 0xff  // +4 long_long_field = 16
-};
-const unsigned NoDataRepAppendableUnionExpectedLongLongBE::layout[] = {4,4,8};
-
-template<>
-void expect_values_equal(const NoDataRepAppendableUnion& a,
-                         const NoDataRepAppendableUnion& b)
-{
-  expect_values_equal_base_union(a, b);
-}
-
-TEST(BasicTests, NoDataRepAppendableUnion)
-{
-  baseline_checks_union<NoDataRepAppendableUnion>(
-    xcdr2, NoDataRepAppendableUnionExpectedShortBE::expected, E_SHORT_FIELD);
-  baseline_checks_union<NoDataRepAppendableUnion>(
-    xcdr2, NoDataRepAppendableUnionExpectedLongBE::expected, E_LONG_FIELD);
-  baseline_checks_union<NoDataRepAppendableUnion>(
-    xcdr2, NoDataRepAppendableUnionExpectedOctetBE::expected, E_OCTET_FIELD);
-  baseline_checks_union<NoDataRepAppendableUnion>(
-    xcdr2, NoDataRepAppendableUnionExpectedLongLongBE::expected, E_LONG_LONG_FIELD);
-}
-
->>>>>>> 364675a3
 TEST(BasicTests, NoDataRepAppendableUnionLE)
 {
   test_little_endian_union<NoDataRepAppendableUnion,
@@ -1107,21 +937,12 @@
 }
 
 TEST(AppendableTests, BothAppendableStruct)
-<<<<<<< HEAD
 {
   serializer_test<AppendableStruct>(xcdr2, AppendableExpectedXcdr2BE::expected);
 }
 
 TEST(AppendableTests, BothAppendableStructLE)
 {
-=======
-{
-  serializer_test<AppendableStruct>(xcdr2, AppendableExpectedXcdr2BE::expected);
-}
-
-TEST(AppendableTests, BothAppendableStructLE)
-{
->>>>>>> 364675a3
   test_little_endian<AppendableStruct, AppendableExpectedXcdr2BE>();
 }
 
@@ -1136,7 +957,6 @@
 {
   amalgam_serializer_test<AppendableStruct, AdditionalFieldAppendableStruct>(
     xcdr2, AppendableExpectedXcdr2BE::expected);
-<<<<<<< HEAD
 }
 
 TEST(AppendableTests, FromAppendableStructLE)
@@ -1145,16 +965,6 @@
                      AppendableExpectedXcdr2BE>();
 }
 
-=======
-}
-
-TEST(AppendableTests, FromAppendableStructLE)
-{
-  test_little_endian<AppendableStruct, AdditionalFieldAppendableStruct,
-                     AppendableExpectedXcdr2BE>();
-}
-
->>>>>>> 364675a3
 // ---------- AdditionalFieldAppendableStruct
 struct AdditionalAppendableExpectedXcdr2BE {
   STREAM_DATA
@@ -1285,7 +1095,6 @@
 }
 
 TEST(AppendableTests, BothAppendableStruct2)
-<<<<<<< HEAD
 {
   serializer_test<AppendableStruct2>(xcdr2, AppendableExpected2Xcdr2BE::expected);
 }
@@ -1348,70 +1157,6 @@
 
 TEST(AppendableTests, FromAppendableUnion)
 {
-=======
-{
-  serializer_test<AppendableStruct2>(xcdr2, AppendableExpected2Xcdr2BE::expected);
-}
-
-TEST(AppendableTests, BothAppendableStruct2LE)
-{
-  test_little_endian<AppendableStruct2, AppendableExpected2Xcdr2BE>();
-}
-
-// ---------- AppendableUnion
-struct AppendableUnionXcdr2ExpectedShortBE {
-  STREAM_DATA
-};
-
-const unsigned char AppendableUnionXcdr2ExpectedShortBE::expected[] = {
-  0x00, 0x00, 0x00, 0x06, // +4 Dheader = 4
-  0x00, 0x00, 0x00, 0x00, // +4 discriminator = 8
-  0x7f, 0xff // +2 short_field = 10
-};
-const unsigned AppendableUnionXcdr2ExpectedShortBE::layout[] = {4,4,2};
-
-struct AppendableUnionXcdr2ExpectedLongBE {
-  STREAM_DATA
-};
-
-const unsigned char AppendableUnionXcdr2ExpectedLongBE::expected[] = {
-  0x00, 0x00, 0x00, 0x08, // +4 Dheader = 4
-  0x00, 0x00, 0x00, 0x01, // +4 discriminator = 8
-  0x7f, 0xff, 0xff, 0xff  // +4 long_field = 12
-};
-const unsigned AppendableUnionXcdr2ExpectedLongBE::layout[] = {4,4,4};
-
-struct AppendableUnionXcdr2ExpectedOctetBE {
-  STREAM_DATA
-};
-
-const unsigned char AppendableUnionXcdr2ExpectedOctetBE::expected[] = {
-  0x00, 0x00, 0x00, 0x05, // +4 Dheader = 4
-  0x00, 0x00, 0x00, 0x02, // +4 discriminator = 8
-  0x01 // +1 octet_field = 9
-};
-const unsigned AppendableUnionXcdr2ExpectedOctetBE::layout[] = {4,4,1};
-
-struct AppendableUnionXcdr2ExpectedLongLongBE {
-  STREAM_DATA
-};
-
-const unsigned char AppendableUnionXcdr2ExpectedLongLongBE::expected[] = {
-  0x00, 0x00, 0x00, 0x0c, // +4 Dheader = 4
-  0x00, 0x00, 0x00, 0x03, // +4 discriminator = 8
-  0x7f, 0xff, 0xff, 0xff, 0xff, 0xff, 0xff, 0xff // +8 long_long_field = 9
-};
-const unsigned AppendableUnionXcdr2ExpectedLongLongBE::layout[] = {4,4,8};
-
-template<>
-void expect_values_equal(const AppendableUnion& a, const ModifiedAppendableUnion& b)
-{
-  expect_values_equal_base_union(a, b);
-}
-
-TEST(AppendableTests, FromAppendableUnion)
-{
->>>>>>> 364675a3
   amalgam_serializer_test_union<AppendableUnion, ModifiedAppendableUnion>(
     xcdr2, AppendableUnionXcdr2ExpectedShortBE::expected, E_SHORT_FIELD);
   amalgam_serializer_test_union<AppendableUnion, ModifiedAppendableUnion>(
@@ -1476,7 +1221,6 @@
 }
 
 TEST(MutableTests, BaselineXcdr2Test)
-<<<<<<< HEAD
 {
   baseline_checks<MutableStruct>(xcdr2, MutableStructExpectedXcdr2BE::expected);
 }
@@ -1486,17 +1230,6 @@
   test_little_endian<MutableStruct, MutableStructExpectedXcdr2BE>();
 }
 
-=======
-{
-  baseline_checks<MutableStruct>(xcdr2, MutableStructExpectedXcdr2BE::expected);
-}
-
-TEST(MutableTests, BaselineXcdr2TestLE)
-{
-  test_little_endian<MutableStruct, MutableStructExpectedXcdr2BE>();
-}
-
->>>>>>> 364675a3
 // ---------- MutableUnion
 struct MutableUnionExpectedXcdr2ShortBE {
   STREAM_DATA
@@ -1543,24 +1276,13 @@
   // octet_field
   0x00, 0x00, 0x00, 0x08, // +4 EMHEADER1 = 16
   0x01                    // +1 value = 17
-<<<<<<< HEAD
 };
 const unsigned MutableUnionExpectedXcdr2OctetBE::layout[] = {4,4,4,4,1};
 
 struct MutableUnionExpectedXcdr2LongLongBE {
   STREAM_DATA
-=======
->>>>>>> 364675a3
-};
-const unsigned MutableUnionExpectedXcdr2OctetBE::layout[] = {4,4,4,4,1};
-
-<<<<<<< HEAD
-=======
-struct MutableUnionExpectedXcdr2LongLongBE {
-  STREAM_DATA
-};
-
->>>>>>> 364675a3
+};
+
 const unsigned char MutableUnionExpectedXcdr2LongLongBE::expected[] = {
   // Delimiter
   0x00, 0x00, 0x00, 0x14, // +4 = 4
@@ -1572,7 +1294,6 @@
   0x7f, 0xff, 0xff, 0xff, 0xff, 0xff, 0xff, 0xff  // +8 value = 24
 };
 const unsigned MutableUnionExpectedXcdr2LongLongBE::layout[] = {4,4,4,4,8};
-<<<<<<< HEAD
 
 template<>
 void expect_values_equal(const MutableUnion& a, const MutableUnion& b)
@@ -1686,121 +1407,6 @@
   // TODO (sonndinh): similarly, test try-construct of additional_field here
 }
 
-=======
-
-template<>
-void expect_values_equal(const MutableUnion& a, const MutableUnion& b)
-{
-  expect_values_equal_base_union(a, b);
-}
-
-TEST(MutableTests, BaselineXcdr2TestUnion)
-{
-  baseline_checks_union<MutableUnion>(
-    xcdr2, MutableUnionExpectedXcdr2ShortBE::expected, E_SHORT_FIELD);
-  baseline_checks_union<MutableUnion>(
-    xcdr2, MutableUnionExpectedXcdr2LongBE::expected, E_LONG_FIELD);
-  baseline_checks_union<MutableUnion>(
-    xcdr2, MutableUnionExpectedXcdr2OctetBE::expected, E_OCTET_FIELD);
-  baseline_checks_union<MutableUnion>(
-    xcdr2, MutableUnionExpectedXcdr2LongLongBE::expected, E_LONG_LONG_FIELD);
-}
-
-TEST(MutableTests, BaselineXcdr2TestUnionLE)
-{
-  test_little_endian_union<MutableUnion,
-                           MutableUnionExpectedXcdr2ShortBE>(E_SHORT_FIELD);
-  test_little_endian_union<MutableUnion,
-                           MutableUnionExpectedXcdr2LongBE>(E_LONG_FIELD);
-  test_little_endian_union<MutableUnion,
-                           MutableUnionExpectedXcdr2OctetBE>(E_OCTET_FIELD);
-  test_little_endian_union<MutableUnion,
-                           MutableUnionExpectedXcdr2LongLongBE>(E_LONG_LONG_FIELD);
-}
-
-template<typename TypeA, typename TypeB>
-void expect_values_equal_base_union2(const TypeA& a, const TypeB& b)
-{
-  EXPECT_EQ(a._d(), b._d());
-  switch(a._d()) {
-  case E_SHORT_FIELD:
-    EXPECT_EQ(a.short_field(), b.short_field());
-    break;
-  case E_LONG_FIELD:
-    EXPECT_EQ(a.long_field(), b.long_field());
-    break;
-  default:
-    break;
-  }
-}
-
-template<>
-void expect_values_equal(const MutableUnion& a, const ModifiedMutableUnion& b)
-{
-  expect_values_equal_base_union2(a, b);
-}
-
-TEST(MutableTests, FromMutableUnion)
-{
-  amalgam_serializer_test_union<MutableUnion, ModifiedMutableUnion>(
-    xcdr2, MutableUnionExpectedXcdr2ShortBE::expected, E_SHORT_FIELD);
-  amalgam_serializer_test_union<MutableUnion, ModifiedMutableUnion>(
-    xcdr2, MutableUnionExpectedXcdr2LongBE::expected, E_LONG_FIELD);
-}
-
-TEST(MutableTests, FromMutableUnionLE)
-{
-  test_little_endian_union<MutableUnion, ModifiedMutableUnion,
-                           MutableUnionExpectedXcdr2ShortBE>(E_SHORT_FIELD);
-  test_little_endian_union<MutableUnion, ModifiedMutableUnion,
-                           MutableUnionExpectedXcdr2LongBE>(E_LONG_FIELD);
-}
-
-// ---------- ModifiedMutableUnion
-template<>
-void set_values_union(ModifiedMutableUnion& value, UnionDisc disc)
-{
-  switch (disc) {
-  case E_SHORT_FIELD:
-    value.short_field(0x7fff);
-    break;
-  case E_LONG_FIELD:
-    value.long_field(0x7fffffff);
-    break;
-  case E_ADDITIONAL_FIELD:
-    value.additional_field(0x7eeeeeee);
-    break;
-  default:
-    break;
-  }
-}
-
-template<>
-void expect_values_equal(const ModifiedMutableUnion& a, const MutableUnion& b)
-{
-  expect_values_equal_base_union2(a, b);
-}
-
-TEST(MutableTests, FromModifiedMutableUnion)
-{
-  amalgam_serializer_test_union<ModifiedMutableUnion, MutableUnion>(
-    xcdr2, MutableUnionExpectedXcdr2ShortBE::expected, E_SHORT_FIELD);
-  amalgam_serializer_test_union<ModifiedMutableUnion, MutableUnion>(
-    xcdr2, MutableUnionExpectedXcdr2LongBE::expected, E_LONG_FIELD);
-  // TODO (sonndinh): test try-construct behavior when additional_field of
-  // ModifiedMutableUnion is selected
-}
-
-TEST(MutableTests, FromModifiedMutableUnionLE)
-{
-  test_little_endian_union<ModifiedMutableUnion, MutableUnion,
-                           MutableUnionExpectedXcdr2ShortBE>(E_SHORT_FIELD);
-  test_little_endian_union<ModifiedMutableUnion, MutableUnion,
-                           MutableUnionExpectedXcdr2LongBE>(E_LONG_FIELD);
-  // TODO (sonndinh): similarly, test try-construct of additional_field here
-}
-
->>>>>>> 364675a3
 // ---------- ReorderedMutableStruct
 // Test compatibility between two structures with different field orders.
 
