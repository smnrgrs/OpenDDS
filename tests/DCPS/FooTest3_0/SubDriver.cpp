--- conflicted
+++ resolved
@@ -19,19 +19,14 @@
 #include <sstream>
 
 SubDriver::SubDriver()
-<<<<<<< HEAD
   : pub_id_fname_ (ACE_TEXT("pub_id.txt")),
-    sub_id_ (0),
-=======
-  : pub_id_fname_ ("pub_id.txt"),
     sub_id_ (OpenDDS::DCPS::GUID_UNKNOWN),
->>>>>>> a410e799
     num_writes_ (0),
     pub_driver_ior_ ("file://pubdriver.ior"),
     shutdown_pub_ (1),
     add_new_subscription_ (0),
     shutdown_delay_secs_ (10),
-    sub_ready_filename_("sub_ready.txt")
+    sub_ready_filename_(ACE_TEXT("sub_ready.txt"))
 {
 }
 
@@ -68,104 +63,105 @@
   while (arg_shifter.is_anything_left())
     {
       // The '-p' option
-      if ((current_arg = arg_shifter.get_the_parameter(ACE_TEXT("-p")))) {
-	if (got_p) {
-	  ACE_ERROR((LM_ERROR,
-		     "(%P|%t) Only one -p allowed on command-line.\n"));
-	  throw TestException();
-	}
-
-	int result = parse_pub_arg(current_arg);
-	arg_shifter.consume_arg();
-
-	if (result != 0) {
-	  ACE_ERROR((LM_ERROR,
-		     "(%P|%t) Failed to parse -p command-line arg.\n"));
-	  throw TestException();
-	}
-
-	got_p = true;
-      }
+      if ((current_arg = arg_shifter.get_the_parameter(ACE_TEXT("-p"))))
+        {
+          if (got_p)
+            {
+              ACE_ERROR((LM_ERROR, "(%P|%t) Only one -p allowed on command-line.\n"));
+              throw TestException();
+            }
+
+          int result = parse_pub_arg(current_arg);
+          arg_shifter.consume_arg();
+
+          if (result != 0)
+            {
+              ACE_ERROR((LM_ERROR, "(%P|%t) Failed to parse -p command-line arg.\n"));
+              throw TestException();
+            }
+
+          got_p = true;
+        }
       else if ((current_arg = arg_shifter.get_the_parameter(ACE_TEXT("-n"))) != 0)
-	{
-	  num_writes_ = ACE_OS::atoi (current_arg);
-	  arg_shifter.consume_arg ();
-	}
+        {
+          num_writes_ = ACE_OS::atoi (current_arg);
+          arg_shifter.consume_arg ();
+        }
       else if ((current_arg = arg_shifter.get_the_parameter(ACE_TEXT("-v"))) != 0)
-	{
-	  pub_driver_ior_ = ACE_TEXT_ALWAYS_CHAR(current_arg);
-	  arg_shifter.consume_arg ();
-	}
-      // A '-s' option
+        {
+          pub_driver_ior_ = ACE_TEXT_ALWAYS_CHAR(current_arg);
+          arg_shifter.consume_arg ();
+        }
       else if ((current_arg = arg_shifter.get_the_parameter(ACE_TEXT("-s"))))
-	{
-	  if (got_s) {
-	    ACE_ERROR((LM_ERROR,
-		       "(%P|%t) Only one -s allowed on command-line.\n"));
-	    throw TestException();
-	  }
-
-	  int result = parse_sub_arg(current_arg);
-	  arg_shifter.consume_arg();
-
-	  if (result != 0) {
-	    ACE_ERROR((LM_ERROR,
-		       "(%P|%t) Failed to parse -s command-line arg.\n"));
-	    throw TestException();
-	  }
-
-	  got_s = true;
-	}
+        {
+          if (got_s)
+            {
+              ACE_ERROR((LM_ERROR, "(%P|%t) Only one -s allowed on command-line.\n"));
+              throw TestException();
+            }
+
+          int result = parse_sub_arg(current_arg);
+          arg_shifter.consume_arg();
+
+          if (result != 0)
+            {
+              ACE_ERROR((LM_ERROR,"(%P|%t) Failed to parse -s command-line arg.\n"));
+              throw TestException();
+            }
+
+          got_s = true;
+        }
       else if ((current_arg = arg_shifter.get_the_parameter(ACE_TEXT("-a"))) != 0)
-	{
-	  add_new_subscription_ = ACE_OS::atoi (current_arg);
-	  arg_shifter.consume_arg ();
-	}
+        {
+          add_new_subscription_ = ACE_OS::atoi (current_arg);
+          arg_shifter.consume_arg ();
+        }
       else if ((current_arg = arg_shifter.get_the_parameter(ACE_TEXT("-x"))) != 0)
-	{
-	  shutdown_pub_ = ACE_OS::atoi (current_arg);
-	  arg_shifter.consume_arg ();
-	}
+        {
+          shutdown_pub_ = ACE_OS::atoi (current_arg);
+          arg_shifter.consume_arg ();
+        }
       else if ((current_arg = arg_shifter.get_the_parameter(ACE_TEXT("-d"))) != 0)
-	{
-	  shutdown_delay_secs_ = ACE_OS::atoi (current_arg);
-	  arg_shifter.consume_arg ();
-	}
-  else if ((current_arg = arg_shifter.get_the_parameter("-f")) != 0)
-	{
-	  sub_ready_filename_ = current_arg;
-	  arg_shifter.consume_arg ();
-	}
-      // The '-?' option
-      else if (arg_shifter.cur_arg_strncasecmp(ACE_TEXT("-?")) == 0) {
-	ACE_DEBUG((LM_DEBUG,
-		   "usage: %s "
-		   "-p pub_id:pub_host:pub_port\n"
-		   "-s sub_id:sub_host:sub_port\n"
-		   "-n Expected initial messages\n"
-		   , argv[0]));
-
-	arg_shifter.consume_arg();
-	throw TestException();
-      }
+        {
+          shutdown_delay_secs_ = ACE_OS::atoi (current_arg);
+          arg_shifter.consume_arg ();
+        }
+      else if ((current_arg = arg_shifter.get_the_parameter(ACE_TEXT("-f"))) != 0)
+        {
+          sub_ready_filename_ = current_arg;
+          arg_shifter.consume_arg ();
+        }
+      else if (arg_shifter.cur_arg_strncasecmp(ACE_TEXT("-?")) == 0)
+        {
+          ACE_DEBUG((LM_DEBUG,
+                 "usage: %s "
+                 "-p pub_id:pub_host:pub_port\n"
+                 "-s sub_id:sub_host:sub_port\n"
+                 "-n Expected initial messages\n"
+                 , argv[0]));
+
+          arg_shifter.consume_arg();
+          throw TestException();
+        }
       // Anything else we just skip
-      else {
-	arg_shifter.ignore_arg();
-      }
+      else
+        {
+          arg_shifter.ignore_arg();
+        }
     }
 
   // Make sure we got the required arguments:
-  if (!got_p) {
-    ACE_ERROR((LM_ERROR,
-               "(%P|%t) -p command-line option not specified (required).\n"));
-    throw TestException();
-  }
-
-  if (!got_s) {
-    ACE_ERROR((LM_ERROR,
-               "(%P|%t) -s command-line option not specified (required).\n"));
-    throw TestException();
-  }
+  if (!got_p)
+    {
+      ACE_ERROR((LM_ERROR, "(%P|%t) -p command-line option not specified (required).\n"));
+      throw TestException();
+    }
+
+  if (!got_s)
+    {
+      ACE_ERROR((LM_ERROR, "(%P|%t) -s command-line option not specified (required).\n"));
+      throw TestException();
+    }
 }
 
 
@@ -483,13 +479,8 @@
   }
 
   // Parse the pub_id from left of ':' char, and remainder to right of ':'.
-<<<<<<< HEAD
   ACE_TString pub_id_str(arg.c_str(), pos);
-  ACE_TString pub_addr_str(arg.c_str() + pos + 1);
-=======
-  std::string pub_id_str(arg,0,pos);
-  this->pub_addr_str_ = std::string (arg,pos+1,std::string::npos); //use 3-arg constructor to build with VC6
->>>>>>> a410e799
+  this->pub_addr_str_ = arg.c_str() + pos + 1;
 
   this->pub_id_fname_ = pub_id_str.c_str();
   this->pub_addr_ = ACE_INET_Addr(this->pub_addr_str_.c_str());
