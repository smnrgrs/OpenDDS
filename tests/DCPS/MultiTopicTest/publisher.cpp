--- conflicted
+++ resolved
@@ -27,11 +27,8 @@
 #include "common.h"
 
 OpenDDS::DCPS::TransportImpl_rch writer_transport_impl;
-<<<<<<< HEAD
-static const ACE_TCHAR * writer_address_str = ACE_TEXT("");
-=======
-static const char * writer_address_str = "localhost:0";
->>>>>>> a410e799
+static const ACE_TCHAR * writer_address_str = ACE_TEXT("localhost:0");
+
 static int writer_address_given = 0;
 
 static int topics = 0 ;
