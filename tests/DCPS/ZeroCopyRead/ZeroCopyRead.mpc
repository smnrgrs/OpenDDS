project: dcpsexe_with_tcp {
  exename = main

  TypeSupport_Files {
    Simple.idl
  }
<<<<<<< HEAD

  Source_Files {
    *.cpp
    SimpleTypeSupportImpl.cpp
  }
=======
>>>>>>> a410e799
}<|MERGE_RESOLUTION|>--- conflicted
+++ resolved
@@ -4,12 +4,8 @@
   TypeSupport_Files {
     Simple.idl
   }
-<<<<<<< HEAD
-
   Source_Files {
     *.cpp
     SimpleTypeSupportImpl.cpp
   }
-=======
->>>>>>> a410e799
 }