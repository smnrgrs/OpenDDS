/*
 * Distributed under the OpenDDS License.
 * See: http://www.opendds.org/license.html
 */

#include "dynamicTypeSupportImpl.h"

#include <tests/DCPS/common/TestException.h>
#include <tests/Utils/StatusMatching.h>

#include <dds/DCPS/Service_Participant.h>
#include <dds/DCPS/Marked_Default_Qos.h>
#include <dds/DCPS/transport/framework/TransportRegistry.h>
#include <dds/DCPS/transport/framework/TransportSendStrategy.h>
#if defined ACE_AS_STATIC_LIBS && !defined OPENDDS_SAFETY_PROFILE
#  include <dds/DCPS/RTPS/RtpsDiscovery.h>
#  include <dds/DCPS/transport/rtps_udp/RtpsUdp.h>
#endif

#include <ace/Arg_Shifter.h>
#include <ace/OS_NS_unistd.h>

using namespace OpenDDS::DCPS;
using namespace DDS;

void struct_narrow_write(DataWriter_var dw)
{
  Dynamic::my_struct foo;
  foo.my_int8 = 1;
  foo.my_uint8 = 2;
  foo.my_short = 3;
  foo.my_ushort = 4;
  foo.my_long = 5;
  foo.my_ulong = 6;
  foo.my_longlong = 7;
  foo.my_ulonglong = 8;
  foo.my_float = 9.25;
  foo.my_double = 10.5;
  ACE_CDR_LONG_DOUBLE_ASSIGNMENT(foo.my_longdouble, 11.075);
  foo.my_boolean = true;
  foo.my_byte = 12;
  foo.my_char = 'd';
  foo.my_wchar = L'e';
  foo.my_string = "Hello";
  foo.my_wstring = L"World";
  foo.my_alias_seq.length(2);
  foo.my_alias_seq[0] = true;
  foo.my_alias_seq[1] = false;
  foo.my_alias_array[0] = 'a';
  foo.my_alias_array[1] = 'b';
  foo.my_anon_seq.length(2);
  foo.my_anon_seq[0] = Dynamic::V2;
  foo.my_anon_seq[1] = Dynamic::V1;
  foo.my_anon_arr[0] = 5;
  foo.my_anon_arr[1] = 6;
  Dynamic::my_structDataWriter_var narrow_dw = Dynamic::my_structDataWriter::_narrow(dw);
  InstanceHandle_t handle = narrow_dw->register_instance(foo);
  narrow_dw->write(foo, handle);
}

void nested_struct_narrow_write(DataWriter_var dw)
{
  Dynamic::outer_struct os;
  Dynamic::inner_struct is;
  Dynamic::inner_union foo;
  foo._d(2);
  Dynamic::bool_seq bs;
  bs.length(2);
  bs[0] = false;
  bs[1] = true;
  foo.my_alias_seq(bs);
  is.iu = foo;
  os.is = is;
  Dynamic::outer_structDataWriter_var narrow_dw = Dynamic::outer_structDataWriter::_narrow(dw);
  InstanceHandle_t handle = narrow_dw->register_instance(os);
  narrow_dw->write(os, handle);
}

void union_default_narrow_write(DataWriter_var dw)
{
  Dynamic::inner_union foo;
  foo._d(3);
  foo.b(true);
  Dynamic::inner_unionDataWriter_var narrow_dw = Dynamic::inner_unionDataWriter::_narrow(dw);
  InstanceHandle_t handle = narrow_dw->register_instance(foo);
  narrow_dw->write(foo, handle);
}

<<<<<<< HEAD
int ACE_TMAIN(int argc, ACE_TCHAR* argv[])
=======
void nested_union_narrow_write(DataWriter_var dw)
{
  Dynamic::outer_union ou;
  Dynamic::inner_struct is;
  Dynamic::inner_union iu;
  iu._d(1);
  iu.l(5);
  is.iu = iu;
  ou._d(Dynamic::V1);
  ou.is(is);
  Dynamic::outer_unionDataWriter_var narrow_dw = Dynamic::outer_unionDataWriter::_narrow(dw);
  InstanceHandle_t handle = narrow_dw->register_instance(ou);
  narrow_dw->write(ou, handle);
}

int ACE_TMAIN(int argc, ACE_TCHAR *argv[])
>>>>>>> d37eb578
{
  const ACE_TCHAR* type_name = argv[1];
  DomainParticipantFactory_var dpf = TheParticipantFactoryWithArgs(argc, argv);
  DomainParticipant_var dp =
    dpf->create_participant(153,
                            PARTICIPANT_QOS_DEFAULT,
                            DomainParticipantListener::_nil(),
                            DEFAULT_STATUS_MASK);

  TransportConfig_rch cfg = TheTransportRegistry->get_config("rtps");
  if (!cfg.is_nil()) {
    TheTransportRegistry->bind_config(cfg, dp);
  }

  //this needs modularization
  DDS::TypeSupport_var ts_var;
  if (!ACE_OS::strcmp(type_name, ACE_TEXT("struct"))) {
    ts_var = new Dynamic::my_structTypeSupportImpl;
  } else if (!ACE_OS::strcmp(type_name, ACE_TEXT("nested"))) {
    ts_var = new Dynamic::outer_structTypeSupportImpl;
  } else if (!ACE_OS::strcmp(type_name, ACE_TEXT("union_default"))) {
    ts_var = new Dynamic::inner_unionTypeSupportImpl;
  } else if (!ACE_OS::strcmp(type_name, ACE_TEXT("nested_union"))) {
    ts_var = new Dynamic::outer_unionTypeSupportImpl;
  }
  ts_var->register_type(dp, ACE_TEXT_ALWAYS_CHAR(type_name));

  Topic_var topic =
      dp->create_topic("recorder_topic", ACE_TEXT_ALWAYS_CHAR(type_name), TOPIC_QOS_DEFAULT,
                       0, DEFAULT_STATUS_MASK);

  // Create the publisher
  Publisher_var pub =
      dp->create_publisher(PUBLISHER_QOS_DEFAULT,
                           PublisherListener::_nil(), DEFAULT_STATUS_MASK);

  // Create the datawriters
  DataWriterQos dw_qos;
  pub->get_default_datawriter_qos (dw_qos);
  dw_qos.representation.value.length(1);
  dw_qos.representation.value[0] = DDS::XCDR2_DATA_REPRESENTATION;
  DataWriter_var dw =
      pub->create_datawriter(topic, dw_qos,
                             DDS::DataWriterListener::_nil(), DEFAULT_STATUS_MASK);
  if (Utils::wait_match(dw, 1, Utils::EQ)) {
    if (log_level >= LogLevel::Error) {
      ACE_ERROR((LM_ERROR, ACE_TEXT("Error waiting for match for dw\n")));
    }
    return 1;
  }
  if (!ACE_OS::strcmp(type_name, ACE_TEXT("struct"))) {
    struct_narrow_write(dw);
  } else if (!ACE_OS::strcmp(type_name, ACE_TEXT("nested"))) {
    nested_struct_narrow_write(dw);
  } else if (!ACE_OS::strcmp(type_name, ACE_TEXT("union_default"))) {
    union_default_narrow_write(dw);
  } else if (!ACE_OS::strcmp(type_name, ACE_TEXT("nested_union"))) {
    nested_union_narrow_write(dw);
  }
  if (Utils::wait_match(dw, 0, Utils::EQ)) {
    if (log_level >= LogLevel::Error) {
      ACE_ERROR((LM_ERROR, ACE_TEXT("Error waiting for unmatch for dw\n")));
    }
    return 1;
  }
  pub->delete_contained_entities();
  dp->delete_publisher(pub);

  dp->delete_topic(topic);
  dpf->delete_participant(dp);
  TheServiceParticipant->shutdown();

  return 0;
}<|MERGE_RESOLUTION|>--- conflicted
+++ resolved
@@ -86,9 +86,6 @@
   narrow_dw->write(foo, handle);
 }
 
-<<<<<<< HEAD
-int ACE_TMAIN(int argc, ACE_TCHAR* argv[])
-=======
 void nested_union_narrow_write(DataWriter_var dw)
 {
   Dynamic::outer_union ou;
@@ -104,8 +101,7 @@
   narrow_dw->write(ou, handle);
 }
 
-int ACE_TMAIN(int argc, ACE_TCHAR *argv[])
->>>>>>> d37eb578
+int ACE_TMAIN(int argc, ACE_TCHAR * argv[])
 {
   const ACE_TCHAR* type_name = argv[1];
   DomainParticipantFactory_var dpf = TheParticipantFactoryWithArgs(argc, argv);
