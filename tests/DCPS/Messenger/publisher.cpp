--- conflicted
+++ resolved
@@ -34,19 +34,12 @@
 #include "Args.h"
 
 #ifdef OPENDDS_SECURITY
-<<<<<<< HEAD
+#include <dds/DCPS/security/framework/Properties.h>
+
 const char auth_ca_file_from_tests[] = "security/certs/identity/identity_ca_cert.pem";
 const char perm_ca_file_from_tests[] = "security/certs/permissions/permissions_ca_cert.pem";
 const char id_cert_file_from_tests[] = "security/certs/identity/test_participant_01_cert.pem";
 const char id_key_file_from_tests[] = "security/certs/identity/test_participant_01_private_key.pem";
-=======
-#include <dds/DCPS/security/framework/Properties.h>
-
-const char auth_ca_file[] = "file:../../security/certs/identity/identity_ca_cert.pem";
-const char perm_ca_file[] = "file:../../security/certs/permissions/permissions_ca_cert.pem";
-const char id_cert_file[] = "file:../../security/certs/identity/test_participant_01_cert.pem";
-const char id_key_file[] = "file:../../security/certs/identity/test_participant_01_private_key.pem";
->>>>>>> e5808e2f
 const char governance_file[] = "file:./governance_signed.p7s";
 const char permissions_file[] = "file:./permissions_1_signed.p7s";
 #endif
@@ -104,21 +97,12 @@
       const OPENDDS_STRING id_cert_file = path_to_tests + id_cert_file_from_tests;
       const OPENDDS_STRING id_key_file = path_to_tests + id_key_file_from_tests;
       if (TheServiceParticipant->get_security()) {
-<<<<<<< HEAD
-        append(props, DDSSEC_PROP_IDENTITY_CA, auth_ca_file.c_str());
-        append(props, DDSSEC_PROP_IDENTITY_CERT, id_cert_file.c_str());
-        append(props, DDSSEC_PROP_IDENTITY_PRIVKEY, id_key_file.c_str());
-        append(props, DDSSEC_PROP_PERM_CA, perm_ca_file.c_str());
-        append(props, DDSSEC_PROP_PERM_GOV_DOC, governance_file);
-        append(props, DDSSEC_PROP_PERM_DOC, permissions_file);
-=======
-        append(props, DDS::Security::Properties::AuthIdentityCA, auth_ca_file);
-        append(props, DDS::Security::Properties::AuthIdentityCertificate, id_cert_file);
-        append(props, DDS::Security::Properties::AuthPrivateKey, id_key_file);
-        append(props, DDS::Security::Properties::AccessPermissionsCA, perm_ca_file);
+        append(props, DDS::Security::Properties::AuthIdentityCA, auth_ca_file.c_str());
+        append(props, DDS::Security::Properties::AuthIdentityCertificate, id_cert_file.c_str());
+        append(props, DDS::Security::Properties::AuthPrivateKey, id_key_file.c_str());
+        append(props, DDS::Security::Properties::AccessPermissionsCA, perm_ca_file.c_str());
         append(props, DDS::Security::Properties::AccessGovernance, governance_file);
         append(props, DDS::Security::Properties::AccessPermissions, permissions_file);
->>>>>>> e5808e2f
       }
 #endif
 
