--- conflicted
+++ resolved
@@ -31,13 +31,8 @@
 const long  MY_DOMAIN   = 411;
 const char* MY_TOPIC    = "foo";
 const char* MY_TYPE     = "foo";
-<<<<<<< HEAD
-ACE_TString reader_address_str; // = "localhost:16701";
-ACE_TString writer_address_str; // = "localhost:29803";
-=======
-std::string reader_address_str = "localhost:0";
-std::string writer_address_str = "localhost:0";
->>>>>>> a410e799
+ACE_TString reader_address_str = ACE_TEXT("localhost:0");
+ACE_TString writer_address_str = ACE_TEXT("localhost:0");
 int reader_address_given = 0;
 int writer_address_given = 0;
 
