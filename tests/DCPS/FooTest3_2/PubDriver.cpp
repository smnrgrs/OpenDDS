#include "test_helper.h" //must be the 1st include
#include "PubDriver.h"
#include "Writer.h"
#include "TestException.h"
#include "tests/DCPS/FooType3Unbounded/FooDefTypeSupportC.h"
#include "tests/DCPS/FooType3Unbounded/FooDefTypeSupportImpl.h"
#include "tests/DCPS/FooType3Unbounded/FooDefC.h"
#include "dds/DCPS/transport/framework/TheTransportFactory.h"
#include "dds/DCPS/transport/simpleTCP/SimpleTcpConfiguration.h"
#include "dds/DCPS/transport/framework/NetworkAddress.h"
#include "dds/DCPS/AssociationData.h"
#include "dds/DCPS/Service_Participant.h"
#include "dds/DCPS/PublisherImpl.h"
#include "dds/DCPS/Marked_Default_Qos.h"
#include "tests/DCPS/common/TestSupport.h"

#include <ace/Arg_Shifter.h>

#include <sstream>

const long  MY_DOMAIN   = 411;
const char* MY_TOPIC    = "foo";
const char* MY_TYPE     = "foo";

PubDriver::PubDriver()
: participant_ (::DDS::DomainParticipant::_nil ()),
  topic_ (::DDS::Topic::_nil ()),
  publisher_ (::DDS::Publisher::_nil ()),
  datawriters_ (0),
  writers_ (0),
<<<<<<< HEAD
  pub_id_fname_ (ACE_TEXT("pub_id.txt")),
  sub_id_ (0),
=======
  pub_id_fname_ ("pub_id.txt"),
  sub_id_ ( OpenDDS::DCPS::GUID_UNKNOWN),
>>>>>>> a410e799
  block_on_write_ (0),
  num_threads_to_write_ (0),
  multiple_instances_ (0),
  num_writes_per_thread_ (1),
  num_datawriters_ (1),
  max_samples_per_instance_(::DDS::LENGTH_UNLIMITED),
  history_depth_ (1),
  has_key_ (1),
  write_delay_msec_ (0),
  check_data_dropped_ (0),
  pub_driver_ior_ ("pubdriver.ior"),
  shutdown_ (false),
  sub_ready_filename_("sub_ready.txt")
{
}


PubDriver::~PubDriver()
{
  delete [] datawriters_;
  for (int i = 0; i < num_datawriters_; i ++)
  {
    delete writers_[i];
  }

  delete [] writers_;
}


void
PubDriver::run(int& argc, ACE_TCHAR* argv[])
{
  parse_args(argc, argv);
  init(argc, argv);

  run();

  while (shutdown_ == false)
  {
    ACE_OS::sleep (1);
  }

  end();
}


void
PubDriver::parse_args(int& argc, ACE_TCHAR* argv[])
{
  // Command-line arguments:
  //
  //  -p <pub_id_fname:pub_host:pub_port>
  //  -s <sub_id:sub_host:sub_port>
  //
  //  -b <block/non-block waiting>
  //  -t num_threads_to_write    defaults to 1
  //  -i num_writes_per_thread   defaults to 1
  //  -w num_datawriters_        defaults to 1
  //  -b block_on_write?1:0      defaults to 0
  //  -m multiple_instances?1:0  defaults to 0
  //  -n max_samples_per_instance defaults to INFINITE
  //  -d history.depth           defaults to 1
  //  -y has_key_flag            defaults to 1
  //  -r data_dropped            defaults to 0
  ACE_Arg_Shifter arg_shifter(argc, argv);

  bool got_p = false;
  bool got_s = false;

  const ACE_TCHAR* current_arg = 0;

  while (arg_shifter.is_anything_left())
  {
    // The '-p' option
    if ((current_arg = arg_shifter.get_the_parameter(ACE_TEXT("-p")))) {
      if (got_p) {
        ACE_ERROR((LM_ERROR,
                   "(%P|%t) Only one -p allowed on command-line.\n"));
        throw TestException();
      }

      int result = parse_pub_arg(current_arg);
      arg_shifter.consume_arg();

      if (result != 0) {
        ACE_ERROR((LM_ERROR,
                   "(%P|%t) Failed to parse -p command-line arg.\n"));
        throw TestException();
      }

      got_p = true;
    }
    // A '-s' option
    else if ((current_arg = arg_shifter.get_the_parameter(ACE_TEXT("-s")))) {
      if (got_s) {
        ACE_ERROR((LM_ERROR,
                   "(%P|%t) Only one -s allowed on command-line.\n"));
        throw TestException();
      }

      int result = parse_sub_arg(current_arg);
      arg_shifter.consume_arg();

      if (result != 0) {
        ACE_ERROR((LM_ERROR,
                   "(%P|%t) Failed to parse -s command-line arg.\n"));
        throw TestException();
      }

      got_s = true;
    }
    else if ((current_arg = arg_shifter.get_the_parameter(ACE_TEXT("-b"))) != 0)
    {
      block_on_write_ = ACE_OS::atoi (current_arg);
      arg_shifter.consume_arg ();
    }
    else if ((current_arg = arg_shifter.get_the_parameter(ACE_TEXT("-t"))) != 0)
    {
      num_threads_to_write_ = ACE_OS::atoi (current_arg);
      arg_shifter.consume_arg ();
    }
    else if ((current_arg = arg_shifter.get_the_parameter(ACE_TEXT("-m"))) != 0)
    {
      multiple_instances_ = ACE_OS::atoi (current_arg);
      arg_shifter.consume_arg ();
    }
    else if ((current_arg = arg_shifter.get_the_parameter(ACE_TEXT("-i"))) != 0)
    {
      num_writes_per_thread_ = ACE_OS::atoi (current_arg);
      arg_shifter.consume_arg ();
    }
    else if ((current_arg = arg_shifter.get_the_parameter(ACE_TEXT("-w"))) != 0)
    {
      num_datawriters_ = ACE_OS::atoi (current_arg);
      arg_shifter.consume_arg ();
    }
    else if ((current_arg = arg_shifter.get_the_parameter(ACE_TEXT("-n"))) != 0)
    {
      max_samples_per_instance_ = ACE_OS::atoi (current_arg);
      arg_shifter.consume_arg ();
    }
    else if (arg_shifter.cur_arg_strncasecmp(ACE_TEXT("-DCPS")) != -1)
    {
      // ignore -DCPSxxx options that will be handled by Service_Participant
      arg_shifter.ignore_arg();
    }
    else if ((current_arg = arg_shifter.get_the_parameter(ACE_TEXT("-d"))) != 0)
    {
      history_depth_ = ACE_OS::atoi (current_arg);
      arg_shifter.consume_arg ();
    }
    else if ((current_arg = arg_shifter.get_the_parameter(ACE_TEXT("-y"))) != 0)
    {
      has_key_ = ACE_OS::atoi (current_arg);
      arg_shifter.consume_arg ();
    }
    else if ((current_arg = arg_shifter.get_the_parameter(ACE_TEXT("-v"))) != 0)
    {
      pub_driver_ior_ = ACE_TEXT_ALWAYS_CHAR(current_arg);
      arg_shifter.consume_arg ();
    }
    else if ((current_arg = arg_shifter.get_the_parameter(ACE_TEXT("-l"))) != 0)
    {
      write_delay_msec_ = ACE_OS::atoi (current_arg);
      arg_shifter.consume_arg ();
    }
    else if ((current_arg = arg_shifter.get_the_parameter(ACE_TEXT("-r"))) != 0)
    {
      check_data_dropped_ = ACE_OS::atoi (current_arg);
      arg_shifter.consume_arg ();
    }
    else if ((current_arg = arg_shifter.get_the_parameter("-f")) != 0)
    {
      sub_ready_filename_ = current_arg;
      arg_shifter.consume_arg ();
    }
    // The '-?' option
    else if (arg_shifter.cur_arg_strncasecmp(ACE_TEXT("-?")) == 0) {
      ACE_DEBUG((LM_DEBUG,
                 "usage: %s "
                 "-p pub_id:pub_host:pub_port -s sub_id:sub_host:sub_port\n",
                 argv[0]));

      arg_shifter.consume_arg();
      throw TestException();
    }
    // Anything else we just skip
    else {
      arg_shifter.ignore_arg();
    }
  }

  // Make sure we got the required arguments:
  if (!got_p) {
    ACE_ERROR((LM_ERROR,
               "(%P|%t) -p command-line option not specified (required).\n"));
    throw TestException();
  }

  if (!got_s) {
    ACE_ERROR((LM_ERROR,
               "(%P|%t) -s command-line option not specified (required).\n"));
    throw TestException();
  }
}


void
PubDriver::init(int& argc, ACE_TCHAR *argv[])
{
  // Create DomainParticipant and then publisher, topic and datawriter.
  ::DDS::DomainParticipantFactory_var dpf = TheParticipantFactoryWithArgs(argc, argv);

  // Activate the PubDriver servant and write its ior to a file.
  PortableServer::POA_var poa = TheServiceParticipant->the_poa ();
  CORBA::ORB_var orb = TheServiceParticipant->get_ORB ();

  PortableServer::ObjectId_var id = poa->activate_object(this);

  CORBA::Object_var object = poa->id_to_reference(id.in());

  CORBA::String_var ior_string = orb->object_to_string (object.in ());

  //
  // Write the IOR to a file.
  //
  FILE *output_file= ACE_OS::fopen (pub_driver_ior_.c_str (), ACE_TEXT("w"));
  if (output_file == 0)
  {
    ACE_ERROR ((LM_ERROR,
                ACE_TEXT("Cannot open output file for writing IOR\n")));
  }
  ACE_OS::fprintf (output_file, "%s", ior_string.in ());
  ACE_OS::fclose (output_file);

  datawriters_ = new ::DDS::DataWriter_var[num_datawriters_];
  writers_ = new Writer* [num_datawriters_];

  ::Xyz::FooTypeSupport_var fts (new ::Xyz::FooTypeSupportImpl);

  participant_ =
    dpf->create_participant(MY_DOMAIN,
                            PARTICIPANT_QOS_DEFAULT,
                            ::DDS::DomainParticipantListener::_nil());
  TEST_CHECK (! CORBA::is_nil (participant_.in ()));

  if (::DDS::RETCODE_OK != fts->register_type(participant_.in (), MY_TYPE))
    {
      ACE_ERROR ((LM_ERROR,
        ACE_TEXT ("Failed to register the FooTypeSupport.")));
    }


  ::DDS::TopicQos topic_qos;
  participant_->get_default_topic_qos(topic_qos);

  if (block_on_write_)
  {
    topic_qos.reliability.kind  = ::DDS::RELIABLE_RELIABILITY_QOS;
    topic_qos.resource_limits.max_samples_per_instance = max_samples_per_instance_;
    topic_qos.history.kind  = ::DDS::KEEP_ALL_HISTORY_QOS;
  }
  else
  {
    topic_qos.history.depth = history_depth_;
  }

  topic_ = participant_->create_topic (MY_TOPIC,
                                       MY_TYPE,
                                       topic_qos,
                                       ::DDS::TopicListener::_nil());
  TEST_CHECK (! CORBA::is_nil (topic_.in ()));


  publisher_ =
    participant_->create_publisher(PUBLISHER_QOS_DEFAULT,
                          ::DDS::PublisherListener::_nil());
  TEST_CHECK (! CORBA::is_nil (publisher_.in ()));

  attach_to_transport ();

  ::DDS::DataWriterQos datawriter_qos;
  publisher_->get_default_datawriter_qos (datawriter_qos);

  if (block_on_write_)
  {
    datawriter_qos.reliability.kind  = ::DDS::RELIABLE_RELIABILITY_QOS;
    datawriter_qos.resource_limits.max_samples_per_instance = max_samples_per_instance_;
    datawriter_qos.history.kind  = ::DDS::KEEP_ALL_HISTORY_QOS;
  }
  else
  {
    datawriter_qos.history.depth = history_depth_;
  }

  // Create one datawriter or multiple datawriters belong to the same
  // publisher.
  for (int i = 0; i < num_datawriters_; i ++)
  {
    datawriters_[i]
    = publisher_->create_datawriter(topic_.in (),
                                    datawriter_qos,
                                    ::DDS::DataWriterListener::_nil());
    TEST_CHECK (! CORBA::is_nil (datawriters_[i].in ()));
  }
}

void
PubDriver::end()
{
  ACE_DEBUG((LM_DEBUG, "(%P|%t)PubDriver::end \n"));

  // Record samples been written in the Writer's data map.
  // Verify the number of instances and the number of samples
  // written to the datawriter.
  for (int i = 0; i < num_datawriters_; i ++)
  {
    writers_[i]->end ();
    InstanceDataMap& map = writers_[i]->data_map ();
    if (multiple_instances_ == 0 || has_key_ == 0)
    {
      // One instance when data type has a key value and all instances
      // have the same key or has no key value.
      TEST_CHECK (map.num_instances() == 1);
    }
    else
    {
      // multiple instances test - an instance per thread
      TEST_CHECK (map.num_instances() == num_threads_to_write_);
    }
    TEST_CHECK (map.num_samples() == num_threads_to_write_ * num_writes_per_thread_);

    publisher_->delete_datawriter(datawriters_[i].in ());
  }

  // clean up the service objects
  participant_->delete_publisher(publisher_.in ());

  participant_->delete_topic(topic_.in ());

  ::DDS::DomainParticipantFactory_var dpf = TheParticipantFactory;
  dpf->delete_participant(participant_.in ());

  // Tear-down the entire Transport Framework.
  TheTransportFactory->release();

  TheServiceParticipant->shutdown ();
}

void
PubDriver::run()
{
  FILE* fp = ACE_OS::fopen (pub_id_fname_.c_str (), ACE_LIB_TEXT("w"));
  if (fp == 0)
  {
    ACE_ERROR ((LM_ERROR,
                ACE_LIB_TEXT("Unable to open %s for writing:(%u) %p\n"),
                pub_id_fname_.c_str (),
                ACE_LIB_TEXT("PubDriver::run")));
    return;
  }

  for (int i = 0; i < num_datawriters_; i ++)
  {
    ::Xyz::FooDataWriterImpl* datawriter_servant
      = dynamic_cast< ::Xyz::FooDataWriterImpl*>
      (datawriters_[i].in ());
    OpenDDS::DCPS::PublicationId pub_id = datawriter_servant->get_publication_id ();
    std::stringstream buffer;
    buffer << pub_id;

    // Write the publication id to a file.
    ACE_DEBUG ((LM_DEBUG,
                ACE_TEXT("(%P|%t) PubDriver::run, ")
                ACE_TEXT(" Write to %s: pub_id=%s. \n"),
                pub_id_fname_.c_str (),
                buffer.str().c_str()));

    ACE_OS::fprintf (fp, "%s\n", buffer.str().c_str());
  }

  fclose (fp);

  // Wait for the subscriber to be ready to accept connection.
  FILE* readers_ready = 0;
  do
    {
      ACE_Time_Value small(0,250000);
      ACE_OS::sleep (small);
      readers_ready = ACE_OS::fopen (sub_ready_filename_.c_str (), ACE_LIB_TEXT("r"));
    } while (0 == readers_ready);

  ACE_OS::fclose(readers_ready);

  // Set up the subscriptions.
  ::OpenDDS::DCPS::ReaderAssociationSeq associations;
  associations.length (1);
  associations[0].readerTransInfo.transport_id = 1; // TBD - not right
  associations[0].readerTransInfo.publication_transport_priority = 0;

  OpenDDS::DCPS::NetworkAddress network_order_address(this->sub_addr_str_);

  ACE_OutputCDR cdr;
  cdr << network_order_address;
  size_t len = cdr.total_length ();

  associations[0].readerTransInfo.data
    = OpenDDS::DCPS::TransportInterfaceBLOB
    (len,
    len,
    (CORBA::Octet*)(cdr.buffer ()));

  associations[0].readerId = this->sub_id_;
  associations[0].subQos = TheServiceParticipant->initial_SubscriberQos ();
  associations[0].readerQos = TheServiceParticipant->initial_DataReaderQos ();

  { // make VC6 buid - avoid error C2374: 'i' : redefinition; multiple initialization
  for (int i = 0; i < num_datawriters_; i ++)
  {

    ::Xyz::FooDataWriterImpl* datawriter_servant
      = dynamic_cast< ::Xyz::FooDataWriterImpl*>
      (datawriters_[i].in ());
    OpenDDS::DCPS::PublicationId pub_id = datawriter_servant->get_publication_id ();
    ::OpenDDS::DCPS::DataWriterRemote_var dw_remote =
        DDS_TEST::getRemoteInterface(*datawriter_servant);

    dw_remote->add_associations (pub_id, associations);
  }
  }

  // Let the subscriber catch up before we broadcast.
  ACE_OS::sleep (2);

  { // make VC6 buid - avoid error C2374: 'i' : redefinition; multiple initialization

  // Each Writer/DataWriter launch threads to write samples
  // to the same instance or multiple instances.
  // When writing to multiple instances, the instance key
  // identifies instances is the thread id.
  for (int i = 0; i < num_datawriters_; i ++)
  {
    writers_[i] = new Writer(this,
                             datawriters_[i].in (),
                             num_threads_to_write_,
                             num_writes_per_thread_,
                             multiple_instances_,
                             i,
                             has_key_,
                             write_delay_msec_,
                             check_data_dropped_);
    writers_[i]->start ();
  }
  }
}

int
PubDriver::parse_pub_arg(const ACE_TString& arg)
{
  ACE_TString::size_type pos;

  // Find the first ':' character, and make sure it is in a legal spot.
  if ((pos = arg.find(ACE_TEXT(':'))) == ACE_TString::npos) {
    ACE_ERROR((LM_ERROR,
               "(%P|%t) Bad -p command-line value (%s). Missing ':' char.\n",
               arg.c_str()));
    return -1;
  }

  if (pos == 0) {
    ACE_ERROR((LM_ERROR,
               "(%P|%t) Bad -p command-line value (%s). "
               "':' char cannot be first char.\n",
               arg.c_str()));
    return -1;
  }

  if (pos == (arg.length() - 1)) {
    ACE_ERROR((LM_ERROR,
               "(%P|%t) Bad -p command-line value  (%s) - "
               "':' char cannot be last char.\n",
               arg.c_str()));
    return -1;
  }

  // Parse the pub_id from left of ':' char, and remainder to right of ':'.
<<<<<<< HEAD
  ACE_TString pub_id_str(arg.c_str() ,pos);
  ACE_TString pub_addr_str(arg.c_str() + pos + 1);
=======
  std::string pub_id_str(arg,0,pos);
  this->pub_addr_str_ = std::string (arg,pos+1,std::string::npos); //use 3-arg constructor to build with VC6
>>>>>>> a410e799

  this->pub_id_fname_ = pub_id_str.c_str();
  this->pub_addr_ = ACE_INET_Addr(this->pub_addr_str_.c_str());

  return 0;
}

int
PubDriver::parse_sub_arg(const ACE_TString& arg)
{
  ACE_TString::size_type pos;

  // Find the first ':' character, and make sure it is in a legal spot.
  if ((pos = arg.find(ACE_TEXT(':'))) == ACE_TString::npos) {
    ACE_ERROR((LM_ERROR,
               "(%P|%t) Bad -s command-line value (%s). Missing ':' char.\n",
               arg.c_str()));
    return -1;
  }

  if (pos == 0) {
    ACE_ERROR((LM_ERROR,
               "(%P|%t) Bad -s command-line value (%s). "
               "':' char cannot be first char.\n",
               arg.c_str()));
    return -1;
  }

  if (pos == (arg.length() - 1)) {
    ACE_ERROR((LM_ERROR,
               "(%P|%t) Bad -s command-line value  (%s) - "
               "':' char cannot be last char.\n",
               arg.c_str()));
    return -1;
  }

  // Parse the sub_id from left of ':' char, and remainder to right of ':'.
<<<<<<< HEAD
  ACE_TString sub_id_str(arg.c_str() ,pos);
  ACE_TString sub_addr_str(arg.c_str () + pos + 1);
=======
  std::string sub_id_str(arg,0,pos);
  this->sub_addr_str_ = std::string (arg,pos+1,std::string::npos); //use 3-arg constructor to build with VC6
>>>>>>> a410e799

  OpenDDS::DCPS::GuidConverter converter( 0, 1); // Federation == 0, Participant == 1
  converter.kind()   = OpenDDS::DCPS::ENTITYKIND_USER_WRITER_WITH_KEY;
  converter.key()[2] = ACE_OS::atoi(sub_id_str.c_str());
  this->sub_id_ = converter;

  // Use the remainder as the "stringified" ACE_INET_Addr.
  this->sub_addr_ = ACE_INET_Addr(this->sub_addr_str_.c_str());

  return 0;
}

void PubDriver::shutdown (
  )
  ACE_THROW_SPEC ((
    CORBA::SystemException
  ))
{
  shutdown_ = true;
}


void PubDriver::attach_to_transport ()
{
  // create TransportImpl.
  OpenDDS::DCPS::TransportImpl_rch transport_impl
    = TheTransportFactory->create_transport_impl (ALL_TRAFFIC, ACE_TEXT("SimpleTcp"), OpenDDS::DCPS::DONT_AUTO_CONFIG);

  OpenDDS::DCPS::TransportConfiguration_rch config
    = TheTransportFactory->create_configuration (ALL_TRAFFIC, ACE_TEXT("SimpleTcp"));

  OpenDDS::DCPS::SimpleTcpConfiguration* tcp_config
    = static_cast <OpenDDS::DCPS::SimpleTcpConfiguration*> (config.in ());

  tcp_config->local_address_ = this->pub_addr_;
  tcp_config->local_address_str_ = this->pub_addr_str_;

  if (transport_impl->configure(config.in ()) != 0)
    {
      ACE_ERROR((LM_ERROR,
                 "(%P|%t) Failed to configure the transport impl\n"));
      throw TestException();
    }

  // Attach the Publisher with the TransportImpl.
  ::OpenDDS::DCPS::PublisherImpl* pub_servant
    = dynamic_cast < ::OpenDDS::DCPS::PublisherImpl*>(publisher_.in());

  TEST_CHECK (pub_servant != 0);

  OpenDDS::DCPS::AttachStatus status
    = pub_servant->attach_transport(transport_impl.in ());

  if (status != OpenDDS::DCPS::ATTACH_OK)
  {
    // We failed to attach to the transport for some reason.
    std::string status_str;

    switch (status)
      {
        case OpenDDS::DCPS::ATTACH_BAD_TRANSPORT:
          status_str = "ATTACH_BAD_TRANSPORT";
          break;
        case OpenDDS::DCPS::ATTACH_ERROR:
          status_str = "ATTACH_ERROR";
          break;
        case OpenDDS::DCPS::ATTACH_INCOMPATIBLE_QOS:
          status_str = "ATTACH_INCOMPATIBLE_QOS";
          break;
        default:
          status_str = "Unknown Status";
          break;
      }

    ACE_ERROR((LM_ERROR,
                ACE_TEXT("(%P|%t) Failed to attach to the transport. ")
                ACE_TEXT("AttachStatus == %s\n"),
                ACE_TEXT_CHAR_TO_TCHAR(status_str.c_str())));
    throw TestException();
  }
}<|MERGE_RESOLUTION|>--- conflicted
+++ resolved
@@ -28,13 +28,8 @@
   publisher_ (::DDS::Publisher::_nil ()),
   datawriters_ (0),
   writers_ (0),
-<<<<<<< HEAD
   pub_id_fname_ (ACE_TEXT("pub_id.txt")),
-  sub_id_ (0),
-=======
-  pub_id_fname_ ("pub_id.txt"),
   sub_id_ ( OpenDDS::DCPS::GUID_UNKNOWN),
->>>>>>> a410e799
   block_on_write_ (0),
   num_threads_to_write_ (0),
   multiple_instances_ (0),
@@ -47,7 +42,7 @@
   check_data_dropped_ (0),
   pub_driver_ior_ ("pubdriver.ior"),
   shutdown_ (false),
-  sub_ready_filename_("sub_ready.txt")
+  sub_ready_filename_(ACE_TEXT("sub_ready.txt"))
 {
 }
 
@@ -206,7 +201,7 @@
       check_data_dropped_ = ACE_OS::atoi (current_arg);
       arg_shifter.consume_arg ();
     }
-    else if ((current_arg = arg_shifter.get_the_parameter("-f")) != 0)
+    else if ((current_arg = arg_shifter.get_the_parameter(ACE_TEXT("-f"))) != 0)
     {
       sub_ready_filename_ = current_arg;
       arg_shifter.consume_arg ();
@@ -521,13 +516,8 @@
   }
 
   // Parse the pub_id from left of ':' char, and remainder to right of ':'.
-<<<<<<< HEAD
   ACE_TString pub_id_str(arg.c_str() ,pos);
-  ACE_TString pub_addr_str(arg.c_str() + pos + 1);
-=======
-  std::string pub_id_str(arg,0,pos);
-  this->pub_addr_str_ = std::string (arg,pos+1,std::string::npos); //use 3-arg constructor to build with VC6
->>>>>>> a410e799
+  this->pub_addr_str_ = arg.c_str() + pos + 1;
 
   this->pub_id_fname_ = pub_id_str.c_str();
   this->pub_addr_ = ACE_INET_Addr(this->pub_addr_str_.c_str());
@@ -565,13 +555,8 @@
   }
 
   // Parse the sub_id from left of ':' char, and remainder to right of ':'.
-<<<<<<< HEAD
   ACE_TString sub_id_str(arg.c_str() ,pos);
-  ACE_TString sub_addr_str(arg.c_str () + pos + 1);
-=======
-  std::string sub_id_str(arg,0,pos);
-  this->sub_addr_str_ = std::string (arg,pos+1,std::string::npos); //use 3-arg constructor to build with VC6
->>>>>>> a410e799
+  this->sub_addr_str_ = arg.c_str () + pos + 1;
 
   OpenDDS::DCPS::GuidConverter converter( 0, 1); // Federation == 0, Participant == 1
   converter.kind()   = OpenDDS::DCPS::ENTITYKIND_USER_WRITER_WITH_KEY;
