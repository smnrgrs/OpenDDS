--- conflicted
+++ resolved
@@ -1,28 +1,3 @@
-<<<<<<< HEAD
-// Use a separate project to run the opendds_idl compiler which has to generate
-// sources but also MessengerTypeSupport.idl which we need to compile in the second
-// step
-project(*typesupport) : dcps_ts_defaults {
-  TypeSupport_Files {
-    gendir = GeneratedCode
-    dcps_ts_flags += -o GeneratedCode
-    Messenger.idl
-  }
-  custom_only = 1
-}
-
-// This project compiles all IDL with tao_idl and compiles the generated sources
-// with the test program into an exe
-project: dcpsexe, dcps_transports_for_test {
-  exename = ReadConditionTest
-  includes += GeneratedCode
-  after += *typesupport
-  TypeSupport_Files {
-  }
-  IDL_Files {
-    gendir = GeneratedCode
-    idlflags += -SS -o GeneratedCode
-=======
 project: dcpsexe, dcps_transports_for_test, dcps_ts_subdir {
   exename = ReadConditionTest
   idlflags += -SS -o GeneratedCode
@@ -34,12 +9,6 @@
 
   IDL_Files {
     gendir = GeneratedCode
->>>>>>> 9af63540
     Messenger.idl
-    GeneratedCode/MessengerTypeSupport.idl
-  }
-  Source_Files {
-    GeneratedCode/MessengerTypeSupportImpl.cpp
-    ReadConditionTest.cpp
   }
 }