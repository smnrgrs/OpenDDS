--- conflicted
+++ resolved
@@ -13,11 +13,6 @@
 #include "dds/DCPS/security/framework/SecurityConfig.h"
 #include "dds/DCPS/RTPS/RtpsCoreC.h"
 #include "dds/DCPS/RTPS/BaseMessageUtils.h"
-
-namespace {
-const OpenDDS::DCPS::Encoding encoding_unaligned_big(OpenDDS::DCPS::Encoding::KIND_CDR_UNALIGNED,
-                                       OpenDDS::DCPS::ENDIAN_BIG);
-}
 
 OPENDDS_BEGIN_VERSIONED_NAMESPACE_DECL
 
@@ -697,11 +692,7 @@
 {
   ACE_Message_Block* block = this->block->duplicate();
   block->rd_ptr(block->base());
-<<<<<<< HEAD
-  DCPS::Serializer serializer(block, encoding_unaligned_big);
-=======
   DCPS::Serializer serializer(block, encoding);
->>>>>>> b576d67f
 
   // Write the length and resize for hashing.
   block->wr_ptr(block->base() + 2);
@@ -790,11 +781,7 @@
 {
   ACE_Message_Block* block = this->block->duplicate();
   block->rd_ptr(block->base());
-<<<<<<< HEAD
-  DCPS::Serializer serializer(block, encoding_unaligned_big);
-=======
   DCPS::Serializer serializer(block, encoding);
->>>>>>> b576d67f
 
   // Resize for hashing.
   block->wr_ptr(block->base() + HEADER_SIZE + length() - 8);
