/*
 *
 *
 * Distributed under the OpenDDS License.
 * See: http://www.opendds.org/license.html
 */

#include "ParameterListConverter.h"
#include "dds/DCPS/GuidUtils.h"
#include "dds/DCPS/Qos_Helper.h"
#include "dds/DCPS/Service_Participant.h"
#include "dds/DCPS/RTPS/BaseMessageUtils.h"

#include <cstring>

OPENDDS_BEGIN_VERSIONED_NAMESPACE_DECL

namespace OpenDDS {
namespace RTPS {

#ifndef OPENDDS_SAFETY_PROFILE
using DCPS::operator!=;
#endif

namespace {

  void add_param(ParameterList& param_list, const Parameter& param) {
    const CORBA::ULong length = param_list.length();
    param_list.length(length + 1);
    param_list[length] = param;
  }

  void add_param_locator_seq(ParameterList& param_list,
                             const DCPS::LocatorSeq& locator_seq,
                             const ParameterId_t pid) {
    const CORBA::ULong length = locator_seq.length();
    for (CORBA::ULong i = 0; i < length; ++i) {
      Parameter param;
      param.locator(locator_seq[i]);
      param._d(pid);
      add_param(param_list, param);
    }
  }

  void add_param_rtps_locator(ParameterList& param_list,
                              const DCPS::TransportLocator& dcps_locator,
                              bool map /*map IPV4 to IPV6 addr*/) {
    // Convert the tls blob to an RTPS locator seq
<<<<<<< HEAD
    DCPS::LocatorSeq locators;
    bool ignore_requires_inline_qos;
    DDS::ReturnCode_t result = blob_to_locators(dcps_locator.data, locators,
                                                ignore_requires_inline_qos);
=======
    OpenDDS::DCPS::LocatorSeq locators;
    DDS::ReturnCode_t result = blob_to_locators(dcps_locator.data, locators);
>>>>>>> e74766ac
    if (result == DDS::RETCODE_OK) {
      const CORBA::ULong locators_len = locators.length();
      for (CORBA::ULong i = 0; i < locators_len; ++i) {
        DCPS::Locator_t& rtps_locator = locators[i];
        ACE_INET_Addr address;
        if (locator_to_address(address, rtps_locator, map) == 0) {
          Parameter param;
          param.locator(rtps_locator);
          if (address.is_multicast()) {
            param._d(PID_MULTICAST_LOCATOR);
          } else {
            param._d(PID_UNICAST_LOCATOR);
          }
          add_param(param_list, param);
        }
      }
    } else {
      ACE_ERROR((LM_ERROR, ACE_TEXT("(%P|%t) ERROR: add_param_rtps_locator - ")
                           ACE_TEXT("Unable to convert dcps_rtps ")
                           ACE_TEXT("TransportLocator blob to LocatorSeq\n")));
    }
  }

  void add_param_dcps_locator(ParameterList& param_list,
                      const DCPS::TransportLocator& dcps_locator) {
    Parameter param;
    param.opendds_locator(dcps_locator);
    param._d(PID_OPENDDS_LOCATOR);
    add_param(param_list, param);
  }

  void append_locator(DCPS::LocatorSeq& list, const DCPS::Locator_t& locator) {
    const CORBA::ULong length = list.length();
    list.length(length + 1);
    list[length] = locator;
  }

  void append_locator(
      DCPS::TransportLocatorSeq& list,
      const DCPS::TransportLocator& locator) {
    const CORBA::ULong length = list.length();
    list.length(length + 1);
    list[length] = locator;
  }

  void append_locators_if_present(
      DCPS::TransportLocatorSeq& list,
      const DCPS::LocatorSeq& rtps_udp_locators) {
    if (rtps_udp_locators.length()) {
      const CORBA::ULong length = list.length();
      list.length(length + 1);
      list[length].transport_type = "rtps_udp";
      locators_to_blob(rtps_udp_locators, list[length].data);
    }
  }
  enum LocatorState {
    locator_undefined,
    locator_complete,
    locator_address_only,
    locator_port_only
  };

  void append_associated_writer(DCPS::DiscoveredReaderData& reader_data,
                                const Parameter& param)
  {
    const CORBA::ULong len = reader_data.readerProxy.associatedWriters.length();
    reader_data.readerProxy.associatedWriters.length(len + 1);
    reader_data.readerProxy.associatedWriters[len] = param.guid();
  }

  void set_ipaddress(DCPS::LocatorSeq& locators,
                     LocatorState& last_state,
                     const unsigned long addr) {
    const CORBA::ULong length = locators.length();
    // Update last locator if the last state is port only
    if (last_state == locator_port_only && length > 0) {
      // Update last locator
      DCPS::Locator_t& partial = locators[length - 1];
      assign(partial.address, addr);
      // there is no longer a partially complete locator, set state
      last_state = locator_complete;
    // Else there is no partially complete locator available
    } else {
      // initialize and append new locator
      DCPS::Locator_t locator;
      locator.kind = LOCATOR_KIND_UDPv4;
      locator.port = 0;
      assign(locator.address, addr);
      locators.length(length + 1);
      locators[length] = locator;
      // there is now a paritally complete locator, set state
      last_state = locator_address_only;
    }
  }

  void set_port(DCPS::LocatorSeq& locators,
                LocatorState& last_state,
                const unsigned long port) {
    const CORBA::ULong length = locators.length();
    // Update last locator if the last state is address only
    if (last_state == locator_address_only && length > 0) {
      // Update last locator
      DCPS::Locator_t& partial = locators[length - 1];
      partial.port = port;
      // there is no longer a partially complete locator, set state
      last_state = locator_complete;
    // Else there is no partially complete locator available
    } else {
      // initialize and append new locator
      DCPS::Locator_t locator;
      locator.kind = LOCATOR_KIND_UDPv4;
      locator.port = port;
      assign(locator.address, 0);
      locators.length(length + 1);
      locators[length] = locator;
      // there is now a paritally complete locator, set state
      last_state = locator_port_only;
    }
  }

  bool not_default(const DDS::UserDataQosPolicy& qos) {
    DDS::UserDataQosPolicy def_qos =
        TheServiceParticipant->initial_UserDataQosPolicy();
    return qos != def_qos;
  }
  bool not_default(const DDS::GroupDataQosPolicy& qos) {
    DDS::GroupDataQosPolicy def_qos =
        TheServiceParticipant->initial_GroupDataQosPolicy();
    return qos != def_qos;
  }
  bool not_default(const DDS::TopicDataQosPolicy& qos) {
    DDS::TopicDataQosPolicy def_qos =
        TheServiceParticipant->initial_TopicDataQosPolicy();
    return qos != def_qos;
  }
  bool not_default(const DDS::DurabilityQosPolicy& qos) {
    DDS::DurabilityQosPolicy def_qos =
        TheServiceParticipant->initial_DurabilityQosPolicy();
    return qos != def_qos;
  }
  bool not_default(const DDS::DurabilityServiceQosPolicy& qos) {
    DDS::DurabilityServiceQosPolicy def_qos =
        TheServiceParticipant->initial_DurabilityServiceQosPolicy();
    return qos != def_qos;
  }
  bool not_default(const DDS::LifespanQosPolicy& qos) {
    DDS::LifespanQosPolicy def_qos =
        TheServiceParticipant->initial_LifespanQosPolicy();
    return qos != def_qos;
  }
  bool not_default(const DDS::DeadlineQosPolicy& qos) {
    DDS::DeadlineQosPolicy def_qos =
        TheServiceParticipant->initial_DeadlineQosPolicy();
    return qos != def_qos;
  }
  bool not_default(const DDS::LatencyBudgetQosPolicy& qos) {
    DDS::LatencyBudgetQosPolicy def_qos =
        TheServiceParticipant->initial_LatencyBudgetQosPolicy();
    return qos != def_qos;
  }
  bool not_default(const DDS::LivelinessQosPolicy& qos) {
    DDS::LivelinessQosPolicy def_qos =
        TheServiceParticipant->initial_LivelinessQosPolicy();
    return qos != def_qos;
  }
  bool not_default(const DDS::OwnershipQosPolicy& qos) {
    DDS::OwnershipQosPolicy def_qos =
        TheServiceParticipant->initial_OwnershipQosPolicy();
    return qos != def_qos;
  }
  bool not_default(const DDS::OwnershipStrengthQosPolicy& qos) {
#ifdef OPENDDS_NO_OWNERSHIP_KIND_EXCLUSIVE
    ACE_UNUSED_ARG(qos);
    return false;
#else
    DDS::OwnershipStrengthQosPolicy def_qos =
        TheServiceParticipant->initial_OwnershipStrengthQosPolicy();
    return qos != def_qos;
#endif
  }
  bool not_default(const DDS::DestinationOrderQosPolicy& qos) {
    DDS::DestinationOrderQosPolicy def_qos =
        TheServiceParticipant->initial_DestinationOrderQosPolicy();
    return qos != def_qos;
  }
  bool not_default(const DDS::PresentationQosPolicy& qos) {
    DDS::PresentationQosPolicy def_qos =
        TheServiceParticipant->initial_PresentationQosPolicy();
    return qos != def_qos;
  }
  bool not_default(const DDS::PartitionQosPolicy& qos) {
    DDS::PartitionQosPolicy def_qos =
        TheServiceParticipant->initial_PartitionQosPolicy();
    return qos != def_qos;
  }

  bool not_default(const DDS::PropertyQosPolicy& qos) {
    for (unsigned int i = 0; i < qos.value.length(); ++i) {
      if (qos.value[i].propagate) {
        return true;
      }
    }
    // binary_value is not sent in the parameter list (DDSSEC12-37)
    return false;
  }

  bool not_default(const DDS::TimeBasedFilterQosPolicy& qos)
  {
    DDS::TimeBasedFilterQosPolicy def_qos =
      TheServiceParticipant->initial_TimeBasedFilterQosPolicy();
    return qos != def_qos;
  }

  bool not_default(const DCPS::ContentFilterProperty_t& cfprop)
  {
    return std::strlen(cfprop.filterExpression);
  }

  void normalize(DDS::Duration_t& dur)
  {
    // Interoperability note:
    // Some other DDS implementations were observed sending
    // "infinite" durations using 0xffffffff nanoseconds
    if (dur.sec == DDS::DURATION_INFINITE_SEC &&
        dur.nanosec == DDS::TIME_INVALID_NSEC) {
      dur.nanosec = DDS::DURATION_INFINITE_NSEC;
    }
  }
};

namespace ParameterListConverter {

int to_param_list(const SPDPdiscoveredParticipantData& participant_data,
                  ParameterList& param_list)
{
  // Parameterize ParticipantBuiltinTopicData
  // Ignore participant builtin topic key

  if (not_default(participant_data.ddsParticipantData.user_data))
  {
    Parameter ud_param;
    ud_param.user_data(participant_data.ddsParticipantData.user_data);
    add_param(param_list, ud_param);
  }

  // Parameterize ParticipantProxy_t
  Parameter pv_param;
  pv_param.version(participant_data.participantProxy.protocolVersion);
  add_param(param_list, pv_param);

  // For guid prefix, copy into guid, and force some values
  Parameter gp_param;
  GUID_t guid;
  ACE_OS::memcpy(guid.guidPrefix,
                 participant_data.participantProxy.guidPrefix,
                 sizeof(guid.guidPrefix));
  guid.entityId = DCPS::ENTITYID_PARTICIPANT;

  gp_param.guid(guid);
  gp_param._d(PID_PARTICIPANT_GUID);
  add_param(param_list, gp_param);

  Parameter vid_param;
  vid_param.vendor(participant_data.participantProxy.vendorId);
  add_param(param_list, vid_param);

  if (participant_data.participantProxy.expectsInlineQos != false)
  {
    Parameter eiq_param; // Default is false
    eiq_param.expects_inline_qos(
        participant_data.participantProxy.expectsInlineQos);
    add_param(param_list, eiq_param);
  }

  Parameter abe_param;
  abe_param.participant_builtin_endpoints(
    participant_data.participantProxy.availableBuiltinEndpoints);
  add_param(param_list, abe_param);

  // Interoperability note:
  // For interoperability with other DDS implemenations, we'll encode the
  // availableBuiltinEndpoints as PID_BUILTIN_ENDPOINT_SET in addition to
  // PID_PARTICIPANT_BUILTIN_ENDPOINTS (above).
  Parameter be_param;
  be_param.builtin_endpoints(
    participant_data.participantProxy.availableBuiltinEndpoints);
  add_param(param_list, be_param);

  // Each locator
  add_param_locator_seq(
      param_list,
      participant_data.participantProxy.metatrafficUnicastLocatorList,
      PID_METATRAFFIC_UNICAST_LOCATOR);

  add_param_locator_seq(
      param_list,
      participant_data.participantProxy.metatrafficMulticastLocatorList,
      PID_METATRAFFIC_MULTICAST_LOCATOR);

  add_param_locator_seq(
      param_list,
      participant_data.participantProxy.defaultUnicastLocatorList,
      PID_DEFAULT_UNICAST_LOCATOR);

  add_param_locator_seq(
      param_list,
      participant_data.participantProxy.defaultMulticastLocatorList,
      PID_DEFAULT_MULTICAST_LOCATOR);

  Parameter ml_param;
  ml_param.count(participant_data.participantProxy.manualLivelinessCount);
  add_param(param_list, ml_param);

  if ((participant_data.leaseDuration.seconds != 100) ||
      (participant_data.leaseDuration.fraction != 0))
  {
    Parameter ld_param;
    ld_param.duration(participant_data.leaseDuration);
    add_param(param_list, ld_param);
  }

  return 0;
}

int to_param_list(const DDS::ParticipantBuiltinTopicData& pbtd,
                  ParameterList& param_list)
{
  if (not_default(pbtd.user_data))
  {
    Parameter param_ud;
    param_ud.user_data(pbtd.user_data);
    add_param(param_list, param_ud);
  }

  return 0;
}

int to_param_list(const DDS::Security::ParticipantBuiltinTopicData& pbtd,
                  const DCPS::GUID_t& guid,
                  ParameterList& param_list)
{
  Parameter gp_param;
  gp_param.guid(guid);
  gp_param._d(PID_PARTICIPANT_GUID);
  add_param(param_list, gp_param);

  to_param_list(pbtd.base, param_list);

  Parameter param_it;
  param_it.identity_token(pbtd.identity_token);
  add_param(param_list, param_it);

  Parameter param_pt;
  param_pt.permissions_token(pbtd.permissions_token);
  add_param(param_list, param_pt);

  if (not_default(pbtd.property))
  {
    Parameter param_p;
    param_p.property(pbtd.property);
    add_param(param_list, param_p);
  }

  Parameter param_psi;
  param_psi.participant_security_info(pbtd.security_info);
  add_param(param_list, param_psi);

  return 0;
}

int to_param_list(const DDS::Security::IdentityToken& identity_token,
                  const DDS::Security::PermissionsToken& permissions_token,
                  const DDS::PropertyQosPolicy& property_qos,
                  const DDS::Security::ParticipantSecurityInfo& security_info,
                  ParameterList& param_list)
{
  Parameter param_it;
  param_it.identity_token(identity_token);
  add_param(param_list, param_it);

  Parameter param_pt;
  param_pt.permissions_token(permissions_token);
  add_param(param_list, param_pt);

  if (not_default(property_qos))
  {
    Parameter param_p;
    // binary_value is not sent in the parameter list (DDSSEC12-37)
    DDS::PropertyQosPolicy policy_serialized(property_qos);
    policy_serialized.binary_value.length(0);
    param_p.property(policy_serialized);
    add_param(param_list, param_p);
  }

  Parameter param_psi;
  param_psi.participant_security_info(security_info);
  add_param(param_list, param_psi);

  return 0;
}

int to_param_list(const DCPS::DiscoveredWriterData& writer_data,
                  ParameterList& param_list,
                  bool map)
{
  // Ignore builtin topic key

  {
    Parameter param;
    param.string_data(writer_data.ddsPublicationData.topic_name);
    param._d(PID_TOPIC_NAME);
    add_param(param_list, param);
  }
  {
    Parameter param;
    param.string_data(writer_data.ddsPublicationData.type_name);
    param._d(PID_TYPE_NAME);
    add_param(param_list, param);
  }

  if (not_default(writer_data.ddsPublicationData.durability))
  {
    Parameter param;
    param.durability(writer_data.ddsPublicationData.durability);
    add_param(param_list, param);
  }

  if (not_default(writer_data.ddsPublicationData.durability_service))
  {
    Parameter param;
    param.durability_service(writer_data.ddsPublicationData.durability_service);
    add_param(param_list, param);
  }

  if (not_default(writer_data.ddsPublicationData.deadline))
  {
    Parameter param;
    param.deadline(writer_data.ddsPublicationData.deadline);
    add_param(param_list, param);
  }

  if (not_default(writer_data.ddsPublicationData.latency_budget))
  {
    Parameter param;
    param.latency_budget(writer_data.ddsPublicationData.latency_budget);
    add_param(param_list, param);
  }

  if (not_default(writer_data.ddsPublicationData.liveliness))
  {
    Parameter param;
    param.liveliness(writer_data.ddsPublicationData.liveliness);
    add_param(param_list, param);
  }

  // Interoperability note:
  // For interoperability, always write the reliability info
  {
    Parameter param;
    // Interoperability note:
    // Spec creators for RTPS have reliability indexed at 1
    DDS::ReliabilityQosPolicy reliability_copy =
        writer_data.ddsPublicationData.reliability;
    reliability_copy.kind =
        (DDS::ReliabilityQosPolicyKind)((int)reliability_copy.kind + 1);
    param.reliability(reliability_copy);
    add_param(param_list, param);
  }

  if (not_default(writer_data.ddsPublicationData.lifespan))
  {
    Parameter param;
    param.lifespan(writer_data.ddsPublicationData.lifespan);
    add_param(param_list, param);
  }

  if (not_default(writer_data.ddsPublicationData.user_data))
  {
    Parameter param;
    param.user_data(writer_data.ddsPublicationData.user_data);
    add_param(param_list, param);
  }

  if (not_default(writer_data.ddsPublicationData.ownership))
  {
    Parameter param;
    param.ownership(writer_data.ddsPublicationData.ownership);
    add_param(param_list, param);
  }

  if (not_default(writer_data.ddsPublicationData.ownership_strength))
  {
    Parameter param;
    param.ownership_strength(writer_data.ddsPublicationData.ownership_strength);
    add_param(param_list, param);
  }

  if (not_default(writer_data.ddsPublicationData.destination_order))
  {
    Parameter param;
    param.destination_order(writer_data.ddsPublicationData.destination_order);
    add_param(param_list, param);
  }

  if (not_default(writer_data.ddsPublicationData.presentation))
  {
    Parameter param;
    param.presentation(writer_data.ddsPublicationData.presentation);
    add_param(param_list, param);
  }

  if (not_default(writer_data.ddsPublicationData.partition))
  {
    Parameter param;
    param.partition(writer_data.ddsPublicationData.partition);
    add_param(param_list, param);
  }

  if (not_default(writer_data.ddsPublicationData.topic_data))
  {
    Parameter param;
    param.topic_data(writer_data.ddsPublicationData.topic_data);
    add_param(param_list, param);
  }

  if (not_default(writer_data.ddsPublicationData.group_data))
  {
    Parameter param;
    param.group_data(writer_data.ddsPublicationData.group_data);
    add_param(param_list, param);
  }

  {
    Parameter param;
    param.guid(writer_data.writerProxy.remoteWriterGuid);
    param._d(PID_ENDPOINT_GUID);
    add_param(param_list, param);
  }
  CORBA::ULong locator_len = writer_data.writerProxy.allLocators.length();

  // Serialize from allLocators, rather than the unicastLocatorList
  // and multicastLocatorList.  This allows OpenDDS transports to be
  // serialized in the proper order using custom PIDs.
  for (CORBA::ULong i = 0; i < locator_len; ++i) {
    // Each locator has a blob of interest
    const DCPS::TransportLocator& tl = writer_data.writerProxy.allLocators[i];
    // If this is an rtps udp transport
    if (!std::strcmp(tl.transport_type, "rtps_udp")) {
      // Append the locator's deserialized locator and an RTPS PID
      add_param_rtps_locator(param_list, tl, map);
    // Otherwise, this is an OpenDDS, custom transport
    } else {
      // Append the blob and a custom PID
      add_param_dcps_locator(param_list, tl);
      if (!std::strcmp(tl.transport_type, "multicast")) {
        ACE_DEBUG((LM_WARNING,
                   ACE_TEXT("(%P|%t) to_param_list(dwd) - ")
                   ACE_TEXT("Multicast transport with RTPS ")
                   ACE_TEXT("discovery has known issues")));
      }
    }
  }

  return 0;
}

// Local security-related helper functions.
namespace {

  inline void to_param_list(const DDS::Security::EndpointSecurityInfo& src, ParameterList& dest)
  {
    Parameter param;
    param.endpoint_security_info(src);
    add_param(dest, param);
  }

  inline void to_param_list(const DDS::Security::DataTags& src, ParameterList& dest)
  {
    Parameter param;
    param.data_tags(src);
    add_param(dest, param);
  }

  inline void to_param_list(const DDS::Security::ParticipantSecurityInfo& src, ParameterList& dest)
  {
    Parameter param;
    param.participant_security_info(src);
    add_param(dest, param);
  }

  int to_param_list(const DDS::Security::Token& src,
                    CORBA::UShort pid,
                    ParameterList& dest)
  {
    int result = 0;

    Parameter param;

    switch (pid) {
    case DDS::Security::PID_IDENTITY_STATUS_TOKEN:
      param.identity_status_token(src);
      add_param(dest, param);
      break;

    case DDS::Security::PID_IDENTITY_TOKEN:
      param.identity_token(src);
      add_param(dest, param);
      break;

    case DDS::Security::PID_PERMISSIONS_TOKEN:
      param.permissions_token(src);
      add_param(dest, param);
      break;

    default:
      result = -1;
      break;
    }

    return result;
  }

  int from_param_list(const ParameterList& param_list,
                      DDS::Security::EndpointSecurityInfo& security_info,
                      DDS::Security::DataTags& data_tags)
  {

    data_tags.tags.length(0);
    security_info.endpoint_security_attributes = 0;
    security_info.plugin_endpoint_security_attributes = 0;

    size_t len = param_list.length();
    for (size_t i = 0; i < len; ++i) {

      const Parameter& p = param_list[i];

      switch(p._d()) {
      case DDS::Security::PID_DATA_TAGS:
        data_tags = p.data_tags();
        break;

      case DDS::Security::PID_ENDPOINT_SECURITY_INFO:
        security_info = p.endpoint_security_info();
        break;

      default:
        if (p._d() & PIDMASK_INCOMPATIBLE) {
            return -1;
        }
      }
    }

    return 0;
  }

} /* local security-related helpers */

int to_param_list(const Security::SPDPdiscoveredParticipantData_SecurityWrapper& wrapper,
                    ParameterList& param_list)
{
  int err = to_param_list(wrapper.data, param_list) ||
            to_param_list(wrapper.identity_token, DDS::Security::PID_IDENTITY_TOKEN, param_list) ||
            to_param_list(wrapper.permissions_token, DDS::Security::PID_PERMISSIONS_TOKEN, param_list) ||
            to_param_list(wrapper.identity_status_token, DDS::Security::PID_IDENTITY_STATUS_TOKEN, param_list);

  if (! err) {
      to_param_list(wrapper.security_info, param_list);
  }

  return err;
}

int from_param_list(const ParameterList& param_list,
                      Security::SPDPdiscoveredParticipantData_SecurityWrapper& wrapper)
{
  int result = from_param_list(param_list, wrapper.data) ||
               from_param_list(param_list,
                               wrapper.identity_token,
                               wrapper.permissions_token,
                               wrapper.property_qos,
                               wrapper.security_info,
                               wrapper.identity_status_token);
  return result;
}

int from_param_list(const ParameterList& param_list,
                    DDS::Security::IdentityToken& id_token,
                    DDS::Security::PermissionsToken& perm_token,
                    DDS::PropertyQosPolicy& property_qos,
                    DDS::Security::ParticipantSecurityInfo& security_info)
{
  id_token.class_id = "";
  id_token.properties.length(0);
  id_token.binary_properties.length(0);

  perm_token.class_id = "";
  perm_token.properties.length(0);
  perm_token.binary_properties.length(0);

  property_qos.value.length(0);
  property_qos.binary_value.length(0);

  security_info.participant_security_attributes = 0;
  security_info.plugin_participant_security_attributes = 0;

  unsigned char fieldmask = 0x00;

  enum FieldMaskNames {
    ID_TOKEN_FIELD = 0x01,
    PERM_TOKEN_FIELD = 0x02,
    PROPERTY_LIST_FIELD = 0x04,
    PARTICIPANT_SECURITY_INFO_FIELD = 0x08
  };

  const unsigned char REQUIRED_FIELDS = ID_TOKEN_FIELD | PERM_TOKEN_FIELD;

  size_t len = param_list.length();
  for (size_t i = 0; i < len; ++i) {
    const Parameter& p = param_list[i];

    switch (p._d()) {
    case DDS::Security::PID_IDENTITY_TOKEN:
      id_token = p.identity_token();
      fieldmask |= ID_TOKEN_FIELD;
      break;

    case DDS::Security::PID_PERMISSIONS_TOKEN:
      perm_token = p.permissions_token();
      fieldmask |= PERM_TOKEN_FIELD;
      break;

    case PID_PROPERTY_LIST:
      property_qos = p.property();
      fieldmask |= PROPERTY_LIST_FIELD;
      break;

    case DDS::Security::PID_PARTICIPANT_SECURITY_INFO:
      security_info = p.participant_security_info();
      fieldmask |= PARTICIPANT_SECURITY_INFO_FIELD;
      break;

    default:
      :if (p._d() & PIDMASK_INCOMPATIBLE) {
        return -1;
      }
    }
  }

  return ((fieldmask & REQUIRED_FIELDS) == REQUIRED_FIELDS) ? 0 : -1;
}

int from_param_list(const ParameterList& param_list,
                    DDS::Security::IdentityToken& id_token,
                    DDS::Security::PermissionsToken& perm_token,
                    DDS::PropertyQosPolicy& property_qos,
                    DDS::Security::ParticipantSecurityInfo& security_info,
                    DDS::Security::IdentityStatusToken& id_status_token)
{

  id_token.class_id = "";
  id_token.properties.length(0);
  id_token.binary_properties.length(0);

  perm_token.class_id = "";
  perm_token.properties.length(0);
  perm_token.binary_properties.length(0);

  property_qos.value.length(0);
  property_qos.binary_value.length(0);

  security_info.participant_security_attributes = 0;
  security_info.plugin_participant_security_attributes = 0;

  id_status_token.class_id = "";
  id_status_token.properties.length(0);
  id_status_token.binary_properties.length(0);

  unsigned char fieldmask = 0x00;

  enum FieldMaskNames {
    ID_TOKEN_FIELD = 0x01,
    PERM_TOKEN_FIELD = 0x02,
    PROPERTY_LIST_FIELD = 0x04,
    PARTICIPANT_SECURITY_INFO_FIELD = 0x08,
    IDENTITY_STATUS_TOKEN_FIELD = 0x10
  };

  const unsigned char REQUIRED_FIELDS = ID_TOKEN_FIELD | PERM_TOKEN_FIELD | PARTICIPANT_SECURITY_INFO_FIELD;

  size_t len = param_list.length();
  for (size_t i = 0; i < len; ++i) {
      const Parameter& p = param_list[i];

      switch (p._d()) {
        case DDS::Security::PID_IDENTITY_TOKEN:
          id_token = p.identity_token();
          fieldmask |= ID_TOKEN_FIELD;
          break;

        case DDS::Security::PID_PERMISSIONS_TOKEN:
          perm_token = p.permissions_token();
          fieldmask |= PERM_TOKEN_FIELD;
          break;

        case PID_PROPERTY_LIST:
          property_qos = p.property();
          fieldmask |= PROPERTY_LIST_FIELD;
          break;

        case DDS::Security::PID_PARTICIPANT_SECURITY_INFO:
          security_info = p.participant_security_info();
          fieldmask |= PARTICIPANT_SECURITY_INFO_FIELD;
          break;

        case DDS::Security::PID_IDENTITY_STATUS_TOKEN:
          id_status_token = p.identity_status_token();
          fieldmask |= IDENTITY_STATUS_TOKEN_FIELD;
          break;

        default:
          if (p._d() & PIDMASK_INCOMPATIBLE) {
              return -1;
          }
      }
  }

  return ((fieldmask & REQUIRED_FIELDS) == REQUIRED_FIELDS) ? 0 : -1;
}

int to_param_list(const Security::DiscoveredWriterData_SecurityWrapper& wrapper,
                  ParameterList& param_list,
                  bool map)
{
  int result = to_param_list(wrapper.data, param_list, map);

  to_param_list(wrapper.security_info, param_list);
  to_param_list(wrapper.data_tags, param_list);

  return result;
}

int to_param_list(const DCPS::DiscoveredReaderData& reader_data,
                  ParameterList& param_list,
                  bool map)
{
  // Ignore builtin topic key
  {
    Parameter param;
    param.string_data(reader_data.ddsSubscriptionData.topic_name);
    param._d(PID_TOPIC_NAME);
    add_param(param_list, param);
  }
  {
    Parameter param;
    param.string_data(reader_data.ddsSubscriptionData.type_name);
    param._d(PID_TYPE_NAME);
    add_param(param_list, param);
  }

  if (not_default(reader_data.ddsSubscriptionData.durability))
  {
    Parameter param;
    param.durability(reader_data.ddsSubscriptionData.durability);
    add_param(param_list, param);
  }

  if (not_default(reader_data.ddsSubscriptionData.deadline))
  {
    Parameter param;
    param.deadline(reader_data.ddsSubscriptionData.deadline);
    add_param(param_list, param);
  }

  if (not_default(reader_data.ddsSubscriptionData.latency_budget))
  {
    Parameter param;
    param.latency_budget(reader_data.ddsSubscriptionData.latency_budget);
    add_param(param_list, param);
  }

  if (not_default(reader_data.ddsSubscriptionData.liveliness))
  {
    Parameter param;
    param.liveliness(reader_data.ddsSubscriptionData.liveliness);
    add_param(param_list, param);
  }

  // Interoperability note:
  // For interoperability, always write the reliability info
  // if (not_default(reader_data.ddsSubscriptionData.reliability, false))
  {
    Parameter param;
    // Interoperability note:
    // Spec creators for RTPS have reliability indexed at 1
    DDS::ReliabilityQosPolicy reliability_copy =
        reader_data.ddsSubscriptionData.reliability;
    reliability_copy.kind =
        (DDS::ReliabilityQosPolicyKind)((int)reliability_copy.kind + 1);
    param.reliability(reliability_copy);
    add_param(param_list, param);
  }

  if (not_default(reader_data.ddsSubscriptionData.user_data))
  {
    Parameter param;
    param.user_data(reader_data.ddsSubscriptionData.user_data);
    add_param(param_list, param);
  }

  if (not_default(reader_data.ddsSubscriptionData.ownership))
  {
    Parameter param;
    param.ownership(reader_data.ddsSubscriptionData.ownership);
    add_param(param_list, param);
  }

  if (not_default(reader_data.ddsSubscriptionData.destination_order))
  {
    Parameter param;
    param.destination_order(reader_data.ddsSubscriptionData.destination_order);
    add_param(param_list, param);
  }

  if (not_default(reader_data.ddsSubscriptionData.time_based_filter))
  {
    Parameter param;
    param.time_based_filter(reader_data.ddsSubscriptionData.time_based_filter);
    add_param(param_list, param);
  }

  if (not_default(reader_data.ddsSubscriptionData.presentation))
  {
    Parameter param;
    param.presentation(reader_data.ddsSubscriptionData.presentation);
    add_param(param_list, param);
  }

  if (not_default(reader_data.ddsSubscriptionData.partition))
  {
    Parameter param;
    param.partition(reader_data.ddsSubscriptionData.partition);
    add_param(param_list, param);
  }

  if (not_default(reader_data.ddsSubscriptionData.topic_data))
  {
    Parameter param;
    param.topic_data(reader_data.ddsSubscriptionData.topic_data);
    add_param(param_list, param);
  }

  if (not_default(reader_data.ddsSubscriptionData.group_data))
  {
    Parameter param;
    param.group_data(reader_data.ddsSubscriptionData.group_data);
    add_param(param_list, param);
  }

  {
    Parameter param;
    param.guid(reader_data.readerProxy.remoteReaderGuid);
    param._d(PID_ENDPOINT_GUID);
    add_param(param_list, param);
  }

  if (not_default(reader_data.contentFilterProperty))
  {
    Parameter param;
    DCPS::ContentFilterProperty_t cfprop_copy = reader_data.contentFilterProperty;
    if (!std::strlen(cfprop_copy.filterClassName)) {
      cfprop_copy.filterClassName = "DDSSQL";
    }
    param.content_filter_property(cfprop_copy);
    add_param(param_list, param);
  }

  CORBA::ULong i;
  CORBA::ULong locator_len = reader_data.readerProxy.allLocators.length();
  // Serialize from allLocators, rather than the unicastLocatorList
  // and multicastLocatorList.  This allows OpenDDS transports to be
  // serialized in the proper order using custom PIDs.
  for (i = 0; i < locator_len; ++i) {
    // Each locator has a blob of interest
    const DCPS::TransportLocator& tl = reader_data.readerProxy.allLocators[i];
    // If this is an rtps udp transport
    if (!std::strcmp(tl.transport_type, "rtps_udp")) {
      // Append the locator's deserialized locator and an RTPS PID
      add_param_rtps_locator(param_list, tl, map);
    // Otherwise, this is an OpenDDS, custom transport
    } else {
      // Append the blob and a custom PID
      add_param_dcps_locator(param_list, tl);
      if (!std::strcmp(tl.transport_type, "multicast")) {
        ACE_DEBUG((LM_WARNING,
                   ACE_TEXT("(%P|%t) to_param_list(drd) - ")
                   ACE_TEXT("Multicast transport with RTPS ")
                   ACE_TEXT("discovery has known issues")));
      }
    }
  }

  CORBA::ULong num_associations =
      reader_data.readerProxy.associatedWriters.length();
  for (i = 0; i < num_associations; ++i) {
    Parameter param;
    param.guid(reader_data.readerProxy.associatedWriters[i]);
    param._d(PID_OPENDDS_ASSOCIATED_WRITER);
    add_param(param_list, param);
  }
  return 0;
}

int to_param_list(const Security::DiscoveredReaderData_SecurityWrapper& wrapper,
                  ParameterList& param_list,
                  bool map)
{
  int result = to_param_list(wrapper.data, param_list, map);

  to_param_list(wrapper.security_info, param_list);
  to_param_list(wrapper.data_tags, param_list);

  return result;
}

int from_param_list(const ParameterList& param_list,
                    SPDPdiscoveredParticipantData& participant_data)
{
  // Track the state of our locators
  LocatorState du_last_state = locator_undefined;
  LocatorState mu_last_state = locator_undefined;
  LocatorState mm_last_state = locator_undefined;

  // Start by setting defaults
  participant_data.ddsParticipantData.user_data.value.length(0);
  participant_data.participantProxy.availableBuiltinEndpoints = 0;
  participant_data.participantProxy.expectsInlineQos = false;
  participant_data.leaseDuration.seconds = 100;
  participant_data.leaseDuration.fraction = 0;

  CORBA::ULong length = param_list.length();
  for (CORBA::ULong i = 0; i < length; ++i) {
    const Parameter& param = param_list[i];
    switch (param._d()) {
      case PID_USER_DATA:
        participant_data.ddsParticipantData.user_data = param.user_data();
        break;
      case PID_PROTOCOL_VERSION:
        participant_data.participantProxy.protocolVersion = param.version();
        break;
      case PID_PARTICIPANT_GUID:
        ACE_OS::memcpy(participant_data.participantProxy.guidPrefix,
               param.guid().guidPrefix, sizeof(GuidPrefix_t));
        break;
      case PID_VENDORID:
        ACE_OS::memcpy(participant_data.participantProxy.vendorId.vendorId,
               param.vendor().vendorId, sizeof(OctetArray2));
        break;
      case PID_EXPECTS_INLINE_QOS:
        participant_data.participantProxy.expectsInlineQos =
            param.expects_inline_qos();
        break;
      case PID_PARTICIPANT_BUILTIN_ENDPOINTS:
        participant_data.participantProxy.availableBuiltinEndpoints =
            param.participant_builtin_endpoints();
        break;
      case PID_BUILTIN_ENDPOINT_SET:
        // Interoperability note:
        // OpenSplice uses this in place of PID_PARTICIPANT_BUILTIN_ENDPOINTS
        // Table 9.13 indicates that PID_PARTICIPANT_BUILTIN_ENDPOINTS should be
        // used to represent ParticipantProxy::availableBuiltinEndpoints
        participant_data.participantProxy.availableBuiltinEndpoints =
            param.builtin_endpoints();
        break;
      case PID_METATRAFFIC_UNICAST_LOCATOR:
        append_locator(
            participant_data.participantProxy.metatrafficUnicastLocatorList,
            param.locator());
        break;
      case PID_METATRAFFIC_MULTICAST_LOCATOR:
        append_locator(
            participant_data.participantProxy.metatrafficMulticastLocatorList,
            param.locator());
        break;
      case PID_DEFAULT_UNICAST_LOCATOR:
        append_locator(
            participant_data.participantProxy.defaultUnicastLocatorList,
            param.locator());
        break;
      case PID_DEFAULT_MULTICAST_LOCATOR:
        append_locator(
            participant_data.participantProxy.defaultMulticastLocatorList,
            param.locator());
        break;
      case PID_PARTICIPANT_MANUAL_LIVELINESS_COUNT:
        participant_data.participantProxy.manualLivelinessCount.value =
            param.count().value;
        break;
      case PID_PARTICIPANT_LEASE_DURATION:
        participant_data.leaseDuration = param.duration();
        break;
      case PID_DEFAULT_UNICAST_IPADDRESS:
        set_ipaddress(
          participant_data.participantProxy.defaultUnicastLocatorList,
          du_last_state,
          param.ipv4_address());
        break;
      case PID_METATRAFFIC_UNICAST_IPADDRESS:
        set_ipaddress(
          participant_data.participantProxy.metatrafficUnicastLocatorList,
          mu_last_state,
          param.ipv4_address());
        break;
      case PID_METATRAFFIC_MULTICAST_IPADDRESS:
        set_ipaddress(
          participant_data.participantProxy.metatrafficMulticastLocatorList,
          mm_last_state,
          param.ipv4_address());
        break;
      case PID_DEFAULT_UNICAST_PORT:
        set_port(participant_data.participantProxy.defaultUnicastLocatorList,
                 du_last_state,
                 param.udpv4_port());
        break;
      case PID_METATRAFFIC_UNICAST_PORT:
        set_port(participant_data.participantProxy.metatrafficUnicastLocatorList,
                 mu_last_state,
                 param.udpv4_port());
        break;
      case PID_METATRAFFIC_MULTICAST_PORT:
        set_port(participant_data.participantProxy.metatrafficMulticastLocatorList,
                 mm_last_state,
                 param.udpv4_port());
        break;
      case PID_SENTINEL:
      case PID_PAD:
        // ignore
        break;
      default:
        if (param._d() & PIDMASK_INCOMPATIBLE) {
          return -1;
        }
    }
  }
  return 0;
}

int from_param_list(const ParameterList& param_list,
                    DCPS::DiscoveredWriterData& writer_data)
{
  LocatorState last_state = locator_undefined;  // Track state of locator
  // Collect the rtps_udp locators before appending them to allLocators
  DCPS::LocatorSeq rtps_udp_locators;

  // Start by setting defaults
  writer_data.ddsPublicationData.topic_name = "";
  writer_data.ddsPublicationData.type_name  = "";
  writer_data.ddsPublicationData.durability =
      TheServiceParticipant->initial_DurabilityQosPolicy();
  writer_data.ddsPublicationData.durability_service =
      TheServiceParticipant->initial_DurabilityServiceQosPolicy();
  writer_data.ddsPublicationData.deadline =
      TheServiceParticipant->initial_DeadlineQosPolicy();
  writer_data.ddsPublicationData.latency_budget =
      TheServiceParticipant->initial_LatencyBudgetQosPolicy();
  writer_data.ddsPublicationData.liveliness =
      TheServiceParticipant->initial_LivelinessQosPolicy();
  writer_data.ddsPublicationData.reliability =
      TheServiceParticipant->initial_DataWriterQos().reliability;
  writer_data.ddsPublicationData.lifespan =
      TheServiceParticipant->initial_LifespanQosPolicy();
  writer_data.ddsPublicationData.user_data =
      TheServiceParticipant->initial_UserDataQosPolicy();
  writer_data.ddsPublicationData.ownership =
      TheServiceParticipant->initial_OwnershipQosPolicy();
#ifdef OPENDDS_NO_OWNERSHIP_KIND_EXCLUSIVE
  writer_data.ddsPublicationData.ownership_strength.value = 0;
#else
  writer_data.ddsPublicationData.ownership_strength =
      TheServiceParticipant->initial_OwnershipStrengthQosPolicy();
#endif
  writer_data.ddsPublicationData.destination_order =
      TheServiceParticipant->initial_DestinationOrderQosPolicy();
  writer_data.ddsPublicationData.presentation =
      TheServiceParticipant->initial_PresentationQosPolicy();
  writer_data.ddsPublicationData.partition =
      TheServiceParticipant->initial_PartitionQosPolicy();
  writer_data.ddsPublicationData.topic_data =
      TheServiceParticipant->initial_TopicDataQosPolicy();
  writer_data.ddsPublicationData.group_data =
      TheServiceParticipant->initial_GroupDataQosPolicy();
  writer_data.writerProxy.unicastLocatorList.length(0);
  writer_data.writerProxy.multicastLocatorList.length(0);

  CORBA::ULong length = param_list.length();
  for (CORBA::ULong i = 0; i < length; ++i) {
    const Parameter& param = param_list[i];
    switch (param._d()) {
      case PID_TOPIC_NAME:
        writer_data.ddsPublicationData.topic_name = param.string_data();
        break;
      case PID_TYPE_NAME:
        writer_data.ddsPublicationData.type_name = param.string_data();
        break;
      case PID_DURABILITY:
        writer_data.ddsPublicationData.durability = param.durability();
        break;
      case PID_DURABILITY_SERVICE:
        writer_data.ddsPublicationData.durability_service =
             param.durability_service();
        // Interoperability note: calling normalize() shouldn't be required
        normalize(writer_data.ddsPublicationData.durability_service.service_cleanup_delay);
        break;
      case PID_DEADLINE:
        writer_data.ddsPublicationData.deadline = param.deadline();
        // Interoperability note: calling normalize() shouldn't be required
        normalize(writer_data.ddsPublicationData.deadline.period);
        break;
      case PID_LATENCY_BUDGET:
        writer_data.ddsPublicationData.latency_budget = param.latency_budget();
        // Interoperability note: calling normalize() shouldn't be required
        normalize(writer_data.ddsPublicationData.latency_budget.duration);
        break;
      case PID_LIVELINESS:
        writer_data.ddsPublicationData.liveliness = param.liveliness();
        // Interoperability note: calling normalize() shouldn't be required
        normalize(writer_data.ddsPublicationData.liveliness.lease_duration);
        break;
      case PID_RELIABILITY:
        writer_data.ddsPublicationData.reliability = param.reliability();
        // Interoperability note:
        // Spec creators for RTPS have reliability indexed at 1
        writer_data.ddsPublicationData.reliability.kind =
          (DDS::ReliabilityQosPolicyKind)
              ((int)writer_data.ddsPublicationData.reliability.kind - 1);
        normalize(writer_data.ddsPublicationData.reliability.max_blocking_time);
        break;
      case PID_LIFESPAN:
        writer_data.ddsPublicationData.lifespan = param.lifespan();
        // Interoperability note: calling normalize() shouldn't be required
        normalize(writer_data.ddsPublicationData.lifespan.duration);
        break;
      case PID_USER_DATA:
        writer_data.ddsPublicationData.user_data = param.user_data();
        break;
      case PID_OWNERSHIP:
        writer_data.ddsPublicationData.ownership = param.ownership();
        break;
      case PID_OWNERSHIP_STRENGTH:
        writer_data.ddsPublicationData.ownership_strength = param.ownership_strength();
        break;
      case PID_DESTINATION_ORDER:
        writer_data.ddsPublicationData.destination_order = param.destination_order();
        break;
      case PID_PRESENTATION:
        writer_data.ddsPublicationData.presentation = param.presentation();
        break;
      case PID_PARTITION:
        writer_data.ddsPublicationData.partition = param.partition();
        break;
      case PID_TOPIC_DATA:
        writer_data.ddsPublicationData.topic_data = param.topic_data();
        break;
      case PID_GROUP_DATA:
        writer_data.ddsPublicationData.group_data = param.group_data();
        break;
      case PID_ENDPOINT_GUID:
        writer_data.writerProxy.remoteWriterGuid = param.guid();
        break;
      case PID_UNICAST_LOCATOR:
        append_locator(rtps_udp_locators, param.locator());
        break;
      case PID_MULTICAST_LOCATOR:
        append_locator(rtps_udp_locators, param.locator());
        break;
      case PID_MULTICAST_IPADDRESS:
        set_ipaddress(rtps_udp_locators,
                      last_state,
                      param.ipv4_address());
        break;
      case PID_OPENDDS_LOCATOR:
        // Append the rtps_udp_locators, if any, first, to preserve order
        append_locators_if_present(writer_data.writerProxy.allLocators,
                                   rtps_udp_locators);
        rtps_udp_locators.length(0);
        append_locator(writer_data.writerProxy.allLocators,
                       param.opendds_locator());
        break;
      case PID_SENTINEL:
      case PID_PAD:
        // ignore
        break;
      default:
        if (param._d() & PIDMASK_INCOMPATIBLE) {
          return -1;
        }
    }
  }
  // Append additional rtps_udp_locators, if any
  append_locators_if_present(writer_data.writerProxy.allLocators,
                             rtps_udp_locators);
  rtps_udp_locators.length(0);
  return 0;
}

int from_param_list(const ParameterList& param_list,
                    Security::DiscoveredWriterData_SecurityWrapper& wrapper)
{
  int result = from_param_list(param_list, wrapper.data) ||
                  from_param_list(param_list, wrapper.security_info, wrapper.data_tags);

  return result;
}

int from_param_list(const ParameterList& param_list,
                    DCPS::DiscoveredReaderData& reader_data)
{
  LocatorState last_state = locator_undefined;  // Track state of locator
  // Collect the rtps_udp locators before appending them to allLocators

  DCPS::LocatorSeq rtps_udp_locators;
  // Start by setting defaults
  reader_data.ddsSubscriptionData.topic_name = "";
  reader_data.ddsSubscriptionData.type_name  = "";
  reader_data.ddsSubscriptionData.durability =
      TheServiceParticipant->initial_DurabilityQosPolicy();
  reader_data.ddsSubscriptionData.deadline =
      TheServiceParticipant->initial_DeadlineQosPolicy();
  reader_data.ddsSubscriptionData.latency_budget =
      TheServiceParticipant->initial_LatencyBudgetQosPolicy();
  reader_data.ddsSubscriptionData.liveliness =
      TheServiceParticipant->initial_LivelinessQosPolicy();
  reader_data.ddsSubscriptionData.reliability =
      TheServiceParticipant->initial_DataReaderQos().reliability;
  reader_data.ddsSubscriptionData.ownership =
      TheServiceParticipant->initial_OwnershipQosPolicy();
  reader_data.ddsSubscriptionData.destination_order =
      TheServiceParticipant->initial_DestinationOrderQosPolicy();
  reader_data.ddsSubscriptionData.user_data =
      TheServiceParticipant->initial_UserDataQosPolicy();
  reader_data.ddsSubscriptionData.time_based_filter =
      TheServiceParticipant->initial_TimeBasedFilterQosPolicy();
  reader_data.ddsSubscriptionData.presentation =
      TheServiceParticipant->initial_PresentationQosPolicy();
  reader_data.ddsSubscriptionData.partition =
      TheServiceParticipant->initial_PartitionQosPolicy();
  reader_data.ddsSubscriptionData.topic_data =
      TheServiceParticipant->initial_TopicDataQosPolicy();
  reader_data.ddsSubscriptionData.group_data =
      TheServiceParticipant->initial_GroupDataQosPolicy();
  reader_data.readerProxy.unicastLocatorList.length(0);
  reader_data.readerProxy.multicastLocatorList.length(0);
  reader_data.readerProxy.expectsInlineQos = false;
  reader_data.contentFilterProperty.contentFilteredTopicName = "";
  reader_data.contentFilterProperty.relatedTopicName = "";
  reader_data.contentFilterProperty.filterClassName = "";
  reader_data.contentFilterProperty.filterExpression = "";
  reader_data.contentFilterProperty.expressionParameters.length(0);

  CORBA::ULong length = param_list.length();
  for (CORBA::ULong i = 0; i < length; ++i) {
    const Parameter& param = param_list[i];
    switch (param._d()) {
      case PID_TOPIC_NAME:
        reader_data.ddsSubscriptionData.topic_name = param.string_data();
        break;
      case PID_TYPE_NAME:
        reader_data.ddsSubscriptionData.type_name = param.string_data();
        break;
      case PID_DURABILITY:
        reader_data.ddsSubscriptionData.durability = param.durability();
        break;
      case PID_DEADLINE:
        reader_data.ddsSubscriptionData.deadline = param.deadline();
        // Interoperability note: calling normalize() shouldn't be required
        normalize(reader_data.ddsSubscriptionData.deadline.period);
        break;
      case PID_LATENCY_BUDGET:
        reader_data.ddsSubscriptionData.latency_budget = param.latency_budget();
        // Interoperability note: calling normalize() shouldn't be required
        normalize(reader_data.ddsSubscriptionData.latency_budget.duration);
        break;
      case PID_LIVELINESS:
        reader_data.ddsSubscriptionData.liveliness = param.liveliness();
        // Interoperability note: calling normalize() shouldn't be required
        normalize(reader_data.ddsSubscriptionData.liveliness.lease_duration);
        break;
      case PID_RELIABILITY:
        reader_data.ddsSubscriptionData.reliability = param.reliability();
        // Interoperability note:
        // Spec creators for RTPS have reliability indexed at 1
        reader_data.ddsSubscriptionData.reliability.kind =
          (DDS::ReliabilityQosPolicyKind)
              ((int)reader_data.ddsSubscriptionData.reliability.kind - 1);
        break;
      case PID_USER_DATA:
        reader_data.ddsSubscriptionData.user_data = param.user_data();
        break;
      case PID_OWNERSHIP:
        reader_data.ddsSubscriptionData.ownership = param.ownership();
        break;
      case PID_DESTINATION_ORDER:
        reader_data.ddsSubscriptionData.destination_order = param.destination_order();
        break;
      case PID_TIME_BASED_FILTER:
        reader_data.ddsSubscriptionData.time_based_filter = param.time_based_filter();
        // Interoperability note: calling normalize() shouldn't be required
        normalize(reader_data.ddsSubscriptionData.time_based_filter.minimum_separation);
        break;
      case PID_PRESENTATION:
        reader_data.ddsSubscriptionData.presentation = param.presentation();
        break;
      case PID_PARTITION:
        reader_data.ddsSubscriptionData.partition = param.partition();
        break;
      case PID_TOPIC_DATA:
        reader_data.ddsSubscriptionData.topic_data = param.topic_data();
        break;
      case PID_GROUP_DATA:
        reader_data.ddsSubscriptionData.group_data = param.group_data();
        break;
      case PID_ENDPOINT_GUID:
        reader_data.readerProxy.remoteReaderGuid = param.guid();
        break;
      case PID_UNICAST_LOCATOR:
        append_locator(rtps_udp_locators, param.locator());
        break;
      case PID_MULTICAST_LOCATOR:
        append_locator(rtps_udp_locators, param.locator());
        break;
      case PID_CONTENT_FILTER_PROPERTY:
        reader_data.contentFilterProperty = param.content_filter_property();
        break;
      case PID_MULTICAST_IPADDRESS:
        set_ipaddress(rtps_udp_locators,
                      last_state,
                      param.ipv4_address());
        break;
      case PID_OPENDDS_LOCATOR:
        // Append the rtps_udp_locators, if any, first, to preserve order
        append_locators_if_present(reader_data.readerProxy.allLocators,
                                   rtps_udp_locators);
        rtps_udp_locators.length(0);
        append_locator(reader_data.readerProxy.allLocators,
                       param.opendds_locator());
        break;
      case PID_OPENDDS_ASSOCIATED_WRITER:
        append_associated_writer(reader_data, param);
        break;
      case PID_SENTINEL:
      case PID_PAD:
        // ignore
        break;
      default:
        if (param._d() & PIDMASK_INCOMPATIBLE) {
          return -1;
        }
    }
  }
  // Append additional rtps_udp_locators, if any
  append_locators_if_present(reader_data.readerProxy.allLocators,
                             rtps_udp_locators);
  rtps_udp_locators.length(0);
  return 0;
}

int from_param_list(const ParameterList& param_list,
                    Security::DiscoveredReaderData_SecurityWrapper& wrapper)
{
  int result = from_param_list(param_list, wrapper.data) ||
                  from_param_list(param_list, wrapper.security_info, wrapper.data_tags);

  return result;
}

} // ParameterListConverter
} // RTPS
} // OpenDDS

OPENDDS_END_VERSIONED_NAMESPACE_DECL<|MERGE_RESOLUTION|>--- conflicted
+++ resolved
@@ -46,15 +46,8 @@
                               const DCPS::TransportLocator& dcps_locator,
                               bool map /*map IPV4 to IPV6 addr*/) {
     // Convert the tls blob to an RTPS locator seq
-<<<<<<< HEAD
     DCPS::LocatorSeq locators;
-    bool ignore_requires_inline_qos;
-    DDS::ReturnCode_t result = blob_to_locators(dcps_locator.data, locators,
-                                                ignore_requires_inline_qos);
-=======
-    OpenDDS::DCPS::LocatorSeq locators;
     DDS::ReturnCode_t result = blob_to_locators(dcps_locator.data, locators);
->>>>>>> e74766ac
     if (result == DDS::RETCODE_OK) {
       const CORBA::ULong locators_len = locators.length();
       for (CORBA::ULong i = 0; i < locators_len; ++i) {
