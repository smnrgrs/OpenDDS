/*
 *
 *
 * Distributed under the OpenDDS License.
 * See: http://www.opendds.org/license.html
 */

#include "Spdp.h"

#include "BaseMessageTypes.h"
#include "MessageTypes.h"
#include "ParameterListConverter.h"
#include "RtpsDiscovery.h"
#ifdef OPENDDS_SECURITY
#  include "SecurityHelpers.h"
#endif

#include <dds/DCPS/Service_Participant.h>
#include <dds/DCPS/BuiltInTopicUtils.h>
#include <dds/DCPS/GuidConverter.h>
#include <dds/DCPS/GuidUtils.h>
#include <dds/DCPS/Qos_Helper.h>
#include <dds/DCPS/ConnectionRecords.h>
#ifdef OPENDDS_SECURITY
#  include <dds/DCPS/security/framework/SecurityRegistry.h>
#endif

#include <dds/DdsDcpsGuidC.h>

#include <ace/Reactor.h>
#include <ace/OS_NS_sys_socket.h> // For setsockopt()
#include <ace/OS_NS_strings.h>

#include <cstring>
#include <stdexcept>

OPENDDS_BEGIN_VERSIONED_NAMESPACE_DECL

namespace OpenDDS {

namespace RTPS {
using DCPS::RepoId;
using DCPS::MonotonicTimePoint;
using DCPS::TimeDuration;
using DCPS::Serializer;
using DCPS::Encoding;
using DCPS::ENDIAN_BIG;
using DCPS::ENDIAN_LITTLE;

namespace {
  const CORBA::UShort encap_LE = 0x0300; // {PL_CDR_LE} in LE
  const CORBA::UShort encap_BE = 0x0200; // {PL_CDR_BE} in LE

  const Encoding encoding_plain_big(Encoding::KIND_XCDR1, ENDIAN_BIG);
  const Encoding encoding_plain_native(Encoding::KIND_XCDR1);

  bool disposed(const ParameterList& inlineQos)
  {
    for (CORBA::ULong i = 0; i < inlineQos.length(); ++i) {
      if (inlineQos[i]._d() == PID_STATUS_INFO) {
        return inlineQos[i].status_info().value[3] & 1;
      }
    }
    return false;
  }

  DCPS::ParticipantLocation compute_location_mask(const ACE_INET_Addr& address, bool from_relay)
  {
    if (address.get_type() == AF_INET6) {
      return from_relay ? DCPS::LOCATION_RELAY6 : DCPS::LOCATION_LOCAL6;
    }
    return from_relay ? DCPS::LOCATION_RELAY : DCPS::LOCATION_LOCAL;
  }

#ifdef OPENDDS_SECURITY

#ifndef DDS_HAS_MINIMUM_BIT
  DCPS::ParticipantLocation compute_ice_location_mask(const ACE_INET_Addr& address)
  {
    if (address.get_type() == AF_INET6) {
      return DCPS::LOCATION_ICE6;
    }
    return DCPS::LOCATION_ICE;
  }
#endif

  bool operator==(const DDS::Security::Property_t& rhs, const DDS::Security::Property_t& lhs) {
    return rhs.name == lhs.name && rhs.value == lhs.value && rhs.propagate == lhs.propagate;
  }

  bool operator==(const DDS::Security::BinaryProperty_t& rhs, const DDS::Security::BinaryProperty_t& lhs) {
    return rhs.name == lhs.name && rhs.value == lhs.value && rhs.propagate == lhs.propagate;
  }

  bool operator==(const DDS::Security::PropertySeq& rhs, const DDS::Security::PropertySeq& lhs) {
    bool result = (rhs.length() == lhs.length());
    for (unsigned int i = 0; result && i < rhs.length(); ++i) {
      result = (rhs[i] == lhs[i]);
    }
    return result;
  }

  bool operator==(const DDS::Security::BinaryPropertySeq& rhs, const DDS::Security::BinaryPropertySeq& lhs) {
    bool result = (rhs.length() == lhs.length());
    for (unsigned int i = 0; result && i < rhs.length(); ++i) {
      result = (rhs[i] == lhs[i]);
    }
    return result;
  }

  bool operator==(const DDS::Security::DataHolder& rhs, const DDS::Security::DataHolder& lhs) {
    return rhs.class_id == lhs.class_id && rhs.properties == lhs.properties && rhs.binary_properties == lhs.binary_properties;
  }

  void init_participant_sec_attributes(DDS::Security::ParticipantSecurityAttributes& attr)
  {
    attr.allow_unauthenticated_participants = false;
    attr.is_access_protected = false;
    attr.is_rtps_protected = false;
    attr.is_discovery_protected = false;
    attr.is_liveliness_protected = false;
    attr.plugin_participant_attributes = 0;
    attr.ac_endpoint_properties.length(0);
  }

  inline bool has_security_data(Security::DiscoveredParticipantDataKind kind)
  {
    return kind == Security::DPDK_ENHANCED || kind == Security::DPDK_SECURE;
  }

#endif
}

namespace {
  inline bool prop_to_bool(const DDS::Property_t& prop)
  {
    const char* const value = prop.value.in();
    return std::strcmp(value, "0") && ACE_OS::strcasecmp(value, "false");
  }
}

void Spdp::init(DDS::DomainId_t /*domain*/,
                DCPS::RepoId& guid,
                const DDS::DomainParticipantQos& qos,
                RtpsDiscovery* disco)
{
  bool enable_endpoint_announcements = true;
  bool enable_type_lookup_service = config_->use_xtypes();

  const DDS::PropertySeq& properties = qos.property.value;
  for (unsigned int idx = 0; idx != properties.length(); ++idx) {
    const DDS::Property_t& prop = properties[idx];
    if (std::strcmp(RTPS_DISCOVERY_ENDPOINT_ANNOUNCEMENTS, prop.name.in()) == 0) {
      enable_endpoint_announcements = prop_to_bool(prop);
    } else if (std::strcmp(RTPS_DISCOVERY_TYPE_LOOKUP_SERVICE, prop.name.in()) == 0) {
      enable_type_lookup_service = prop_to_bool(prop);
    }
  }

  available_builtin_endpoints_ =
    DISC_BUILTIN_ENDPOINT_PARTICIPANT_ANNOUNCER |
    DISC_BUILTIN_ENDPOINT_PARTICIPANT_DETECTOR |
    DISC_BUILTIN_ENDPOINT_PUBLICATION_DETECTOR |
    DISC_BUILTIN_ENDPOINT_SUBSCRIPTION_DETECTOR |
    BUILTIN_ENDPOINT_PARTICIPANT_MESSAGE_DATA_READER;

  if (enable_endpoint_announcements) {
    available_builtin_endpoints_ |=
      DISC_BUILTIN_ENDPOINT_PUBLICATION_ANNOUNCER |
      DISC_BUILTIN_ENDPOINT_SUBSCRIPTION_ANNOUNCER |
      BUILTIN_ENDPOINT_PARTICIPANT_MESSAGE_DATA_WRITER;
  }

  if (enable_type_lookup_service) {
    available_builtin_endpoints_ |=
      BUILTIN_ENDPOINT_TYPE_LOOKUP_REQUEST_DATA_READER |
      BUILTIN_ENDPOINT_TYPE_LOOKUP_REPLY_DATA_READER |
      BUILTIN_ENDPOINT_TYPE_LOOKUP_REQUEST_DATA_WRITER |
      BUILTIN_ENDPOINT_TYPE_LOOKUP_REPLY_DATA_WRITER;
  }

#ifdef OPENDDS_SECURITY
  if (is_security_enabled()) {
    using namespace DDS::Security;

    available_builtin_endpoints_ |=
      SEDP_BUILTIN_PUBLICATIONS_SECURE_READER |
      SEDP_BUILTIN_SUBSCRIPTIONS_SECURE_READER |
      BUILTIN_PARTICIPANT_MESSAGE_SECURE_READER |
      BUILTIN_PARTICIPANT_STATELESS_MESSAGE_WRITER |
      BUILTIN_PARTICIPANT_STATELESS_MESSAGE_READER |
      BUILTIN_PARTICIPANT_VOLATILE_MESSAGE_SECURE_WRITER |
      BUILTIN_PARTICIPANT_VOLATILE_MESSAGE_SECURE_READER |
      SPDP_BUILTIN_PARTICIPANT_SECURE_WRITER |
      SPDP_BUILTIN_PARTICIPANT_SECURE_READER;

    if (enable_endpoint_announcements) {
      available_builtin_endpoints_ |=
        SEDP_BUILTIN_PUBLICATIONS_SECURE_WRITER |
        SEDP_BUILTIN_SUBSCRIPTIONS_SECURE_WRITER |
        BUILTIN_PARTICIPANT_MESSAGE_SECURE_WRITER;

    }

    if (enable_type_lookup_service) {
      available_extended_builtin_endpoints_ =
        TYPE_LOOKUP_SERVICE_REQUEST_READER_SECURE |
        TYPE_LOOKUP_SERVICE_REPLY_READER_SECURE |
        TYPE_LOOKUP_SERVICE_REQUEST_WRITER_SECURE |
        TYPE_LOOKUP_SERVICE_REPLY_WRITER_SECURE;
    }
  }
#endif

  guid = guid_; // may have changed in SpdpTransport constructor
  sedp_->ignore(guid);
  sedp_->init(guid_, *disco, domain_);

#ifdef OPENDDS_SECURITY
  ICE::Endpoint* sedp_endpoint = sedp_->get_ice_endpoint();
  if (sedp_endpoint) {
    const RepoId l = make_id(guid_, ENTITYID_SEDP_BUILTIN_PUBLICATIONS_READER);
    ICE::Agent::instance()->add_local_agent_info_listener(sedp_endpoint, l, this);
  }
#endif
}

Spdp::Spdp(DDS::DomainId_t domain,
           RepoId& guid,
           const DDS::DomainParticipantQos& qos,
           RtpsDiscovery* disco)

  : DCPS::LocalParticipant<Sedp>(qos)
  , disco_(disco)
  , config_(disco_->config())
  , domain_(domain)
  , guid_(guid)
  , tport_(new SpdpTransport(this))
  , eh_(tport_)
  , eh_shutdown_(false)
  , shutdown_cond_(lock_)
  , shutdown_flag_(false)
  , available_builtin_endpoints_(0)
  , sedp_(DCPS::make_rch<Sedp>(guid_, DCPS::ref(*this), DCPS::ref(lock_)))
#ifdef OPENDDS_SECURITY
  , available_extended_builtin_endpoints_(0)
  , security_config_()
  , security_enabled_(false)
  , identity_handle_(DDS::HANDLE_NIL)
  , permissions_handle_(DDS::HANDLE_NIL)
  , crypto_handle_(DDS::HANDLE_NIL)
#endif
{
  ACE_GUARD(ACE_Thread_Mutex, g, lock_);

  init(domain, guid, qos, disco);

#ifdef OPENDDS_SECURITY
  init_participant_sec_attributes(participant_sec_attr_);
#endif

}

#ifdef OPENDDS_SECURITY
Spdp::Spdp(DDS::DomainId_t domain,
           const DCPS::RepoId& guid,
           const DDS::DomainParticipantQos& qos,
           RtpsDiscovery* disco,
           DDS::Security::IdentityHandle identity_handle,
           DDS::Security::PermissionsHandle perm_handle,
           DDS::Security::ParticipantCryptoHandle crypto_handle)

  : DCPS::LocalParticipant<Sedp>(qos)
  , disco_(disco)
  , config_(disco_->config())
  , domain_(domain)
  , guid_(guid)
  , tport_(new SpdpTransport(this))
  , eh_(tport_)
  , eh_shutdown_(false)
  , shutdown_cond_(lock_)
  , shutdown_flag_(false)
  , available_builtin_endpoints_(0)
  , sedp_(DCPS::make_rch<Sedp>(guid_, DCPS::ref(*this), DCPS::ref(lock_)))
  , available_extended_builtin_endpoints_(0)
  , security_config_(Security::SecurityRegistry::instance()->default_config())
  , security_enabled_(security_config_->get_authentication() && security_config_->get_access_control() &&
    security_config_->get_crypto_key_factory() && security_config_->get_crypto_key_exchange())
  , identity_handle_(identity_handle)
  , permissions_handle_(perm_handle)
  , crypto_handle_(crypto_handle)
{
  ACE_GUARD(ACE_Thread_Mutex, g, lock_);

  init(domain, guid_, qos, disco);

  DDS::Security::Authentication_var auth = security_config_->get_authentication();
  DDS::Security::AccessControl_var access = security_config_->get_access_control();

  DDS::Security::SecurityException se = {"", 0, 0};

  if (auth->get_identity_token(identity_token_, identity_handle_, se) == false) {
    ACE_ERROR((LM_ERROR, ACE_TEXT("(%P|%t) ERROR: ")
      ACE_TEXT("Spdp::Spdp() - ")
      ACE_TEXT("unable to get identity token. Security Exception[%d.%d]: %C\n"),
        se.code, se.minor_code, se.message.in()));
    throw std::runtime_error("unable to get identity token");
  }
  if (auth->get_identity_status_token(identity_status_token_, identity_handle_, se) == false) {
    ACE_ERROR((LM_ERROR, ACE_TEXT("(%P|%t) ERROR: ")
      ACE_TEXT("Spdp::Spdp() - ")
      ACE_TEXT("unable to get identity status token. Security Exception[%d.%d]: %C\n"),
        se.code, se.minor_code, se.message.in()));
    throw std::runtime_error("unable to get identity status token");
  }
  if (access->get_permissions_token(permissions_token_, permissions_handle_, se) == false) {
    ACE_ERROR((LM_ERROR, ACE_TEXT("(%P|%t) ERROR: ")
      ACE_TEXT("Spdp::Spdp() - ")
      ACE_TEXT("unable to get permissions handle. Security Exception[%d.%d]: %C\n"),
        se.code, se.minor_code, se.message.in()));
    throw std::runtime_error("unable to get permissions token");
  }
  if (access->get_permissions_credential_token(permissions_credential_token_, permissions_handle_, se) == false) {
    ACE_ERROR((LM_ERROR, ACE_TEXT("(%P|%t) ERROR: ")
      ACE_TEXT("Spdp::Spdp() - ")
      ACE_TEXT("unable to get permissions credential handle. Security Exception[%d.%d]: %C\n"),
        se.code, se.minor_code, se.message.in()));
    throw std::runtime_error("unable to get permissions credential token");
  }

  if (auth->set_permissions_credential_and_token(identity_handle_, permissions_credential_token_, permissions_token_, se) == false) {
    ACE_ERROR((LM_ERROR, ACE_TEXT("(%P|%t) ERROR: ")
      ACE_TEXT("Spdp::Spdp() - ")
      ACE_TEXT("unable to set permissions credential and token. Security Exception[%d.%d]: %C\n"),
        se.code, se.minor_code, se.message.in()));
    throw std::runtime_error("unable to set permissions credential and token");
  }

  init_participant_sec_attributes(participant_sec_attr_);

  if (access->get_participant_sec_attributes(permissions_handle_, participant_sec_attr_, se) == false) {
    ACE_ERROR((LM_ERROR, ACE_TEXT("(%P|%t) ERROR: ")
      ACE_TEXT("Spdp::Spdp() - ")
      ACE_TEXT("failed to retrieve participant security attributes. Security Exception[%d.%d]: %C\n"),
        se.code, se.minor_code, se.message.in()));
    throw std::runtime_error("unable to retrieve participant security attributes");
  }

  sedp_->init_security(identity_handle, perm_handle, crypto_handle);
}
#endif

Spdp::~Spdp()
{
  shutdown_flag_ = true;
  {
    ACE_GUARD(ACE_Thread_Mutex, g, lock_);
    if (DCPS::DCPS_debug_level > 3) {
      ACE_DEBUG((LM_INFO,
                 ACE_TEXT("(%P|%t) Spdp::~Spdp ")
                 ACE_TEXT("remove discovered participants\n")));
    }

#ifdef OPENDDS_SECURITY
    try {
      write_secure_disposes();
    } catch (const CORBA::Exception& e) {
      ACE_ERROR((LM_ERROR, ACE_TEXT("(%P|%t) ERROR: Spdp::~Spdp() - from ")
                 ACE_TEXT("write_secure_disposes: %C\n"), e._info().c_str()));
    }
#endif

    // Iterate through a copy of the repo Ids, rather than the map
    //   as it gets unlocked in remove_discovered_participant()
    DCPS::RepoIdSet participant_ids;
    get_discovered_participant_ids(participant_ids);
    for (DCPS::RepoIdSet::iterator participant_id = participant_ids.begin();
         participant_id != participant_ids.end();
         ++participant_id)
    {
      DiscoveredParticipantIter part = participants_.find(*participant_id);
      if (part != participants_.end()) {
#ifdef OPENDDS_SECURITY
        ICE::Endpoint* sedp_endpoint = sedp_->get_ice_endpoint();
        if (sedp_endpoint) {
          stop_ice(sedp_endpoint, part->first, part->second.pdata_.participantProxy.availableBuiltinEndpoints,
                   part->second.pdata_.participantProxy.availableExtendedBuiltinEndpoints);
        }
        ICE::Endpoint* spdp_endpoint = tport_->get_ice_endpoint();
        if (spdp_endpoint) {
          ICE::Agent::instance()->stop_ice(spdp_endpoint, guid_, part->first);
        }
        purge_handshake_deadlines(part);
#endif
        remove_discovered_participant(part);
      }
    }
  }

#ifdef OPENDDS_SECURITY
  ICE::Endpoint* sedp_endpoint = sedp_->get_ice_endpoint();
  if (sedp_endpoint) {
    const RepoId l = make_id(guid_, ENTITYID_SEDP_BUILTIN_PUBLICATIONS_READER);
    ICE::Agent::instance()->remove_local_agent_info_listener(sedp_endpoint, l);
  }
#endif

  // ensure sedp's task queue is drained before data members are being
  // deleted
  sedp_->shutdown();

  // release lock for reset of event handler, which may delete transport
  tport_->close(sedp_->reactor_task());
  eh_.reset();
  {
    ACE_GUARD(ACE_Thread_Mutex, g, lock_);
    while (!eh_shutdown_) {
      shutdown_cond_.wait();
    }
  }
}

#ifdef OPENDDS_SECURITY
void
Spdp::write_secure_updates()
{
  if (shutdown_flag_.value()) { return; }

  const Security::SPDPdiscoveredParticipantData pdata =
    build_local_pdata(false, Security::DPDK_SECURE);

  sedp_->write_dcps_participant_secure(pdata, GUID_UNKNOWN);
}

void
Spdp::write_secure_disposes()
{
  sedp_->write_dcps_participant_dispose(guid_);
}
#endif

namespace {
  DDS::ParticipantBuiltinTopicData& partBitData(ParticipantData_t& pdata)
  {
#ifdef OPENDDS_SECURITY
    return pdata.ddsParticipantDataSecure.base.base;
#else
    return pdata.ddsParticipantData;
#endif
  }
}

#ifndef DDS_HAS_MINIMUM_BIT
void
Spdp::enqueue_location_update_i(DiscoveredParticipantIter iter,
                                DCPS::ParticipantLocation mask,
                                const ACE_INET_Addr& from)
{
  // We have the global lock.
  iter->second.location_updates_.push_back(DiscoveredParticipant::LocationUpdate(mask, from));
}

void
Spdp::process_location_updates_i(DiscoveredParticipantIter iter)
{
  // We have the global lock.

  if (iter->second.bit_ih_ == DDS::HANDLE_NIL) {
    // Not in the built-in topics.
    return;
  }

  const RepoId guid = iter->first;

  DiscoveredParticipant::LocationUpdateList location_updates;
  std::swap(iter->second.location_updates_, location_updates);

  for (DiscoveredParticipant::LocationUpdateList::const_iterator pos = location_updates.begin(),
         limit = location_updates.end(); pos != limit; ++pos) {
    DCPS::ParticipantLocationBuiltinTopicData& location_data = iter->second.location_data_;

    OPENDDS_STRING addr = "";
    ACE_TCHAR buffer[256];

    const DCPS::ParticipantLocation old_mask = location_data.location;

    if (pos->from_ != ACE_INET_Addr()) {
      location_data.location |= pos->mask_;
      pos->from_.addr_to_string(buffer, 256);
      addr = ACE_TEXT_ALWAYS_CHAR(buffer);
    } else {
      location_data.location &= ~(pos->mask_);
    }

    location_data.change_mask = pos->mask_;

    const DCPS::SystemTimePoint now = DCPS::SystemTimePoint::now();

    bool address_change = false;
    switch (pos->mask_) {
    case DCPS::LOCATION_LOCAL:
      address_change = addr.compare(location_data.local_addr.in()) != 0;
      location_data.local_addr = addr.c_str();
      location_data.local_timestamp = now.to_dds_time();
      break;
    case DCPS::LOCATION_ICE:
      address_change = addr.compare(location_data.ice_addr.in()) != 0;
      location_data.ice_addr = addr.c_str();
      location_data.ice_timestamp = now.to_dds_time();
      break;
    case DCPS::LOCATION_RELAY:
      address_change = addr.compare(location_data.relay_addr.in()) != 0;
      location_data.relay_addr = addr.c_str();
      location_data.relay_timestamp = now.to_dds_time();
      break;
    case DCPS::LOCATION_LOCAL6:
      address_change = addr.compare(location_data.local6_addr.in()) != 0;
      location_data.local6_addr = addr.c_str();
      location_data.local6_timestamp = now.to_dds_time();
      break;
    case DCPS::LOCATION_ICE6:
      address_change = addr.compare(location_data.ice6_addr.in()) != 0;
      location_data.ice6_addr = addr.c_str();
      location_data.ice6_timestamp = now.to_dds_time();
      break;
    case DCPS::LOCATION_RELAY6:
      address_change = addr.compare(location_data.relay6_addr.in()) != 0;
      location_data.relay6_addr = addr.c_str();
      location_data.relay6_timestamp = now.to_dds_time();
      break;
    }

    const DDS::Time_t expr = (now - rtps_duration_to_time_duration(
                                                                   iter->second.pdata_.leaseDuration,
                                                                   iter->second.pdata_.participantProxy.protocolVersion,
                                                                   iter->second.pdata_.participantProxy.vendorId)).to_dds_time();
    if ((location_data.location & DCPS::LOCATION_LOCAL) && DCPS::operator<(location_data.local_timestamp, expr)) {
      location_data.location &= ~(DCPS::LOCATION_LOCAL);
      location_data.change_mask |= DCPS::LOCATION_LOCAL;
      location_data.local_timestamp = now.to_dds_time();
    }
    if ((location_data.location & DCPS::LOCATION_RELAY) && DCPS::operator<(location_data.relay_timestamp, expr)) {
      location_data.location &= ~(DCPS::LOCATION_RELAY);
      location_data.change_mask |= DCPS::LOCATION_RELAY;
      location_data.relay_timestamp = now.to_dds_time();
    }
    if ((location_data.location & DCPS::LOCATION_LOCAL6) && DCPS::operator<(location_data.local6_timestamp, expr)) {
      location_data.location &= ~(DCPS::LOCATION_LOCAL6);
      location_data.change_mask |= DCPS::LOCATION_LOCAL6;
      location_data.local6_timestamp = now.to_dds_time();
    }
    if ((location_data.location & DCPS::LOCATION_RELAY6) && DCPS::operator<(location_data.relay6_timestamp, expr)) {
      location_data.location &= ~(DCPS::LOCATION_RELAY6);
      location_data.change_mask |= DCPS::LOCATION_RELAY6;
      location_data.relay6_timestamp = now.to_dds_time();
    }

    if (old_mask != location_data.location || address_change) {
      DCPS::ParticipantLocationBuiltinTopicDataDataReaderImpl* locbit = part_loc_bit();
      if (locbit) {
        DDS::InstanceHandle_t handle = DDS::HANDLE_NIL;
        {
          const DCPS::ParticipantLocationBuiltinTopicData ld_copy(location_data);
          ACE_Reverse_Lock<ACE_Thread_Mutex> rev_lock(lock_);
          ACE_GUARD(ACE_Reverse_Lock<ACE_Thread_Mutex>, rg, rev_lock);
          handle = locbit->store_synthetic_data(ld_copy, DDS::NEW_VIEW_STATE);
        }
        iter = participants_.find(guid);
        if (iter != participants_.end()) {
          iter->second.location_ih_ = handle;
        } else {
          return;
        }
      }
    }
  }
}
#endif

ICE::Endpoint*
Spdp::get_ice_endpoint_if_added()
{
  return tport_->ice_endpoint_added_ ? tport_->get_ice_endpoint() : 0;
}

void
Spdp::handle_participant_data(DCPS::MessageId id,
                              const ParticipantData_t& cpdata,
                              const DCPS::SequenceNumber& seq,
                              const ACE_INET_Addr& from,
                              bool from_sedp)
{
  const MonotonicTimePoint now = MonotonicTimePoint::now();

  // Make a (non-const) copy so we can tweak values below
  ParticipantData_t pdata(cpdata);
  pdata.associated_endpoints =
    DISC_BUILTIN_ENDPOINT_PARTICIPANT_DETECTOR | DISC_BUILTIN_ENDPOINT_PARTICIPANT_ANNOUNCER;

  const DCPS::RepoId guid = make_guid(pdata.participantProxy.guidPrefix, DCPS::ENTITYID_PARTICIPANT);

  ACE_GUARD(ACE_Thread_Mutex, g, lock_);
  if (sedp_->ignoring(guid)) {
    // Ignore, this is our domain participant or one that the user has
    // asked us to ignore.
    return;
  }

  const bool from_relay = from == config_->spdp_rtps_relay_address();
  const DCPS::ParticipantLocation location_mask = compute_location_mask(from, from_relay);

  // Find the participant - iterator valid only as long as we hold the lock
  DiscoveredParticipantIter iter = participants_.find(guid);

  if (iter == participants_.end()) {
    // Trying to delete something that doesn't exist is a NOOP
    if (id == DCPS::DISPOSE_INSTANCE || id == DCPS::DISPOSE_UNREGISTER_INSTANCE) {
      return;
    }

    partBitData(pdata).key = repo_id_to_bit_key(guid);

    if (DCPS::DCPS_debug_level) {
      DCPS::GuidConverter local(guid_), remote(guid);
      ACE_DEBUG((LM_DEBUG,
        ACE_TEXT("(%P|%t) Spdp::data_received - %C discovered %C lease %ds\n"),
        OPENDDS_STRING(local).c_str(), OPENDDS_STRING(remote).c_str(),
        pdata.leaseDuration.seconds));
    }

    if (tport_->directed_sender_) {
      if (tport_->directed_guids_.empty()) {
        tport_->directed_sender_->schedule(TimeDuration::zero_value);
      }
      tport_->directed_guids_.push_back(guid);
    }

    // add a new participant
    std::pair<DiscoveredParticipantIter, bool> p = participants_.insert(std::make_pair(guid, DiscoveredParticipant(pdata, seq)));
    iter = p.first;
    update_lease_expiration_i(iter, now);

#ifndef DDS_HAS_MINIMUM_BIT
    if (!from_sedp) {
      enqueue_location_update_i(iter, location_mask, from);
    }
#endif

#ifdef OPENDDS_SECURITY
    if (is_security_enabled()) {
      // Associate the stateless reader / writer for handshakes & auth requests
      sedp_->associate_preauth(iter->second.pdata_);
    }
#endif

    // Since we've just seen a new participant, let's send out our
    // own announcement, so they don't have to wait.
    if (from != ACE_INET_Addr()) {
      if (from_relay) {
        tport_->write_i(guid, SpdpTransport::SEND_TO_RELAY);
      } else {
        tport_->shorten_local_sender_delay_i();
      }
    }

#ifdef OPENDDS_SECURITY
    if (is_security_enabled()) {
      if (!has_security_data(iter->second.pdata_.dataKind)) {
        if (participant_sec_attr_.allow_unauthenticated_participants == false) {
          if (DCPS::security_debug.auth_debug) {
            ACE_DEBUG((LM_DEBUG, ACE_TEXT("(%P|%t) {auth_debug} Spdp::handle_participant_data - ")
              ACE_TEXT("Incompatible security attributes in discovered participant: %C\n"),
              OPENDDS_STRING(DCPS::GuidConverter(guid)).c_str()));
          }
          participants_.erase(guid);
        } else { // allow_unauthenticated_participants == true
          iter->second.auth_state_ = DCPS::AUTH_STATE_UNAUTHENTICATED;
          match_unauthenticated(guid, iter);
        }
      } else {
        iter->second.identity_token_ = pdata.ddsParticipantDataSecure.base.identity_token;
        iter->second.permissions_token_ = pdata.ddsParticipantDataSecure.base.permissions_token;
        iter->second.property_qos_ = pdata.ddsParticipantDataSecure.base.property;
        iter->second.security_info_ = pdata.ddsParticipantDataSecure.base.security_info;
        iter->second.extended_builtin_endpoints_ = pdata.ddsParticipantDataSecure.base.extended_builtin_endpoints;

        // The remote needs to see our SPDP before attempting authentication.
        tport_->write_i(guid, from_relay ? SpdpTransport::SEND_TO_RELAY : SpdpTransport::SEND_TO_LOCAL);

        attempt_authentication(iter, true);

        if (iter->second.auth_state_ == DCPS::AUTH_STATE_UNAUTHENTICATED) {
          if (participant_sec_attr_.allow_unauthenticated_participants == false) {
            if (DCPS::security_debug.auth_debug) {
              ACE_DEBUG((LM_DEBUG, ACE_TEXT("(%P|%t) {auth_debug} Spdp::handle_participant_data - ")
                ACE_TEXT("Incompatible security attributes in discovered participant: %C\n"),
                OPENDDS_STRING(DCPS::GuidConverter(guid)).c_str()));
            }
            participants_.erase(guid);
          } else { // allow_unauthenticated_participants == true
            iter->second.auth_state_ = DCPS::AUTH_STATE_UNAUTHENTICATED;
            match_unauthenticated(guid, iter);
          }
        } else if (iter->second.auth_state_ == DCPS::AUTH_STATE_AUTHENTICATED) {
          if (match_authenticated(guid, iter) == false) {
            participants_.erase(guid);
          }
        }
        // otherwise just return, since we're waiting for input to finish authentication
      }
    } else {
      iter->second.auth_state_ = DCPS::AUTH_STATE_UNAUTHENTICATED;
      match_unauthenticated(guid, iter);
    }
#else
    match_unauthenticated(guid, iter);
#endif

  } else { // Existing Participant
#ifndef DDS_HAS_MINIMUM_BIT
    if (!from_sedp) {
      enqueue_location_update_i(iter, location_mask, from);
    }
#endif
#ifdef OPENDDS_SECURITY
    // Non-secure updates for authenticated participants are used for liveliness but
    // are otherwise ignored. Non-secure dispose messages are ignored completely.
    if (is_security_enabled() && iter->second.auth_state_ == DCPS::AUTH_STATE_AUTHENTICATED && !from_sedp) {
      update_lease_expiration_i(iter, now);
#ifndef DDS_HAS_MINIMUM_BIT
      process_location_updates_i(iter);
#endif
      return;
    }
#endif

    if (id == DCPS::DISPOSE_INSTANCE || id == DCPS::DISPOSE_UNREGISTER_INSTANCE) {
#ifdef OPENDDS_SECURITY
      ICE::Endpoint* sedp_endpoint = sedp_->get_ice_endpoint();
      if (sedp_endpoint) {
        stop_ice(sedp_endpoint, iter->first, iter->second.pdata_.participantProxy.availableBuiltinEndpoints,
                 iter->second.pdata_.participantProxy.availableExtendedBuiltinEndpoints);
      }
      ICE::Endpoint* spdp_endpoint = tport_->get_ice_endpoint();
      if (spdp_endpoint) {
        ICE::Agent::instance()->stop_ice(spdp_endpoint, guid_, iter->first);
      }
      purge_handshake_deadlines(iter);
#endif
      remove_discovered_participant(iter);
      return;
    }

    // Check if sequence numbers are increasing
    if (validateSequenceNumber(seq, iter)) {
      // Must unlock when calling into part_bit() as it may call back into us
      ACE_Reverse_Lock<ACE_Thread_Mutex> rev_lock(lock_);

      // update an existing participant
      DDS::ParticipantBuiltinTopicData& pdataBit = partBitData(pdata);
      DDS::ParticipantBuiltinTopicData& discoveredBit = partBitData(iter->second.pdata_);
      pdataBit.key = discoveredBit.key;

#ifndef OPENDDS_SAFETY_PROFILE
      using DCPS::operator!=;
#endif
      if (discoveredBit.user_data != pdataBit.user_data) {
        discoveredBit.user_data = pdataBit.user_data;
#ifndef DDS_HAS_MINIMUM_BIT
        DCPS::ParticipantBuiltinTopicDataDataReaderImpl* bit = part_bit();
        if (bit) {
          ACE_GUARD(ACE_Reverse_Lock<ACE_Thread_Mutex>, rg, rev_lock);
          bit->store_synthetic_data(pdataBit, DDS::NOT_NEW_VIEW_STATE);
        }
#endif /* DDS_HAS_MINIMUM_BIT */
        // Perform search again, so iterator becomes valid
        iter = participants_.find(guid);
      }
      // Participant may have been removed while lock released
      if (iter != participants_.end()) {
        if (locators_changed(iter->second.pdata_.participantProxy, pdata.participantProxy)) {
          sedp_->update_locators(pdata);
        }
        pdata.associated_endpoints = iter->second.pdata_.associated_endpoints;
#ifdef OPENDDS_SECURITY
        pdata.extended_associated_endpoints = iter->second.pdata_.extended_associated_endpoints;
#endif
        iter->second.pdata_ = pdata;
        update_lease_expiration_i(iter, now);

#ifndef DDS_HAS_MINIMUM_BIT
        process_location_updates_i(iter);
#endif
      }
    // Else a reset has occured and check if we should remove the participant
    } else if (iter->second.seq_reset_count_ >= config_->max_spdp_sequence_msg_reset_check()) {
#ifdef OPENDDS_SECURITY
      purge_handshake_deadlines(iter);
#endif
      remove_discovered_participant(iter);
    }
  }
}

bool
Spdp::validateSequenceNumber(const DCPS::SequenceNumber& seq, DiscoveredParticipantIter& iter)
{
  if (seq.getValue() != 0 && iter->second.last_seq_ != DCPS::SequenceNumber::MAX_VALUE) {
    if (seq < iter->second.last_seq_) {
      ++iter->second.seq_reset_count_;
      return false;
    } else if (iter->second.seq_reset_count_ > 0) {
      --iter->second.seq_reset_count_;
    }
  }
  iter->second.last_seq_ = seq;
  return true;
}

void
Spdp::data_received(const DataSubmessage& data,
                    const ParameterList& plist,
                    const ACE_INET_Addr& from)
{
  if (shutdown_flag_.value()) { return; }

  ParticipantData_t pdata;

  pdata.participantProxy.domainId = domain_;

  if (!ParameterListConverter::from_param_list(plist, pdata)) {
    ACE_ERROR((LM_ERROR, ACE_TEXT("(%P|%t) ERROR: Spdp::data_received - ")
      ACE_TEXT("failed to convert from ParameterList to ")
      ACE_TEXT("SPDPdiscoveredParticipantData\n")));
    return;
  }

  // Remote domain ID, if populated, has to match
  if (pdata.participantProxy.domainId != domain_) {
    return;
  }

  const DCPS::RepoId guid = make_guid(pdata.participantProxy.guidPrefix, DCPS::ENTITYID_PARTICIPANT);
  if (guid == guid_) {
    // About us, stop.
    return;
  }

  DCPS::SequenceNumber seq;
  seq.setValue(data.writerSN.high, data.writerSN.low);
  handle_participant_data((data.inlineQos.length() && disposed(data.inlineQos)) ? DCPS::DISPOSE_INSTANCE : DCPS::SAMPLE_DATA,
                          pdata, seq, from, false);

#ifdef OPENDDS_SECURITY
  if (!is_security_enabled()) {
    process_participant_ice(plist, pdata, guid);
  }
#endif
}

void
Spdp::match_unauthenticated(const DCPS::RepoId& guid, DiscoveredParticipantIter& dp_iter)
{
  // Must unlock when calling into part_bit() as it may call back into us
  ACE_Reverse_Lock<ACE_Thread_Mutex> rev_lock(lock_);

  DDS::InstanceHandle_t bit_instance_handle = DDS::HANDLE_NIL;
#ifndef DDS_HAS_MINIMUM_BIT
  DCPS::ParticipantBuiltinTopicDataDataReaderImpl* bit = part_bit();
  if (bit) {
    DDS::ParticipantBuiltinTopicData pbtd = partBitData(dp_iter->second.pdata_);
    ACE_GUARD(ACE_Reverse_Lock<ACE_Thread_Mutex>, rg, rev_lock);
    bit_instance_handle =
      bit->store_synthetic_data(pbtd, DDS::NEW_VIEW_STATE);
    rg.release();
    dp_iter = participants_.find(guid);
    if (dp_iter == participants_.end()) {
      return;
    }
  }
#endif /* DDS_HAS_MINIMUM_BIT */

  // notify Sedp of association
  // Sedp may call has_discovered_participant, which is why the participant must be added before this call to associate.
  sedp_->associate(dp_iter->second.pdata_);

  dp_iter->second.bit_ih_ = bit_instance_handle;
#ifndef DDS_HAS_MINIMUM_BIT
  process_location_updates_i(dp_iter);
#endif
}

#ifdef OPENDDS_SECURITY

void
Spdp::handle_auth_request(const DDS::Security::ParticipantStatelessMessage& msg)
{
  // If this message wasn't intended for us, ignore handshake message
  if (msg.destination_participant_guid != guid_ || msg.message_data.length() == 0) {
    return;
  }

  const RepoId guid = make_id(msg.message_identity.source_guid, DCPS::ENTITYID_PARTICIPANT);

  ACE_GUARD(ACE_Thread_Mutex, g, lock_);

  if (sedp_->ignoring(guid)) {
    // Ignore, this is our domain participant or one that the user has
    // asked us to ignore.
    return;
  }

  pending_remote_auth_tokens_[guid] = msg.message_data[0];
  DiscoveredParticipantMap::iterator iter = participants_.find(guid);

  if (iter != participants_.end()) {
    if (msg.message_identity.sequence_number <= iter->second.auth_req_sequence_number_) {
      return;
    }
    iter->second.auth_req_sequence_number_ = msg.message_identity.sequence_number;

    attempt_authentication(iter, false);
  }
}

namespace {
  void set_participant_guid(const GUID_t& guid, ParameterList& param_list)
  {
    Parameter gp_param;
    gp_param.guid(guid);
    gp_param._d(PID_PARTICIPANT_GUID);
    param_list.length(param_list.length() + 1);
    param_list[param_list.length() - 1] = gp_param;
  }
}

DDS::OctetSeq Spdp::local_participant_data_as_octets() const
{
  DDS::Security::ParticipantBuiltinTopicDataSecure pbtds = {
    {
      get_part_bit_data(false),
      identity_token_,
      permissions_token_,
      qos_.property,
      {0, 0},
      0
    },
    identity_status_token_
  };

  pbtds.base.security_info.plugin_participant_security_attributes = participant_sec_attr_.plugin_participant_attributes;
  pbtds.base.security_info.participant_security_attributes = DDS::Security::PARTICIPANT_SECURITY_ATTRIBUTES_FLAG_IS_VALID;
  if (participant_sec_attr_.is_rtps_protected) {
    pbtds.base.security_info.participant_security_attributes |= DDS::Security::PARTICIPANT_SECURITY_ATTRIBUTES_FLAG_IS_RTPS_PROTECTED;
  }
  if (participant_sec_attr_.is_discovery_protected) {
    pbtds.base.security_info.participant_security_attributes |= DDS::Security::PARTICIPANT_SECURITY_ATTRIBUTES_FLAG_IS_DISCOVERY_PROTECTED;
    pbtds.base.extended_builtin_endpoints =
      DDS::Security::TYPE_LOOKUP_SERVICE_REQUEST_WRITER_SECURE | DDS::Security::TYPE_LOOKUP_SERVICE_REQUEST_READER_SECURE |
      DDS::Security::TYPE_LOOKUP_SERVICE_REPLY_WRITER_SECURE | DDS::Security::TYPE_LOOKUP_SERVICE_REPLY_READER_SECURE;
  }
  if (participant_sec_attr_.is_liveliness_protected) {
    pbtds.base.security_info.participant_security_attributes |= DDS::Security::PARTICIPANT_SECURITY_ATTRIBUTES_FLAG_IS_LIVELINESS_PROTECTED;
  }

  ParameterList plist;
  set_participant_guid(guid_, plist);

  if (!ParameterListConverter::to_param_list(pbtds.base, plist)) {
    ACE_ERROR((LM_ERROR, ACE_TEXT("(%P|%t) ERROR: Spdp::local_participant_data_as_octets() - ")
               ACE_TEXT("Failed to convert from ParticipantBuiltinTopicData to ParameterList\n")));
    return DDS::OctetSeq();
  }

  ACE_Message_Block temp_buff(DCPS::serialized_size(encoding_plain_big, plist));
  DCPS::Serializer ser(&temp_buff, encoding_plain_big);
  if (!(ser << plist)) {
    ACE_ERROR((LM_ERROR, ACE_TEXT("(%P|%t) ERROR: Spdp::local_participant_data_as_octets() - ")
               ACE_TEXT("Failed to serialize parameter list.\n")));
    return DDS::OctetSeq();
  }

  DDS::OctetSeq seq(static_cast<unsigned int>(temp_buff.length()));
  seq.length(seq.maximum());
  std::memcpy(seq.get_buffer(), temp_buff.rd_ptr(), temp_buff.length());
  return seq;
}

void
Spdp::send_handshake_request(const DCPS::RepoId& guid, DiscoveredParticipant& dp)
{
  OPENDDS_ASSERT(dp.handshake_state_ == DCPS::HANDSHAKE_STATE_BEGIN_HANDSHAKE_REQUEST);

  Security::Authentication_var auth = security_config_->get_authentication();
  DDS::Security::SecurityException se = {"", 0, 0};
  if (dp.handshake_handle_ != DDS::HANDLE_NIL) {
    // Return the handle for reauth.
    if (!auth->return_handshake_handle(dp.handshake_handle_, se)) {
      if (DCPS::security_debug.auth_warn) {
        ACE_DEBUG((LM_WARNING, ACE_TEXT("(%P|%t) {auth_warn} ")
                   ACE_TEXT("Spdp::send_handshake_request() - ")
                   ACE_TEXT("Unable to return handshake handle. ")
                   ACE_TEXT("Security Exception[%d.%d]: %C\n"),
                   se.code, se.minor_code, se.message.in()));
      }
      return;
    }
    dp.handshake_handle_ = DDS::HANDLE_NIL;
  }

  const DDS::OctetSeq local_participant = local_participant_data_as_octets();
  if (!local_participant.length()) {
    return; // already logged in local_participant_data_as_octets()
  }

  DDS::Security::HandshakeMessageToken hs_mt;
  if (auth->begin_handshake_request(dp.handshake_handle_, hs_mt, identity_handle_, dp.identity_handle_,
                                    local_participant, se)
      != DDS::Security::VALIDATION_PENDING_HANDSHAKE_MESSAGE) {
    ACE_ERROR((LM_ERROR, ACE_TEXT("(%P|%t) ERROR: Spdp::send_handshake_request() - ")
               ACE_TEXT("Failed to begin handshake_request. Security Exception[%d.%d]: %C\n"),
               se.code, se.minor_code, se.message.in()));
    return;
  }

  dp.handshake_state_ = DCPS::HANDSHAKE_STATE_PROCESS_HANDSHAKE;

  DDS::Security::ParticipantStatelessMessage msg;
  msg.message_identity.source_guid = guid_;
  msg.message_class_id = DDS::Security::GMCLASSID_SECURITY_AUTH_HANDSHAKE;
  msg.destination_participant_guid = guid;
  msg.destination_endpoint_guid = GUID_UNKNOWN;
  msg.source_endpoint_guid = GUID_UNKNOWN;
  msg.related_message_identity.source_guid = GUID_UNKNOWN;
  msg.related_message_identity.sequence_number = 0;
  msg.message_data.length(1);
  msg.message_data[0] = hs_mt;

  if (send_handshake_message(guid, dp, msg) != DDS::RETCODE_OK) {
    ACE_ERROR((LM_ERROR, ACE_TEXT("(%P|%t) ERROR: Spdp::send_handshake_request() - ")
               ACE_TEXT("Unable to write stateless message (handshake).\n")));
    return;
  } else if (DCPS::security_debug.auth_debug) {
    ACE_DEBUG((LM_DEBUG, ACE_TEXT("(%P|%t) {auth_debug} DEBUG: Spdp::send_handshake_request() - ")
               ACE_TEXT("Sent handshake request message for participant: %C\n"),
               OPENDDS_STRING(DCPS::GuidConverter(guid)).c_str()));
  }
}

void
Spdp::attempt_authentication(const DiscoveredParticipantIter& iter, bool from_discovery)
{
  const DCPS::RepoId& guid = iter->first;
  DiscoveredParticipant& dp = iter->second;

  PendingRemoteAuthTokenMap::iterator token_iter = pending_remote_auth_tokens_.find(guid);
  if (token_iter == pending_remote_auth_tokens_.end()) {
    dp.remote_auth_request_token_ = DDS::Security::Token();
  } else {
    dp.remote_auth_request_token_ = token_iter->second;
    pending_remote_auth_tokens_.erase(token_iter);
  }

  if (DCPS::security_debug.auth_debug) {
    ACE_DEBUG((LM_DEBUG, "(%P|%t) {auth_debug} DEBUG: Spdp::attempt_authentication "
      "for %C from_discovery=%d have_remote_token=%d auth_state=%d handshake_state=%d\n",
      OPENDDS_STRING(DCPS::GuidConverter(guid)).c_str(),
      from_discovery, !(dp.remote_auth_request_token_ == DDS::Security::Token()),
      dp.auth_state_, dp.handshake_state_));
  }

  if (!from_discovery && dp.handshake_state_ != DCPS::HANDSHAKE_STATE_DONE) {
    // Ignore auth reqs when already in progress.
    return;
  }

  // Reset.
  purge_handshake_deadlines(iter);
  dp.handshake_deadline_ = DCPS::MonotonicTimePoint::now() + config_->max_auth_time();
  handshake_deadlines_.insert(std::make_pair(dp.handshake_deadline_, guid));
  tport_->handshake_deadline_processor_->schedule(config_->max_auth_time());

  DDS::Security::Authentication_var auth = security_config_->get_authentication();
  DDS::Security::SecurityException se = {"", 0, 0};

  const DDS::Security::ValidationResult_t vr = auth->validate_remote_identity(
    dp.identity_handle_, dp.local_auth_request_token_, dp.remote_auth_request_token_,
    identity_handle_, dp.identity_token_, guid, se);

  dp.have_auth_req_msg_ = !(dp.local_auth_request_token_ == DDS::Security::Token());
  if (dp.have_auth_req_msg_) {
    dp.auth_req_msg_.message_identity.source_guid = guid_;
    dp.auth_req_msg_.message_identity.sequence_number = (++stateless_sequence_number_).getValue();
    dp.auth_req_msg_.message_class_id = DDS::Security::GMCLASSID_SECURITY_AUTH_REQUEST;
    dp.auth_req_msg_.destination_participant_guid = guid;
    dp.auth_req_msg_.destination_endpoint_guid = GUID_UNKNOWN;
    dp.auth_req_msg_.source_endpoint_guid = GUID_UNKNOWN;
    dp.auth_req_msg_.related_message_identity.source_guid = GUID_UNKNOWN;
    dp.auth_req_msg_.related_message_identity.sequence_number = 0;
    dp.auth_req_msg_.message_data.length(1);
    dp.auth_req_msg_.message_data[0] = dp.local_auth_request_token_;
    // Send the auth req immediately to reset the remote if they are
    // still authenticated with us.
    if (sedp_->write_stateless_message(dp.auth_req_msg_, make_id(guid, ENTITYID_P2P_BUILTIN_PARTICIPANT_STATELESS_READER)) != DDS::RETCODE_OK) {
      if (DCPS::security_debug.auth_debug) {
        ACE_DEBUG((LM_DEBUG, ACE_TEXT("(%P|%t) {auth_debug} Spdp::attempt_authentication() - ")
                   ACE_TEXT("Unable to write auth req message.\n")));
      }
    } else {
      if (DCPS::security_debug.auth_debug) {
        ACE_DEBUG((LM_DEBUG, ACE_TEXT("(%P|%t) {auth_debug} DEBUG: Spdp::attempt_authentication() - ")
                   ACE_TEXT("Sent auth req message for participant: %C\n"),
                   OPENDDS_STRING(DCPS::GuidConverter(guid)).c_str()));
      }
    }
    schedule_handshake_resend(config_->auth_resend_period(), guid);
  }

  switch (vr) {
  case DDS::Security::VALIDATION_OK: {
    dp.auth_state_ = DCPS::AUTH_STATE_AUTHENTICATED;
    dp.handshake_state_ = DCPS::HANDSHAKE_STATE_DONE;
    purge_handshake_deadlines(iter);
    return;
  }
  case DDS::Security::VALIDATION_PENDING_HANDSHAKE_MESSAGE: {
    if (DCPS::security_debug.auth_debug) {
      ACE_DEBUG((LM_DEBUG, ACE_TEXT("(%P|%t) {auth_debug} DEBUG: Spdp::attempt_authentication() - ")
                 ACE_TEXT("Attempting authentication (expecting request) for participant: %C\n"),
                 OPENDDS_STRING(DCPS::GuidConverter(guid)).c_str()));
    }
    dp.handshake_state_ = DCPS::HANDSHAKE_STATE_BEGIN_HANDSHAKE_REPLY;
    dp.is_requester_ = true;
    return; // We'll need to wait for an inbound handshake request from the remote participant
  }
  case DDS::Security::VALIDATION_PENDING_HANDSHAKE_REQUEST: {
    if (DCPS::security_debug.auth_debug) {
      ACE_DEBUG((LM_DEBUG, ACE_TEXT("(%P|%t) {auth_debug} DEBUG: Spdp::attempt_authentication() - ")
                 ACE_TEXT("Attempting authentication (sending request/expecting reply) for participant: %C\n"),
                 OPENDDS_STRING(DCPS::GuidConverter(guid)).c_str()));
    }
    dp.handshake_state_ = DCPS::HANDSHAKE_STATE_BEGIN_HANDSHAKE_REQUEST;
    send_handshake_request(guid, dp);
    return;
  }
  case DDS::Security::VALIDATION_FAILED: {
    if (DCPS::security_debug.auth_debug) {
      ACE_DEBUG((LM_DEBUG, ACE_TEXT("(%P|%t) {auth_debug} DEBUG: Spdp::attempt_authentication() - ")
                 ACE_TEXT("Remote participant identity is invalid. Security Exception[%d.%d]: %C\n"),
                 se.code, se.minor_code, se.message.in()));
    }
    dp.auth_state_ = DCPS::AUTH_STATE_UNAUTHENTICATED;
    dp.handshake_state_ = DCPS::HANDSHAKE_STATE_DONE;
    purge_handshake_deadlines(iter);
    return;
  }
  default: {
    if (DCPS::security_debug.auth_debug) {
      ACE_DEBUG((LM_DEBUG, ACE_TEXT("(%P|%t) {auth_debug} DEBUG: Spdp::attempt_authentication() - ")
                 ACE_TEXT("Unexpected return value while validating remote identity. Security Exception[%d.%d]: %C\n"),
                 se.code, se.minor_code, se.message.in()));
    }
    dp.auth_state_ = DCPS::AUTH_STATE_UNAUTHENTICATED;
    dp.handshake_state_ = DCPS::HANDSHAKE_STATE_DONE;
    purge_handshake_deadlines(iter);
    return;
  }
  }
}

void
Spdp::handle_handshake_message(const DDS::Security::ParticipantStatelessMessage& msg)
{
  DDS::Security::SecurityException se = {"", 0, 0};
  Security::Authentication_var auth = security_config_->get_authentication();

  // If this message wasn't intended for us, ignore handshake message
  if (msg.destination_participant_guid != guid_ || !msg.message_data.length()) {
    return;
  }

  const RepoId src_participant = make_id(msg.message_identity.source_guid, DCPS::ENTITYID_PARTICIPANT);

  ACE_GUARD(ACE_Thread_Mutex, g, lock_);

  // If discovery hasn't initialized / validated this participant yet, ignore handshake messages
  DiscoveredParticipantIter iter = participants_.find(src_participant);
  if (iter == participants_.end()) {
    if (DCPS::security_debug.auth_warn) {
      ACE_DEBUG((LM_WARNING,
        ACE_TEXT("(%P|%t) {auth_warn} Spdp::handle_handshake_message() - ")
        ACE_TEXT("received handshake for undiscovered participant %C. Ignoring.\n"),
                 OPENDDS_STRING(DCPS::GuidConverter(src_participant)).c_str()));
    }
    return;
  }

  DiscoveredParticipant& dp = iter->second;

  if (DCPS::security_debug.auth_debug) {
    ACE_DEBUG((LM_DEBUG, "(%P|%t) {auth_debug} DEBUG: Spdp::handle_handshake_message "
      "for %C auth_state=%d handshake_state=%d\n",
      OPENDDS_STRING(DCPS::GuidConverter(src_participant)).c_str(),
      dp.auth_state_, dp.handshake_state_));
  }

  // We have received a handshake message from the remote which means
  // we don't need to send the auth req.
  dp.have_auth_req_msg_ = false;

  if (dp.handshake_state_ == DCPS::HANDSHAKE_STATE_DONE) {
    // Remote is still sending (reply), so resend (the final).
    const RepoId reader = make_id(iter->first, ENTITYID_P2P_BUILTIN_PARTICIPANT_STATELESS_READER);
    if (sedp_.write_stateless_message(dp.handshake_msg_, reader) != DDS::RETCODE_OK) {
      if (DCPS::security_debug.auth_debug) {
        ACE_DEBUG((LM_DEBUG, ACE_TEXT("(%P|%t) {auth_debug} Spdp::handle_handshake_message() - ")
                   ACE_TEXT("Unable to write handshake message.\n")));
      }
    } else {
      if (DCPS::security_debug.auth_debug) {
        ACE_DEBUG((LM_DEBUG, ACE_TEXT("(%P|%t) {auth_debug} DEBUG: Spdp::handle_handshake_message() - ")
                   ACE_TEXT("Sent handshake message for participant: %C\n"),
                   DCPS::LogGuid(iter->first).c_str()));
      }
    }
    return;
  }

  if (msg.message_identity.sequence_number <= iter->second.handshake_sequence_number_) {
    return;
  }
  iter->second.handshake_sequence_number_ = msg.message_identity.sequence_number;

  switch (dp.handshake_state_) {
  case DCPS::HANDSHAKE_STATE_DONE:
    // Handled above.
    return;

  case DCPS::HANDSHAKE_STATE_BEGIN_HANDSHAKE_REQUEST: {
    if (DCPS::security_debug.auth_warn) {
      ACE_DEBUG((LM_WARNING,
                 ACE_TEXT("(%P|%t) {auth_warn} Spdp::handle_handshake_message() - ")
                 ACE_TEXT("Invalid handshake state\n")));
    }
    return;
  }

  case DCPS::HANDSHAKE_STATE_BEGIN_HANDSHAKE_REPLY: {
    DDS::Security::ParticipantStatelessMessage reply;
    reply.message_identity.source_guid = guid_;
    reply.message_class_id = DDS::Security::GMCLASSID_SECURITY_AUTH_HANDSHAKE;
    reply.related_message_identity = msg.message_identity;
    reply.destination_participant_guid = src_participant;
    reply.destination_endpoint_guid = GUID_UNKNOWN;
    reply.source_endpoint_guid = GUID_UNKNOWN;
    reply.message_data.length(1);
    reply.message_data[0] = msg.message_data[0];

    if (dp.handshake_handle_ != DDS::HANDLE_NIL) {
      // Return the handle for reauth.
      if (!auth->return_handshake_handle(dp.handshake_handle_, se)) {
        if (DCPS::security_debug.auth_warn) {
          ACE_DEBUG((LM_WARNING, ACE_TEXT("(%P|%t) {auth_warn} ")
                     ACE_TEXT("Spdp::handke_handshake_message() - ")
                     ACE_TEXT("Unable to return handshake handle. ")
                     ACE_TEXT("Security Exception[%d.%d]: %C\n"),
                     se.code, se.minor_code, se.message.in()));
        }
        return;
      }
      dp.handshake_handle_ = DDS::HANDLE_NIL;
    }

    const DDS::OctetSeq local_participant = local_participant_data_as_octets();
    if (!local_participant.length()) {
      return; // already logged in local_participant_data_as_octets()
    }
    const DDS::Security::ValidationResult_t vr =
      auth->begin_handshake_reply(dp.handshake_handle_, reply.message_data[0], dp.identity_handle_,
                                  identity_handle_, local_participant, se);

    switch (vr) {
    case DDS::Security::VALIDATION_OK: {
      // Theoretically, this shouldn't happen unless handshakes can involve fewer than 3 messages
      dp.auth_state_ = DCPS::AUTH_STATE_AUTHENTICATED;
      dp.handshake_state_ = DCPS::HANDSHAKE_STATE_DONE;
      purge_handshake_deadlines(iter);
      match_authenticated(src_participant, iter);
      return;
    }
    case DDS::Security::VALIDATION_FAILED: {
      if (DCPS::security_debug.auth_warn) {
        ACE_DEBUG((LM_WARNING, ACE_TEXT("(%P|%t) {auth_warn} Spdp::handle_handshake_message() - ")
                   ACE_TEXT("Failed to reply to incoming handshake message. Security Exception[%d.%d]: %C\n"),
                   se.code, se.minor_code, se.message.in()));
      }
      return;
    }
    case DDS::Security::VALIDATION_PENDING_RETRY: {
      if (DCPS::security_debug.auth_warn) {
        ACE_DEBUG((LM_WARNING, ACE_TEXT("(%P|%t) {auth_warn} WARNING: Spdp::handle_handshake_message() - ")
                   ACE_TEXT("Unexpected validation pending retry\n")));
      }
      return;
    }
    case DDS::Security::VALIDATION_PENDING_HANDSHAKE_REQUEST: {
      if (DCPS::security_debug.auth_warn) {
        ACE_DEBUG((LM_WARNING, ACE_TEXT("(%P|%t) {auth_warn} WARNING: Spdp::handle_handshake_message() - ")
                   ACE_TEXT("Unexpected validation pending handshake request\n")));
      }
      return;
    }
    case DDS::Security::VALIDATION_PENDING_HANDSHAKE_MESSAGE: {
      if (send_handshake_message(src_participant, dp, reply) != DDS::RETCODE_OK) {
        if (DCPS::security_debug.auth_warn) {
          ACE_DEBUG((LM_WARNING, ACE_TEXT("(%P|%t) {auth_warn} Spdp::handle_handshake_message() - ")
                     ACE_TEXT("Unable to write stateless message for handshake reply.\n")));
        }
        return;
      } else {
        if (DCPS::security_debug.auth_debug) {
          ACE_DEBUG((LM_DEBUG, ACE_TEXT("(%P|%t) {auth_debug} DEBUG: Spdp::handle_handshake_message() - ")
                     ACE_TEXT("Sent handshake reply for participant: %C\n"),
                     OPENDDS_STRING(DCPS::GuidConverter(src_participant)).c_str()));
        }
      }
      dp.handshake_state_ = DCPS::HANDSHAKE_STATE_PROCESS_HANDSHAKE;
      return;
    }
    case DDS::Security::VALIDATION_OK_FINAL_MESSAGE: {
      // Theoretically, this shouldn't happen unless handshakes can involve fewer than 3 messages
      if (send_handshake_message(src_participant, dp, reply) != DDS::RETCODE_OK) {
        if (DCPS::security_debug.auth_warn) {
          ACE_DEBUG((LM_WARNING, ACE_TEXT("(%P|%t) {auth_warn} Spdp::handle_handshake_message() - ")
                     ACE_TEXT("Unable to write stateless message for final message.\n")));
        }
        return;
      } else {
        if (DCPS::security_debug.auth_debug) {
          ACE_DEBUG((LM_DEBUG, ACE_TEXT("(%P|%t) {auth_debug} DEBUG: Spdp::handle_handshake_message() - ")
                     ACE_TEXT("Sent handshake final for participant: %C\n"),
                     OPENDDS_STRING(DCPS::GuidConverter(src_participant)).c_str()));
        }
      }
      dp.auth_state_ = DCPS::AUTH_STATE_AUTHENTICATED;
      dp.handshake_state_ = DCPS::HANDSHAKE_STATE_PROCESS_HANDSHAKE;
      purge_handshake_deadlines(iter);
      match_authenticated(src_participant, iter);
      return;
    }
    }
    return;
  }

  case DCPS::HANDSHAKE_STATE_PROCESS_HANDSHAKE: {
    DDS::Security::ParticipantStatelessMessage reply;
    reply.message_identity.source_guid = guid_;
    reply.message_class_id = DDS::Security::GMCLASSID_SECURITY_AUTH_HANDSHAKE;
    reply.related_message_identity = msg.message_identity;
    reply.destination_participant_guid = src_participant;
    reply.destination_endpoint_guid = GUID_UNKNOWN;
    reply.source_endpoint_guid = GUID_UNKNOWN;
    reply.message_data.length(1);

    DDS::Security::ValidationResult_t vr = auth->process_handshake(reply.message_data[0], msg.message_data[0],
                                                                   dp.handshake_handle_, se);
    switch (vr) {
    case DDS::Security::VALIDATION_FAILED: {
      if (DCPS::security_debug.auth_warn) {
        ACE_DEBUG((LM_WARNING, ACE_TEXT("(%P|%t) {auth_warn} WARNING: ")
                   ACE_TEXT("Spdp::handle_handshake_message() - ")
                   ACE_TEXT("Failed to process incoming handshake message when ")
                   ACE_TEXT("expecting %C from %C. Security Exception[%d.%d]: %C\n"),
                   dp.is_requester_ ? "final" : "reply",
                   OPENDDS_STRING(DCPS::GuidConverter(src_participant)).c_str(),
                   se.code, se.minor_code, se.message.in()));
      }
      return;
    }
    case DDS::Security::VALIDATION_PENDING_RETRY: {
      if (DCPS::security_debug.auth_warn) {
        ACE_DEBUG((LM_WARNING, ACE_TEXT("(%P|%t) {auth_warn} WARNING: Spdp::handle_handshake_message() - ")
                   ACE_TEXT("Unexpected validation pending retry\n")));
      }
      return;
    }
    case DDS::Security::VALIDATION_PENDING_HANDSHAKE_REQUEST: {
      if (DCPS::security_debug.auth_warn) {
        ACE_DEBUG((LM_WARNING, ACE_TEXT("(%P|%t) {auth_warn} WARNING: Spdp::handle_handshake_message() - ")
                   ACE_TEXT("Unexpected validation pending handshake request\n")));
      }
      return;
    }
    case DDS::Security::VALIDATION_PENDING_HANDSHAKE_MESSAGE: {
      // Theoretically, this shouldn't happen unless handshakes can involve more than 3 messages
      if (send_handshake_message(src_participant, dp, reply) != DDS::RETCODE_OK) {
        if (DCPS::security_debug.auth_warn) {
          ACE_DEBUG((LM_WARNING, ACE_TEXT("(%P|%t) {auth_warn} WARNING: Spdp::handle_handshake_message() - ")
                     ACE_TEXT("Unable to write stateless message for handshake reply.\n")));
        }
        return;
      } else {
        if (DCPS::security_debug.auth_debug) {
          ACE_DEBUG((LM_DEBUG, ACE_TEXT("(%P|%t) {auth_debug} DEBUG: Spdp::handle_handshake_message() - ")
                     ACE_TEXT("Sent handshake unknown message for participant: %C\n"),
                     OPENDDS_STRING(DCPS::GuidConverter(src_participant)).c_str()));
        }
      }
      return;
    }
    case DDS::Security::VALIDATION_OK_FINAL_MESSAGE: {
      dp.auth_state_ = DCPS::AUTH_STATE_AUTHENTICATED;
      dp.handshake_state_ = DCPS::HANDSHAKE_STATE_DONE;
      // Install the shared secret before sending the final so that
      // we are prepared to receive the crypto tokens from the
      // replier.

      // Send the final first because match_authenticated takes forever.
      if (send_handshake_message(src_participant, iter->second, reply) != DDS::RETCODE_OK) {
        if (DCPS::security_debug.auth_warn) {
          ACE_DEBUG((LM_WARNING, ACE_TEXT("(%P|%t) {auth_warn} WARNING: Spdp::handle_handshake_message() - ")
                     ACE_TEXT("Unable to write stateless message for final message.\n")));
        }
        return;
      } else {
        if (DCPS::security_debug.auth_debug) {
          ACE_DEBUG((LM_DEBUG, ACE_TEXT("(%P|%t) {auth_debug} DEBUG: Spdp::handle_handshake_message() - ")
                     ACE_TEXT("Sent handshake final for participant: %C\n"),
                     OPENDDS_STRING(DCPS::GuidConverter(src_participant)).c_str()));
        }
      }

      purge_handshake_deadlines(iter);
      match_authenticated(src_participant, iter);
      return;
    }
    case DDS::Security::VALIDATION_OK: {
      dp.auth_state_ = DCPS::AUTH_STATE_AUTHENTICATED;
      dp.handshake_state_ = DCPS::HANDSHAKE_STATE_DONE;
      purge_handshake_deadlines(iter);
      match_authenticated(src_participant, iter);
      return;
    }
    }
  }
  }
}

void
Spdp::process_handshake_deadlines(const DCPS::MonotonicTimePoint& now)
{
  ACE_GUARD(ACE_Thread_Mutex, g, lock_);

  for (TimeQueue::iterator pos = handshake_deadlines_.begin(),
        limit = handshake_deadlines_.upper_bound(now); pos != limit;) {

    DiscoveredParticipantIter pit = participants_.find(pos->second);
    if (pit != participants_.end()) {
      if (DCPS::security_debug.auth_debug) {
        ACE_DEBUG((LM_DEBUG, ACE_TEXT("(%P|%t) {auth_debug} Spdp::process_handshake_deadlines() - ")
                   ACE_TEXT("Removing discovered participant due to authentication timeout: %C\n"),
                   OPENDDS_STRING(DCPS::GuidConverter(pos->second)).c_str()));
      }
      const DCPS::MonotonicTimePoint ptime = pos->first;
      const RepoId part_id = pos->second;
      if (participant_sec_attr_.allow_unauthenticated_participants == false) {
        ICE::Endpoint* sedp_endpoint = sedp_->get_ice_endpoint();
        if (sedp_endpoint) {
          stop_ice(sedp_endpoint, pit->first, pit->second.pdata_.participantProxy.availableBuiltinEndpoints,
                   pit->second.pdata_.participantProxy.availableExtendedBuiltinEndpoints);
        }
        ICE::Endpoint* spdp_endpoint = tport_->get_ice_endpoint();
        if (spdp_endpoint) {
          ICE::Agent::instance()->stop_ice(spdp_endpoint, guid_, pit->first);
        }
        handshake_deadlines_.erase(pos);
        remove_discovered_participant(pit);
      } else {
        purge_handshake_resends(pit);
        pit->second.auth_state_ = DCPS::AUTH_STATE_UNAUTHENTICATED;
        pit->second.handshake_state_ = DCPS::HANDSHAKE_STATE_DONE;
        handshake_deadlines_.erase(pos);
        match_unauthenticated(part_id, pit);
      }
      pos = handshake_deadlines_.lower_bound(ptime);
      limit = handshake_deadlines_.upper_bound(now);
    } else {
      handshake_deadlines_.erase(pos++);
    }
  }

  if (!handshake_deadlines_.empty()) {
    tport_->handshake_deadline_processor_->schedule(handshake_deadlines_.begin()->first - now);
  }
}

void
Spdp::process_handshake_resends(const DCPS::MonotonicTimePoint& now)
{
  ACE_GUARD(ACE_Thread_Mutex, g, lock_);

  for (TimeQueue::iterator pos = handshake_resends_.begin(), limit = handshake_resends_.end();
       pos != limit && pos->first <= now;) {

    DiscoveredParticipantIter pit = participants_.find(pos->second);
    if (pit != participants_.end() &&
        pit->second.stateless_msg_deadline_ <= now) {
      const RepoId reader = make_id(pit->first, ENTITYID_P2P_BUILTIN_PARTICIPANT_STATELESS_READER);
      pit->second.stateless_msg_deadline_ = now + config_->auth_resend_period();
      // Send the SPDP announcement in case it got lost.
      tport_->write_i(pit->first, SpdpTransport::SEND_TO_RELAY | SpdpTransport::SEND_TO_LOCAL);

      // Send the auth req first to reset the remote if necessary.
      if (pit->second.have_auth_req_msg_) {
        if (sedp_->write_stateless_message(pit->second.auth_req_msg_, reader) != DDS::RETCODE_OK) {
          if (DCPS::security_debug.auth_debug) {
            ACE_DEBUG((LM_DEBUG, ACE_TEXT("(%P|%t) {auth_debug} Spdp::process_handshake_resends() - ")
                       ACE_TEXT("Unable to write auth req message retry.\n")));
          }
        } else {
          if (DCPS::security_debug.auth_debug) {
            ACE_DEBUG((LM_DEBUG, ACE_TEXT("(%P|%t) {auth_debug} DEBUG: Spdp::process_handshake_resends() - ")
                       ACE_TEXT("Sent auth req message for participant: %C\n"),
                       OPENDDS_STRING(DCPS::GuidConverter(pit->first)).c_str()));
          }
        }
      }
      if (pit->second.have_handshake_msg_) {
        if (sedp_->write_stateless_message(pit->second.handshake_msg_, reader) != DDS::RETCODE_OK) {
          if (DCPS::security_debug.auth_debug) {
            ACE_DEBUG((LM_DEBUG, ACE_TEXT("(%P|%t) {auth_debug} Spdp::process_handshake_resends() - ")
                       ACE_TEXT("Unable to write handshake message retry.\n")));
          }
        } else {
          if (DCPS::security_debug.auth_debug) {
            ACE_DEBUG((LM_DEBUG, ACE_TEXT("(%P|%t) {auth_debug} DEBUG: Spdp::process_handshake_resends() - ")
                       ACE_TEXT("Sent handshake message for participant: %C\n"),
                       OPENDDS_STRING(DCPS::GuidConverter(pit->first)).c_str()));
          }
        }
      }

      handshake_resends_.insert(std::make_pair(pit->second.stateless_msg_deadline_, pit->first));
    }

    handshake_resends_.erase(pos++);
  }

  if (!handshake_resends_.empty()) {
    tport_->handshake_resend_processor_->schedule(handshake_resends_.begin()->first - now);
  }
}

bool
Spdp::handle_participant_crypto_tokens(const DDS::Security::ParticipantVolatileMessageSecure& msg)
{
  if (DCPS::security_debug.auth_debug) {
    ACE_DEBUG((LM_DEBUG,
               ACE_TEXT("(%P|%t) Spdp::handle_participant_crypto_tokens() from %C\n"),
               DCPS::LogGuid(msg.source_endpoint_guid).c_str()));
  }

  DDS::Security::SecurityException se = {"", 0, 0};
  Security::CryptoKeyExchange_var key_exchange = security_config_->get_crypto_key_exchange();

  // If this message wasn't intended for us, ignore volatile message
  if (msg.destination_participant_guid != guid_ || !msg.message_data.length()) {
    return false;
  }

  const RepoId src_participant = make_id(msg.message_identity.source_guid, DCPS::ENTITYID_PARTICIPANT);

  ACE_GUARD_RETURN(ACE_Thread_Mutex, g, lock_, false);

  if (crypto_handle_ == DDS::HANDLE_NIL) {
    // not configured for RTPS Protection, therefore doesn't support participant crypto tokens
    return false;
  }

  // If discovery hasn't initialized / validated this participant yet, ignore volatile message
  DiscoveredParticipantIter iter = participants_.find(src_participant);
  if (iter == participants_.end()) {
    if (DCPS::security_debug.auth_warn) {
      ACE_DEBUG((LM_WARNING,
        ACE_TEXT("(%P|%t) {auth_warn} Spdp::handle_participant_crypto_tokens() - ")
        ACE_TEXT("received tokens for undiscovered participant %C. Ignoring.\n"),
        OPENDDS_STRING(DCPS::GuidConverter(src_participant)).c_str()));
    }
    return false;
  }
  DiscoveredParticipant& dp = iter->second;

  const DDS::Security::ParticipantCryptoTokenSeq& inboundTokens =
    reinterpret_cast<const DDS::Security::ParticipantCryptoTokenSeq&>(msg.message_data);

  if (!key_exchange->set_remote_participant_crypto_tokens(crypto_handle_, dp.crypto_handle_, inboundTokens, se)) {
    ACE_ERROR((LM_ERROR, ACE_TEXT("(%P|%t) ERROR: Spdp::handle_participant_crypto_tokens() - ")
      ACE_TEXT("Unable to set remote participant crypto tokens with crypto key exchange plugin. ")
      ACE_TEXT("Security Exception[%d.%d]: %C\n"),
        se.code, se.minor_code, se.message.in()));
    return false;
  }

<<<<<<< HEAD
  if (dp.handshake_state_ == DCPS::HANDSHAKE_STATE_WAITING_FOR_TOKEN) {
    dp.handshake_state_ = DCPS::HANDSHAKE_STATE_DONE;
    purge_handshake_deadlines(iter);
  }

  sedp_->associate(iter->second.pdata_);
  sedp_->associate_secure_endpoints(iter->second.pdata_, participant_sec_attr_);
=======
  sedp_.associate(iter->second.pdata_);
  sedp_.associate_secure_endpoints(iter->second.pdata_, participant_sec_attr_);
>>>>>>> 9ac3dc24

  return true;
}

DDS::ReturnCode_t
Spdp::send_handshake_message(const DCPS::RepoId& guid,
                             DiscoveredParticipant& dp,
                             const DDS::Security::ParticipantStatelessMessage& msg)
{
  dp.handshake_msg_ = msg;
  dp.handshake_msg_.message_identity.sequence_number = (++stateless_sequence_number_).getValue();

  const DCPS::RepoId reader = make_id(guid, ENTITYID_P2P_BUILTIN_PARTICIPANT_STATELESS_READER);
  const DDS::ReturnCode_t retval = sedp_->write_stateless_message(dp.handshake_msg_, reader);
  dp.have_handshake_msg_ = true;
  dp.stateless_msg_deadline_ = schedule_handshake_resend(config_->auth_resend_period(), guid);
  return retval;
}

MonotonicTimePoint Spdp::schedule_handshake_resend(const TimeDuration& time, const RepoId& guid)
{
  const MonotonicTimePoint deadline = MonotonicTimePoint::now() + time;
  handshake_resends_.insert(std::make_pair(deadline, guid));
  tport_->handshake_resend_processor_->schedule(time);
  return deadline;
}

bool
Spdp::match_authenticated(const DCPS::RepoId& guid, DiscoveredParticipantIter& iter)
{
  if (iter->second.handshake_handle_ == DDS::HANDLE_NIL) {
    return true;
  }

  DDS::Security::SecurityException se = {"", 0, 0};

  Security::Authentication_var auth = security_config_->get_authentication();
  Security::AccessControl_var access = security_config_->get_access_control();
  Security::CryptoKeyFactory_var key_factory = security_config_->get_crypto_key_factory();
  Security::CryptoKeyExchange_var key_exchange = security_config_->get_crypto_key_exchange();

  if (iter->second.shared_secret_handle_ != 0) {
    // Return the shared secret.
    if (!auth->return_sharedsecret_handle(iter->second.shared_secret_handle_, se)) {
      if (DCPS::security_debug.auth_warn) {
        ACE_DEBUG((LM_WARNING, ACE_TEXT("(%P|%t) {auth_warn} ")
                   ACE_TEXT("Spdp::match_authenticated() - ")
                   ACE_TEXT("Unable to return shared secret handle. Security Exception[%d.%d]: %C\n"),
                   se.code, se.minor_code, se.message.in()));
      }
      return false;
    }

    // Get the new shared secret.
    iter->second.shared_secret_handle_ = auth->get_shared_secret(iter->second.handshake_handle_, se);
    if (iter->second.shared_secret_handle_ == 0) {
      if (DCPS::security_debug.auth_warn) {
        ACE_DEBUG((LM_WARNING, ACE_TEXT("(%P|%t) {auth_warn} ")
                   ACE_TEXT("Spdp::match_authenticated() - ")
                   ACE_TEXT("Unable to get shared secret handle. Security Exception[%d.%d]: %C\n"),
                   se.code, se.minor_code, se.message.in()));
      }
      return false;
    }

    sedp_->disassociate_volatile(iter->second.pdata_);
    sedp_->associate_volatile(iter->second.pdata_);

    if (!auth->return_handshake_handle(iter->second.handshake_handle_, se)) {
      if (DCPS::security_debug.auth_warn) {
        ACE_DEBUG((LM_WARNING, ACE_TEXT("(%P|%t) {auth_warn} ")
                   ACE_TEXT("Spdp::send_handshake_request() - ")
                   ACE_TEXT("Unable to return handshake handle. ")
                   ACE_TEXT("Security Exception[%d.%d]: %C\n"),
                   se.code, se.minor_code, se.message.in()));
      }
      return false;
    }

    iter->second.handshake_handle_ = DDS::HANDLE_NIL;
    return true;
  }

  iter->second.shared_secret_handle_ = auth->get_shared_secret(iter->second.handshake_handle_, se);
  if (iter->second.shared_secret_handle_ == 0) {
    if (DCPS::security_debug.auth_warn) {
      ACE_DEBUG((LM_WARNING, ACE_TEXT("(%P|%t) {auth_warn} ")
        ACE_TEXT("Spdp::match_authenticated() - ")
        ACE_TEXT("Unable to get shared secret handle. Security Exception[%d.%d]: %C\n"),
        se.code, se.minor_code, se.message.in()));
    }
    return false;
  }

  if (!auth->get_authenticated_peer_credential_token(
      iter->second.authenticated_peer_credential_token_, iter->second.handshake_handle_, se)) {
    if (DCPS::security_debug.auth_warn) {
      ACE_DEBUG((LM_WARNING, ACE_TEXT("(%P|%t) {auth_warn} ")
        ACE_TEXT("Spdp::match_authenticated() - ")
        ACE_TEXT("Unable to get authenticated peer credential token. ")
        ACE_TEXT("Security Exception[%d.%d]: %C\n"),
        se.code, se.minor_code, se.message.in()));
    }
    return false;
  }

  iter->second.permissions_handle_ = access->validate_remote_permissions(
    auth, identity_handle_, iter->second.identity_handle_,
    iter->second.permissions_token_, iter->second.authenticated_peer_credential_token_, se);
  if (participant_sec_attr_.is_access_protected &&
      iter->second.permissions_handle_ == DDS::HANDLE_NIL) {
    if (DCPS::security_debug.auth_warn) {
      ACE_DEBUG((LM_WARNING, ACE_TEXT("(%P|%t) {auth_warn} ")
        ACE_TEXT("Spdp::match_authenticated() - ")
        ACE_TEXT("Unable to validate remote participant with access control plugin. ")
        ACE_TEXT("Security Exception[%d.%d]: %C\n"),
        se.code, se.minor_code, se.message.in()));
    }
    return false;
  }

  if (participant_sec_attr_.is_access_protected) {
    if (access->check_remote_participant(iter->second.permissions_handle_, domain_,
        iter->second.pdata_.ddsParticipantDataSecure, se) == false) {
      if (DCPS::security_debug.auth_warn) {
        ACE_DEBUG((LM_WARNING, ACE_TEXT("(%P|%t) {auth_warn} ")
          ACE_TEXT("Spdp::match_authenticated() - ")
          ACE_TEXT("Remote participant check failed. Security Exception[%d.%d]: %C\n"),
            se.code, se.minor_code, se.message.in()));
      }
      return false;
    }
  }

  if (DCPS::security_debug.auth_debug) {
    ACE_DEBUG((LM_DEBUG, ACE_TEXT("(%P|%t) {auth_debug} Spdp::match_authenticated - ")
               ACE_TEXT("auth and access control complete for peer %C\n"),
               OPENDDS_STRING(DCPS::GuidConverter(guid)).c_str()));
  }

  if (iter->second.crypto_handle_ == DDS::HANDLE_NIL) {
    iter->second.crypto_handle_ = key_factory->register_matched_remote_participant(
      crypto_handle_, iter->second.identity_handle_, iter->second.permissions_handle_,
      iter->second.shared_secret_handle_, se);
    if (iter->second.crypto_handle_ == DDS::HANDLE_NIL) {
      if (DCPS::security_debug.auth_warn) {
        ACE_DEBUG((LM_WARNING, ACE_TEXT("(%P|%t) {auth_warn} ")
          ACE_TEXT("Spdp::match_authenticated() - Unable to register remote ")
          ACE_TEXT("participant with crypto key factory plugin. ")
          ACE_TEXT("Security Exception[%d.%d]: %C\n"),
          se.code, se.minor_code, se.message.in()));
      }
      return false;
    }
  }

  if (crypto_handle_ != DDS::HANDLE_NIL) {
    if (key_exchange->create_local_participant_crypto_tokens(
        iter->second.crypto_tokens_, crypto_handle_, iter->second.crypto_handle_, se) == false) {
      if (DCPS::security_debug.auth_warn) {
        ACE_DEBUG((LM_WARNING, ACE_TEXT("(%P|%t) {auth_debug} ")
          ACE_TEXT("Spdp::match_authenticated() - ")
          ACE_TEXT("Unable to create local participant crypto ")
          ACE_TEXT("tokens with crypto key exchange plugin. ")
          ACE_TEXT("Security Exception[%d.%d]: %C\n"),
          se.code, se.minor_code, se.message.in()));
      }
      return false;
    }
  }

  // Must unlock when calling into part_bit() as it may call back into us
  ACE_Reverse_Lock<ACE_Thread_Mutex> rev_lock(lock_);

  DDS::InstanceHandle_t bit_instance_handle = DDS::HANDLE_NIL;
#ifndef DDS_HAS_MINIMUM_BIT
  DCPS::ParticipantBuiltinTopicDataDataReaderImpl* bit = part_bit();
  if (bit) {
    DDS::ParticipantBuiltinTopicData pbtd = partBitData(iter->second.pdata_);
    ACE_GUARD_RETURN(ACE_Reverse_Lock<ACE_Thread_Mutex>, rg, rev_lock, false);
    bit_instance_handle =
      bit->store_synthetic_data(pbtd, DDS::NEW_VIEW_STATE);
    rg.release();
    iter = participants_.find(guid);
    if (iter == participants_.end()) {
      return false;
    }
  }
#endif /* DDS_HAS_MINIMUM_BIT */

  // notify Sedp of association Sedp may call
  // has_discovered_participant, which is the participant must be
  // added before these calls to associate.

  if (iter->second.crypto_tokens_.length() == 0) {
    sedp_->associate(iter->second.pdata_);
    sedp_->associate_secure_endpoints(iter->second.pdata_, participant_sec_attr_);
  }

  sedp_->generate_remote_crypto_handles(iter->second.pdata_);
  sedp_->associate_volatile(iter->second.pdata_);

  iter->second.bit_ih_ = bit_instance_handle;
#ifndef DDS_HAS_MINIMUM_BIT
  process_location_updates_i(iter);
#endif
  return true;
}

void Spdp::update_agent_info(const DCPS::RepoId&, const ICE::AgentInfo&)
{
  if (is_security_enabled()) {
    write_secure_updates();
  }
}

void Spdp::remove_agent_info(const DCPS::RepoId&)
{
  if (is_security_enabled()) {
    write_secure_updates();
  }
}
#endif

void
Spdp::remove_discovered_participant_i(DiscoveredParticipantIter iter)
{

  remove_lease_expiration_i(iter);

#ifdef OPENDDS_SECURITY
  if (security_config_) {
    DDS::Security::SecurityException se = {"", 0, 0};
    DDS::Security::Authentication_var auth = security_config_->get_authentication();
    DDS::Security::AccessControl_var access = security_config_->get_access_control();

    if (iter->second.identity_handle_ != DDS::HANDLE_NIL) {
      if (!auth->return_identity_handle(iter->second.identity_handle_, se)) {
        if (DCPS::security_debug.auth_warn) {
          ACE_DEBUG((LM_WARNING, ACE_TEXT("(%P|%t) {auth_warn} ")
                     ACE_TEXT("Spdp::remove_discovered_participant_i() - ")
                     ACE_TEXT("Unable to return identity handle. ")
                     ACE_TEXT("Security Exception[%d.%d]: %C\n"),
                     se.code, se.minor_code, se.message.in()));
        }
      }
    }

    if (iter->second.handshake_handle_ != DDS::HANDLE_NIL) {
      if (!auth->return_handshake_handle(iter->second.handshake_handle_, se)) {
        if (DCPS::security_debug.auth_warn) {
          ACE_DEBUG((LM_WARNING, ACE_TEXT("(%P|%t) {auth_warn} ")
                     ACE_TEXT("Spdp::remove_discovered_participant_i() - ")
                     ACE_TEXT("Unable to return handshake handle. ")
                     ACE_TEXT("Security Exception[%d.%d]: %C\n"),
                     se.code, se.minor_code, se.message.in()));
        }
      }
    }

    if (iter->second.shared_secret_handle_ != 0) {
      if (!auth->return_sharedsecret_handle(iter->second.shared_secret_handle_, se)) {
        if (DCPS::security_debug.auth_warn) {
          ACE_DEBUG((LM_WARNING, ACE_TEXT("(%P|%t) {auth_warn} ")
                     ACE_TEXT("Spdp::remove_discovered_participant_i() - ")
                     ACE_TEXT("Unable to return sharedsecret handle. ")
                     ACE_TEXT("Security Exception[%d.%d]: %C\n"),
                     se.code, se.minor_code, se.message.in()));
        }
      }
    }

    if (iter->second.permissions_handle_ != DDS::HANDLE_NIL) {
      if (!access->return_permissions_handle(iter->second.permissions_handle_, se)) {
        if (DCPS::security_debug.auth_warn) {
          ACE_DEBUG((LM_WARNING, ACE_TEXT("(%P|%t) {auth_warn} ")
                     ACE_TEXT("Spdp::remove_discovered_participant_i() - ")
                     ACE_TEXT("Unable to return permissions handle. ")
                     ACE_TEXT("Security Exception[%d.%d]: %C\n"),
                     se.code, se.minor_code, se.message.in()));
        }
      }
    }
  }
#endif
}

void
Spdp::init_bit(const DDS::Subscriber_var& bit_subscriber)
{
  bit_subscriber_ = bit_subscriber;
  tport_->open(sedp_->reactor_task());
}

class Noop : public DCPS::ReactorInterceptor::Command {
public:
  void execute() {}
};

void
Spdp::fini_bit()
{
  bit_subscriber_ = 0;
  DCPS::ReactorTask_rch reactor_task = sedp_->reactor_task();
  if (!reactor_task->is_shut_down()) {
    DCPS::ReactorInterceptor::CommandPtr command = reactor_task->interceptor()->execute_or_enqueue(new Noop());
    command->wait();
  }
}

namespace {
  bool is_opendds(const ParticipantProxy_t& participant)
  {
    return 0 == std::memcmp(&participant.vendorId, DCPS::VENDORID_OCI, sizeof(VendorId_t));
  }
}

bool
Spdp::is_expectant_opendds(const GUID_t& participant) const
{
  const DiscoveredParticipantConstIter iter = participants_.find(participant);
  if (iter == participants_.end()) {
    return false;
  }
  return is_opendds(iter->second.pdata_.participantProxy) &&
    (iter->second.pdata_.participantProxy.opendds_participant_flags.bits & PFLAGS_NO_ASSOCIATED_WRITERS) == 0;
}

ParticipantData_t Spdp::build_local_pdata(
#ifdef OPENDDS_SECURITY
  bool always_in_the_clear,
  Security::DiscoveredParticipantDataKind kind
#endif
)
{
  // The RTPS spec has no constants for the builtinTopics{Writer,Reader}

  // This locator list should not be empty, but we won't actually be using it.
  // The OpenDDS publication/subscription data will have locators included.
  DCPS::LocatorSeq nonEmptyList(1);
  nonEmptyList.length(1);
  nonEmptyList[0].kind = LOCATOR_KIND_UDPv4;
  nonEmptyList[0].port = 12345;
  std::memset(nonEmptyList[0].address, 0, 12);
  nonEmptyList[0].address[12] = 127;
  nonEmptyList[0].address[13] = 0;
  nonEmptyList[0].address[14] = 0;
  nonEmptyList[0].address[15] = 1;

  const GuidPrefix_t& gp = guid_.guidPrefix;

  const DCPS::LocatorSeq unicast_locators = sedp_->unicast_locators();
  const DCPS::LocatorSeq multicast_locators = sedp_->multicast_locators();

  if (unicast_locators.length() == 0 && multicast_locators.length() == 0) {
    ACE_ERROR((LM_ERROR,
               ACE_TEXT("(%P|%t) ERROR: ")
               ACE_TEXT("Spdp::build_local_pdata: ")
               ACE_TEXT("no locators\n")));
  }

#ifdef OPENDDS_SECURITY
  const Security::SPDPdiscoveredParticipantData pdata = {
    kind,
    { // ParticipantBuiltinTopicDataSecure
      { // ParticipantBuiltinTopicData (security enhanced)
        get_part_bit_data(!always_in_the_clear),
        identity_token_,
        permissions_token_,
        qos_.property,
        {
          security_attributes_to_bitmask(participant_sec_attr_),
          participant_sec_attr_.plugin_participant_attributes
        },
        available_extended_builtin_endpoints_
      },
      identity_status_token_
    },
#else
  const SPDPdiscoveredParticipantData pdata = {
    get_part_bit_data(false),
#endif
    { // ParticipantProxy_t
      domain_
      , ""
      , PROTOCOLVERSION
      , {gp[0], gp[1], gp[2], gp[3], gp[4], gp[5],
       gp[6], gp[7], gp[8], gp[9], gp[10], gp[11]}
      , VENDORID_OPENDDS
      , false /*expectsIQoS*/
      , available_builtin_endpoints_
      , 0
      , unicast_locators
      , multicast_locators
      , nonEmptyList /*defaultMulticastLocatorList*/
      , nonEmptyList /*defaultUnicastLocatorList*/
      , {0 /*manualLivelinessCount*/}   //FUTURE: implement manual liveliness
      , qos_.property
      , {PFLAGS_THIS_VERSION} // opendds_participant_flags
#ifdef OPENDDS_SECURITY
      , available_extended_builtin_endpoints_
#endif
    },
    { // Duration_t (leaseDuration)
      static_cast<CORBA::Long>(config_->lease_duration().value().sec()),
      0 // we are not supporting fractional seconds in the lease duration
    }
    , 0 // associated_endpoints
#ifdef OPENDDS_SECURITY
    , 0 // extended_associated_endpoints
#endif
  };

  return pdata;
}


bool Spdp::announce_domain_participant_qos()
{

#ifdef OPENDDS_SECURITY
  if (is_security_enabled()) {
    write_secure_updates();
  }
#endif

  return true;
}

#if !defined _MSC_VER || _MSC_VER > 1700
const Spdp::SpdpTransport::WriteFlags Spdp::SpdpTransport::SEND_TO_LOCAL;
const Spdp::SpdpTransport::WriteFlags Spdp::SpdpTransport::SEND_TO_RELAY;
#endif

Spdp::SpdpTransport::SpdpTransport(Spdp* outer)
  : outer_(outer)
  , lease_duration_(outer_->config_->lease_duration())
  , buff_(64 * 1024)
  , wbuff_(64 * 1024)
  , network_is_unreachable_(false)
  , ice_endpoint_added_(false)
{
  hdr_.prefix[0] = 'R';
  hdr_.prefix[1] = 'T';
  hdr_.prefix[2] = 'P';
  hdr_.prefix[3] = 'S';
  hdr_.version = PROTOCOLVERSION;
  hdr_.vendorId = VENDORID_OPENDDS;
  std::memcpy(hdr_.guidPrefix, outer_->guid_.guidPrefix, sizeof(GuidPrefix_t));
  data_.smHeader.submessageId = DATA;
  data_.smHeader.flags = FLAG_E | FLAG_D;
  data_.smHeader.submessageLength = 0; // last submessage in the Message
  data_.extraFlags = 0;
  data_.octetsToInlineQos = DATA_OCTETS_TO_IQOS;
  data_.readerId = ENTITYID_UNKNOWN;
  data_.writerId = ENTITYID_SPDP_BUILTIN_PARTICIPANT_WRITER;
  data_.writerSN.high = 0;
  data_.writerSN.low = 0;

#ifdef ACE_HAS_MAC_OSX
  multicast_socket_.opts(ACE_SOCK_Dgram_Mcast::OPT_BINDADDR_NO |
                         ACE_SOCK_Dgram_Mcast::DEFOPT_NULLIFACE);
#ifdef ACE_HAS_IPV6
  multicast_ipv6_socket_.opts(ACE_SOCK_Dgram_Mcast::OPT_BINDADDR_NO |
                              ACE_SOCK_Dgram_Mcast::DEFOPT_NULLIFACE);
#endif
#endif

  multicast_interface_ = outer_->disco_->multicast_interface();

  // Ports are set by the formulas in RTPS v2.1 Table 9.8
  const u_short port_common = outer_->config_->pb() +
    (outer_->config_->dg() * outer_->domain_);
  mc_port_ = port_common + outer_->config_->d0();

  multicast_address_ = outer_->config_->default_multicast_group();
  multicast_address_.set_port_number(mc_port_);

#ifdef ACE_HAS_IPV6
  multicast_ipv6_address_ = outer_->config_->ipv6_default_multicast_group();
  multicast_ipv6_address_.set_port_number(mc_port_);
#endif

  send_addrs_.insert(multicast_address_);
#ifdef ACE_HAS_IPV6
  send_addrs_.insert(multicast_ipv6_address_);
#endif

  typedef RtpsDiscovery::AddrVec::const_iterator iter;
  const RtpsDiscovery::AddrVec addrs = outer_->config_->spdp_send_addrs();
  for (iter it = addrs.begin(),
       end = addrs.end(); it != end; ++it) {
    send_addrs_.insert(ACE_INET_Addr(it->c_str()));
  }

  u_short participantId = 0;

  thread_status_ = 0;

#ifdef OPENDDS_SAFETY_PROFILE
  const u_short startingParticipantId = participantId;
#endif

  while (!open_unicast_socket(port_common, participantId)) {
    ++participantId;
  }
#ifdef ACE_HAS_IPV6
  u_short port = uni_port_;

  while (!open_unicast_ipv6_socket(port)) {
    ++port;
  }
#endif

#ifdef OPENDDS_SAFETY_PROFILE
  if (participantId > startingParticipantId && ACE_OS::getpid() == -1) {
    // Since pids are not available, use the fact that we had to increment
    // participantId to modify the GUID's pid bytes.  This avoids GUID conflicts
    // between processes on the same host which start at the same time
    // (resulting in the same seed value for the random number generator).
    hdr_.guidPrefix[8] = static_cast<CORBA::Octet>(participantId >> 8);
    hdr_.guidPrefix[9] = static_cast<CORBA::Octet>(participantId & 0xFF);
    outer_->guid_.guidPrefix[8] = hdr_.guidPrefix[8];
    outer_->guid_.guidPrefix[9] = hdr_.guidPrefix[9];
  }
#endif
}

void
Spdp::SpdpTransport::open(const DCPS::ReactorTask_rch& reactor_task)
{
#ifdef OPENDDS_SECURITY
  // Add the endpoint before any sending and receiving occurs.
  ICE::Endpoint* endpoint = get_ice_endpoint();
  if (endpoint) {
    ICE::Agent::instance()->add_endpoint(endpoint);
    ice_endpoint_added_ = true;
    ICE::Agent::instance()->add_local_agent_info_listener(endpoint, outer_->guid_, outer_);
  }
#endif

#ifdef ACE_WIN32
  // By default Winsock will cause reads to fail with "connection reset"
  // when UDP sends result in ICMP "port unreachable" messages.
  // The transport framework is not set up for this since returning <= 0
  // from our receive_bytes causes the framework to close down the datalink
  // which in this case is used to receive from multiple peers.
  {
    BOOL recv_udp_connreset = FALSE;
    unicast_socket_.control(SIO_UDP_CONNRESET, &recv_udp_connreset);
  }
#endif

  ACE_Reactor* reactor = reactor_task->get_reactor();
  if (reactor->register_handler(unicast_socket_.get_handle(),
                                this, ACE_Event_Handler::READ_MASK) != 0) {
    throw std::runtime_error("failed to register unicast input handler");
  }

#ifdef ACE_HAS_IPV6
#ifdef ACE_WIN32
  // By default Winsock will cause reads to fail with "connection reset"
  // when UDP sends result in ICMP "port unreachable" messages.
  // The transport framework is not set up for this since returning <= 0
  // from our receive_bytes causes the framework to close down the datalink
  // which in this case is used to receive from multiple peers.
  {
    BOOL recv_udp_connreset = FALSE;
    unicast_ipv6_socket_.control(SIO_UDP_CONNRESET, &recv_udp_connreset);
  }
#endif


  if (reactor->register_handler(unicast_ipv6_socket_.get_handle(),
                                this, ACE_Event_Handler::READ_MASK) != 0) {
    throw std::runtime_error("failed to register unicast IPv6 input handler");
  }
#endif

#ifdef OPENDDS_SECURITY
  // Now that the endpoint is added, SEDP can write the SPDP info.
  if (outer_->is_security_enabled()) {
    outer_->write_secure_updates();
  }
#endif

  local_sender_ = DCPS::make_rch<SpdpMulti>(reactor_task->interceptor(), outer_->config_->resend_period(), ref(*this), &SpdpTransport::send_local);
  local_sender_->enable(outer_->config_->resend_period());

  if (outer_->config_->periodic_directed_spdp()) {
    directed_sender_ = DCPS::make_rch<SpdpSporadic>(reactor_task->interceptor(), ref(*this), &SpdpTransport::send_directed);
  }

  lease_expiration_processor_ = DCPS::make_rch<SpdpSporadic>(reactor_task->interceptor(), ref(*this), &SpdpTransport::process_lease_expirations);

#ifdef OPENDDS_SECURITY
  handshake_deadline_processor_ = DCPS::make_rch<SpdpSporadic>(reactor_task->interceptor(), ref(*this), &SpdpTransport::process_handshake_deadlines);
  handshake_resend_processor_ = DCPS::make_rch<SpdpSporadic>(reactor_task->interceptor(), ref(*this), &SpdpTransport::process_handshake_resends);

  relay_sender_ = DCPS::make_rch<SpdpPeriodic>(reactor_task->interceptor(), ref(*this), &SpdpTransport::send_relay);
  relay_stun_task_ = DCPS::make_rch<SpdpPeriodic>(reactor_task->interceptor(), ref(*this), &SpdpTransport::relay_stun_task);

  if (outer_->config_->use_rtps_relay() ||
      outer_->config_->rtps_relay_only()) {
    relay_sender_->enable(false, outer_->config_->spdp_rtps_relay_send_period());
    relay_stun_task_->enable(false, ICE::Configuration::instance()->server_reflexive_address_period());
  }
#endif

#ifndef ACE_HAS_MINIMUM_BIT
  // internal thread bit reporting
  TimeDuration interval = TheServiceParticipant->get_thread_status_interval();

  if (interval > TimeDuration(0)) {
    if (DCPS::DCPS_debug_level > 4) {
      ACE_DEBUG((LM_DEBUG,
                ACE_TEXT("(%P|%t) Thread status monitoring is active. ")
                ACE_TEXT("Status interval = %u.\n"), interval.value().sec()));
    }

    thread_status_ = TheServiceParticipant->get_thread_statuses();

    thread_status_sender_ = DCPS::make_rch<SpdpPeriodic>(reactor_task->interceptor(), ref(*this), &SpdpTransport::thread_status_task);

    thread_status_sender_->enable(false, interval);
  }
#endif /* ACE_HAS_MINIMUM_BIT */

  DCPS::NetworkConfigMonitor_rch ncm = TheServiceParticipant->network_config_monitor();
  if (outer_->config_->use_ncm() && ncm) {
    ncm->add_listener(*this);
  } else {
    DCPS::NetworkInterface nic(0, multicast_interface_, true);
    nic.add_default_addrs();
    const bool all = multicast_interface_.empty();
    outer_->sedp_->job_queue()->enqueue(DCPS::make_rch<ChangeMulticastGroup>(rchandle_from(this), nic,
                                                                             ChangeMulticastGroup::CMG_JOIN, all));
  }
}

Spdp::SpdpTransport::~SpdpTransport()
{
  if (DCPS::DCPS_debug_level > 3) {
    ACE_DEBUG((LM_INFO, ACE_TEXT("(%P|%t) SpdpTransport::~SpdpTransport\n")));
  }
  try {
    ACE_GUARD(ACE_Thread_Mutex, g, outer_->lock_);
    dispose_unregister();
  }
  catch (const CORBA::Exception& ex) {
    if (DCPS::DCPS_debug_level > 0) {
      ACE_DEBUG((LM_WARNING,
        ACE_TEXT("(%P|%t) WARNING: Exception caught in ")
        ACE_TEXT("SpdpTransport::~SpdpTransport: %C\n"),
        ex._info().c_str()));
    }
  }
  {
    // Acquire lock for modification of condition variable
    ACE_GUARD(ACE_Thread_Mutex, g, outer_->lock_);
    outer_->eh_shutdown_ = true;
  }
  outer_->shutdown_cond_.notify_one();

  unicast_socket_.close();
  multicast_socket_.close();
#ifdef ACE_HAS_IPV6
  unicast_ipv6_socket_.close();
  multicast_ipv6_socket_.close();
#endif
}

void
Spdp::SpdpTransport::dispose_unregister()
{
  // Send the dispose/unregister SPDP sample
  data_.writerSN.high = seq_.getHigh();
  data_.writerSN.low = seq_.getLow();
  data_.smHeader.flags = FLAG_E | FLAG_Q | FLAG_K_IN_DATA;
  data_.inlineQos.length(1);
  static const StatusInfo_t dispose_unregister = { {0, 0, 0, 3} };
  data_.inlineQos[0].status_info(dispose_unregister);

  ParameterList plist(1);
  plist.length(1);
  plist[0].guid(outer_->guid_);
  plist[0]._d(PID_PARTICIPANT_GUID);

  wbuff_.reset();
  DCPS::Serializer ser(&wbuff_, encoding_plain_native);
  CORBA::UShort options = 0;
  if (!(ser << hdr_) || !(ser << data_) || !(ser << encap_LE) || !(ser << options)
      || !(ser << plist)) {
    ACE_ERROR((LM_ERROR,
      ACE_TEXT("(%P|%t) ERROR: Spdp::SpdpTransport::dispose_unregister() - ")
      ACE_TEXT("failed to serialize headers for dispose/unregister\n")));
    return;
  }

  send(SEND_TO_LOCAL | SEND_TO_RELAY);
}

void
Spdp::SpdpTransport::close(const DCPS::ReactorTask_rch& reactor_task)
{
  if (DCPS::DCPS_debug_level > 3) {
    ACE_DEBUG((LM_INFO, ACE_TEXT("(%P|%t) SpdpTransport::close\n")));
  }

  DCPS::NetworkConfigMonitor_rch ncm = TheServiceParticipant->network_config_monitor();
  if (ncm) {
    ncm->remove_listener(*this);
  }

#ifdef OPENDDS_SECURITY
  ICE::Endpoint* endpoint = get_ice_endpoint();
  if (endpoint) {
    ICE::Agent::instance()->remove_endpoint(endpoint);
    ice_endpoint_added_ = false;
  }

  if (handshake_deadline_processor_) {
    handshake_deadline_processor_->cancel_and_wait();
  }
  if (handshake_resend_processor_) {
    handshake_resend_processor_->cancel_and_wait();
  }
  if (relay_sender_) {
    relay_sender_->disable_and_wait();
  }
  if (relay_stun_task_) {
    relay_stun_task_->disable_and_wait();
  }
#endif
  if (local_sender_) {
    local_sender_->disable_and_wait();
  }
  if (directed_sender_) {
    directed_sender_->cancel_and_wait();
  }
  if (lease_expiration_processor_) {
    lease_expiration_processor_->cancel_and_wait();
  }
  if (thread_status_sender_) {
    thread_status_sender_->disable_and_wait();
  }

  ACE_Reactor* reactor = reactor_task->get_reactor();
  const ACE_Reactor_Mask mask =
    ACE_Event_Handler::READ_MASK | ACE_Event_Handler::DONT_CALL;
  reactor->remove_handler(multicast_socket_.get_handle(), mask);
  reactor->remove_handler(unicast_socket_.get_handle(), mask);
#ifdef ACE_HAS_IPV6
  reactor->remove_handler(multicast_ipv6_socket_.get_handle(), mask);
  reactor->remove_handler(unicast_ipv6_socket_.get_handle(), mask);
#endif
}

void
Spdp::SpdpTransport::shorten_local_sender_delay_i()
{
  if (local_sender_) {
    const TimeDuration quick_resend = outer_->config_->resend_period() * outer_->config_->quick_resend_ratio();
    const TimeDuration min_resend = outer_->config_->min_resend_delay();
    local_sender_->enable(std::max(quick_resend, min_resend));
  }
}

void
Spdp::SpdpTransport::write(WriteFlags flags)
{
  ACE_GUARD(ACE_Thread_Mutex, g, outer_->lock_);
  write_i(flags);
}

void
Spdp::SpdpTransport::write_i(WriteFlags flags)
{
  if (!outer_->config_->undirected_spdp()) {
    return;
  }

  const ParticipantData_t pdata = outer_->build_local_pdata(
#ifdef OPENDDS_SECURITY
    true, outer_->is_security_enabled() ? Security::DPDK_ENHANCED : Security::DPDK_ORIGINAL
#endif
  );

  data_.writerSN.high = seq_.getHigh();
  data_.writerSN.low = seq_.getLow();
  ++seq_;

  ParameterList plist;
  if (!ParameterListConverter::to_param_list(pdata, plist)) {
    ACE_ERROR((LM_ERROR, ACE_TEXT("(%P|%t) ERROR: ")
      ACE_TEXT("Spdp::SpdpTransport::write() - ")
      ACE_TEXT("failed to convert from SPDPdiscoveredParticipantData ")
      ACE_TEXT("to ParameterList\n")));
    return;
  }

#ifdef OPENDDS_SECURITY
  if (!outer_->is_security_enabled()) {
    ICE::AgentInfoMap ai_map;
    ICE::Endpoint* sedp_endpoint = outer_->sedp_->get_ice_endpoint();
    if (sedp_endpoint) {
      ai_map[SEDP_AGENT_INFO_KEY] = ICE::Agent::instance()->get_local_agent_info(sedp_endpoint);
    }
    ICE::Endpoint* spdp_endpoint = get_ice_endpoint();
    if (spdp_endpoint) {
      ai_map[SPDP_AGENT_INFO_KEY] = ICE::Agent::instance()->get_local_agent_info(spdp_endpoint);
    }

    if (!ParameterListConverter::to_param_list(ai_map, plist)) {
      ACE_ERROR((LM_ERROR, ACE_TEXT("(%P|%t) ERROR: ")
                 ACE_TEXT("Spdp::SpdpTransport::write() - ")
                 ACE_TEXT("failed to convert from ICE::AgentInfo ")
                 ACE_TEXT("to ParameterList\n")));
      return;
    }
  }
#endif

  wbuff_.reset();
  CORBA::UShort options = 0;
  DCPS::Serializer ser(&wbuff_, encoding_plain_native);
  if (!(ser << hdr_) || !(ser << data_) || !(ser << encap_LE) || !(ser << options)
      || !(ser << plist)) {
    ACE_ERROR((LM_ERROR,
      ACE_TEXT("(%P|%t) ERROR: Spdp::SpdpTransport::write() - ")
      ACE_TEXT("failed to serialize headers for SPDP\n")));
    return;
  }

  send(flags);
}


void
Spdp::SpdpTransport::write_i(const DCPS::RepoId& guid, WriteFlags flags)
{
  const ParticipantData_t pdata = outer_->build_local_pdata(
#ifdef OPENDDS_SECURITY
    true, outer_->is_security_enabled() ? Security::DPDK_ENHANCED : Security::DPDK_ORIGINAL
#endif
  );

  data_.writerSN.high = seq_.getHigh();
  data_.writerSN.low = seq_.getLow();
  ++seq_;

  ParameterList plist;
  if (!ParameterListConverter::to_param_list(pdata, plist)) {
    ACE_ERROR((LM_ERROR, ACE_TEXT("(%P|%t) ERROR: ")
      ACE_TEXT("Spdp::SpdpTransport::write() - ")
      ACE_TEXT("failed to convert from SPDPdiscoveredParticipantData ")
      ACE_TEXT("to ParameterList\n")));
    return;
  }

#ifdef OPENDDS_SECURITY
  if (!outer_->is_security_enabled()) {
    ICE::AgentInfoMap ai_map;
    ICE::Endpoint* sedp_endpoint = outer_->sedp_->get_ice_endpoint();
    if (sedp_endpoint) {
      ai_map[SEDP_AGENT_INFO_KEY] = ICE::Agent::instance()->get_local_agent_info(sedp_endpoint);
    }
    ICE::Endpoint* spdp_endpoint = get_ice_endpoint();
    if (spdp_endpoint) {
      ai_map[SPDP_AGENT_INFO_KEY] = ICE::Agent::instance()->get_local_agent_info(spdp_endpoint);
    }

    if (!ParameterListConverter::to_param_list(ai_map, plist)) {
      ACE_ERROR((LM_ERROR, ACE_TEXT("(%P|%t) ERROR: ")
                 ACE_TEXT("Spdp::SpdpTransport::write() - ")
                 ACE_TEXT("failed to convert from ICE::AgentInfo ")
                 ACE_TEXT("to ParameterList\n")));
      return;
    }
  }
#endif

  InfoDestinationSubmessage info_dst;
  info_dst.smHeader.submessageId = INFO_DST;
  info_dst.smHeader.flags = FLAG_E;
  info_dst.smHeader.submessageLength = sizeof(guid.guidPrefix);
  std::memcpy(info_dst.guidPrefix, guid.guidPrefix, sizeof(guid.guidPrefix));

  wbuff_.reset();
  CORBA::UShort options = 0;
  DCPS::Serializer ser(&wbuff_, encoding_plain_native);
  if (!(ser << hdr_) || !(ser << info_dst) || !(ser << data_) || !(ser << encap_LE) || !(ser << options)
      || !(ser << plist)) {
    ACE_ERROR((LM_ERROR,
      ACE_TEXT("(%P|%t) ERROR: Spdp::SpdpTransport::write() - ")
      ACE_TEXT("failed to serialize headers for SPDP\n")));
    return;
  }

  send(flags);
}

void
Spdp::SpdpTransport::send(WriteFlags flags)
{
  if ((flags & SEND_TO_LOCAL) && !outer_->config_->rtps_relay_only()) {
    typedef OPENDDS_SET(ACE_INET_Addr)::const_iterator iter_t;
    for (iter_t iter = send_addrs_.begin(); iter != send_addrs_.end(); ++iter) {
      send(*iter);
    }
  }

  const ACE_INET_Addr relay_address = outer_->config_->spdp_rtps_relay_address();
  if (((flags & SEND_TO_RELAY) || outer_->config_->rtps_relay_only()) &&
      relay_address != ACE_INET_Addr()) {
    send(relay_address);
  }
}

const ACE_SOCK_Dgram&
Spdp::SpdpTransport::choose_send_socket(const ACE_INET_Addr& addr) const
{
#ifdef ACE_HAS_IPV6
  if (addr.get_type() == AF_INET6) {
    return unicast_ipv6_socket_;
  }
#endif
  ACE_UNUSED_ARG(addr);
  return unicast_socket_;
}

void
Spdp::SpdpTransport::send(const ACE_INET_Addr& addr)
{
  ssize_t res;

  const ACE_SOCK_Dgram& socket = choose_send_socket(addr);
  res = socket.send(wbuff_.rd_ptr(), wbuff_.length(), addr);

  if (res < 0) {
    const int err = errno;
    if (err != ENETUNREACH || !network_is_unreachable_) {
      ACE_TCHAR addr_buff[256] = {};
      addr.addr_to_string(addr_buff, 256);
      errno = err;
      ACE_ERROR((LM_WARNING,
                 ACE_TEXT("(%P|%t) WARNING: Spdp::SpdpTransport::send() - ")
                 ACE_TEXT("destination %s failed send: %m\n"), addr_buff));
    }
    if (err == ENETUNREACH) {
      network_is_unreachable_ = true;
    }
  } else {
    network_is_unreachable_ = false;
  }
}

const ACE_SOCK_Dgram&
Spdp::SpdpTransport::choose_recv_socket(ACE_HANDLE h) const
{
#ifdef ACE_HAS_IPV6
  if (h == unicast_ipv6_socket_.get_handle()) {
    return unicast_ipv6_socket_;
  }
  if (h == multicast_ipv6_socket_.get_handle()) {
    return multicast_ipv6_socket_;
  }
#endif
  if (h == multicast_socket_.get_handle()) {
    return multicast_socket_;
  }

  return unicast_socket_;
}

int
Spdp::SpdpTransport::handle_input(ACE_HANDLE h)
{
  const ACE_SOCK_Dgram& socket = choose_recv_socket(h);

  ACE_INET_Addr remote;
  buff_.reset();

#ifdef ACE_LACKS_SENDMSG
  const ssize_t bytes = socket.recv(buff_.wr_ptr(), buff_.space(), remote);
#else
  ACE_INET_Addr local;

  iovec iov[1];
  iov[0].iov_base = buff_.wr_ptr();
#ifdef _MSC_VER
#pragma warning(push)
  // iov_len is 32-bit on 64-bit VC++, but we don't want a cast here
  // since on other platforms iov_len is 64-bit
#pragma warning(disable : 4267)
#endif
  iov[0].iov_len = buff_.space();
#ifdef _MSC_VER
#pragma warning(pop)
#endif
  const ssize_t bytes = socket.recv(iov, 1, remote, 0
#if defined(ACE_RECVPKTINFO) || defined(ACE_RECVPKTINFO6)
                                    , &local
#endif
                                    );
#endif

  if (bytes > 0) {
    buff_.wr_ptr(bytes);
  } else if (bytes == 0) {
    return 0;
  } else {
    ACE_DEBUG((
          LM_WARNING,
          ACE_TEXT("(%P|%t) WARNING: Spdp::SpdpTransport::handle_input() - ")
          ACE_TEXT("error reading from %C socket %p\n")
          , (h == unicast_socket_.get_handle()) ? "unicast" : "multicast",
          ACE_TEXT("ACE_SOCK_Dgram::recv")));
    return 0;
  }

  if ((buff_.size() >= 4) && ACE_OS::memcmp(buff_.rd_ptr(), "RTPS", 4) == 0) {
    DCPS::Serializer ser(&buff_, encoding_plain_native);
    Header header;
    if (!(ser >> header)) {
      ACE_ERROR((LM_ERROR,
                 ACE_TEXT("(%P|%t) ERROR: Spdp::SpdpTransport::handle_input() - ")
                 ACE_TEXT("failed to deserialize RTPS header for SPDP\n")));
      return 0;
    }

    while (buff_.length() > 3) {
      const char subm = buff_.rd_ptr()[0], flags = buff_.rd_ptr()[1];
      ser.swap_bytes((flags & FLAG_E) != ACE_CDR_BYTE_ORDER);
      const size_t start = buff_.length();
      CORBA::UShort submessageLength = 0;
      switch (subm) {
      case DATA: {
        DataSubmessage data;
        if (!(ser >> data)) {
          ACE_ERROR((
                     LM_ERROR,
                     ACE_TEXT("(%P|%t) ERROR: Spdp::SpdpTransport::handle_input() - ")
                     ACE_TEXT("failed to deserialize DATA header for SPDP\n")));
          return 0;
        }
        submessageLength = data.smHeader.submessageLength;

        if (data.writerId != ENTITYID_SPDP_BUILTIN_PARTICIPANT_WRITER) {
          // Not our message: this could be the same multicast group used
          // for SEDP and other traffic.
          break;
        }

        ParameterList plist;
        if (data.smHeader.flags & (FLAG_D | FLAG_K_IN_DATA)) {
          ser.swap_bytes(!ACE_CDR_BYTE_ORDER); // read "encap" itself in LE
          CORBA::UShort encap, options;
          if (!(ser >> encap) || (encap != encap_LE && encap != encap_BE)) {
            ACE_ERROR((LM_ERROR,
                       ACE_TEXT("(%P|%t) ERROR: Spdp::SpdpTransport::handle_input() - ")
                       ACE_TEXT("failed to deserialize encapsulation header for SPDP\n")));
            return 0;
          }
          ser >> options;
          // bit 8 in encap is on if it's PL_CDR_LE
          ser.swap_bytes(((encap & 0x100) >> 8) != ACE_CDR_BYTE_ORDER);
          if (!(ser >> plist)) {
            ACE_ERROR((LM_ERROR,
                       ACE_TEXT("(%P|%t) ERROR: Spdp::SpdpTransport::handle_input() - ")
                       ACE_TEXT("failed to deserialize data payload for SPDP\n")));
            return 0;
          }
        } else {
          plist.length(1);
          const RepoId guid = make_id(header.guidPrefix, ENTITYID_PARTICIPANT);
          plist[0].guid(guid);
          plist[0]._d(PID_PARTICIPANT_GUID);
        }

        outer_->data_received(data, plist, remote);
        break;
      }
      default:
        SubmessageHeader smHeader;
        if (!(ser >> smHeader)) {
          ACE_ERROR((
                     LM_ERROR,
                     ACE_TEXT("(%P|%t) ERROR: Spdp::SpdpTransport::handle_input() - ")
                     ACE_TEXT("failed to deserialize SubmessageHeader for SPDP\n")));
          return 0;
        }
        submessageLength = smHeader.submessageLength;
        break;
      }
      if (submessageLength && buff_.length()) {
        const size_t read = start - buff_.length();
        if (read < static_cast<size_t>(submessageLength + SMHDR_SZ)) {
          if (!ser.skip(static_cast<CORBA::UShort>(submessageLength + SMHDR_SZ
                                                   - read))) {
            ACE_ERROR((LM_ERROR,
                       ACE_TEXT("(%P|%t) ERROR: Spdp::SpdpTransport::handle_input() - ")
                       ACE_TEXT("failed to skip sub message length\n")));
            return 0;
          }
        }
      } else if (!submessageLength) {
        break; // submessageLength of 0 indicates the last submessage
      }
    }
  } else if ((buff_.size() >= 4) && (ACE_OS::memcmp(buff_.rd_ptr(), "RTPX", 4) == 0)) {
    // Handle some RTI protocol multicast to the same address
    return 0; // Ignore
  }

  // Assume STUN

#ifndef ACE_RECVPKTINFO
  ACE_ERROR((LM_ERROR, ACE_TEXT("(%P|%t) ERROR: Spdp::SpdpTransport::handle_input() ")
             ACE_TEXT("potential STUN message received but this version of the ACE ")
             ACE_TEXT("library doesn't support the local_address extension in ")
             ACE_TEXT("ACE_SOCK_Dgram::recv\n")));
  ACE_NOTSUP_RETURN(0);
#else

#ifdef OPENDDS_SECURITY
  DCPS::Serializer serializer(&buff_, STUN::encoding);
  STUN::Message message;
  message.block = &buff_;
  if (serializer >> message) {
    if (relay_srsm_.is_response(message)) {
      process_relay_sra(relay_srsm_.receive(message));
    } else {
      ICE::Endpoint* endpoint = get_ice_endpoint();
      if (endpoint) {
        ICE::Agent::instance()->receive(endpoint, local, remote, message);
      }
    }
  }
#endif
#endif

  return 0;
}

ICE::Endpoint*
Spdp::SpdpTransport::get_ice_endpoint()
{
#ifdef OPENDDS_SECURITY
  return (outer_->config_->use_ice()) ? this : 0;
#else
  return 0;
#endif
}

#ifdef OPENDDS_SECURITY
ICE::AddressListType
Spdp::SpdpTransport::host_addresses() const
{
  ICE::AddressListType addresses;
  ACE_INET_Addr addr;

  unicast_socket_.get_local_addr(addr);
  if (addr != ACE_INET_Addr()) {
    if (addr.is_any()) {
      ICE::AddressListType addrs;
      DCPS::get_interface_addrs(addrs);
      for (ICE::AddressListType::iterator pos = addrs.begin(), limit = addrs.end(); pos != limit; ++pos) {
        if (pos->get_type() == AF_INET) {
          pos->set_port_number(addr.get_port_number());
          addresses.push_back(*pos);
        }
      }
    } else {
      addresses.push_back(addr);
    }
  }

#ifdef ACE_HAS_IPV6
  unicast_ipv6_socket_.get_local_addr(addr);
  if (addr != ACE_INET_Addr()) {
    if (addr.is_any()) {
      ICE::AddressListType addrs;
      DCPS::get_interface_addrs(addrs);
      for (ICE::AddressListType::iterator pos = addrs.begin(), limit = addrs.end(); pos != limit; ++pos) {
        if (pos->get_type() == AF_INET6) {
          pos->set_port_number(addr.get_port_number());
          addresses.push_back(*pos);
        }
      }
    } else {
      addresses.push_back(addr);
    }
  }
#endif

  return addresses;
}

void
Spdp::SpdpTransport::send(const ACE_INET_Addr& address, const STUN::Message& message)
{
  DCPS::RcHandle<DCPS::JobQueue> job_queue = outer_->sedp_->job_queue();
  if (job_queue) {
    job_queue->enqueue(DCPS::make_rch<SendStun>(rchandle_from(this), address, message));
  }
}

void
Spdp::SendStun::execute()
{
  ACE_GUARD(ACE_Thread_Mutex, g, tport_->outer_->lock_);
  tport_->wbuff_.reset();
  Serializer serializer(&tport_->wbuff_, STUN::encoding);
  const_cast<STUN::Message&>(message_).block = &tport_->wbuff_;
  serializer << message_;

  ssize_t res;
  const ACE_SOCK_Dgram& socket = tport_->choose_send_socket(address_);
  res = socket.send(tport_->wbuff_.rd_ptr(), tport_->wbuff_.length(), address_);

  if (res < 0) {
    const int err = errno;
    if (err != ENETUNREACH || !tport_->network_is_unreachable_) {
      ACE_TCHAR addr_buff[256] = {};
      address_.addr_to_string(addr_buff, 256);
      errno = err;
      ACE_ERROR((LM_WARNING,
                 ACE_TEXT("(%P|%t) WARNING: Spdp::SendStun::execute() - ")
                 ACE_TEXT("destination %s failed send: %m\n"), addr_buff));
    }
    if (err == ENETUNREACH) {
      tport_->network_is_unreachable_ = true;
    }
  } else {
    tport_->network_is_unreachable_ = false;
  }
}

ACE_INET_Addr
Spdp::SpdpTransport::stun_server_address() const
{
  return outer_->config_->spdp_stun_server_address();
}

#ifndef DDS_HAS_MINIMUM_BIT
void
Spdp::SpdpTransport::ice_connect(const ICE::GuidSetType& guids, const ACE_INET_Addr& addr)
{
  outer_->sedp_->job_queue()->enqueue(DCPS::make_rch<IceConnect>(rchandle_from(this->outer_), guids, addr, true));
}

void
Spdp::IceConnect::execute()
{
  ACE_GUARD(ACE_Thread_Mutex, g, spdp_->lock_);
  for (ICE::GuidSetType::const_iterator pos = guids_.begin(), limit = guids_.end(); pos != limit; ++pos) {
    DiscoveredParticipantIter iter = spdp_->participants_.find(pos->remote);
    if (iter != spdp_->participants_.end()) {
      spdp_->enqueue_location_update_i(iter, compute_ice_location_mask(addr_), connect_ ? addr_ : ACE_INET_Addr());
      spdp_->process_location_updates_i(iter);
    }
  }
}

void
Spdp::SpdpTransport::ice_disconnect(const ICE::GuidSetType& guids, const ACE_INET_Addr& addr)
{
  outer_->sedp_->job_queue()->enqueue(DCPS::make_rch<IceConnect>(rchandle_from(this->outer_), guids, addr, false));
}
#endif /* DDS_HAS_MINIMUM_BIT */
#endif /* OPENDDS_SECURITY */

void
Spdp::signal_liveliness(DDS::LivelinessQosPolicyKind kind)
{
  sedp_->signal_liveliness(kind);
}

bool
Spdp::SpdpTransport::open_unicast_socket(u_short port_common,
                                         u_short participant_id)
{
  uni_port_ = port_common + outer_->config_->d1() + (outer_->config_->pg() * participant_id);

  ACE_INET_Addr local_addr = outer_->config_->spdp_local_address();
  local_addr.set_port_number(uni_port_);

  if (unicast_socket_.open(local_addr, PF_INET) != 0) {
    if (DCPS::DCPS_debug_level > 3) {
      ACE_DEBUG((
            LM_WARNING,
            ACE_TEXT("(%P|%t) Spdp::SpdpTransport::open_unicast_socket() - ")
            ACE_TEXT("failed to open_appropriate_socket_type unicast socket on port %d %p.  ")
            ACE_TEXT("Trying next participantId...\n"),
            uni_port_, ACE_TEXT("ACE_SOCK_Dgram::open")));
    }
    return false;
  }

  if (DCPS::DCPS_debug_level > 3) {
    ACE_DEBUG((
          LM_INFO,
          ACE_TEXT("(%P|%t) Spdp::SpdpTransport::open_unicast_socket() - ")
          ACE_TEXT("opened unicast socket on port %d\n"),
          uni_port_));
  }

  if (!DCPS::set_socket_multicast_ttl(unicast_socket_, outer_->config_->ttl())) {
    ACE_ERROR((LM_ERROR,
               ACE_TEXT("(%P|%t) ERROR: Spdp::SpdpTransport::open_unicast_socket() - ")
               ACE_TEXT("failed to set TTL value to %d ")
               ACE_TEXT("for port:%hu %p\n"),
               outer_->config_->ttl(), uni_port_, ACE_TEXT("DCPS::set_socket_multicast_ttl:")));
    throw std::runtime_error("failed to set TTL");
  }

#ifdef ACE_RECVPKTINFO
  int sockopt = 1;
  if (unicast_socket_.set_option(IPPROTO_IP, ACE_RECVPKTINFO, &sockopt, sizeof sockopt) == -1) {
    ACE_ERROR_RETURN((LM_ERROR, ACE_TEXT("(%P|%t) ERROR: Spdp::SpdpTransport::open_unicast_socket: set_option: %m\n")), false);
  }
#endif

  return true;
}

#ifdef ACE_HAS_IPV6
bool
Spdp::SpdpTransport::open_unicast_ipv6_socket(u_short port)
{
  ipv6_uni_port_ = port;

  ACE_INET_Addr local_addr = outer_->config_->ipv6_spdp_local_address();
  local_addr.set_port_number(ipv6_uni_port_);

  if (unicast_ipv6_socket_.open(local_addr, PF_INET6) != 0) {
    if (DCPS::DCPS_debug_level > 3) {
      ACE_DEBUG((
                 LM_WARNING,
                 ACE_TEXT("(%P|%t) Spdp::SpdpTransport::open_unicast_ipv6_socket() - ")
                 ACE_TEXT("failed to open_appropriate_socket_type unicast ipv6 socket on port %d %p.  ")
                 ACE_TEXT("Trying next port...\n"),
                 uni_port_, ACE_TEXT("ACE_SOCK_Dgram::open")));
    }
    return false;
  }

  if (DCPS::DCPS_debug_level > 3) {
    ACE_DEBUG((
          LM_INFO,
          ACE_TEXT("(%P|%t) Spdp::SpdpTransport::open_unicast_ipv6_socket() - ")
          ACE_TEXT("opened unicast ipv6 socket on port %d\n"),
          ipv6_uni_port_));
  }

  if (!DCPS::set_socket_multicast_ttl(unicast_ipv6_socket_, outer_->config_->ttl())) {
    ACE_ERROR((LM_ERROR,
               ACE_TEXT("(%P|%t) ERROR: Spdp::SpdpTransport::open_unicast_ipv6_socket() - ")
               ACE_TEXT("failed to set TTL value to %d ")
               ACE_TEXT("for port:%hu %p\n"),
               outer_->config_->ttl(), ipv6_uni_port_, ACE_TEXT("DCPS::set_socket_multicast_ttl:")));
    throw std::runtime_error("failed to set TTL");
  }

#ifdef ACE_RECVPKTINFO6
  int sockopt = 1;
  if (unicast_ipv6_socket_.set_option(IPPROTO_IPV6, ACE_RECVPKTINFO6, &sockopt, sizeof sockopt) == -1) {
    ACE_ERROR_RETURN((LM_ERROR, ACE_TEXT("(%P|%t) ERROR: Spdp::SpdpTransport::open_unicast_ipv6_socket: set_option: %m\n")), false);
  }
#endif

  return true;
}
#endif /* ACE_HAS_IPV6 */

void
Spdp::SpdpTransport::join_multicast_group(const DCPS::NetworkInterface& nic,
                                          bool all_interfaces)
{
  ACE_GUARD(ACE_Thread_Mutex, g, outer_->lock_);

  if (nic.exclude_from_multicast(multicast_interface_.c_str())) {
    return;
  }

  if (joined_interfaces_.count(nic.name()) == 0 && nic.has_ipv4()) {
    if (DCPS::DCPS_debug_level > 3) {
      ACE_TCHAR buff[256];
      multicast_address_.addr_to_string(buff, 256);
      ACE_DEBUG((LM_INFO,
                 ACE_TEXT("(%P|%t) Spdp::SpdpTransport::join_multicast_group ")
                 ACE_TEXT("joining group %s on %C\n"),
                 buff,
                 all_interfaces ? "all interfaces" : nic.name().c_str()));
    }

    if (0 == multicast_socket_.join(multicast_address_, 1, all_interfaces ? 0 : ACE_TEXT_CHAR_TO_TCHAR(nic.name().c_str()))) {
      joined_interfaces_.insert(nic.name());

      if (reactor()->register_handler(multicast_socket_.get_handle(),
                                    this, ACE_Event_Handler::READ_MASK) != 0) {
        ACE_ERROR((LM_ERROR, ACE_TEXT("(%P|%t) Spdp::SpdpTransport::join_multicast_group failed to register multicast input handler\n")));
        return;
      }

      write_i(SEND_TO_LOCAL);
    } else {
      ACE_TCHAR buff[256];
      multicast_address_.addr_to_string(buff, 256);
      ACE_ERROR((LM_ERROR,
                 ACE_TEXT("(%P|%t) ERROR: Spdp::SpdpTransport::join_multicast_group() - ")
                 ACE_TEXT("failed to join multicast group %s on %C: %p\n"),
                 buff,
                 all_interfaces ? "all interfaces" : nic.name().c_str(),
                 ACE_TEXT("ACE_SOCK_Dgram_Mcast::join")));
    }
  }

#ifdef ACE_HAS_IPV6
  if (joined_ipv6_interfaces_.count(nic.name()) == 0 && nic.has_ipv6()) {
    if (DCPS::DCPS_debug_level > 3) {
      ACE_TCHAR buff[256];
      multicast_ipv6_address_.addr_to_string(buff, 256);
      ACE_DEBUG((LM_INFO,
                 ACE_TEXT("(%P|%t) Spdp::SpdpTransport::join_multicast_group ")
                 ACE_TEXT("joining group %s on %C\n"),
                 buff,
                 all_interfaces ? "all interfaces" : nic.name().c_str()));
    }

    // Windows 7 has an issue with different threads concurrently calling join for ipv6
    static ACE_Thread_Mutex ipv6_static_lock;
    ACE_GUARD(ACE_Thread_Mutex, g3, ipv6_static_lock);
    if (0 == multicast_ipv6_socket_.join(multicast_ipv6_address_, 1, all_interfaces ? 0 : ACE_TEXT_CHAR_TO_TCHAR(nic.name().c_str()))) {
      joined_ipv6_interfaces_.insert(nic.name());

      if (reactor()->register_handler(multicast_ipv6_socket_.get_handle(),
                                    this, ACE_Event_Handler::READ_MASK) != 0) {
        ACE_ERROR((LM_ERROR, ACE_TEXT("(%P|%t) Spdp::SpdpTransport::join_multicast_group failed to register multicast ipv6 input handler\n")));
        return;
      }

      write_i(SEND_TO_LOCAL);
    } else {
      ACE_TCHAR buff[256];
      multicast_ipv6_address_.addr_to_string(buff, 256);
      ACE_ERROR((LM_ERROR,
                 ACE_TEXT("(%P|%t) ERROR: Spdp::SpdpTransport::join_multicast_group() - ")
                 ACE_TEXT("failed to join multicast group %s on %C: %p\n"),
                 buff,
                 all_interfaces ? "all interfaces" : nic.name().c_str(),
                 ACE_TEXT("ACE_SOCK_Dgram_Mcast::join")));
    }
  }
#endif
}

void
Spdp::SpdpTransport::leave_multicast_group(const DCPS::NetworkInterface& nic)
{
  ACE_GUARD(ACE_Thread_Mutex, g, outer_->lock_);

  if (joined_interfaces_.count(nic.name()) != 0 && !nic.has_ipv4()) {
    if (DCPS::DCPS_debug_level > 3) {
      ACE_TCHAR buff[256];
      multicast_address_.addr_to_string(buff, 256);
      ACE_DEBUG((LM_INFO,
                 ACE_TEXT("(%P|%t) Spdp::SpdpTransport::leave_multicast_group ")
                 ACE_TEXT("leaving group %s on %C\n"),
                 buff,
                 nic.name().c_str()));
    }

    if (0 != multicast_socket_.leave(multicast_address_, ACE_TEXT_CHAR_TO_TCHAR(nic.name().c_str()))) {
      ACE_TCHAR buff[256];
      multicast_address_.addr_to_string(buff, 256);
      ACE_ERROR((LM_ERROR,
                 ACE_TEXT("(%P|%t) ERROR: Spdp::SpdpTransport::leave_multicast_group() - ")
                 ACE_TEXT("failed to leave multicast group %s on %C: %p\n"),
                 buff,
                 nic.name().c_str(),
                 ACE_TEXT("ACE_SOCK_Dgram_Mcast::leave")));
    }
    joined_interfaces_.erase(nic.name());
  }

#ifdef ACE_HAS_IPV6
  if (joined_ipv6_interfaces_.count(nic.name()) != 0 && !nic.has_ipv6()) {
    if (DCPS::DCPS_debug_level > 3) {
      ACE_TCHAR buff[256];
      multicast_ipv6_address_.addr_to_string(buff, 256);
      ACE_DEBUG((LM_INFO,
                 ACE_TEXT("(%P|%t) Spdp::SpdpTransport::leave_multicast_group ")
                 ACE_TEXT("leaving group %s on %C\n"),
                 buff,
                 nic.name().c_str()));
    }

    if (0 != multicast_ipv6_socket_.leave(multicast_ipv6_address_, ACE_TEXT_CHAR_TO_TCHAR(nic.name().c_str()))) {
      ACE_TCHAR buff[256];
      multicast_ipv6_address_.addr_to_string(buff, 256);
      ACE_ERROR((LM_ERROR,
                 ACE_TEXT("(%P|%t) ERROR: Spdp::SpdpTransport::leave_multicast_group() - ")
                 ACE_TEXT("failed to leave multicast ipv6 group %s on %C: %p\n"),
                 buff,
                 nic.name().c_str(),
                 ACE_TEXT("ACE_SOCK_Dgram_Mcast::leave")));
    }
    joined_ipv6_interfaces_.erase(nic.name());
  }
#endif
}

void
Spdp::SpdpTransport::add_address(const DCPS::NetworkInterface& nic,
                                 const ACE_INET_Addr&)
{
  outer_->sedp_->job_queue()->enqueue(DCPS::make_rch<ChangeMulticastGroup>(rchandle_from(this), nic,
                                                                          ChangeMulticastGroup::CMG_JOIN));
}

void Spdp::SpdpTransport::remove_address(const DCPS::NetworkInterface& nic,
                                         const ACE_INET_Addr&)
{
  outer_->sedp_->job_queue()->enqueue(DCPS::make_rch<ChangeMulticastGroup>(rchandle_from(this), nic,
                                                                          ChangeMulticastGroup::CMG_LEAVE));
}

bool
Spdp::get_default_locators(const RepoId& part_id, DCPS::LocatorSeq& target,
                           bool& inlineQos)
{
  DiscoveredParticipantIter part_iter = participants_.find(part_id);
  if (part_iter == participants_.end()) {
    return false;
  } else {
    inlineQos = part_iter->second.pdata_.participantProxy.expectsInlineQos;
    DCPS::LocatorSeq& mc_source =
          part_iter->second.pdata_.participantProxy.defaultMulticastLocatorList;
    DCPS::LocatorSeq& uc_source =
          part_iter->second.pdata_.participantProxy.defaultUnicastLocatorList;
    CORBA::ULong mc_source_len = mc_source.length();
    CORBA::ULong uc_source_len = uc_source.length();
    CORBA::ULong target_len = target.length();
    target.length(mc_source_len + uc_source_len + target_len);
    // Copy multicast
    for (CORBA::ULong mci = 0; mci < mc_source.length(); ++mci) {
      target[target_len + mci] = mc_source[mci];
    }
    // Copy unicast
    for (CORBA::ULong uci = 0; uci < uc_source.length(); ++uci) {
      target[target_len + mc_source_len + uci] = uc_source[uci];
    }
  }
  return true;
}

bool
Spdp::associated() const
{
  return !participants_.empty();
}

bool
Spdp::has_discovered_participant(const DCPS::RepoId& guid) const
{
  return participants_.find(guid) != participants_.end();
}

ACE_CDR::ULong Spdp::get_participant_flags(const DCPS::RepoId& guid) const
{
  const DiscoveredParticipantMap::const_iterator iter = participants_.find(guid);
  if (iter == participants_.end()) {
    return PFLAGS_EMPTY;
  }
  return is_opendds(iter->second.pdata_.participantProxy)
    ? iter->second.pdata_.participantProxy.opendds_participant_flags.bits : PFLAGS_EMPTY;
}

void
Spdp::get_discovered_participant_ids(DCPS::RepoIdSet& results) const
{
  DiscoveredParticipantMap::const_iterator idx;
  for (idx = participants_.begin(); idx != participants_.end(); ++idx)
  {
    results.insert(idx->first);
  }
}

void
Spdp::remove_lease_expiration_i(DiscoveredParticipantIter iter)
{
  for (std::pair<TimeQueue::iterator, TimeQueue::iterator> x = lease_expirations_.equal_range(iter->second.lease_expiration_);
       x.first != x.second; ++x.first) {
    if (x.first->second == iter->first) {
      lease_expirations_.erase(x.first);
      break;
    }
  }
}

void
Spdp::update_lease_expiration_i(DiscoveredParticipantIter iter,
                                const DCPS::MonotonicTimePoint& now)
{
  remove_lease_expiration_i(iter);

  // Compute new expiration.
  const DCPS::TimeDuration d =
    rtps_duration_to_time_duration(iter->second.pdata_.leaseDuration,
                                   iter->second.pdata_.participantProxy.protocolVersion,
                                   iter->second.pdata_.participantProxy.vendorId);

  iter->second.lease_expiration_ = now + d;

  // Insert.
  const bool cancel = !lease_expirations_.empty() && iter->second.lease_expiration_ < lease_expirations_.begin()->first;
  const bool schedule = lease_expirations_.empty() || iter->second.lease_expiration_ < lease_expirations_.begin()->first;

  lease_expirations_.insert(std::make_pair(iter->second.lease_expiration_, iter->first));

  if (cancel) {
    tport_->lease_expiration_processor_->cancel();
  }
  if (schedule) {
    tport_->lease_expiration_processor_->schedule(d);
  }
}

void
Spdp::process_lease_expirations(const DCPS::MonotonicTimePoint& now)
{
  ACE_GUARD (ACE_Thread_Mutex, g, lock_);

  for (TimeQueue::iterator pos = lease_expirations_.begin(), limit = lease_expirations_.end();
       pos != limit && pos->first <= now;) {
    DiscoveredParticipantIter part = participants_.find(pos->second);
    // Pre-emptively erase so remove_discovered_participant will not modify lease_expirations_.
    lease_expirations_.erase(pos++);

    if (part == participants_.end()) {
      continue;
    }

    if (DCPS::DCPS_debug_level) {
      ACE_DEBUG((LM_WARNING,
                 ACE_TEXT("(%P|%t) Spdp::process_lease_expirations() - ")
                 ACE_TEXT("participant %C exceeded lease duration, removing\n"),
                 DCPS::LogGuid(part->first).c_str()));
    }

#ifdef OPENDDS_SECURITY
    ICE::Endpoint* sedp_endpoint = sedp_->get_ice_endpoint();
    if (sedp_endpoint) {
      stop_ice(sedp_endpoint, part->first, part->second.pdata_.participantProxy.availableBuiltinEndpoints,
               part->second.pdata_.participantProxy.availableExtendedBuiltinEndpoints);
    }
    ICE::Endpoint* spdp_endpoint = tport_->get_ice_endpoint();
    if (spdp_endpoint) {
      ICE::Agent::instance()->stop_ice(spdp_endpoint, guid_, part->first);
    }
    purge_handshake_deadlines(part);
#endif
    remove_discovered_participant(part);
  }

  if (!lease_expirations_.empty()) {
    tport_->lease_expiration_processor_->schedule(lease_expirations_.begin()->first - now);
  }
}

#ifdef OPENDDS_SECURITY
Spdp::ParticipantCryptoInfoPair
Spdp::lookup_participant_crypto_info(const DCPS::RepoId& id) const
{
  ParticipantCryptoInfoPair result = ParticipantCryptoInfoPair(DDS::HANDLE_NIL, DDS::Security::SharedSecretHandle_var());

  DiscoveredParticipantConstIter pi = participants_.find(id);
  if (pi != participants_.end()) {
    result.first = pi->second.crypto_handle_;
    result.second = pi->second.shared_secret_handle_;
  }
  return result;
}

void
Spdp::send_participant_crypto_tokens(const DCPS::RepoId& id)
{
  const DCPS::RepoId peer = make_id(id, ENTITYID_PARTICIPANT);
  const DiscoveredParticipantConstIter iter = participants_.find(peer);
  if (iter == participants_.end()) {
    const DCPS::GuidConverter conv(peer);
    ACE_ERROR((LM_ERROR, ACE_TEXT("(%P|%t) ERROR: Spdp::send_participant_crypto_tokens() - ")
               ACE_TEXT("Discovered participant %C not found.\n"), OPENDDS_STRING(conv).c_str()));
    return;
  }

  const DDS::Security::ParticipantCryptoTokenSeq& pcts = iter->second.crypto_tokens_;

  if (pcts.length() != 0) {
    const DCPS::RepoId writer = make_id(guid_, ENTITYID_P2P_BUILTIN_PARTICIPANT_VOLATILE_SECURE_WRITER);

    const DCPS::RepoId reader = make_id(peer, ENTITYID_P2P_BUILTIN_PARTICIPANT_VOLATILE_SECURE_READER);

    DDS::Security::ParticipantVolatileMessageSecure msg;
    msg.message_identity.source_guid = writer;
    msg.message_class_id = DDS::Security::GMCLASSID_SECURITY_PARTICIPANT_CRYPTO_TOKENS;
    msg.destination_participant_guid = peer;
    msg.destination_endpoint_guid = GUID_UNKNOWN; // unknown = whole participant
    msg.source_endpoint_guid = GUID_UNKNOWN;
    msg.message_data = reinterpret_cast<const DDS::Security::DataHolderSeq&>(pcts);

    if (sedp_->write_volatile_message(msg, reader) != DDS::RETCODE_OK) {
      ACE_ERROR((LM_ERROR, ACE_TEXT("(%P|%t) ERROR: Spdp::send_participant_crypto_tokens() - ")
        ACE_TEXT("Unable to write volatile message.\n")));
    }
  }
}

DDS::Security::PermissionsHandle
Spdp::lookup_participant_permissions(const DCPS::RepoId& id) const
{
  DDS::Security::PermissionsHandle result = DDS::HANDLE_NIL;

  ACE_Guard<ACE_Thread_Mutex> g(lock_, false);
  DiscoveredParticipantConstIter pi = participants_.find(id);
  if (pi != participants_.end()) {
    result = pi->second.permissions_handle_;
  }
  return result;
}

DCPS::AuthState
Spdp::lookup_participant_auth_state(const DCPS::RepoId& id) const
{
  ACE_Guard<ACE_Thread_Mutex> g(lock_, false);
  DiscoveredParticipantConstIter pi = participants_.find(id);
  if (pi != participants_.end()) {
    return pi->second.auth_state_;
  }
  return DCPS::AUTH_STATE_HANDSHAKE;
}
#endif

#ifndef OPENDDS_SAFETY_PROFILE
bool
operator==(const DCPS::Locator_t& x, const DCPS::Locator_t& y)
{
  return x.kind == y.kind && x.port == y.port && x.address == y.address;
}

bool
operator!=(const DCPS::Locator_t& x, const DCPS::Locator_t& y)
{
  return x.kind != y.kind && x.port != y.port && x.address != y.address;
}
#endif

#ifdef OPENDDS_SECURITY
void Spdp::start_ice(ICE::Endpoint* endpoint, RepoId r, BuiltinEndpointSet_t avail,
                     DDS::Security::ExtendedBuiltinEndpointSet_t extended_avail,
                     const ICE::AgentInfo& agent_info)
{
  RepoId l = guid_;

  // See RTPS v2.1 section 8.5.5.1
  if (avail & DISC_BUILTIN_ENDPOINT_PUBLICATION_DETECTOR) {
    l.entityId = ENTITYID_SEDP_BUILTIN_PUBLICATIONS_WRITER;
    r.entityId = ENTITYID_SEDP_BUILTIN_PUBLICATIONS_READER;
    ICE::Agent::instance()->start_ice(endpoint, l, r, agent_info);
  }
  if (avail & DISC_BUILTIN_ENDPOINT_SUBSCRIPTION_DETECTOR) {
    l.entityId = ENTITYID_SEDP_BUILTIN_SUBSCRIPTIONS_WRITER;
    r.entityId = ENTITYID_SEDP_BUILTIN_SUBSCRIPTIONS_READER;
    ICE::Agent::instance()->start_ice(endpoint, l, r, agent_info);
  }
  if (avail & BUILTIN_ENDPOINT_PARTICIPANT_MESSAGE_DATA_READER) {
    l.entityId = ENTITYID_P2P_BUILTIN_PARTICIPANT_MESSAGE_WRITER;
    r.entityId = ENTITYID_P2P_BUILTIN_PARTICIPANT_MESSAGE_READER;
    ICE::Agent::instance()->start_ice(endpoint, l, r, agent_info);
  }
  if (avail & DISC_BUILTIN_ENDPOINT_PUBLICATION_ANNOUNCER) {
    l.entityId = ENTITYID_SEDP_BUILTIN_PUBLICATIONS_READER;
    r.entityId = ENTITYID_SEDP_BUILTIN_PUBLICATIONS_WRITER;
    ICE::Agent::instance()->start_ice(endpoint, l, r, agent_info);
  }
  if (avail & DISC_BUILTIN_ENDPOINT_SUBSCRIPTION_ANNOUNCER) {
    l.entityId = ENTITYID_SEDP_BUILTIN_SUBSCRIPTIONS_READER;
    r.entityId = ENTITYID_SEDP_BUILTIN_SUBSCRIPTIONS_WRITER;
    ICE::Agent::instance()->start_ice(endpoint, l, r, agent_info);
  }
  if (avail & BUILTIN_ENDPOINT_PARTICIPANT_MESSAGE_DATA_WRITER) {
    l.entityId = ENTITYID_P2P_BUILTIN_PARTICIPANT_MESSAGE_READER;
    r.entityId = ENTITYID_P2P_BUILTIN_PARTICIPANT_MESSAGE_WRITER;
    ICE::Agent::instance()->start_ice(endpoint, l, r, agent_info);
  }
  if (avail & BUILTIN_ENDPOINT_TYPE_LOOKUP_REQUEST_DATA_WRITER) {
    l.entityId = ENTITYID_TL_SVC_REQ_READER;
    r.entityId = ENTITYID_TL_SVC_REQ_WRITER;
    ICE::Agent::instance()->start_ice(endpoint, l, r, agent_info);
  }
  if (avail & BUILTIN_ENDPOINT_TYPE_LOOKUP_REQUEST_DATA_READER) {
    l.entityId = ENTITYID_TL_SVC_REQ_WRITER;
    r.entityId = ENTITYID_TL_SVC_REQ_READER;
    ICE::Agent::instance()->start_ice(endpoint, l, r, agent_info);
  }
  if (avail & BUILTIN_ENDPOINT_TYPE_LOOKUP_REPLY_DATA_WRITER) {
    l.entityId = ENTITYID_TL_SVC_REPLY_READER;
    r.entityId = ENTITYID_TL_SVC_REPLY_WRITER;
    ICE::Agent::instance()->start_ice(endpoint, l, r, agent_info);
  }
  if (avail & BUILTIN_ENDPOINT_TYPE_LOOKUP_REPLY_DATA_READER) {
    l.entityId = ENTITYID_TL_SVC_REPLY_WRITER;
    r.entityId = ENTITYID_TL_SVC_REPLY_READER;
    ICE::Agent::instance()->start_ice(endpoint, l, r, agent_info);
  }

  using namespace DDS::Security;
  // See DDS-Security v1.1 section 7.3.7.1
  if (avail & SEDP_BUILTIN_PUBLICATIONS_SECURE_WRITER) {
    l.entityId = ENTITYID_SEDP_BUILTIN_PUBLICATIONS_SECURE_READER;
    r.entityId = ENTITYID_SEDP_BUILTIN_PUBLICATIONS_SECURE_WRITER;
    ICE::Agent::instance()->start_ice(endpoint, l, r, agent_info);
  }
  if (avail & SEDP_BUILTIN_PUBLICATIONS_SECURE_READER) {
    l.entityId = ENTITYID_SEDP_BUILTIN_PUBLICATIONS_SECURE_WRITER;
    r.entityId = ENTITYID_SEDP_BUILTIN_PUBLICATIONS_SECURE_READER;
    ICE::Agent::instance()->start_ice(endpoint, l, r, agent_info);
  }
  if (avail & SEDP_BUILTIN_SUBSCRIPTIONS_SECURE_WRITER) {
    l.entityId = ENTITYID_SEDP_BUILTIN_SUBSCRIPTIONS_SECURE_READER;
    r.entityId = ENTITYID_SEDP_BUILTIN_SUBSCRIPTIONS_SECURE_WRITER;
    ICE::Agent::instance()->start_ice(endpoint, l, r, agent_info);
  }
  if (avail & SEDP_BUILTIN_SUBSCRIPTIONS_SECURE_READER) {
    l.entityId = ENTITYID_SEDP_BUILTIN_SUBSCRIPTIONS_SECURE_WRITER;
    r.entityId = ENTITYID_SEDP_BUILTIN_SUBSCRIPTIONS_SECURE_READER;
    ICE::Agent::instance()->start_ice(endpoint, l, r, agent_info);
  }
  if (avail & BUILTIN_PARTICIPANT_MESSAGE_SECURE_WRITER) {
    l.entityId = ENTITYID_P2P_BUILTIN_PARTICIPANT_MESSAGE_SECURE_READER;
    r.entityId = ENTITYID_P2P_BUILTIN_PARTICIPANT_MESSAGE_SECURE_WRITER;
    ICE::Agent::instance()->start_ice(endpoint, l, r, agent_info);
  }
  if (avail & BUILTIN_PARTICIPANT_MESSAGE_SECURE_READER) {
    l.entityId = ENTITYID_P2P_BUILTIN_PARTICIPANT_MESSAGE_SECURE_WRITER;
    r.entityId = ENTITYID_P2P_BUILTIN_PARTICIPANT_MESSAGE_SECURE_READER;
    ICE::Agent::instance()->start_ice(endpoint, l, r, agent_info);
  }
  if (avail & BUILTIN_PARTICIPANT_STATELESS_MESSAGE_WRITER) {
    l.entityId = ENTITYID_P2P_BUILTIN_PARTICIPANT_STATELESS_READER;
    r.entityId = ENTITYID_P2P_BUILTIN_PARTICIPANT_STATELESS_WRITER;
    ICE::Agent::instance()->start_ice(endpoint, l, r, agent_info);
  }
  if (avail & BUILTIN_PARTICIPANT_STATELESS_MESSAGE_READER) {
    l.entityId = ENTITYID_P2P_BUILTIN_PARTICIPANT_STATELESS_WRITER;
    r.entityId = ENTITYID_P2P_BUILTIN_PARTICIPANT_STATELESS_READER;
    ICE::Agent::instance()->start_ice(endpoint, l, r, agent_info);
  }
  if (avail & BUILTIN_PARTICIPANT_VOLATILE_MESSAGE_SECURE_WRITER) {
    l.entityId = ENTITYID_P2P_BUILTIN_PARTICIPANT_VOLATILE_SECURE_READER;
    r.entityId = ENTITYID_P2P_BUILTIN_PARTICIPANT_VOLATILE_SECURE_WRITER;
    ICE::Agent::instance()->start_ice(endpoint, l, r, agent_info);
  }
  if (avail & BUILTIN_PARTICIPANT_VOLATILE_MESSAGE_SECURE_READER) {
    l.entityId = ENTITYID_P2P_BUILTIN_PARTICIPANT_VOLATILE_SECURE_WRITER;
    r.entityId = ENTITYID_P2P_BUILTIN_PARTICIPANT_VOLATILE_SECURE_READER;
    ICE::Agent::instance()->start_ice(endpoint, l, r, agent_info);
  }
  if (avail & SPDP_BUILTIN_PARTICIPANT_SECURE_WRITER) {
    l.entityId = ENTITYID_SPDP_RELIABLE_BUILTIN_PARTICIPANT_SECURE_READER;
    r.entityId = ENTITYID_SPDP_RELIABLE_BUILTIN_PARTICIPANT_SECURE_WRITER;
    ICE::Agent::instance()->start_ice(endpoint, l, r, agent_info);
  }
  if (avail & SPDP_BUILTIN_PARTICIPANT_SECURE_READER) {
    l.entityId = ENTITYID_SPDP_RELIABLE_BUILTIN_PARTICIPANT_SECURE_WRITER;
    r.entityId = ENTITYID_SPDP_RELIABLE_BUILTIN_PARTICIPANT_SECURE_READER;
    ICE::Agent::instance()->start_ice(endpoint, l, r, agent_info);
  }
  if (extended_avail & TYPE_LOOKUP_SERVICE_REQUEST_WRITER_SECURE) {
    l.entityId = ENTITYID_TL_SVC_REQ_READER_SECURE;
    r.entityId = ENTITYID_TL_SVC_REQ_WRITER_SECURE;
    ICE::Agent::instance()->start_ice(endpoint, l, r, agent_info);
  }
  if (extended_avail & TYPE_LOOKUP_SERVICE_REQUEST_READER_SECURE) {
    l.entityId = ENTITYID_TL_SVC_REQ_WRITER_SECURE;
    r.entityId = ENTITYID_TL_SVC_REQ_READER_SECURE;
    ICE::Agent::instance()->start_ice(endpoint, l, r, agent_info);
  }
  if (extended_avail & TYPE_LOOKUP_SERVICE_REPLY_WRITER_SECURE) {
    l.entityId = ENTITYID_TL_SVC_REPLY_READER_SECURE;
    r.entityId = ENTITYID_TL_SVC_REPLY_WRITER_SECURE;
    ICE::Agent::instance()->start_ice(endpoint, l, r, agent_info);
  }
  if (extended_avail & TYPE_LOOKUP_SERVICE_REPLY_READER_SECURE) {
    l.entityId = ENTITYID_TL_SVC_REPLY_WRITER_SECURE;
    r.entityId = ENTITYID_TL_SVC_REPLY_READER_SECURE;
    ICE::Agent::instance()->start_ice(endpoint, l, r, agent_info);
  }
}

void Spdp::stop_ice(ICE::Endpoint* endpoint, DCPS::RepoId r, BuiltinEndpointSet_t avail,
                    DDS::Security::ExtendedBuiltinEndpointSet_t extended_avail) {
  RepoId l = guid_;

  // See RTPS v2.1 section 8.5.5.1
  if (avail & DISC_BUILTIN_ENDPOINT_PUBLICATION_DETECTOR) {
    l.entityId = ENTITYID_SEDP_BUILTIN_PUBLICATIONS_WRITER;
    r.entityId = ENTITYID_SEDP_BUILTIN_PUBLICATIONS_READER;
    ICE::Agent::instance()->stop_ice(endpoint, l, r);
  }
  if (avail & DISC_BUILTIN_ENDPOINT_SUBSCRIPTION_DETECTOR) {
    l.entityId = ENTITYID_SEDP_BUILTIN_SUBSCRIPTIONS_WRITER;
    r.entityId = ENTITYID_SEDP_BUILTIN_SUBSCRIPTIONS_READER;
    ICE::Agent::instance()->stop_ice(endpoint, l, r);
  }
  if (avail & BUILTIN_ENDPOINT_PARTICIPANT_MESSAGE_DATA_READER) {
    l.entityId = ENTITYID_P2P_BUILTIN_PARTICIPANT_MESSAGE_WRITER;
    r.entityId = ENTITYID_P2P_BUILTIN_PARTICIPANT_MESSAGE_READER;
    ICE::Agent::instance()->stop_ice(endpoint, l, r);
  }
  if (avail & DISC_BUILTIN_ENDPOINT_PUBLICATION_ANNOUNCER) {
    l.entityId = ENTITYID_SEDP_BUILTIN_PUBLICATIONS_READER;
    r.entityId = ENTITYID_SEDP_BUILTIN_PUBLICATIONS_WRITER;
    ICE::Agent::instance()->stop_ice(endpoint, l, r);
  }
  if (avail & DISC_BUILTIN_ENDPOINT_SUBSCRIPTION_ANNOUNCER) {
    l.entityId = ENTITYID_SEDP_BUILTIN_SUBSCRIPTIONS_READER;
    r.entityId = ENTITYID_SEDP_BUILTIN_SUBSCRIPTIONS_WRITER;
    ICE::Agent::instance()->stop_ice(endpoint, l, r);
  }
  if (avail & BUILTIN_ENDPOINT_PARTICIPANT_MESSAGE_DATA_WRITER) {
    l.entityId = ENTITYID_P2P_BUILTIN_PARTICIPANT_MESSAGE_READER;
    r.entityId = ENTITYID_P2P_BUILTIN_PARTICIPANT_MESSAGE_WRITER;
    ICE::Agent::instance()->stop_ice(endpoint, l, r);
  }
  if (avail & BUILTIN_ENDPOINT_TYPE_LOOKUP_REQUEST_DATA_WRITER) {
    l.entityId = ENTITYID_TL_SVC_REQ_READER;
    r.entityId = ENTITYID_TL_SVC_REQ_WRITER;
    ICE::Agent::instance()->stop_ice(endpoint, l, r);
  }
  if (avail & BUILTIN_ENDPOINT_TYPE_LOOKUP_REQUEST_DATA_READER) {
    l.entityId = ENTITYID_TL_SVC_REQ_WRITER;
    r.entityId = ENTITYID_TL_SVC_REQ_READER;
    ICE::Agent::instance()->stop_ice(endpoint, l, r);
  }
  if (avail & BUILTIN_ENDPOINT_TYPE_LOOKUP_REPLY_DATA_WRITER) {
    l.entityId = ENTITYID_TL_SVC_REPLY_READER;
    r.entityId = ENTITYID_TL_SVC_REPLY_WRITER;
    ICE::Agent::instance()->stop_ice(endpoint, l, r);
  }
  if (avail & BUILTIN_ENDPOINT_TYPE_LOOKUP_REPLY_DATA_READER) {
    l.entityId = ENTITYID_TL_SVC_REPLY_WRITER;
    r.entityId = ENTITYID_TL_SVC_REPLY_READER;
    ICE::Agent::instance()->stop_ice(endpoint, l, r);
  }

  using namespace DDS::Security;
  // See DDS-Security v1.1 section 7.3.7.1
  if (avail & SEDP_BUILTIN_PUBLICATIONS_SECURE_WRITER) {
    l.entityId = ENTITYID_SEDP_BUILTIN_PUBLICATIONS_SECURE_READER;
    r.entityId = ENTITYID_SEDP_BUILTIN_PUBLICATIONS_SECURE_WRITER;
    ICE::Agent::instance()->stop_ice(endpoint, l, r);
  }
  if (avail & SEDP_BUILTIN_PUBLICATIONS_SECURE_READER) {
    l.entityId = ENTITYID_SEDP_BUILTIN_PUBLICATIONS_SECURE_WRITER;
    r.entityId = ENTITYID_SEDP_BUILTIN_PUBLICATIONS_SECURE_READER;
    ICE::Agent::instance()->stop_ice(endpoint, l, r);
  }
  if (avail & SEDP_BUILTIN_SUBSCRIPTIONS_SECURE_WRITER) {
    l.entityId = ENTITYID_SEDP_BUILTIN_SUBSCRIPTIONS_SECURE_READER;
    r.entityId = ENTITYID_SEDP_BUILTIN_SUBSCRIPTIONS_SECURE_WRITER;
    ICE::Agent::instance()->stop_ice(endpoint, l, r);
  }
  if (avail & SEDP_BUILTIN_SUBSCRIPTIONS_SECURE_READER) {
    l.entityId = ENTITYID_SEDP_BUILTIN_SUBSCRIPTIONS_SECURE_WRITER;
    r.entityId = ENTITYID_SEDP_BUILTIN_SUBSCRIPTIONS_SECURE_READER;
    ICE::Agent::instance()->stop_ice(endpoint, l, r);
  }
  if (avail & BUILTIN_PARTICIPANT_MESSAGE_SECURE_WRITER) {
    l.entityId = ENTITYID_P2P_BUILTIN_PARTICIPANT_MESSAGE_SECURE_READER;
    r.entityId = ENTITYID_P2P_BUILTIN_PARTICIPANT_MESSAGE_SECURE_WRITER;
    ICE::Agent::instance()->stop_ice(endpoint, l, r);
  }
  if (avail & BUILTIN_PARTICIPANT_MESSAGE_SECURE_READER) {
    l.entityId = ENTITYID_P2P_BUILTIN_PARTICIPANT_MESSAGE_SECURE_WRITER;
    r.entityId = ENTITYID_P2P_BUILTIN_PARTICIPANT_MESSAGE_SECURE_READER;
    ICE::Agent::instance()->stop_ice(endpoint, l, r);
  }
  if (avail & BUILTIN_PARTICIPANT_STATELESS_MESSAGE_WRITER) {
    l.entityId = ENTITYID_P2P_BUILTIN_PARTICIPANT_STATELESS_READER;
    r.entityId = ENTITYID_P2P_BUILTIN_PARTICIPANT_STATELESS_WRITER;
    ICE::Agent::instance()->stop_ice(endpoint, l, r);
  }
  if (avail & BUILTIN_PARTICIPANT_STATELESS_MESSAGE_READER) {
    l.entityId = ENTITYID_P2P_BUILTIN_PARTICIPANT_STATELESS_WRITER;
    r.entityId = ENTITYID_P2P_BUILTIN_PARTICIPANT_STATELESS_READER;
    ICE::Agent::instance()->stop_ice(endpoint, l, r);
  }
  if (avail & BUILTIN_PARTICIPANT_VOLATILE_MESSAGE_SECURE_WRITER) {
    l.entityId = ENTITYID_P2P_BUILTIN_PARTICIPANT_VOLATILE_SECURE_READER;
    r.entityId = ENTITYID_P2P_BUILTIN_PARTICIPANT_VOLATILE_SECURE_WRITER;
    ICE::Agent::instance()->stop_ice(endpoint, l, r);
  }
  if (avail & BUILTIN_PARTICIPANT_VOLATILE_MESSAGE_SECURE_READER) {
    l.entityId = ENTITYID_P2P_BUILTIN_PARTICIPANT_VOLATILE_SECURE_WRITER;
    r.entityId = ENTITYID_P2P_BUILTIN_PARTICIPANT_VOLATILE_SECURE_READER;
    ICE::Agent::instance()->stop_ice(endpoint, l, r);
  }
  if (avail & SPDP_BUILTIN_PARTICIPANT_SECURE_WRITER) {
    l.entityId = ENTITYID_SPDP_RELIABLE_BUILTIN_PARTICIPANT_SECURE_READER;
    r.entityId = ENTITYID_SPDP_RELIABLE_BUILTIN_PARTICIPANT_SECURE_WRITER;
    ICE::Agent::instance()->stop_ice(endpoint, l, r);
  }
  if (avail & SPDP_BUILTIN_PARTICIPANT_SECURE_READER) {
    l.entityId = ENTITYID_SPDP_RELIABLE_BUILTIN_PARTICIPANT_SECURE_WRITER;
    r.entityId = ENTITYID_SPDP_RELIABLE_BUILTIN_PARTICIPANT_SECURE_READER;
    ICE::Agent::instance()->stop_ice(endpoint, l, r);
  }
  if (extended_avail & TYPE_LOOKUP_SERVICE_REQUEST_WRITER_SECURE) {
    l.entityId = ENTITYID_TL_SVC_REQ_READER_SECURE;
    r.entityId = ENTITYID_TL_SVC_REQ_WRITER_SECURE;
    ICE::Agent::instance()->stop_ice(endpoint, l, r);
  }
  if (extended_avail & TYPE_LOOKUP_SERVICE_REQUEST_READER_SECURE) {
    l.entityId = ENTITYID_TL_SVC_REQ_WRITER_SECURE;
    r.entityId = ENTITYID_TL_SVC_REQ_READER_SECURE;
    ICE::Agent::instance()->stop_ice(endpoint, l, r);
  }
  if (extended_avail & TYPE_LOOKUP_SERVICE_REPLY_WRITER_SECURE) {
    l.entityId = ENTITYID_TL_SVC_REPLY_READER_SECURE;
    r.entityId = ENTITYID_TL_SVC_REPLY_WRITER_SECURE;
    ICE::Agent::instance()->stop_ice(endpoint, l, r);
  }
  if (extended_avail & TYPE_LOOKUP_SERVICE_REPLY_READER_SECURE) {
    l.entityId = ENTITYID_TL_SVC_REPLY_WRITER_SECURE;
    r.entityId = ENTITYID_TL_SVC_REPLY_READER_SECURE;
    ICE::Agent::instance()->stop_ice(endpoint, l, r);
  }
}

DDS::Security::ParticipantCryptoHandle
Spdp::remote_crypto_handle(const DCPS::RepoId& remote_participant) const
{
  DiscoveredParticipantMap::const_iterator pos = participants_.find(remote_participant);
  if (pos != participants_.end()) {
    return pos->second.crypto_handle_;
  }
  return DDS::HANDLE_NIL;
}

void Spdp::SpdpTransport::relay_stun_task(const MonotonicTimePoint& /*now*/)
{
  // Request and maintain a server-reflexive address.
  if (!(outer_->config_->use_rtps_relay() ||
        outer_->config_->rtps_relay_only())) {
    return;
  }

  const ACE_INET_Addr stun_server_address = outer_->config_->spdp_rtps_relay_address();

  process_relay_sra(relay_srsm_.send(stun_server_address, ICE::Configuration::instance()->server_reflexive_indication_count(), outer_->guid_.guidPrefix));

  if (stun_server_address != ACE_INET_Addr()) {
    send(stun_server_address, relay_srsm_.message());
  }
}

void Spdp::SpdpTransport::process_relay_sra(ICE::ServerReflexiveStateMachine::StateChange sc)
{
#ifndef DDS_HAS_MINIMUM_BIT
  DCPS::ConnectionRecord connection_record;
  std::memset(connection_record.guid, 0, sizeof(connection_record.guid));
  connection_record.protocol = DCPS::RTPS_RELAY_STUN_PROTOCOL;

  DCPS::ConnectionRecordDataReaderImpl* dr = outer_->connection_record_bit();
  if (!dr) {
    return;
  }

  switch (sc) {
  case ICE::ServerReflexiveStateMachine::SRSM_None:
    break;
  case ICE::ServerReflexiveStateMachine::SRSM_Set:
  case ICE::ServerReflexiveStateMachine::SRSM_Change:
    connection_record.address = DCPS::to_dds_string(relay_srsm_.stun_server_address()).c_str();
    outer_->sedp_->job_queue()->enqueue(DCPS::make_rch<DCPS::WriteConnectionRecords>(outer_->bit_subscriber_, true, connection_record));
    break;
  case ICE::ServerReflexiveStateMachine::SRSM_Unset:
    connection_record.address = DCPS::to_dds_string(relay_srsm_.unset_stun_server_address()).c_str();
    outer_->sedp_->job_queue()->enqueue(DCPS::make_rch<DCPS::WriteConnectionRecords>(outer_->bit_subscriber_, false, connection_record));
    break;
  }
#else
  ACE_UNUSED_ARG(sc);
#endif
}

void Spdp::SpdpTransport::send_relay(const DCPS::MonotonicTimePoint& /*now*/)
{
  if ((outer_->config_->use_rtps_relay() || outer_->config_->rtps_relay_only()) && outer_->config_->spdp_rtps_relay_address() != ACE_INET_Addr()) {
    write(SEND_TO_RELAY);
  }
}
#endif

void Spdp::SpdpTransport::send_local(const DCPS::MonotonicTimePoint& /*now*/)
{
  write(SEND_TO_LOCAL);
}

void Spdp::SpdpTransport::send_directed(const DCPS::MonotonicTimePoint& /*now*/)
{
  ACE_GUARD(ACE_Thread_Mutex, g, outer_->lock_);

  while (!directed_guids_.empty()) {
    const DCPS::RepoId id = directed_guids_.front();
    directed_guids_.pop_front();

    DiscoveredParticipantConstIter pos = outer_->participants_.find(id);
    if (pos == outer_->participants_.end()) {
      continue;
    }

    write_i(id, SEND_TO_LOCAL | SEND_TO_RELAY);
    directed_guids_.push_back(id);
    directed_sender_->schedule(outer_->config_->resend_period() * (1.0 / directed_guids_.size()));
    break;
  }
}

void
Spdp::SpdpTransport::process_lease_expirations(const DCPS::MonotonicTimePoint& now)
{
  outer_->process_lease_expirations(now);
}

void Spdp::SpdpTransport::thread_status_task(const DCPS::MonotonicTimePoint& /*now*/)
{
#ifndef DDS_HAS_MINIMUM_BIT
  if (DCPS::DCPS_debug_level > 4) {
    ACE_DEBUG((LM_DEBUG,
               "(%P|%t) Spdp::SpdpTransport::thread_status_task(): Updating internal thread status BIT.\n"));
  }

  const DCPS::RepoId guid = outer_->guid();
  DCPS::InternalThreadBuiltinTopicDataDataReaderImpl* bit = outer_->internal_thread_bit();

  if (TheServiceParticipant->get_thread_status_interval() > TimeDuration(0)) {
    if (thread_status_ && bit) {
      ACE_READ_GUARD(ACE_Thread_Mutex, g, thread_status_->lock);

      for (OPENDDS_MAP(OPENDDS_STRING, MonotonicTimePoint)::const_iterator i = thread_status_->map.begin(); i != thread_status_->map.end(); ++i) {
        const MonotonicTimePoint t = i->second;
        DCPS::InternalThreadBuiltinTopicData data;
        ACE_OS::memcpy(&(data.guid), &(guid), 16);
        data.thread_id = i->first.c_str();
        data.timestamp.sec = static_cast<CORBA::Long>(t.value().sec());
        data.timestamp.nanosec = t.value().usec() * 1000;

        bit->store_synthetic_data(data, DDS::NEW_VIEW_STATE);
      }
    } else {
      // Not necessarily and error. App could be shutting down.
      ACE_DEBUG((LM_DEBUG,
                 "(%P|%t) Spdp::ThreadStatusHandler: Could not get thread data reader.\n"));
    }
  }
#endif /* DDS_HAS_MINIMUM_BIT */
}

#ifdef OPENDDS_SECURITY
void Spdp::SpdpTransport::process_handshake_deadlines(const DCPS::MonotonicTimePoint& now)
{
  outer_->process_handshake_deadlines(now);
}

void Spdp::SpdpTransport::process_handshake_resends(const DCPS::MonotonicTimePoint& now)
{
  outer_->process_handshake_resends(now);
}

void Spdp::purge_handshake_deadlines(DiscoveredParticipantIter iter)
{
  if (iter == participants_.end()) {
    return;
  }

  purge_handshake_resends(iter);

  std::pair<TimeQueue::iterator, TimeQueue::iterator> range = handshake_deadlines_.equal_range(iter->second.handshake_deadline_);
  for (; range.first != range.second; ++range.first) {
    if (range.first->second == iter->first) {
      handshake_deadlines_.erase(range.first);
      break;
    }
  }
}

void Spdp::purge_handshake_resends(DiscoveredParticipantIter iter)
{
  if (iter == participants_.end()) {
    return;
  }

  iter->second.have_auth_req_msg_ = false;
  iter->second.have_handshake_msg_ = false;

  std::pair<TimeQueue::iterator, TimeQueue::iterator> range = handshake_resends_.equal_range(iter->second.stateless_msg_deadline_);
  for (; range.first != range.second; ++range.first) {
    if (range.first->second == iter->first) {
      handshake_resends_.erase(range.first);
      break;
    }
  }
}

void Spdp::process_participant_ice(const ParameterList& plist,
                                   const ParticipantData_t& pdata,
                                   const DCPS::RepoId& guid)
{
  ICE::AgentInfoMap ai_map;
  if (!ParameterListConverter::from_param_list(plist, ai_map)) {
    ACE_ERROR((LM_ERROR, ACE_TEXT("(%P|%t) ERROR: Spdp::data_received - ")
               ACE_TEXT("failed to convert from ParameterList to ")
               ACE_TEXT("ICE::AgentInfo\n")));
    return;
  }
  ICE::AgentInfoMap::const_iterator sedp_pos = ai_map.find(SEDP_AGENT_INFO_KEY);
  ICE::AgentInfoMap::const_iterator spdp_pos = ai_map.find(SPDP_AGENT_INFO_KEY);

  {
    ACE_GUARD(ACE_Thread_Mutex, g, lock_);
    DiscoveredParticipantIter iter = participants_.find(guid);
    if (iter != participants_.end()) {
      if (sedp_pos != ai_map.end()) {
        iter->second.have_sedp_info_ = true;
        iter->second.sedp_info_ = sedp_pos->second;
      } else {
        iter->second.have_sedp_info_ = false;
      }

      if (spdp_pos != ai_map.end()) {
        iter->second.have_spdp_info_ = true;
        iter->second.spdp_info_ = spdp_pos->second;
      } else {
        iter->second.have_spdp_info_ = false;
      }
    }
  }

  ICE::Endpoint* sedp_endpoint = sedp_->get_ice_endpoint();
  if (sedp_endpoint) {
    if (sedp_pos != ai_map.end()) {
      start_ice(sedp_endpoint, guid, pdata.participantProxy.availableBuiltinEndpoints,
                pdata.participantProxy.availableExtendedBuiltinEndpoints, sedp_pos->second);
    } else {
      stop_ice(sedp_endpoint, guid, pdata.participantProxy.availableBuiltinEndpoints,
               pdata.participantProxy.availableExtendedBuiltinEndpoints);
    }
  }
  ICE::Endpoint* spdp_endpoint = tport_->get_ice_endpoint();
  if (spdp_endpoint) {
    if (spdp_pos != ai_map.end()) {
      ICE::Agent::instance()->start_ice(spdp_endpoint, guid_, guid, spdp_pos->second);
    } else {
      ICE::Agent::instance()->stop_ice(spdp_endpoint, guid_, guid);
#ifndef DDS_HAS_MINIMUM_BIT
      ACE_GUARD(ACE_Thread_Mutex, g, lock_);
      DiscoveredParticipantIter iter = participants_.find(guid);
      if (iter != participants_.end()) {
        enqueue_location_update_i(iter, DCPS::LOCATION_ICE, ACE_INET_Addr());
        process_location_updates_i(iter);
      }
#endif
    }
  }
}

const ParticipantData_t& Spdp::get_participant_data(const DCPS::RepoId& guid) const
{
  DiscoveredParticipantConstIter iter = participants_.find(make_id(guid, DCPS::ENTITYID_PARTICIPANT));
  return iter->second.pdata_;
}

ParticipantData_t& Spdp::get_participant_data(const DCPS::RepoId& guid)
{
  DiscoveredParticipantIter iter = participants_.find(make_id(guid, DCPS::ENTITYID_PARTICIPANT));
  return iter->second.pdata_;
}

#endif

void
Spdp::rtps_relay_only_now(bool f)
{
  ACE_UNUSED_ARG(f);

#ifdef OPENDDS_SECURITY
  sedp_->rtps_relay_only_now(f);

  if (f) {
    ACE_GUARD(ACE_Thread_Mutex, g, lock_);

    DCPS::ReactorTask_rch reactor_task = sedp_->reactor_task();

    tport_->relay_sender_->enable(false, config_->spdp_rtps_relay_send_period());
    tport_->relay_stun_task_->enable(false, ICE::Configuration::instance()->server_reflexive_address_period());

#ifndef DDS_HAS_MINIMUM_BIT
    const DCPS::ParticipantLocation mask =
      DCPS::LOCATION_LOCAL |
      DCPS::LOCATION_LOCAL6 |
      DCPS::LOCATION_ICE |
      DCPS::LOCATION_ICE6;

    DCPS::RepoIdSet participant_ids;
    get_discovered_participant_ids(participant_ids);
    for (DCPS::RepoIdSet::iterator participant_id = participant_ids.begin();
         participant_id != participant_ids.end();
         ++participant_id) {
      DiscoveredParticipantIter iter = participants_.find(*participant_id);
      if (iter != participants_.end()) {
        enqueue_location_update_i(iter, mask, ACE_INET_Addr());
        process_location_updates_i(iter);
      }
    }
#endif
  } else {
    if (!config_->use_rtps_relay()) {
      if (tport_->relay_sender_) {
        tport_->relay_sender_->disable();
      }
      if (tport_->relay_stun_task_) {
        tport_->relay_stun_task_->disable();
      }
    }
  }
#endif
}

void
Spdp::use_rtps_relay_now(bool f)
{
  ACE_UNUSED_ARG(f);

#ifdef OPENDDS_SECURITY
  sedp_->use_rtps_relay_now(f);

  if (!f) {
    ACE_GUARD(ACE_Thread_Mutex, g, lock_);

    DCPS::ReactorTask_rch reactor_task = sedp_->reactor_task();

    tport_->relay_sender_->enable(false, config_->spdp_rtps_relay_send_period());
    tport_->relay_stun_task_->enable(false, ICE::Configuration::instance()->server_reflexive_address_period());

#ifndef DDS_HAS_MINIMUM_BIT
    const DCPS::ParticipantLocation mask =
      DCPS::LOCATION_RELAY |
      DCPS::LOCATION_RELAY6;

    DCPS::RepoIdSet participant_ids;
    get_discovered_participant_ids(participant_ids);
    for (DCPS::RepoIdSet::iterator participant_id = participant_ids.begin();
         participant_id != participant_ids.end();
         ++participant_id) {
      DiscoveredParticipantIter iter = participants_.find(*participant_id);
      if (iter != participants_.end()) {
        enqueue_location_update_i(iter, mask, ACE_INET_Addr());
        process_location_updates_i(iter);
      }
    }
#endif
  } else {
    if (!config_->rtps_relay_only()) {
      if (tport_->relay_sender_) {
        tport_->relay_sender_->disable();
      }
      if (tport_->relay_stun_task_) {
        tport_->relay_stun_task_->disable();
      }
    }
  }
#endif
}

void
Spdp::use_ice_now(bool f)
{
  ACE_UNUSED_ARG(f);

#ifdef OPENDDS_SECURITY
  sedp_->use_ice_now(f);

  if (f) {
    ICE::Endpoint* spdp_endpoint = tport_->get_ice_endpoint();
    ICE::Endpoint* sedp_endpoint = sedp_->get_ice_endpoint();

    if (sedp_endpoint) {
      const RepoId l = make_id(guid_, ENTITYID_SEDP_BUILTIN_PUBLICATIONS_READER);
      ICE::Agent::instance()->add_local_agent_info_listener(sedp_endpoint, l, this);
    }
    ICE::Agent::instance()->add_endpoint(tport_);
    ACE_GUARD(ACE_Thread_Mutex, g, lock_);
    tport_->ice_endpoint_added_ = true;
    if (spdp_endpoint) {
      ICE::Agent::instance()->add_local_agent_info_listener(spdp_endpoint, guid_, this);
    }

    for (DiscoveredParticipantConstIter pos = participants_.begin(), limit = participants_.end(); pos != limit; ++pos) {
      if (spdp_endpoint && pos->second.have_spdp_info_) {
        ICE::Agent::instance()->start_ice(spdp_endpoint, guid_, pos->first, pos->second.spdp_info_);
      }

      if (sedp_endpoint && pos->second.have_sedp_info_) {
        start_ice(sedp_endpoint, pos->first, pos->second.pdata_.participantProxy.availableBuiltinEndpoints,
                  pos->second.pdata_.participantProxy.availableExtendedBuiltinEndpoints, pos->second.sedp_info_);
      }
    }
  } else {
    ICE::Agent::instance()->remove_endpoint(tport_);
    ACE_GUARD(ACE_Thread_Mutex, g, lock_);
    tport_->ice_endpoint_added_ = false;

#ifndef DDS_HAS_MINIMUM_BIT
    const DCPS::ParticipantLocation mask =
      DCPS::LOCATION_ICE |
      DCPS::LOCATION_ICE6;

    DCPS::RepoIdSet participant_ids;
    get_discovered_participant_ids(participant_ids);
    for (DCPS::RepoIdSet::iterator participant_id = participant_ids.begin();
         participant_id != participant_ids.end();
         ++participant_id) {
      DiscoveredParticipantIter iter = participants_.find(*participant_id);
      if (iter != participants_.end()) {
        enqueue_location_update_i(iter, mask, ACE_INET_Addr());
        process_location_updates_i(iter);
      }
    }
#endif
  }

  if (is_security_enabled()) {
    write_secure_updates();
  }
#endif
}

DDS::ParticipantBuiltinTopicData Spdp::get_part_bit_data(bool secure) const
{
  bool include_user_data = true;
#ifdef OPENDDS_SECURITY
  if (security_enabled_ && config_->secure_participant_user_data()) {
    include_user_data = secure;
  }
#else
  ACE_UNUSED_ARG(secure);
#endif
  DDS::ParticipantBuiltinTopicData bit_data;
  bit_data.key = DDS::BuiltinTopicKey_t();
  bit_data.user_data = include_user_data ? qos_.user_data : DDS::UserDataQosPolicy();
  return bit_data;
}

} // namespace RTPS
} // namespace OpenDDS

OPENDDS_END_VERSIONED_NAMESPACE_DECL<|MERGE_RESOLUTION|>--- conflicted
+++ resolved
@@ -1211,7 +1211,7 @@
   if (dp.handshake_state_ == DCPS::HANDSHAKE_STATE_DONE) {
     // Remote is still sending (reply), so resend (the final).
     const RepoId reader = make_id(iter->first, ENTITYID_P2P_BUILTIN_PARTICIPANT_STATELESS_READER);
-    if (sedp_.write_stateless_message(dp.handshake_msg_, reader) != DDS::RETCODE_OK) {
+    if (sedp_->write_stateless_message(dp.handshake_msg_, reader) != DDS::RETCODE_OK) {
       if (DCPS::security_debug.auth_debug) {
         ACE_DEBUG((LM_DEBUG, ACE_TEXT("(%P|%t) {auth_debug} Spdp::handle_handshake_message() - ")
                    ACE_TEXT("Unable to write handshake message.\n")));
@@ -1601,18 +1601,8 @@
     return false;
   }
 
-<<<<<<< HEAD
-  if (dp.handshake_state_ == DCPS::HANDSHAKE_STATE_WAITING_FOR_TOKEN) {
-    dp.handshake_state_ = DCPS::HANDSHAKE_STATE_DONE;
-    purge_handshake_deadlines(iter);
-  }
-
   sedp_->associate(iter->second.pdata_);
   sedp_->associate_secure_endpoints(iter->second.pdata_, participant_sec_attr_);
-=======
-  sedp_.associate(iter->second.pdata_);
-  sedp_.associate_secure_endpoints(iter->second.pdata_, participant_sec_attr_);
->>>>>>> 9ac3dc24
 
   return true;
 }
