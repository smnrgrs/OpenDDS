/*
 *
 *
 * Distributed under the OpenDDS License.
 * See: http://www.opendds.org/license.html
 */

#include "Spdp.h"

#include "BaseMessageTypes.h"
#include "MessageTypes.h"
#include "ParameterListConverter.h"
#include "RtpsCoreTypeSupportImpl.h"
#include "RtpsDiscovery.h"

#include "dds/DdsDcpsGuidC.h"

#include "dds/DCPS/Service_Participant.h"
#include "dds/DCPS/BuiltInTopicUtils.h"
#include "dds/DCPS/GuidConverter.h"
#include "dds/DCPS/GuidUtils.h"
#include "dds/DCPS/Qos_Helper.h"

#ifdef OPENDDS_SECURITY
#include "SecurityHelpers.h"
#include "dds/DCPS/security/framework/SecurityRegistry.h"
#endif

#include "ace/Reactor.h"
#include "ace/OS_NS_sys_socket.h" // For setsockopt()
#include "ace/OS_NS_strings.h"

#include <cstring>
#include <stdexcept>

#include "ace/Auto_Ptr.h"

OPENDDS_BEGIN_VERSIONED_NAMESPACE_DECL

namespace OpenDDS {
namespace RTPS {
using DCPS::RepoId;
using DCPS::MonotonicTimePoint;
using DCPS::TimeDuration;

namespace {
  const CORBA::UShort encap_LE = 0x0300; // {PL_CDR_LE} in LE
  const CORBA::UShort encap_BE = 0x0200; // {PL_CDR_BE} in LE

  bool disposed(const ParameterList& inlineQos)
  {
    for (CORBA::ULong i = 0; i < inlineQos.length(); ++i) {
      if (inlineQos[i]._d() == PID_STATUS_INFO) {
        return inlineQos[i].status_info().value[3] & 1;
      }
    }
    return false;
  }

#ifdef OPENDDS_SECURITY
  bool operator==(const DDS::Security::Property_t& rhs, const DDS::Security::Property_t& lhs) {
    return rhs.name == lhs.name && rhs.value == lhs.value && rhs.propagate == lhs.propagate;
  }

  bool operator==(const DDS::Security::BinaryProperty_t& rhs, const DDS::Security::BinaryProperty_t& lhs) {
    return rhs.name == lhs.name && rhs.value == lhs.value && rhs.propagate == lhs.propagate;
  }

  bool operator==(const DDS::Security::PropertySeq& rhs, const DDS::Security::PropertySeq& lhs) {
    bool result = (rhs.length() == lhs.length());
    for (unsigned int i = 0; result && i < rhs.length(); ++i) {
      result = (rhs[i] == lhs[i]);
    }
    return result;
  }

  bool operator==(const DDS::Security::BinaryPropertySeq& rhs, const DDS::Security::BinaryPropertySeq& lhs) {
    bool result = (rhs.length() == lhs.length());
    for (unsigned int i = 0; result && i < rhs.length(); ++i) {
      result = (rhs[i] == lhs[i]);
    }
    return result;
  }

  bool operator==(const DDS::Security::DataHolder& rhs, const DDS::Security::DataHolder& lhs) {
    return rhs.class_id == lhs.class_id && rhs.properties == lhs.properties && rhs.binary_properties == lhs.binary_properties;
  }

  void init_participant_sec_attributes(DDS::Security::ParticipantSecurityAttributes& attr)
  {
    attr.allow_unauthenticated_participants = false;
    attr.is_access_protected = false;
    attr.is_rtps_protected = false;
    attr.is_discovery_protected = false;
    attr.is_liveliness_protected = false;
    attr.plugin_participant_attributes = 0;
    attr.ac_endpoint_properties.length(0);
  }
#endif
}

void Spdp::init(DDS::DomainId_t /*domain*/,
                       DCPS::RepoId& guid,
                       const DDS::DomainParticipantQos& qos,
                       RtpsDiscovery* disco)
{
  bool enable_writers = true;

  const DDS::PropertySeq& properties = qos.property.value;
  for (unsigned int idx = 0; idx != properties.length(); ++idx) {
    const char* name = properties[idx].name.in();
    if (std::strcmp(RTPS_DISCOVERY_ENDPOINT_ANNOUNCEMENTS, name) == 0) {
      if (ACE_OS::strcasecmp(properties[idx].value.in(), "0") == 0 ||
          ACE_OS::strcasecmp(properties[idx].value.in(), "false") == 0) {
        enable_writers = false;
      }
    }
  }

  available_builtin_endpoints_ =
    DISC_BUILTIN_ENDPOINT_PARTICIPANT_DETECTOR |
    DISC_BUILTIN_ENDPOINT_PUBLICATION_DETECTOR |
    DISC_BUILTIN_ENDPOINT_SUBSCRIPTION_DETECTOR |
    BUILTIN_ENDPOINT_PARTICIPANT_MESSAGE_DATA_WRITER |
    BUILTIN_ENDPOINT_PARTICIPANT_MESSAGE_DATA_READER
    ;

  if (enable_writers) {
    available_builtin_endpoints_ |=
      DISC_BUILTIN_ENDPOINT_PARTICIPANT_ANNOUNCER |
      DISC_BUILTIN_ENDPOINT_PUBLICATION_ANNOUNCER |
      DISC_BUILTIN_ENDPOINT_SUBSCRIPTION_ANNOUNCER;
  }

#ifdef OPENDDS_SECURITY
  if (is_security_enabled()) {
    available_builtin_endpoints_ |=
      DDS::Security::SEDP_BUILTIN_PUBLICATIONS_SECURE_READER |
      DDS::Security::SEDP_BUILTIN_SUBSCRIPTIONS_SECURE_READER |
      DDS::Security::BUILTIN_PARTICIPANT_MESSAGE_SECURE_READER |
      DDS::Security::BUILTIN_PARTICIPANT_STATELESS_MESSAGE_WRITER |
      DDS::Security::BUILTIN_PARTICIPANT_STATELESS_MESSAGE_READER |
      DDS::Security::BUILTIN_PARTICIPANT_VOLATILE_MESSAGE_SECURE_WRITER |
      DDS::Security::BUILTIN_PARTICIPANT_VOLATILE_MESSAGE_SECURE_READER |
      DDS::Security::SPDP_BUILTIN_PARTICIPANT_SECURE_WRITER |
      DDS::Security::SPDP_BUILTIN_PARTICIPANT_SECURE_READER
      ;
    if (enable_writers) {
      available_builtin_endpoints_ |=
        DDS::Security::BUILTIN_PARTICIPANT_MESSAGE_SECURE_WRITER |
        DDS::Security::SEDP_BUILTIN_PUBLICATIONS_SECURE_WRITER |
        DDS::Security::SEDP_BUILTIN_SUBSCRIPTIONS_SECURE_WRITER;
    }
  }
#endif

  guid = guid_; // may have changed in SpdpTransport constructor
  sedp_.ignore(guid);
  sedp_.init(guid_, *disco, domain_);

#ifdef OPENDDS_SECURITY
  ICE::Endpoint* endpoint = sedp_.get_ice_endpoint();
  if (endpoint) {
    RepoId l = guid_;
    l.entityId = ENTITYID_SEDP_BUILTIN_PUBLICATIONS_READER;
    ICE::Agent::instance()->add_local_agent_info_listener(endpoint, l, this);
  }
#endif
}

Spdp::Spdp(DDS::DomainId_t domain,
           RepoId& guid,
           const DDS::DomainParticipantQos& qos,
           RtpsDiscovery* disco)

  : DCPS::LocalParticipant<Sedp>(qos)
  , disco_(disco)
  , config_(disco_->config())
  , domain_(domain)
  , guid_(guid)
  , tport_(new SpdpTransport(this, false))
  , eh_(tport_)
  , eh_shutdown_(false)
  , shutdown_cond_(lock_)
  , shutdown_flag_(false)
  , available_builtin_endpoints_(0)
  , sedp_(guid_, *this, lock_)
#ifdef OPENDDS_SECURITY
  , security_config_()
  , security_enabled_(false)
  , identity_handle_(DDS::HANDLE_NIL)
  , permissions_handle_(DDS::HANDLE_NIL)
  , crypto_handle_(DDS::HANDLE_NIL)
#endif
{
  ACE_GUARD(ACE_Thread_Mutex, g, lock_);

  init(domain, guid, qos, disco);

#ifdef OPENDDS_SECURITY
  init_participant_sec_attributes(participant_sec_attr_);
#endif

}

#ifdef OPENDDS_SECURITY
Spdp::Spdp(DDS::DomainId_t domain,
           const DCPS::RepoId& guid,
           const DDS::DomainParticipantQos& qos,
           RtpsDiscovery* disco,
           DDS::Security::IdentityHandle identity_handle,
           DDS::Security::PermissionsHandle perm_handle,
           DDS::Security::ParticipantCryptoHandle crypto_handle)

  : DCPS::LocalParticipant<Sedp>(qos)
  , disco_(disco)
  , config_(disco_->config())
  , domain_(domain)
  , guid_(guid)
  , tport_(new SpdpTransport(this, true))
  , eh_(tport_)
  , eh_shutdown_(false)
  , shutdown_cond_(lock_)
  , shutdown_flag_(false)
  , available_builtin_endpoints_(0)
  , sedp_(guid_, *this, lock_)
  , security_config_(Security::SecurityRegistry::instance()->default_config())
  , security_enabled_(security_config_->get_authentication() && security_config_->get_access_control() && security_config_->get_crypto_key_factory() && security_config_->get_crypto_key_exchange())
  , identity_handle_(identity_handle)
  , permissions_handle_(perm_handle)
  , crypto_handle_(crypto_handle)
{
  ACE_GUARD(ACE_Thread_Mutex, g, lock_);

  init(domain, guid_, qos, disco);

  DDS::Security::Authentication_var auth = security_config_->get_authentication();
  DDS::Security::AccessControl_var access = security_config_->get_access_control();

  DDS::Security::SecurityException se = {"", 0, 0};

  if (auth->get_identity_token(identity_token_, identity_handle_, se) == false) {
    ACE_ERROR((LM_ERROR, ACE_TEXT("(%P|%t) ERROR: ")
      ACE_TEXT("Spdp::Spdp() - ")
      ACE_TEXT("unable to get identity token. Security Exception[%d.%d]: %C\n"),
        se.code, se.minor_code, se.message.in()));
    throw std::runtime_error("unable to get identity token");
  }
  if (auth->get_identity_status_token(identity_status_token_, identity_handle_, se) == false) {
    ACE_ERROR((LM_ERROR, ACE_TEXT("(%P|%t) ERROR: ")
      ACE_TEXT("Spdp::Spdp() - ")
      ACE_TEXT("unable to get identity status token. Security Exception[%d.%d]: %C\n"),
        se.code, se.minor_code, se.message.in()));
    throw std::runtime_error("unable to get identity status token");
  }
  if (access->get_permissions_token(permissions_token_, permissions_handle_, se) == false) {
    ACE_ERROR((LM_ERROR, ACE_TEXT("(%P|%t) ERROR: ")
      ACE_TEXT("Spdp::Spdp() - ")
      ACE_TEXT("unable to get permissions handle. Security Exception[%d.%d]: %C\n"),
        se.code, se.minor_code, se.message.in()));
    throw std::runtime_error("unable to get permissions token");
  }
  if (access->get_permissions_credential_token(permissions_credential_token_, permissions_handle_, se) == false) {
    ACE_ERROR((LM_ERROR, ACE_TEXT("(%P|%t) ERROR: ")
      ACE_TEXT("Spdp::Spdp() - ")
      ACE_TEXT("unable to get permissions credential handle. Security Exception[%d.%d]: %C\n"),
        se.code, se.minor_code, se.message.in()));
    throw std::runtime_error("unable to get permissions credential token");
  }

  if (auth->set_permissions_credential_and_token(identity_handle_, permissions_credential_token_, permissions_token_, se) == false) {
    ACE_ERROR((LM_ERROR, ACE_TEXT("(%P|%t) ERROR: ")
      ACE_TEXT("Spdp::Spdp() - ")
      ACE_TEXT("unable to set permissions credential and token. Security Exception[%d.%d]: %C\n"),
        se.code, se.minor_code, se.message.in()));
    throw std::runtime_error("unable to set permissions credential and token");
  }

  init_participant_sec_attributes(participant_sec_attr_);

  if (access->get_participant_sec_attributes(permissions_handle_, participant_sec_attr_, se) == false) {
    ACE_ERROR((LM_ERROR, ACE_TEXT("(%P|%t) ERROR: ")
      ACE_TEXT("Spdp::Spdp() - ")
      ACE_TEXT("failed to retrieve participant security attributes. Security Exception[%d.%d]: %C\n"),
        se.code, se.minor_code, se.message.in()));
    throw std::runtime_error("unable to retrieve participant security attributes");
  }

  sedp_.init_security(identity_handle, perm_handle, crypto_handle);
}
#endif

Spdp::~Spdp()
{
  shutdown_flag_ = true;
  {
    ACE_GUARD(ACE_Thread_Mutex, g, lock_);
    if (DCPS::DCPS_debug_level > 3) {
      ACE_DEBUG((LM_INFO,
                 ACE_TEXT("(%P|%t) Spdp::~Spdp ")
                 ACE_TEXT("remove discovered participants\n")));
    }

#ifdef OPENDDS_SECURITY
    try {
      write_secure_disposes();
    } catch (const CORBA::Exception& e) {
      ACE_ERROR((LM_ERROR, ACE_TEXT("(%P|%t) ERROR: Spdp::~Spdp() - from ")
                 ACE_TEXT("write_secure_disposes: %C\n"), e._info().c_str()));
    }
#endif

    // Iterate through a copy of the repo Ids, rather than the map
    //   as it gets unlocked in remove_discovered_participant()
    DCPS::RepoIdSet participant_ids;
    get_discovered_participant_ids(participant_ids);
    for (DCPS::RepoIdSet::iterator participant_id = participant_ids.begin();
         participant_id != participant_ids.end();
         ++participant_id)
    {
      DiscoveredParticipantIter part = participants_.find(*participant_id);
      if (part != participants_.end()) {
#ifdef OPENDDS_SECURITY
        ICE::Endpoint* sedp_endpoint = sedp_.get_ice_endpoint();
        if (sedp_endpoint) {
          stop_ice(sedp_endpoint, part->first, part->second.pdata_.participantProxy.availableBuiltinEndpoints);
        }
        ICE::Endpoint* spdp_endpoint = get_ice_endpoint();
        if (spdp_endpoint) {
          ICE::Agent::instance()->stop_ice(spdp_endpoint, guid_, part->first);
        }
        purge_auth_deadlines(part);
#endif
        remove_discovered_participant(part);
      }
    }
  }

#ifdef OPENDDS_SECURITY
  ICE::Endpoint* endpoint = sedp_.get_ice_endpoint();
  if (endpoint) {
    RepoId l = guid_;
    l.entityId = ENTITYID_SEDP_BUILTIN_PUBLICATIONS_READER;
    ICE::Agent::instance()->remove_local_agent_info_listener(endpoint, l);
  }
#endif

  // ensure sedp's task queue is drained before data members are being
  // deleted
  sedp_.shutdown();

  // release lock for reset of event handler, which may delete transport
  tport_->close();
  eh_.reset();
  {
    ACE_GUARD(ACE_Thread_Mutex, g, lock_);
    while (!eh_shutdown_) {
      shutdown_cond_.wait();
    }
  }
}

#ifdef OPENDDS_SECURITY
void
Spdp::write_secure_updates()
{
  if (shutdown_flag_.value()) { return; }

  const Security::SPDPdiscoveredParticipantData& pdata =
    build_local_pdata(Security::DPDK_SECURE);

  for (DiscoveredParticipantIter pi = participants_.begin(); pi != participants_.end(); ++pi) {
    if (pi->second.auth_state_ == DCPS::AS_AUTHENTICATED) {
      sedp_.write_dcps_participant_secure(pdata, pi->first);
    }
  }
}

void
Spdp::write_secure_disposes()
{
  sedp_.write_dcps_participant_dispose(guid_);
}
#endif

namespace {
  DDS::ParticipantBuiltinTopicData& partBitData(ParticipantData_t& pdata)
  {
#ifdef OPENDDS_SECURITY
    return pdata.ddsParticipantDataSecure.base.base;
#else
    return pdata.ddsParticipantData;
#endif
  }
}

#ifndef DDS_HAS_MINIMUM_BIT
void
Spdp::update_location(const DCPS::RepoId& guid,
                      OpenDDS::DCPS::ParticipantLocation mask,
                      const ACE_INET_Addr& from)
{
   ACE_GUARD(ACE_Thread_Mutex, g, lock_);
   update_location_i(guid, mask, from);
}

void
Spdp::update_location_i(const DCPS::RepoId& guid,
                        OpenDDS::DCPS::ParticipantLocation mask,
                        const ACE_INET_Addr& from)
{
  // We have the global lock.
  DiscoveredParticipantIter iter = participants_.find(guid);
  if (iter == participants_.end()) {
    return;
  }

  OpenDDS::DCPS::ParticipantLocationBuiltinTopicData& ld = iter->second.location_data_;

  OPENDDS_STRING addr = "";
  ACE_TCHAR buffer[256];

  const OpenDDS::DCPS::ParticipantLocation old_mask = ld.location;

  if (from != ACE_INET_Addr()) {
    ld.location |= mask;
    from.addr_to_string(buffer, 256);
    addr = ACE_TEXT_ALWAYS_CHAR(buffer);
  } else {
    ld.location &= ~(mask);
  }

  ld.change_mask = mask;

  const unsigned long now = MonotonicTimePoint::now().value().sec();

  bool address_change = false;
  switch (mask) {
  case OpenDDS::DCPS::LOCATION_LOCAL:
    address_change = addr.compare(ld.local_addr.in()) != 0;
    ld.local_addr = addr.c_str();
    ld.local_timestamp = now;
    break;
  case OpenDDS::DCPS::LOCATION_ICE:
    address_change = addr.compare(ld.ice_addr.in()) != 0;
    ld.ice_addr = addr.c_str();
    ld.ice_timestamp = now;
    break;
  case OpenDDS::DCPS::LOCATION_RELAY:
    address_change = addr.compare(ld.relay_addr.in()) != 0;
    ld.relay_addr = addr.c_str();
    ld.relay_timestamp = now;
    break;
  }

  const unsigned long expr = now - rtps_duration_to_time_duration(
                                    iter->second.pdata_.leaseDuration,
                                    iter->second.pdata_.participantProxy.protocolVersion,
                                    iter->second.pdata_.participantProxy.vendorId).value().sec();
  if ((ld.location & OpenDDS::DCPS::LOCATION_LOCAL) && ld.local_timestamp < expr) {
    ld.location &= ~(OpenDDS::DCPS::LOCATION_LOCAL);
    ld.change_mask |= OpenDDS::DCPS::LOCATION_LOCAL;
    ld.local_timestamp = now;
  }
  if ((ld.location & OpenDDS::DCPS::LOCATION_RELAY) && ld.relay_timestamp < expr) {
    ld.location &= ~(OpenDDS::DCPS::LOCATION_RELAY);
    ld.change_mask |= OpenDDS::DCPS::LOCATION_RELAY;
    ld.relay_timestamp = now;
  }

  if (old_mask != ld.location || address_change) {
    DCPS::ParticipantLocationBuiltinTopicDataDataReaderImpl* locbit = part_loc_bit();
    if (locbit) {
      DDS::InstanceHandle_t handle = DDS::HANDLE_NIL;
      {
        const OpenDDS::DCPS::ParticipantLocationBuiltinTopicData ld_copy(ld);
        ACE_Reverse_Lock<ACE_Thread_Mutex> rev_lock(lock_);
        ACE_GUARD(ACE_Reverse_Lock<ACE_Thread_Mutex>, rg, rev_lock);
        handle = locbit->store_synthetic_data(ld_copy, DDS::NEW_VIEW_STATE);
      }
      DiscoveredParticipantIter iter = participants_.find(guid);
      if (iter != participants_.end()) {
        iter->second.location_ih_ = handle;
      }
    }
  }
}
#endif

ICE::Endpoint*
Spdp::get_ice_endpoint()
{
  return tport_->get_ice_endpoint();
}

void
Spdp::handle_participant_data(DCPS::MessageId id,
                              const ParticipantData_t& cpdata,
                              const DCPS::SequenceNumber& seq,
                              const ACE_INET_Addr& from)
{
  const MonotonicTimePoint now = MonotonicTimePoint::now();

  // Make a (non-const) copy so we can tweak values below
  ParticipantData_t pdata(cpdata);

  const DCPS::RepoId guid = make_guid(pdata.participantProxy.guidPrefix, DCPS::ENTITYID_PARTICIPANT);

  ACE_GUARD(ACE_Thread_Mutex, g, lock_);
  if (sedp_.ignoring(guid)) {
    // Ignore, this is our domain participant or one that the user has
    // asked us to ignore.
    return;
  }

  const bool from_relay = from == config_->spdp_rtps_relay_address();

  // Find the participant - iterator valid only as long as we hold the lock
  DiscoveredParticipantIter iter = participants_.find(guid);

  if (iter == participants_.end()) {
    // Trying to delete something that doesn't exist is a NOOP
    if (id == DCPS::DISPOSE_INSTANCE || id == DCPS::DISPOSE_UNREGISTER_INSTANCE) {
      return;
    }

    // copy guid prefix (octet[12]) into BIT key (long[3])
    std::memcpy(partBitData(pdata).key.value,
      pdata.participantProxy.guidPrefix,
      sizeof(DDS::BuiltinTopicKey_t));

    if (DCPS::DCPS_debug_level) {
      DCPS::GuidConverter local(guid_), remote(guid);
      ACE_DEBUG((LM_DEBUG,
        ACE_TEXT("(%P|%t) Spdp::data_received - %C discovered %C lease %ds\n"),
        OPENDDS_STRING(local).c_str(), OPENDDS_STRING(remote).c_str(),
        pdata.leaseDuration.seconds));
    }

    // add a new participant
    participants_[guid] = DiscoveredParticipant(pdata, now, seq);
    DiscoveredParticipant& dp = participants_[guid];

#ifdef OPENDDS_SECURITY
    if (is_security_enabled()) {
      // Associate the stateless reader / writer for handshakes & auth requests
      sedp_.associate_preauth(dp.pdata_);

      // If we've gotten auth requests for this (previously undiscovered) participant,
      // pull in the tokens now
      PendingRemoteAuthTokenMap::iterator token_iter = pending_remote_auth_tokens_.find(guid);
      if (token_iter != pending_remote_auth_tokens_.end()) {
        dp.remote_auth_request_token_ = token_iter->second;
        pending_remote_auth_tokens_.erase(token_iter);
      }
    }
#endif

    // Since we've just seen a new participant, let's send out our
    // own announcement, so they don't have to wait.
    if (from != ACE_INET_Addr()) {
      this->tport_->write_i(guid, from_relay ? SpdpTransport::SEND_TO_RELAY : SpdpTransport::SEND_TO_LOCAL);
    }

#ifdef OPENDDS_SECURITY
    if (is_security_enabled()) {
      bool has_security_data = dp.pdata_.dataKind == Security::DPDK_ENHANCED ||
        dp.pdata_.dataKind == Security::DPDK_SECURE;

      if (has_security_data == false) {
        if (participant_sec_attr_.allow_unauthenticated_participants == false) {
          ACE_DEBUG((LM_DEBUG, ACE_TEXT("(%P|%t) DEBUG: Spdp::data_received - ")
            ACE_TEXT("Incompatible security attributes in discovered participant: %C\n"),
            std::string(DCPS::GuidConverter(guid)).c_str()));
          participants_.erase(guid);
        } else { // allow_unauthenticated_participants == true
          dp.auth_state_ = DCPS::AS_UNAUTHENTICATED;
          match_unauthenticated(guid, dp);
        }
      } else { // has_security_data == true
        dp.identity_token_ = pdata.ddsParticipantDataSecure.base.identity_token;
        dp.permissions_token_ = pdata.ddsParticipantDataSecure.base.permissions_token;
        dp.property_qos_ = pdata.ddsParticipantDataSecure.base.property;
        dp.security_info_ = pdata.ddsParticipantDataSecure.base.security_info;

        attempt_authentication(guid, dp);
        if (dp.auth_state_ == DCPS::AS_UNAUTHENTICATED) {
          if (participant_sec_attr_.allow_unauthenticated_participants == false) {
            ACE_DEBUG((LM_DEBUG, ACE_TEXT("(%P|%t) DEBUG: Spdp::data_received - ")
              ACE_TEXT("Incompatible security attributes in discovered participant: %C\n"),
              std::string(DCPS::GuidConverter(guid)).c_str()));
            participants_.erase(guid);
          } else { // allow_unauthenticated_participants == true
            dp.auth_state_ = DCPS::AS_UNAUTHENTICATED;
            match_unauthenticated(guid, dp);
          }
        } else if (dp.auth_state_ == DCPS::AS_AUTHENTICATED) {
          if (match_authenticated(guid, dp) == false) {
            participants_.erase(guid);
          }
        }
        // otherwise just return, since we're waiting for input to finish authentication
      }
    } else {
      dp.auth_state_ = DCPS::AS_UNAUTHENTICATED;
      match_unauthenticated(guid, dp);
    }
#else
    match_unauthenticated(guid, dp);
#endif

  } else { // Existing Participant
#ifdef OPENDDS_SECURITY
    // Non-secure updates for authenticated participants are used for liveliness but
    // are otherwise ignored. Non-secure dispose messages are ignored completely.
    if (iter->second.auth_state_ == DCPS::AS_AUTHENTICATED &&
        pdata.dataKind != Security::DPDK_SECURE &&
        id != DCPS::DISPOSE_INSTANCE &&
        id != DCPS::DISPOSE_UNREGISTER_INSTANCE) {
      iter->second.last_seen_ = now;
      return;
    }
#endif

    if (id == DCPS::DISPOSE_INSTANCE || id == DCPS::DISPOSE_UNREGISTER_INSTANCE) {
#ifdef OPENDDS_SECURITY
      ICE::Endpoint* sedp_endpoint = sedp_.get_ice_endpoint();
      if (sedp_endpoint) {
        stop_ice(sedp_endpoint, iter->first, iter->second.pdata_.participantProxy.availableBuiltinEndpoints);
      }
      ICE::Endpoint* spdp_endpoint = get_ice_endpoint();
      if (spdp_endpoint) {
        ICE::Agent::instance()->stop_ice(spdp_endpoint, guid_, iter->first);
      }
      purge_auth_deadlines(iter);
#endif
      remove_discovered_participant(iter);
      return;
    }

    // Check if sequence numbers are increasing
    if (validateSequenceNumber(seq, iter)) {
      // Must unlock when calling into part_bit() as it may call back into us
      ACE_Reverse_Lock<ACE_Thread_Mutex> rev_lock(lock_);

      // update an existing participant
      DDS::ParticipantBuiltinTopicData& pdataBit = partBitData(pdata);
      DDS::ParticipantBuiltinTopicData& discoveredBit = partBitData(iter->second.pdata_);
      pdataBit.key = discoveredBit.key;

#ifndef OPENDDS_SAFETY_PROFILE
      using DCPS::operator!=;
#endif
      if (discoveredBit.user_data != pdataBit.user_data) {
        discoveredBit.user_data = pdataBit.user_data;
#ifndef DDS_HAS_MINIMUM_BIT
        DCPS::ParticipantBuiltinTopicDataDataReaderImpl* bit = part_bit();
        if (bit) {
          ACE_GUARD(ACE_Reverse_Lock<ACE_Thread_Mutex>, rg, rev_lock);
          bit->store_synthetic_data(pdataBit, DDS::NOT_NEW_VIEW_STATE);
        }
#endif /* DDS_HAS_MINIMUM_BIT */
        // Perform search again, so iterator becomes valid
        iter = participants_.find(guid);
      }
      // Participant may have been removed while lock released
      if (iter != participants_.end()) {
        if (locators_changed(iter->second.pdata_.participantProxy, pdata.participantProxy)) {
          sedp_.update_locators(pdata);
        }
        iter->second.pdata_ = pdata;
        iter->second.last_seen_ = now;
      }
    // Else a reset has occured and check if we should remove the participant
    } else if (iter->second.seq_reset_count_ >= config_->max_spdp_sequence_msg_reset_check()) {
#ifdef OPENDDS_SECURITY
      purge_auth_deadlines(iter);
#endif
      remove_discovered_participant(iter);
    }
  }
#ifndef DDS_HAS_MINIMUM_BIT
  update_location_i(guid, from_relay ? OpenDDS::DCPS::LOCATION_RELAY : OpenDDS::DCPS::LOCATION_LOCAL, from);
#endif
}

bool
Spdp::validateSequenceNumber(const DCPS::SequenceNumber& seq, DiscoveredParticipantIter& iter)
{
  if (seq.getValue() != 0 && iter->second.last_seq_ != DCPS::SequenceNumber::MAX_VALUE) {
    if (seq < iter->second.last_seq_) {
      ++iter->second.seq_reset_count_;
      return false;
    } else if (iter->second.seq_reset_count_ > 0) {
      --iter->second.seq_reset_count_;
    }
  }
  iter->second.last_seq_ = seq;
  return true;
}

void
Spdp::data_received(const DataSubmessage& data,
                    const ParameterList& plist,
                    const ACE_INET_Addr& from)
{
  if (shutdown_flag_.value()) { return; }

  ParticipantData_t pdata;

  pdata.participantProxy.domainId = domain_;

  if (!ParameterListConverter::from_param_list(plist, pdata)) {
    ACE_ERROR((LM_ERROR, ACE_TEXT("(%P|%t) ERROR: Spdp::data_received - ")
      ACE_TEXT("failed to convert from ParameterList to ")
      ACE_TEXT("SPDPdiscoveredParticipantData\n")));
    return;
  }

  // Remote domain ID, if populated, has to match
  if (pdata.participantProxy.domainId != domain_) {
    return;
  }

  const DCPS::RepoId guid = make_guid(pdata.participantProxy.guidPrefix, DCPS::ENTITYID_PARTICIPANT);
  if (guid == guid_) {
    // About us, stop.
    return;
  }

  DCPS::SequenceNumber seq;
  seq.setValue(data.writerSN.high, data.writerSN.low);
  handle_participant_data((data.inlineQos.length() && disposed(data.inlineQos)) ? DCPS::DISPOSE_INSTANCE : DCPS::SAMPLE_DATA,
                          pdata, seq, from);

#ifdef OPENDDS_SECURITY
  ICE::AgentInfoMap ai_map;
  if (!ParameterListConverter::from_param_list(plist, ai_map)) {
    ACE_ERROR((LM_ERROR, ACE_TEXT("(%P|%t) ERROR: Spdp::data_received - ")
               ACE_TEXT("failed to convert from ParameterList to ")
               ACE_TEXT("ICE::AgentInfo\n")));
    return;
  }

  ICE::Endpoint* sedp_endpoint = sedp_.get_ice_endpoint();
  if (sedp_endpoint) {
    ICE::AgentInfoMap::const_iterator sedp_pos = ai_map.find("SEDP");
    if (sedp_pos != ai_map.end()) {
      start_ice(sedp_endpoint, guid, pdata.participantProxy.availableBuiltinEndpoints, sedp_pos->second);
    } else {
      stop_ice(sedp_endpoint, guid, pdata.participantProxy.availableBuiltinEndpoints);
    }
  }
  ICE::Endpoint* spdp_endpoint = get_ice_endpoint();
  if (spdp_endpoint) {
    ICE::AgentInfoMap::const_iterator spdp_pos = ai_map.find("SPDP");
    if (spdp_pos != ai_map.end()) {
      ICE::Agent::instance()->start_ice(spdp_endpoint, guid_, guid, spdp_pos->second);
    } else {
      ICE::Agent::instance()->stop_ice(spdp_endpoint, guid_, guid);
    #ifndef DDS_HAS_MINIMUM_BIT
      update_location(guid, OpenDDS::DCPS::LOCATION_ICE, ACE_INET_Addr());
    #endif
    }
  }
#endif
}

void
Spdp::match_unauthenticated(const DCPS::RepoId& guid, DiscoveredParticipant& dp)
{
  // Must unlock when calling into part_bit() as it may call back into us
  ACE_Reverse_Lock<ACE_Thread_Mutex> rev_lock(lock_);

  DDS::InstanceHandle_t bit_instance_handle = DDS::HANDLE_NIL;
#ifndef DDS_HAS_MINIMUM_BIT
  DCPS::ParticipantBuiltinTopicDataDataReaderImpl* bit = part_bit();
  if (bit) {
    ACE_GUARD(ACE_Reverse_Lock<ACE_Thread_Mutex>, rg, rev_lock);
    bit_instance_handle =
      bit->store_synthetic_data(partBitData(dp.pdata_), DDS::NEW_VIEW_STATE);
  }
#endif /* DDS_HAS_MINIMUM_BIT */

  // notify Sedp of association
  // Sedp may call has_discovered_participant, which is why the participant must be added before this call to associate.
  sedp_.associate(dp.pdata_);

  // Iterator is no longer valid
  DiscoveredParticipantIter iter = participants_.find(guid);
  if (iter != participants_.end()) {
    iter->second.bit_ih_ = bit_instance_handle;
  }
}

#ifdef OPENDDS_SECURITY
void
Spdp::handle_auth_request(const DDS::Security::ParticipantStatelessMessage& msg)
{
  // If this message wasn't intended for us, ignore handshake message
  if (msg.destination_participant_guid != guid_ || msg.message_data.length() == 0) {
    return;
  }

  RepoId guid = msg.message_identity.source_guid;
  guid.entityId = DCPS::ENTITYID_PARTICIPANT;

  ACE_GUARD(ACE_Thread_Mutex, g, lock_);

  if (sedp_.ignoring(guid)) {
    // Ignore, this is our domain participant or one that the user has
    // asked us to ignore.
    return;
  }

  DiscoveredParticipantMap::iterator iter = participants_.find(guid);

  if (iter == participants_.end()) {
    // We're simply caching this for later, since we can't actually do much without the SPDP announcement itself
    pending_remote_auth_tokens_[guid] = msg.message_data[0];
  } else {
    iter->second.remote_auth_request_token_ = msg.message_data[0];
  }
}

namespace {
  void set_participant_guid(const GUID_t& guid, ParameterList& param_list)
  {
    Parameter gp_param;
    gp_param.guid(guid);
    gp_param._d(PID_PARTICIPANT_GUID);
    param_list.length(param_list.length() + 1);
    param_list[param_list.length() - 1] = gp_param;
  }
}

void
Spdp::handle_handshake_message(const DDS::Security::ParticipantStatelessMessage& msg)
{
  DDS::Security::SecurityException se = {"", 0, 0};
  Security::Authentication_var auth = security_config_->get_authentication();

  // If this message wasn't intended for us, ignore handshake message
  if (msg.destination_participant_guid != guid_ || !msg.message_data.length()) {
    return;
  }

  RepoId src_participant = msg.message_identity.source_guid;
  src_participant.entityId = DCPS::ENTITYID_PARTICIPANT;

  ACE_GUARD(ACE_Thread_Mutex, g, lock_);

  // If discovery hasn't initialized / validated this participant yet, ignore handshake messages
  DiscoveredParticipantIter iter = participants_.find(src_participant);
  if (iter == participants_.end()) {
    ACE_DEBUG((LM_WARNING,
      ACE_TEXT("(%P|%t) Spdp::handle_handshake_message() - ")
      ACE_TEXT("received handshake for undiscovered participant %C. Ignoring.\n"),
               std::string(DCPS::GuidConverter(src_participant)).c_str()));
    return;
  }

  DiscoveredParticipant& dp = iter->second;

  DCPS::RepoId writer = guid_;
  writer.entityId = ENTITYID_P2P_BUILTIN_PARTICIPANT_STATELESS_WRITER;

  DCPS::RepoId reader = src_participant;
  reader.entityId = ENTITYID_P2P_BUILTIN_PARTICIPANT_STATELESS_READER;

  if (dp.auth_state_ == DCPS::AS_HANDSHAKE_REPLY && msg.related_message_identity.source_guid == GUID_UNKNOWN) {
    DDS::Security::ParticipantBuiltinTopicDataSecure pbtds = {
      {
        {
          DDS::BuiltinTopicKey_t() /*ignored*/,
          qos_.user_data
        },
        identity_token_,
        permissions_token_,
        qos_.property,
        {0, 0}
      },
      identity_status_token_
    };

    pbtds.base.security_info.plugin_participant_security_attributes = participant_sec_attr_.plugin_participant_attributes;
    pbtds.base.security_info.participant_security_attributes = security_attributes_to_bitmask(participant_sec_attr_);

    ParameterList plist;
    set_participant_guid(guid_, plist);
<<<<<<< HEAD
    if (!ParameterListConverter::to_param_list(pbtds.base, plist)) {
=======
    if (ParameterListConverter::to_param_list(pbtds.base, plist)) {
>>>>>>> a7191fe4
      ACE_ERROR((LM_WARNING, ACE_TEXT("(%P|%t) WARNING: Spdp::handle_handshake_message() - ")
        ACE_TEXT("Failed to convert from ParticipantBuiltinTopicData to ParameterList\n")));
      return;
    }

    ACE_Message_Block temp_buff(64 * 1024);
    DCPS::Serializer ser(&temp_buff, DCPS::Serializer::SWAP_BE, DCPS::Serializer::ALIGN_INITIALIZE);
    if (!(ser << plist)) {
      ACE_ERROR((LM_WARNING, ACE_TEXT("(%P|%t) WARNING: Spdp::handle_handshake_message() - ")
        ACE_TEXT("Failed to serialize parameter list.\n")));
      return;
    }

    DDS::Security::ParticipantStatelessMessage reply;
    reply.message_identity.source_guid = guid_;
    reply.message_identity.sequence_number = 0;
    reply.message_class_id = DDS::Security::GMCLASSID_SECURITY_AUTH_HANDSHAKE;
    reply.related_message_identity = msg.message_identity;
    reply.destination_participant_guid = src_participant;
    reply.destination_endpoint_guid = GUID_UNKNOWN;
    reply.source_endpoint_guid = GUID_UNKNOWN;
    reply.message_data.length(1);
    reply.message_data[0] = msg.message_data[0];

    const DDS::OctetSeq local_participant(static_cast<unsigned int>(temp_buff.length()), &temp_buff);
    const DDS::Security::ValidationResult_t vr =
      auth->begin_handshake_reply(dp.handshake_handle_, reply.message_data[0], dp.identity_handle_,
                                  identity_handle_, local_participant, se);
    if (vr == DDS::Security::VALIDATION_FAILED) {
      ACE_ERROR((LM_WARNING, ACE_TEXT("(%P|%t) WARNING: Spdp::handle_handshake_message() - ")
        ACE_TEXT("Failed to reply to incoming handshake message. Security Exception[%d.%d]: %C\n"),
          se.code, se.minor_code, se.message.in()));
      return;
    } else if (vr == DDS::Security::VALIDATION_PENDING_HANDSHAKE_MESSAGE) {
      if (sedp_.write_stateless_message(reply, reader) != DDS::RETCODE_OK) {
        ACE_ERROR((LM_WARNING, ACE_TEXT("(%P|%t) WARNING: Spdp::handle_handshake_message() - ")
          ACE_TEXT("Unable to write stateless message for handshake reply.\n")));
        return;
      }
      dp.has_last_stateless_msg_ = true;
      dp.stateless_msg_deadline_ = MonotonicTimePoint::now() + config_->auth_resend_period();
      dp.last_stateless_msg_ = reply;
      dp.auth_state_ = DCPS::AS_HANDSHAKE_REPLY_SENT;
      auth_resends_.insert(std::make_pair(dp.stateless_msg_deadline_, src_participant));
      tport_->auth_resend_processor_->schedule(config_->auth_resend_period());
      return;
    } else if (vr == DDS::Security::VALIDATION_OK_FINAL_MESSAGE) {
      // Theoretically, this shouldn't happen unless handshakes can involve fewer than 3 messages
      if (sedp_.write_stateless_message(reply, reader) != DDS::RETCODE_OK) {
        ACE_ERROR((LM_WARNING, ACE_TEXT("(%P|%t) WARNING: Spdp::handle_handshake_message() - ")
          ACE_TEXT("Unable to write stateless message for final message.\n")));
        return;
      }
      dp.has_last_stateless_msg_ = false;
      dp.auth_state_ = DCPS::AS_AUTHENTICATED;
      purge_auth_deadlines(participants_.find(src_participant));
      match_authenticated(src_participant, dp);
    } else if (vr == DDS::Security::VALIDATION_OK) {
      // Theoretically, this shouldn't happen unless handshakes can involve fewer than 3 messages
      dp.has_last_stateless_msg_ = false;
      dp.auth_state_ = DCPS::AS_AUTHENTICATED;
      purge_auth_deadlines(participants_.find(src_participant));
      match_authenticated(src_participant, dp);
    }
  }

  if ((dp.auth_state_ == DCPS::AS_HANDSHAKE_REQUEST_SENT || dp.auth_state_ == DCPS::AS_HANDSHAKE_REPLY_SENT) && msg.related_message_identity.source_guid == guid_) {
    DDS::Security::ParticipantStatelessMessage reply;
    reply.message_identity.source_guid = guid_;
    reply.message_identity.sequence_number = 0;
    reply.message_class_id = DDS::Security::GMCLASSID_SECURITY_AUTH_HANDSHAKE;
    reply.related_message_identity = msg.message_identity;
    reply.destination_participant_guid = src_participant;
    reply.destination_endpoint_guid = GUID_UNKNOWN;
    reply.source_endpoint_guid = GUID_UNKNOWN;
    reply.message_data.length(1);

    DDS::Security::ValidationResult_t vr = auth->process_handshake(reply.message_data[0], msg.message_data[0], dp.handshake_handle_, se);
    if (vr == DDS::Security::VALIDATION_FAILED) {
      if (dp.auth_state_ == DCPS::AS_HANDSHAKE_REQUEST_SENT) {
        ACE_ERROR((LM_WARNING, ACE_TEXT("(%P|%t) WARNING: Spdp::handle_handshake_message() - ")
          ACE_TEXT("Failed to process incoming handshake message when expecting reply from %C. Security Exception[%d.%d]: %C\n"),
          std::string(DCPS::GuidConverter(src_participant)).c_str(), se.code, se.minor_code, se.message.in()));
      } else {
        ACE_ERROR((LM_WARNING, ACE_TEXT("(%P|%t) WARNING: Spdp::handle_handshake_message() - ")
          ACE_TEXT("Failed to process incoming handshake message when expecting final message from %C. Security Exception[%d.%d]: %C\n"),
          std::string(DCPS::GuidConverter(src_participant)).c_str(), se.code, se.minor_code, se.message.in()));
      }
      return;
    } else if (vr == DDS::Security::VALIDATION_PENDING_HANDSHAKE_MESSAGE) {
      // Theoretically, this shouldn't happen unless handshakes can involve more than 3 messages
      if (sedp_.write_stateless_message(reply, reader) != DDS::RETCODE_OK) {
        ACE_ERROR((LM_WARNING, ACE_TEXT("(%P|%t) WARNING: Spdp::handle_handshake_message() - ")
          ACE_TEXT("Unable to write stateless message for handshake reply.\n")));
        return;
      }
      dp.has_last_stateless_msg_ = true;
      dp.stateless_msg_deadline_ = MonotonicTimePoint::now() + config_->auth_resend_period();
      dp.last_stateless_msg_ = reply;
      purge_auth_resends(participants_.find(src_participant));
      auth_resends_.insert(std::make_pair(dp.stateless_msg_deadline_, src_participant));
      tport_->auth_resend_processor_->schedule(config_->auth_resend_period());
      // cache the outbound message, but don't change state, since roles shouldn't have changed?
    } else if (vr == DDS::Security::VALIDATION_OK_FINAL_MESSAGE) {
      if (sedp_.write_stateless_message(reply, reader) != DDS::RETCODE_OK) {
        ACE_ERROR((LM_WARNING, ACE_TEXT("(%P|%t) WARNING: Spdp::handle_handshake_message() - ")
          ACE_TEXT("Unable to write stateless message for final message.\n")));
        return;
      }
      dp.has_last_stateless_msg_ = false;
      dp.auth_state_ = DCPS::AS_AUTHENTICATED;
      purge_auth_deadlines(participants_.find(src_participant));
      match_authenticated(src_participant, dp);
    } else if (vr == DDS::Security::VALIDATION_OK) {
      dp.has_last_stateless_msg_ = false;
      dp.auth_state_ = DCPS::AS_AUTHENTICATED;
      purge_auth_deadlines(participants_.find(src_participant));
      match_authenticated(src_participant, dp);
    }
  }

  return;
}

void
Spdp::process_auth_deadlines(const DCPS::MonotonicTimePoint& now)
{
  ACE_GUARD(ACE_Thread_Mutex, g, lock_);

  for (TimeQueue::iterator pos = auth_deadlines_.begin(), limit = auth_deadlines_.end();
       pos != limit && pos->first <= now;) {

    DiscoveredParticipantIter pit = participants_.find(pos->second);
    if (pit != participants_.end()) {
      ACE_DEBUG((LM_DEBUG, ACE_TEXT("(%P|%t) DEBUG: Spdp::process_auth_deadlines() - ")
                 ACE_TEXT("Removing discovered participant due to authentication timeout: %C\n"),
                 OPENDDS_STRING(DCPS::GuidConverter(pos->second)).c_str()));
      if (participant_sec_attr_.allow_unauthenticated_participants == false) {
        ICE::Endpoint* sedp_endpoint = sedp_.get_ice_endpoint();
        if (sedp_endpoint) {
          stop_ice(sedp_endpoint, pit->first, pit->second.pdata_.participantProxy.availableBuiltinEndpoints);
        }
        ICE::Endpoint* spdp_endpoint = get_ice_endpoint();
        if (spdp_endpoint) {
          ICE::Agent::instance()->stop_ice(spdp_endpoint, guid_, pit->first);
        }
        remove_discovered_participant(pit);
      } else {
        purge_auth_resends(pit);
        pit->second.auth_state_ = DCPS::AS_UNAUTHENTICATED;
        match_unauthenticated(pos->second, pit->second);
      }
    }

    auth_deadlines_.erase(pos++);
  }

  if (!auth_deadlines_.empty()) {
    tport_->auth_deadline_processor_->schedule(auth_deadlines_.begin()->first - now);
  }
}

void
Spdp::process_auth_resends(const DCPS::MonotonicTimePoint& now)
{
  ACE_GUARD(ACE_Thread_Mutex, g, lock_);

  for (TimeQueue::iterator pos = auth_resends_.begin(), limit = auth_resends_.end();
       pos != limit && pos->first <= now;) {

    DiscoveredParticipantIter pit = participants_.find(pos->second);
    if (pit != participants_.end() && pit->second.stateless_msg_deadline_ <= now &&
        (pit->second.auth_state_ == DCPS::AS_HANDSHAKE_REQUEST_SENT ||
         pit->second.auth_state_ == DCPS::AS_HANDSHAKE_REPLY_SENT)) {
      RepoId reader = pit->first;
      reader.entityId = ENTITYID_P2P_BUILTIN_PARTICIPANT_STATELESS_READER;
      pit->second.stateless_msg_deadline_ = now + config_->auth_resend_period();
      if (sedp_.write_stateless_message(pit->second.last_stateless_msg_, reader) != DDS::RETCODE_OK) {
        ACE_DEBUG((LM_DEBUG, ACE_TEXT("(%P|%t) DEBUG: Spdp::process_auth_resends() - ")
                   ACE_TEXT("Unable to write stateless message retry.\n")));
      }
      auth_resends_.insert(std::make_pair(pit->second.stateless_msg_deadline_, pit->first));
    }

    auth_resends_.erase(pos++);
  }

  if (!auth_resends_.empty()) {
    tport_->auth_resend_processor_->schedule(auth_resends_.begin()->first - now);
  }
}

void
Spdp::handle_participant_crypto_tokens(const DDS::Security::ParticipantVolatileMessageSecure& msg) {
  DDS::Security::SecurityException se = {"", 0, 0};
  Security::CryptoKeyExchange_var key_exchange = security_config_->get_crypto_key_exchange();

  // If this message wasn't intended for us, ignore volatile message
  if (msg.destination_participant_guid != guid_ || !msg.message_data.length()) {
    return;
  }

  RepoId src_participant = msg.message_identity.source_guid;
  src_participant.entityId = DCPS::ENTITYID_PARTICIPANT;

  ACE_GUARD(ACE_Thread_Mutex, g, lock_);

  if (crypto_handle_ == DDS::HANDLE_NIL) {
    // not configured for RTPS Protection, therefore doesn't support participant crypto tokens
    return;
  }

  // If discovery hasn't initialized / validated this participant yet, ignore volatile message
  DiscoveredParticipantIter iter = participants_.find(src_participant);
  if (iter == participants_.end()) {
    ACE_DEBUG((LM_WARNING,
      ACE_TEXT("(%P|%t) Spdp::handle_participant_crypto_tokens() - ")
      ACE_TEXT("received tokens for undiscovered participant %C. Ignoring.\n"),
               std::string(DCPS::GuidConverter(src_participant)).c_str()));
    return;
  }
  DiscoveredParticipant& dp = iter->second;

  const DDS::Security::ParticipantCryptoTokenSeq& inboundTokens =
    reinterpret_cast<const DDS::Security::ParticipantCryptoTokenSeq&>(msg.message_data);

  if (!key_exchange->set_remote_participant_crypto_tokens(crypto_handle_, dp.crypto_handle_, inboundTokens, se)) {
    ACE_ERROR((LM_ERROR, ACE_TEXT("(%P|%t) ERROR: Spdp::handle_participant_crypto_tokens() - ")
      ACE_TEXT("Unable to set remote participant crypto tokens with crypto key exchange plugin. ")
      ACE_TEXT("Security Exception[%d.%d]: %C\n"),
        se.code, se.minor_code, se.message.in()));
    return;
  }
}

bool
Spdp::match_authenticated(const DCPS::RepoId& guid, DiscoveredParticipant& dp)
{
  DDS::Security::SecurityException se = {"", 0, 0};

  Security::Authentication_var auth = security_config_->get_authentication();
  Security::AccessControl_var access = security_config_->get_access_control();
  Security::CryptoKeyFactory_var key_factory = security_config_->get_crypto_key_factory();
  Security::CryptoKeyExchange_var key_exchange = security_config_->get_crypto_key_exchange();

  dp.shared_secret_handle_ = auth->get_shared_secret(dp.handshake_handle_, se);
  if (dp.shared_secret_handle_ == 0) {
    ACE_DEBUG((LM_WARNING, ACE_TEXT("(%P|%t) WARNING: ")
      ACE_TEXT("Spdp::match_authenticated() - ")
      ACE_TEXT("Unable to get shared secret handle. Security Exception[%d.%d]: %C\n"),
        se.code, se.minor_code, se.message.in()));
    return false;
  }

  if (auth->get_authenticated_peer_credential_token(dp.authenticated_peer_credential_token_, dp.handshake_handle_, se) == false) {
    ACE_DEBUG((LM_WARNING, ACE_TEXT("(%P|%t) WARNING: ")
      ACE_TEXT("Spdp::match_authenticated() - ")
      ACE_TEXT("Unable to get authenticated peer credential token. Security Exception[%d.%d]: %C\n"),
        se.code, se.minor_code, se.message.in()));
    return false;
  }

  dp.permissions_handle_ = access->validate_remote_permissions(auth, identity_handle_, dp.identity_handle_, dp.permissions_token_, dp.authenticated_peer_credential_token_, se);
  if (participant_sec_attr_.is_access_protected == true && dp.permissions_handle_ == DDS::HANDLE_NIL) {
    ACE_DEBUG((LM_WARNING, ACE_TEXT("(%P|%t) WARNING: ")
      ACE_TEXT("Spdp::match_authenticated() - ")
      ACE_TEXT("Unable to validate remote participant with access control plugin. Security Exception[%d.%d]: %C\n"),
        se.code, se.minor_code, se.message.in()));
    return false;
  }

  if (participant_sec_attr_.is_access_protected == true) {
    if (access->check_remote_participant(dp.permissions_handle_, domain_, dp.pdata_.ddsParticipantDataSecure, se) == false) {
      ACE_DEBUG((LM_WARNING, ACE_TEXT("(%P|%t) WARNING: ")
        ACE_TEXT("Spdp::match_authenticated() - ")
        ACE_TEXT("Remote participant check failed. Security Exception[%d.%d]: %C\n"),
          se.code, se.minor_code, se.message.in()));
      return false;
    }
  }

  if (DCPS::DCPS_debug_level > 3) {
    ACE_DEBUG((LM_DEBUG, ACE_TEXT("(%P|%t) Spdp::match_authenticated - ")
               ACE_TEXT("auth and access control complete for peer %C\n"),
               std::string(DCPS::GuidConverter(guid)).c_str()));
  }

  dp.crypto_handle_ = key_factory->register_matched_remote_participant(crypto_handle_, dp.identity_handle_, dp.permissions_handle_, dp.shared_secret_handle_, se);
  if (dp.crypto_handle_ == DDS::HANDLE_NIL) {
    ACE_DEBUG((LM_WARNING, ACE_TEXT("(%P|%t) WARNING: ")
               ACE_TEXT("Spdp::match_authenticated() - ")
               ACE_TEXT("Unable to register remote participant with crypto key factory plugin. Security Exception[%d.%d]: %C\n"),
               se.code, se.minor_code, se.message.in()));
    return false;
  }

  if (crypto_handle_ != DDS::HANDLE_NIL) {
    if (key_exchange->create_local_participant_crypto_tokens(dp.crypto_tokens_, crypto_handle_, dp.crypto_handle_, se) == false) {
      ACE_DEBUG((LM_WARNING, ACE_TEXT("(%P|%t) WARNING: ")
                 ACE_TEXT("Spdp::match_authenticated() - ")
                 ACE_TEXT("Unable to create local participant crypto tokens with crypto key exchange plugin. Security Exception[%d.%d]: %C\n"),
                 se.code, se.minor_code, se.message.in()));
      return false;
    }
  }

  // Must unlock when calling into part_bit() as it may call back into us
  ACE_Reverse_Lock<ACE_Thread_Mutex> rev_lock(lock_);

  DDS::InstanceHandle_t bit_instance_handle = DDS::HANDLE_NIL;
#ifndef DDS_HAS_MINIMUM_BIT
  DCPS::ParticipantBuiltinTopicDataDataReaderImpl* bit = part_bit();
  if (bit) {
    ACE_GUARD_REACTION(ACE_Reverse_Lock<ACE_Thread_Mutex>, rg, rev_lock, return false);
    bit_instance_handle =
      bit->store_synthetic_data(dp.pdata_.ddsParticipantDataSecure.base.base,
                                DDS::NEW_VIEW_STATE);
  }
#endif /* DDS_HAS_MINIMUM_BIT */

  // notify Sedp of association
  // Sedp may call has_discovered_participant, which is the participant must be added before these calls to associate.
  sedp_.associate(dp.pdata_);
  sedp_.associate_volatile(dp.pdata_);
  sedp_.associate_secure_writers_to_readers(dp.pdata_);
  sedp_.associate_secure_readers_to_writers(dp.pdata_);

  // Iterator is no longer valid
  DiscoveredParticipantIter iter = participants_.find(guid);
  if (iter != participants_.end()) {
    iter->second.bit_ih_ = bit_instance_handle;
  }
  return true;
}

void
Spdp::attempt_authentication(const DCPS::RepoId& guid, DiscoveredParticipant& dp)
{
  DDS::Security::Authentication_var auth = security_config_->get_authentication();
  DDS::Security::SecurityException se = {"", 0, 0};

  if (dp.auth_state_ == DCPS::AS_UNKNOWN) {
    dp.auth_deadline_ = DCPS::MonotonicTimePoint::now() + config_->max_auth_time();
    dp.auth_state_ = DCPS::AS_VALIDATING_REMOTE;
    auth_deadlines_.insert(std::make_pair(dp.auth_deadline_, guid));
    tport_->auth_deadline_processor_->schedule(config_->max_auth_time());
  }

  if (dp.auth_state_ == DCPS::AS_VALIDATING_REMOTE) {
    DDS::Security::ValidationResult_t vr = auth->validate_remote_identity(dp.identity_handle_, dp.local_auth_request_token_, dp.remote_auth_request_token_, identity_handle_, dp.identity_token_, guid, se);

    // Take care of any auth tokens that need to be sent before handling return value
    if (!(dp.local_auth_request_token_ == DDS::Security::Token())) {
      DDS::Security::ParticipantStatelessMessage msg;
      msg.message_identity.source_guid = guid_;
      msg.message_class_id = DDS::Security::GMCLASSID_SECURITY_AUTH_REQUEST;
      msg.destination_participant_guid = guid;
      msg.destination_endpoint_guid = GUID_UNKNOWN;
      msg.source_endpoint_guid = GUID_UNKNOWN;
      msg.related_message_identity.source_guid = GUID_UNKNOWN;
      msg.related_message_identity.sequence_number = 0;
      msg.message_data.length(1);
      msg.message_data[0] = dp.local_auth_request_token_;

      DCPS::RepoId reader = guid;
      reader.entityId = ENTITYID_P2P_BUILTIN_PARTICIPANT_STATELESS_READER;

      if (sedp_.write_stateless_message(msg, reader) != DDS::RETCODE_OK) {
        ACE_ERROR((LM_ERROR, ACE_TEXT("(%P|%t) ERROR: Spdp::attempt_authentication() - ")
          ACE_TEXT("Unable to write stateless message (auth request).\n")));
      }
    }
    switch (vr) {
      case DDS::Security::VALIDATION_OK: {
        dp.auth_state_ = DCPS::AS_AUTHENTICATED;
        purge_auth_deadlines(participants_.find(guid));
        return;
      }
      case DDS::Security::VALIDATION_PENDING_HANDSHAKE_MESSAGE: {
        dp.auth_state_ = DCPS::AS_HANDSHAKE_REPLY;
        ACE_DEBUG((LM_DEBUG, ACE_TEXT("(%P|%t) DEBUG: Spdp::attempt_authentication() - Attempting authentication (expecting reply) for participant:   %C\n"), std::string(DCPS::GuidConverter(guid)).c_str()));
        return; // We'll need to wait for an inbound handshake request from the remote participant
      }
      case DDS::Security::VALIDATION_PENDING_HANDSHAKE_REQUEST: {
        dp.auth_state_ = DCPS::AS_HANDSHAKE_REQUEST;
        ACE_DEBUG((LM_DEBUG, ACE_TEXT("(%P|%t) DEBUG: Spdp::attempt_authentication() - Attempting authentication (sending request) for participant:   %C\n"), std::string(DCPS::GuidConverter(guid)).c_str()));
        break; // We've got more to do, move on to handshake request
      }
      case DDS::Security::VALIDATION_FAILED: {
        ACE_DEBUG((LM_DEBUG, ACE_TEXT("(%P|%t) DEBUG: Spdp::attempt_authentication() - ")
          ACE_TEXT("Remote participant identity is invalid. Security Exception[%d.%d]: %C\n"),
            se.code, se.minor_code, se.message.in()));
        dp.auth_state_ = DCPS::AS_UNAUTHENTICATED;
        purge_auth_deadlines(participants_.find(guid));
        return;
      }
      default: {
        ACE_DEBUG((LM_DEBUG, ACE_TEXT("(%P|%t) DEBUG: Spdp::attempt_authentication() - ")
          ACE_TEXT("Unexpected return value while validating remote identity. Security Exception[%d.%d]: %C\n"),
            se.code, se.minor_code, se.message.in()));
        dp.auth_state_ = DCPS::AS_UNAUTHENTICATED;
        purge_auth_deadlines(participants_.find(guid));
        return;
      }
    }
  }

  if (dp.auth_state_ == DCPS::AS_HANDSHAKE_REQUEST) {
    DDS::Security::ParticipantBuiltinTopicDataSecure pbtds = {
      {
        {
          DDS::BuiltinTopicKey_t() /*ignored*/,
          qos_.user_data
        },
        identity_token_,
        permissions_token_,
        qos_.property,
        {0, 0}
      },
      identity_status_token_
    };

    pbtds.base.security_info.plugin_participant_security_attributes = participant_sec_attr_.plugin_participant_attributes;
    pbtds.base.security_info.participant_security_attributes = DDS::Security::PARTICIPANT_SECURITY_ATTRIBUTES_FLAG_IS_VALID;
    if (participant_sec_attr_.is_rtps_protected) {
      pbtds.base.security_info.participant_security_attributes |= DDS::Security::PARTICIPANT_SECURITY_ATTRIBUTES_FLAG_IS_RTPS_PROTECTED;
    }
    if (participant_sec_attr_.is_discovery_protected) {
      pbtds.base.security_info.participant_security_attributes |= DDS::Security::PARTICIPANT_SECURITY_ATTRIBUTES_FLAG_IS_DISCOVERY_PROTECTED;
    }
    if (participant_sec_attr_.is_liveliness_protected) {
      pbtds.base.security_info.participant_security_attributes |= DDS::Security::PARTICIPANT_SECURITY_ATTRIBUTES_FLAG_IS_LIVELINESS_PROTECTED;
    }

    ParameterList plist;
    set_participant_guid(guid_, plist);
<<<<<<< HEAD
    if (!ParameterListConverter::to_param_list(pbtds.base, plist)) {
=======
    if (ParameterListConverter::to_param_list(pbtds.base, plist)) {
>>>>>>> a7191fe4
      ACE_ERROR((LM_ERROR, ACE_TEXT("(%P|%t) ERROR: Spdp::attempt_authentication() - ")
        ACE_TEXT("Failed to convert from ParticipantBuiltinTopicData to ParameterList\n")));
      return;
    }

    ACE_Message_Block temp_buff(64 * 1024);
    DCPS::Serializer ser(&temp_buff, DCPS::Serializer::SWAP_BE, DCPS::Serializer::ALIGN_INITIALIZE);
    if (!(ser << plist)) {
      ACE_ERROR((LM_ERROR, ACE_TEXT("(%P|%t) ERROR: Spdp::attempt_authentication() - ")
        ACE_TEXT("Failed to serialize parameter list.\n")));
      return;
    }

    DDS::Security::HandshakeMessageToken hs_mt;
    const DDS::OctetSeq local_participant(static_cast<unsigned int>(temp_buff.length()), &temp_buff);
    if (auth->begin_handshake_request(dp.handshake_handle_, hs_mt, identity_handle_, dp.identity_handle_,
                                      local_participant, se)
        != DDS::Security::VALIDATION_PENDING_HANDSHAKE_MESSAGE) {
      ACE_ERROR((LM_ERROR, ACE_TEXT("(%P|%t) ERROR: Spdp::attempt_authentication() - ")
        ACE_TEXT("Failed to begin handshake_request. Security Exception[%d.%d]: %C\n"),
          se.code, se.minor_code, se.message.in()));
      return;
    }

    DCPS::RepoId writer = guid_;
    writer.entityId = ENTITYID_P2P_BUILTIN_PARTICIPANT_STATELESS_WRITER;

    DCPS::RepoId reader = guid;
    reader.entityId = ENTITYID_P2P_BUILTIN_PARTICIPANT_STATELESS_READER;

    DDS::Security::ParticipantStatelessMessage msg;
    msg.message_identity.source_guid = guid_;
    msg.message_class_id = DDS::Security::GMCLASSID_SECURITY_AUTH_HANDSHAKE;
    msg.destination_participant_guid = guid;
    msg.destination_endpoint_guid = GUID_UNKNOWN;
    msg.source_endpoint_guid = GUID_UNKNOWN;
    msg.related_message_identity.source_guid = GUID_UNKNOWN;
    msg.related_message_identity.sequence_number = 0;
    msg.message_data.length(1);
    msg.message_data[0] = hs_mt;

    if (sedp_.write_stateless_message(msg, reader) != DDS::RETCODE_OK) {
      ACE_ERROR((LM_ERROR, ACE_TEXT("(%P|%t) ERROR: Spdp::attempt_authentication() - ")
        ACE_TEXT("Unable to write stateless message (handshake).\n")));
      return;
    }
    dp.has_last_stateless_msg_ = true;
    dp.stateless_msg_deadline_ = MonotonicTimePoint::now() + config_->auth_resend_period();
    dp.last_stateless_msg_ = msg;
    dp.auth_state_ = DCPS::AS_HANDSHAKE_REQUEST_SENT;
    auth_resends_.insert(std::make_pair(dp.stateless_msg_deadline_, guid));
    tport_->auth_resend_processor_->schedule(config_->auth_resend_period());
  }

  return;
}

void Spdp::update_agent_info(const DCPS::RepoId&, const ICE::AgentInfo&)
{
  if (is_security_enabled())
  {
    write_secure_updates();
  }
}
#endif

void
Spdp::remove_expired_participants()
{
  // Find and remove any expired discovered participant
  ACE_GUARD (ACE_Thread_Mutex, g, lock_);
  // Iterate through a copy of the repo Ids, rather than the map
  //   as it gets unlocked in remove_discovered_participant()
  DCPS::RepoIdSet participant_ids;
  get_discovered_participant_ids(participant_ids);
  for (DCPS::RepoIdSet::iterator participant_id = participant_ids.begin();
       participant_id != participant_ids.end();
       ++participant_id)
  {
    DiscoveredParticipantIter part = participants_.find(*participant_id);
    if (part != participants_.end()) {
      const MonotonicTimePoint expr(
        MonotonicTimePoint::now() -
        rtps_duration_to_time_duration(
          part->second.pdata_.leaseDuration,
          part->second.pdata_.participantProxy.protocolVersion,
          part->second.pdata_.participantProxy.vendorId
        )
      );
      if (part->second.last_seen_ < expr) {
        if (DCPS::DCPS_debug_level > 1) {
          DCPS::GuidConverter conv(part->first);
          ACE_DEBUG((LM_WARNING,
            ACE_TEXT("(%P|%t) Spdp::remove_expired_participants() - ")
            ACE_TEXT("participant %C exceeded lease duration, removing\n"),
            OPENDDS_STRING(conv).c_str()));
        }
#ifdef OPENDDS_SECURITY
        ICE::Endpoint* sedp_endpoint = sedp_.get_ice_endpoint();
        if (sedp_endpoint) {
          stop_ice(sedp_endpoint, part->first, part->second.pdata_.participantProxy.availableBuiltinEndpoints);
        }
        ICE::Endpoint* spdp_endpoint = get_ice_endpoint();
        if (spdp_endpoint) {
          ICE::Agent::instance()->stop_ice(spdp_endpoint, guid_, part->first);
        }
        purge_auth_deadlines(part);
#endif
        remove_discovered_participant(part);
      }
    }
  }
}

void
Spdp::init_bit(const DDS::Subscriber_var& bit_subscriber)
{
  bit_subscriber_ = bit_subscriber;
  tport_->open();
}

void
Spdp::fini_bit()
{
  bit_subscriber_ = 0;
  wait_for_acks_.reset();
  // request for SpdpTransport(actually Reactor) thread and Sedp::Task
  // to acknowledge
  tport_->acknowledge();
  sedp_.acknowledge();
  // wait for the 2 acknowledgements
  wait_for_acks_.wait_for_acks(2);
}

WaitForAcks&
Spdp::wait_for_acks()
{
  return wait_for_acks_;
}

bool
Spdp::is_expectant_opendds(const GUID_t& participant) const
{
  const DiscoveredParticipantConstIter iter = participants_.find(participant);
  if (iter == participants_.end()) {
    return false;
  }
  const bool is_opendds = 0 == std::memcmp(&iter->second.pdata_.participantProxy.vendorId,
                                           DCPS::VENDORID_OCI, sizeof(VendorId_t));
  return is_opendds && ((iter->second.pdata_.participantProxy.opendds_participant_flags.bits & RTPS::PFLAGS_NO_ASSOCIATED_WRITERS) == 0);
}

ParticipantData_t
Spdp::build_local_pdata(
#ifdef OPENDDS_SECURITY
                        Security::DiscoveredParticipantDataKind kind
#endif
                        )
{
  // The RTPS spec has no constants for the builtinTopics{Writer,Reader}

  // This locator list should not be empty, but we won't actually be using it.
  // The OpenDDS publication/subscription data will have locators included.
  DCPS::LocatorSeq nonEmptyList(1);
  nonEmptyList.length(1);
  nonEmptyList[0].kind = LOCATOR_KIND_UDPv4;
  nonEmptyList[0].port = 12345;
  std::memset(nonEmptyList[0].address, 0, 12);
  nonEmptyList[0].address[12] = 127;
  nonEmptyList[0].address[13] = 0;
  nonEmptyList[0].address[14] = 0;
  nonEmptyList[0].address[15] = 1;

  const GuidPrefix_t& gp = guid_.guidPrefix;

#ifdef OPENDDS_SECURITY
  const Security::SPDPdiscoveredParticipantData pdata = {
    kind,
    { // ParticipantBuiltinTopicDataSecure
      { // ParticipantBuiltinTopicData (security enhanced)
        { // ParticipantBuiltinTopicData (original)
          DDS::BuiltinTopicKey_t() /*ignored*/,
          qos_.user_data
        },
        identity_token_,
        permissions_token_,
        qos_.property,
        {
          security_attributes_to_bitmask(participant_sec_attr_),
          participant_sec_attr_.plugin_participant_attributes
        }
      },
      identity_status_token_
    },
#else
  const SPDPdiscoveredParticipantData pdata = {
    {
      DDS::BuiltinTopicKey_t() /*ignored*/,
      qos_.user_data
    },
#endif
    { // ParticipantProxy_t
      domain_,
      "",
      PROTOCOLVERSION,
      {gp[0], gp[1], gp[2], gp[3], gp[4], gp[5],
       gp[6], gp[7], gp[8], gp[9], gp[10], gp[11]},
      VENDORID_OPENDDS,
      false /*expectsIQoS*/,
      available_builtin_endpoints_,
      0,
      sedp_.unicast_locators(),
      sedp_.multicast_locators(),
      nonEmptyList /*defaultMulticastLocatorList*/,
      nonEmptyList /*defaultUnicastLocatorList*/,
      {0 /*manualLivelinessCount*/},   //FUTURE: implement manual liveliness
      qos_.property,
      {PFLAGS_NO_ASSOCIATED_WRITERS} // opendds_participant_flags
    },
    { // Duration_t (leaseDuration)
      static_cast<CORBA::Long>(config_->lease_duration().value().sec()),
      0 // we are not supporting fractional seconds in the lease duration
    }
  };

  return pdata;
}


bool Spdp::announce_domain_participant_qos()
{

#ifdef OPENDDS_SECURITY
  if (is_security_enabled())
    write_secure_updates();
#endif

  return true;
}

#if !defined _MSC_VER || _MSC_VER > 1700
const Spdp::SpdpTransport::WriteFlags Spdp::SpdpTransport::SEND_TO_LOCAL;
const Spdp::SpdpTransport::WriteFlags Spdp::SpdpTransport::SEND_TO_RELAY;
#endif

Spdp::SpdpTransport::SpdpTransport(Spdp* outer, bool securityGuids)
  : outer_(outer)
  , lease_duration_(outer_->config_->lease_duration())
  , buff_(64 * 1024)
  , wbuff_(64 * 1024)
  , reactor_task_(false)
  , network_is_unreachable_(false)
{
  hdr_.prefix[0] = 'R';
  hdr_.prefix[1] = 'T';
  hdr_.prefix[2] = 'P';
  hdr_.prefix[3] = 'S';
  hdr_.version = PROTOCOLVERSION;
  hdr_.vendorId = VENDORID_OPENDDS;
  std::memcpy(hdr_.guidPrefix, outer_->guid_.guidPrefix, sizeof(GuidPrefix_t));
  data_.smHeader.submessageId = DATA;
  data_.smHeader.flags = FLAG_E | FLAG_D;
  data_.smHeader.submessageLength = 0; // last submessage in the Message
  data_.extraFlags = 0;
  data_.octetsToInlineQos = DATA_OCTETS_TO_IQOS;
  data_.readerId = ENTITYID_UNKNOWN;
  data_.writerId = ENTITYID_SPDP_BUILTIN_PARTICIPANT_WRITER;
  data_.writerSN.high = 0;
  data_.writerSN.low = 0;

  // Ports are set by the formulas in RTPS v2.1 Table 9.8
  const u_short port_common = outer_->config_->pb() +
    (outer_->config_->dg() * outer_->domain_);
  mc_port_ = port_common + outer_->config_->d0();

  // with security enabled the meaning of the bytes in guidPrefix changes
  u_short participantId = securityGuids ? 0
    : (hdr_.guidPrefix[10] << 8) | hdr_.guidPrefix[11];

#ifdef OPENDDS_SAFETY_PROFILE
  const u_short startingParticipantId = participantId;
#endif

  while (!open_unicast_socket(port_common, participantId)) {
    ++participantId;
  }

#ifdef OPENDDS_SAFETY_PROFILE
  if (participantId > startingParticipantId && ACE_OS::getpid() == -1) {
    // Since pids are not available, use the fact that we had to increment
    // participantId to modify the GUID's pid bytes.  This avoids GUID conflicts
    // between processes on the same host which start at the same time
    // (resulting in the same seed value for the random number generator).
    hdr_.guidPrefix[8] = static_cast<CORBA::Octet>(participantId >> 8);
    hdr_.guidPrefix[9] = static_cast<CORBA::Octet>(participantId & 0xFF);
    outer_->guid_.guidPrefix[8] = hdr_.guidPrefix[8];
    outer_->guid_.guidPrefix[9] = hdr_.guidPrefix[9];
  }
#endif

  multicast_address_str_ = outer_->config_->default_multicast_group();
  if (0 != multicast_address_.set(mc_port_, multicast_address_str_.c_str())) {
    ACE_DEBUG((
          LM_ERROR,
          ACE_TEXT("(%P|%t) ERROR: Spdp::SpdpTransport::SpdpTransport() - ")
          ACE_TEXT("failed setting default_multicast address %C:%hu %p\n"),
          multicast_address_str_.c_str(), mc_port_, ACE_TEXT("ACE_INET_Addr::set")));
    throw std::runtime_error("failed to set default_multicast address");
  }

#ifdef ACE_HAS_MAC_OSX
  multicast_socket_.opts(ACE_SOCK_Dgram_Mcast::OPT_BINDADDR_NO |
                         ACE_SOCK_Dgram_Mcast::DEFOPT_NULLIFACE);
#endif

  multicast_interface_ = outer_->disco_->multicast_interface();

  DCPS::NetworkConfigMonitor_rch ncm = TheServiceParticipant->network_config_monitor();
  if (ncm) {
    const DCPS::NetworkInterfaces nics = ncm->add_listener(*this);

    for (DCPS::NetworkInterfaces::const_iterator pos = nics.begin(), limit = nics.end(); pos != limit; ++pos) {
      join_multicast_group(*pos);
    }
  } else {
    DCPS::NetworkInterface nic(0, multicast_interface_, true);
    nic.addresses.insert(ACE_INET_Addr());
    join_multicast_group(nic, true);
  }

  send_addrs_.insert(multicast_address_);

  typedef RtpsDiscovery::AddrVec::const_iterator iter;
  const RtpsDiscovery::AddrVec addrs = outer_->config_->spdp_send_addrs();
  for (iter it = addrs.begin(),
       end = addrs.end(); it != end; ++it) {
    send_addrs_.insert(ACE_INET_Addr(it->c_str()));
  }
}

void
Spdp::SpdpTransport::open()
{
  reactor_task_.open(0);

  ACE_Reactor* reactor = reactor_task_.get_reactor();
  if (reactor->register_handler(unicast_socket_.get_handle(),
                                this, ACE_Event_Handler::READ_MASK) != 0) {
    throw std::runtime_error("failed to register unicast input handler");
  }

  if (reactor->register_handler(multicast_socket_.get_handle(),
                                this, ACE_Event_Handler::READ_MASK) != 0) {
    throw std::runtime_error("failed to register multicast input handler");
  }

  job_queue_ = DCPS::make_rch<DCPS::JobQueue>(reactor);

  local_sender_ = DCPS::make_rch<SpdpPeriodic>(reactor_task_.interceptor(), ref(*this), &SpdpTransport::send_local);
  local_sender_->enable(false, outer_->config_->resend_period());

#ifdef OPENDDS_SECURITY
  auth_deadline_processor_ = DCPS::make_rch<SpdpSporadic>(reactor_task_.interceptor(), ref(*this), &SpdpTransport::process_auth_deadlines);
  auth_resend_processor_ = DCPS::make_rch<SpdpSporadic>(reactor_task_.interceptor(), ref(*this), &SpdpTransport::process_auth_resends);
#endif

  relay_sender_ = DCPS::make_rch<SpdpPeriodic>(reactor_task_.interceptor(), ref(*this), &SpdpTransport::send_relay);
  if (outer_->config_->spdp_rtps_relay_address() != ACE_INET_Addr() ||
      outer_->config_->use_rtps_relay()) {
    relay_sender_->enable(false, outer_->config_->spdp_rtps_relay_send_period());
  }

  relay_beacon_ = DCPS::make_rch<SpdpPeriodic>(reactor_task_.interceptor(), ref(*this), &SpdpTransport::send_relay_beacon);
  if (outer_->config_->spdp_rtps_relay_address() != ACE_INET_Addr() ||
      outer_->config_->use_rtps_relay()) {
    relay_beacon_->enable(false, outer_->config_->spdp_rtps_relay_beacon_period());
  }

#ifdef OPENDDS_SECURITY
  ICE::Endpoint* endpoint = get_ice_endpoint();
  if (endpoint) {
    ICE::Agent::instance()->add_endpoint(endpoint);
  }
#endif
}

Spdp::SpdpTransport::~SpdpTransport()
{
  if (DCPS::DCPS_debug_level > 3) {
    ACE_DEBUG((LM_INFO, ACE_TEXT("(%P|%t) SpdpTransport::~SpdpTransport\n")));
  }
  try {
    dispose_unregister();
  }
  catch (const CORBA::Exception& ex) {
    if (DCPS::DCPS_debug_level > 0) {
      ACE_DEBUG((LM_WARNING,
        ACE_TEXT("(%P|%t) WARNING: Exception caught in ")
        ACE_TEXT("SpdpTransport::~SpdpTransport: %C\n"),
        ex._info().c_str()));
    }
  }
  {
    // Acquire lock for modification of condition variable
    ACE_GUARD(ACE_Thread_Mutex, g, outer_->lock_);
    outer_->eh_shutdown_ = true;
  }
  outer_->shutdown_cond_.signal();
  DCPS::NetworkConfigMonitor_rch ncm = TheServiceParticipant->network_config_monitor();
  if (ncm) {
    ncm->remove_listener(*this);
  }

  unicast_socket_.close();
  multicast_socket_.close();
}

void
Spdp::SpdpTransport::dispose_unregister()
{
  // Send the dispose/unregister SPDP sample
  data_.writerSN.high = seq_.getHigh();
  data_.writerSN.low = seq_.getLow();
  data_.smHeader.flags = FLAG_E | FLAG_Q | FLAG_K_IN_DATA;
  data_.inlineQos.length(1);
  static const StatusInfo_t dispose_unregister = { {0, 0, 0, 3} };
  data_.inlineQos[0].status_info(dispose_unregister);

  ParameterList plist(1);
  plist.length(1);
  plist[0].guid(outer_->guid_);
  plist[0]._d(PID_PARTICIPANT_GUID);

  wbuff_.reset();
  DCPS::Serializer ser(&wbuff_, false, DCPS::Serializer::ALIGN_CDR);
  CORBA::UShort options = 0;
  if (!(ser << hdr_) || !(ser << data_) || !(ser << encap_LE) || !(ser << options)
      || !(ser << plist)) {
    ACE_ERROR((LM_ERROR,
      ACE_TEXT("(%P|%t) ERROR: Spdp::SpdpTransport::dispose_unregister() - ")
      ACE_TEXT("failed to serialize headers for dispose/unregister\n")));
    return;
  }

  send(SEND_TO_LOCAL | SEND_TO_RELAY);
}

void
Spdp::SpdpTransport::close()
{
  if (DCPS::DCPS_debug_level > 3) {
    ACE_DEBUG((LM_INFO, ACE_TEXT("(%P|%t) SpdpTransport::close\n")));
  }

#ifdef OPENDDS_SECURITY
  ICE::Endpoint* endpoint = get_ice_endpoint();
  if (endpoint) {
    ICE::Agent::instance()->remove_endpoint(endpoint);
  }

  auth_deadline_processor_->cancel_and_wait();
  auth_resend_processor_->cancel_and_wait();
#endif
  relay_sender_->disable_and_wait();
  relay_beacon_->disable_and_wait();
  local_sender_->disable_and_wait();
  ACE_Reactor* reactor = reactor_task_.get_reactor();
  const ACE_Reactor_Mask mask =
    ACE_Event_Handler::READ_MASK | ACE_Event_Handler::DONT_CALL;
  reactor->remove_handler(multicast_socket_.get_handle(), mask);
  reactor->remove_handler(unicast_socket_.get_handle(), mask);
  reactor_task_.stop();
}

void
Spdp::SpdpTransport::write(WriteFlags flags)
{
  ACE_GUARD(ACE_Thread_Mutex, g, outer_->lock_);
  write_i(flags);
}

void
Spdp::SpdpTransport::write_i(WriteFlags flags)
{
  const ParticipantData_t pdata = outer_->build_local_pdata(
#ifdef OPENDDS_SECURITY
     outer_->is_security_enabled() ? Security::DPDK_ENHANCED : Security::DPDK_ORIGINAL
#endif
                                                            );

  data_.writerSN.high = seq_.getHigh();
  data_.writerSN.low = seq_.getLow();
  ++seq_;

  ParameterList plist;
<<<<<<< HEAD
  if (!ParameterListConverter::to_param_list(pdata, plist)) {
=======
  if (ParameterListConverter::to_param_list(pdata, plist)) {
>>>>>>> a7191fe4
    ACE_ERROR((LM_ERROR, ACE_TEXT("(%P|%t) ERROR: ")
      ACE_TEXT("Spdp::SpdpTransport::write() - ")
      ACE_TEXT("failed to convert from SPDPdiscoveredParticipantData ")
      ACE_TEXT("to ParameterList\n")));
    return;
  }

#ifdef OPENDDS_SECURITY
  if (!outer_->is_security_enabled()) {
    ICE::AgentInfoMap ai_map;
    ICE::Endpoint* sedp_endpoint = outer_->sedp_.get_ice_endpoint();
    if (sedp_endpoint) {
      ai_map["SEDP"] = ICE::Agent::instance()->get_local_agent_info(sedp_endpoint);
    }
    ICE::Endpoint* spdp_endpoint = get_ice_endpoint();
    if (spdp_endpoint) {
      ai_map["SPDP"] = ICE::Agent::instance()->get_local_agent_info(spdp_endpoint);
    }
<<<<<<< HEAD
    if (!ParameterListConverter::to_param_list(ai_map, plist)) {
=======
    if (ParameterListConverter::to_param_list(ai_map, plist)) {
>>>>>>> a7191fe4
      ACE_ERROR((LM_ERROR, ACE_TEXT("(%P|%t) ERROR: ")
                 ACE_TEXT("Spdp::SpdpTransport::write() - ")
                 ACE_TEXT("failed to convert from ICE::AgentInfo ")
                 ACE_TEXT("to ParameterList\n")));
      return;
    }
  }
#endif

  wbuff_.reset();
  CORBA::UShort options = 0;
  DCPS::Serializer ser(&wbuff_, false, DCPS::Serializer::ALIGN_CDR);
  if (!(ser << hdr_) || !(ser << data_) || !(ser << encap_LE) || !(ser << options)
      || !(ser << plist)) {
    ACE_ERROR((LM_ERROR,
      ACE_TEXT("(%P|%t) ERROR: Spdp::SpdpTransport::write() - ")
      ACE_TEXT("failed to serialize headers for SPDP\n")));
    return;
  }

  send(flags);
}


void
Spdp::SpdpTransport::write_i(const DCPS::RepoId& guid, WriteFlags flags)
{
  const ParticipantData_t pdata = outer_->build_local_pdata(
#ifdef OPENDDS_SECURITY
     outer_->is_security_enabled() ? Security::DPDK_ENHANCED : Security::DPDK_ORIGINAL
#endif
                                                            );

  data_.writerSN.high = seq_.getHigh();
  data_.writerSN.low = seq_.getLow();
  ++seq_;

  ParameterList plist;
<<<<<<< HEAD
  if (!ParameterListConverter::to_param_list(pdata, plist)) {
=======
  if (ParameterListConverter::to_param_list(pdata, plist)) {
>>>>>>> a7191fe4
    ACE_ERROR((LM_ERROR, ACE_TEXT("(%P|%t) ERROR: ")
      ACE_TEXT("Spdp::SpdpTransport::write() - ")
      ACE_TEXT("failed to convert from SPDPdiscoveredParticipantData ")
      ACE_TEXT("to ParameterList\n")));
    return;
  }

#ifdef OPENDDS_SECURITY
  if (!outer_->is_security_enabled()) {
    ICE::AgentInfoMap ai_map;
    ICE::Endpoint* sedp_endpoint = outer_->sedp_.get_ice_endpoint();
    if (sedp_endpoint) {
      ai_map["SEDP"] = ICE::Agent::instance()->get_local_agent_info(sedp_endpoint);
    }
    ICE::Endpoint* spdp_endpoint = get_ice_endpoint();
    if (spdp_endpoint) {
      ai_map["SPDP"] = ICE::Agent::instance()->get_local_agent_info(spdp_endpoint);
    }
<<<<<<< HEAD
    if (!ParameterListConverter::to_param_list(ai_map, plist)) {
=======
    if (ParameterListConverter::to_param_list(ai_map, plist)) {
>>>>>>> a7191fe4
      ACE_ERROR((LM_ERROR, ACE_TEXT("(%P|%t) ERROR: ")
                 ACE_TEXT("Spdp::SpdpTransport::write() - ")
                 ACE_TEXT("failed to convert from ICE::AgentInfo ")
                 ACE_TEXT("to ParameterList\n")));
      return;
    }
  }
#endif

  InfoDestinationSubmessage info_dst;
  info_dst.smHeader.submessageId = INFO_DST;
  info_dst.smHeader.flags = FLAG_E;
  info_dst.smHeader.submessageLength = sizeof(guid.guidPrefix);
  std::memcpy(info_dst.guidPrefix, guid.guidPrefix, sizeof(guid.guidPrefix));

  wbuff_.reset();
  CORBA::UShort options = 0;
  DCPS::Serializer ser(&wbuff_, false, DCPS::Serializer::ALIGN_CDR);
  if (!(ser << hdr_) || !(ser << info_dst) || !(ser << data_) || !(ser << encap_LE) || !(ser << options)
      || !(ser << plist)) {
    ACE_ERROR((LM_ERROR,
      ACE_TEXT("(%P|%t) ERROR: Spdp::SpdpTransport::write() - ")
      ACE_TEXT("failed to serialize headers for SPDP\n")));
    return;
  }

  send(flags);
}

void
Spdp::SpdpTransport::send(WriteFlags flags)
{
  if ((flags & SEND_TO_LOCAL) && !outer_->config_->rtps_relay_only()) {
    typedef OPENDDS_SET(ACE_INET_Addr)::const_iterator iter_t;
    for (iter_t iter = send_addrs_.begin(); iter != send_addrs_.end(); ++iter) {
      send(*iter);
    }
  }

  const ACE_INET_Addr relay_address = outer_->config_->spdp_rtps_relay_address();
  if (((flags & SEND_TO_RELAY) || outer_->config_->rtps_relay_only()) &&
      relay_address != ACE_INET_Addr()) {
    send(relay_address);
  }
}

void
Spdp::SpdpTransport::send(const ACE_INET_Addr& addr)
{
  const ssize_t res = unicast_socket_.send(wbuff_.rd_ptr(), wbuff_.length(), addr);
  if (res < 0) {
    const int err = errno;
    if (err != ENETUNREACH || !network_is_unreachable_) {
      ACE_TCHAR addr_buff[256] = {};
      addr.addr_to_string(addr_buff, 256);
      errno = err;
      ACE_ERROR((LM_WARNING,
                 ACE_TEXT("(%P|%t) WARNING: Spdp::SpdpTransport::send() - ")
                 ACE_TEXT("destination %s failed send: %m\n"), addr_buff));
    }
    if (err == ENETUNREACH) {
      network_is_unreachable_ = true;
    }
  } else {
    network_is_unreachable_ = false;
  }
}

int
Spdp::SpdpTransport::handle_input(ACE_HANDLE h)
{
  const ACE_SOCK_Dgram& socket = (h == unicast_socket_.get_handle())
                                 ? unicast_socket_ : multicast_socket_;
  ACE_INET_Addr remote;
  buff_.reset();

#ifdef ACE_LACKS_SENDMSG
  const ssize_t bytes = socket.recv(buff_.wr_ptr(), buff_.space(), remote);
#else
  ACE_INET_Addr local;

  iovec iov[1];
  iov[0].iov_base = buff_.wr_ptr();
  iov[0].iov_len = buff_.space();
  const ssize_t bytes = socket.recv(iov, 1, remote, 0
#ifdef ACE_RECVPKTINFO
                                    , &local
#endif
                                    );
#endif

  if (bytes > 0) {
    buff_.wr_ptr(bytes);
  } else if (bytes == 0) {
    return 0;
  } else {
    ACE_DEBUG((
          LM_WARNING,
          ACE_TEXT("(%P|%t) WARNING: Spdp::SpdpTransport::handle_input() - ")
          ACE_TEXT("error reading from %C socket %p\n")
          , (h == unicast_socket_.get_handle()) ? "unicast" : "multicast",
          ACE_TEXT("ACE_SOCK_Dgram::recv")));
    return 0;
  }

  // Handle some RTI protocol multicast to the same address
  if ((buff_.size() >= 4) && (!ACE_OS::memcmp(buff_.rd_ptr(), "RTPX", 4))) {
    return 0; // Ignore
  }

  ICE::Endpoint* endpoint = get_ice_endpoint();
  if (endpoint && (buff_.size() >= 4) && ACE_OS::memcmp(buff_.rd_ptr(), "RTPS", 4)) {
# ifndef ACE_RECVPKTINFO
    ACE_ERROR((LM_ERROR, ACE_TEXT("(%P|%t) ERROR: Spdp::SpdpTransport::handle_input() potential STUN message received but this version of the ACE library doesn't support the local_address extension in ACE_SOCK_Dgram::recv\n")));
    ACE_NOTSUP_RETURN(0);
# else

#ifdef OPENDDS_SECURITY
    // Assume STUN
    DCPS::Serializer serializer(&buff_, DCPS::Serializer::SWAP_BE);
    STUN::Message message;
    message.block = &buff_;
    if (serializer >> message) {
      ICE::Agent::instance()->receive(endpoint, local, remote, message);
    }
#endif
    return 0;
# endif
  }

  DCPS::Serializer ser(&buff_, false, DCPS::Serializer::ALIGN_CDR);
  Header header;
  if (!(ser >> header)) {
    ACE_ERROR((LM_ERROR,
               ACE_TEXT("(%P|%t) ERROR: Spdp::SpdpTransport::handle_input() - ")
               ACE_TEXT("failed to deserialize RTPS header for SPDP\n")));
    return 0;
  }

  while (buff_.length() > 3) {
    const char subm = buff_.rd_ptr()[0], flags = buff_.rd_ptr()[1];
    ser.swap_bytes((flags & FLAG_E) != ACE_CDR_BYTE_ORDER);
    const size_t start = buff_.length();
    CORBA::UShort submessageLength = 0;
    switch (subm) {
    case DATA: {
      DataSubmessage data;
      if (!(ser >> data)) {
        ACE_ERROR((
              LM_ERROR,
              ACE_TEXT("(%P|%t) ERROR: Spdp::SpdpTransport::handle_input() - ")
              ACE_TEXT("failed to deserialize DATA header for SPDP\n")));
        return 0;
      }
      submessageLength = data.smHeader.submessageLength;

      if (data.writerId != ENTITYID_SPDP_BUILTIN_PARTICIPANT_WRITER) {
        // Not our message: this could be the same multicast group used
        // for SEDP and other traffic.
        break;
      }

      ParameterList plist;
      if (data.smHeader.flags & (FLAG_D | FLAG_K_IN_DATA)) {
        ser.swap_bytes(!ACE_CDR_BYTE_ORDER); // read "encap" itself in LE
        CORBA::UShort encap, options;
        if (!(ser >> encap) || (encap != encap_LE && encap != encap_BE)) {
          ACE_ERROR((LM_ERROR,
            ACE_TEXT("(%P|%t) ERROR: Spdp::SpdpTransport::handle_input() - ")
            ACE_TEXT("failed to deserialize encapsulation header for SPDP\n")));
          return 0;
        }
        ser >> options;
        // bit 8 in encap is on if it's PL_CDR_LE
        ser.swap_bytes(((encap & 0x100) >> 8) != ACE_CDR_BYTE_ORDER);
        if (!(ser >> plist)) {
          ACE_ERROR((LM_ERROR,
            ACE_TEXT("(%P|%t) ERROR: Spdp::SpdpTransport::handle_input() - ")
            ACE_TEXT("failed to deserialize data payload for SPDP\n")));
          return 0;
        }
      } else {
        plist.length(1);
        RepoId guid;
        std::memcpy(guid.guidPrefix, header.guidPrefix, sizeof(GuidPrefix_t));
        guid.entityId = ENTITYID_PARTICIPANT;
        plist[0].guid(guid);
        plist[0]._d(PID_PARTICIPANT_GUID);
      }

      outer_->data_received(data, plist, remote);
      break;
    }
    default:
      SubmessageHeader smHeader;
      if (!(ser >> smHeader)) {
        ACE_ERROR((
              LM_ERROR,
              ACE_TEXT("(%P|%t) ERROR: Spdp::SpdpTransport::handle_input() - ")
              ACE_TEXT("failed to deserialize SubmessageHeader for SPDP\n")));
        return 0;
      }
      submessageLength = smHeader.submessageLength;
      break;
    }
    if (submessageLength && buff_.length()) {
      const size_t read = start - buff_.length();
      if (read < static_cast<size_t>(submessageLength + SMHDR_SZ)) {
        if (!ser.skip(static_cast<CORBA::UShort>(submessageLength + SMHDR_SZ
                                                 - read))) {
          ACE_ERROR((LM_ERROR,
            ACE_TEXT("(%P|%t) ERROR: Spdp::SpdpTransport::handle_input() - ")
            ACE_TEXT("failed to skip sub message length\n")));
          return 0;
        }
      }
    } else if (!submessageLength) {
      break; // submessageLength of 0 indicates the last submessage
    }
  }

  return 0;
}

int
Spdp::SpdpTransport::handle_exception(ACE_HANDLE)
{
  outer_->wait_for_acks().ack();
  return 0;
}

void
Spdp::SpdpTransport::acknowledge()
{
  ACE_Reactor* reactor = reactor_task_.get_reactor();
  reactor->notify(this);
}

ICE::Endpoint*
Spdp::SpdpTransport::get_ice_endpoint()
{
#ifdef OPENDDS_SECURITY
  return (outer_->config_->use_ice()) ? this : 0;
#else
  return 0;
#endif
}

#ifdef OPENDDS_SECURITY
ICE::AddressListType
Spdp::SpdpTransport::host_addresses() const
{
  ICE::AddressListType addresses;

  //if local_address_string is empty, or only the port has been set
  //need to get interface addresses to populate into the locator
  const OPENDDS_STRING spdpaddr = outer_->config_->spdp_local_address();
  if (spdpaddr.empty() ||
      spdpaddr.rfind(':') == 0) {
    if (TheServiceParticipant->default_address().empty()) {
      DCPS::get_interface_addrs(addresses);
    } else {
      addresses.push_back(ACE_INET_Addr(static_cast<u_short>(0), TheServiceParticipant->default_address().c_str()));
    }
  } else {
    addresses.push_back(ACE_INET_Addr(static_cast<u_short>(0), spdpaddr.c_str()));
  }

  for (ICE::AddressListType::iterator pos = addresses.begin(), limit = addresses.end(); pos != limit; ++pos) {
    pos->set_port_number(uni_port_);
  }

  return addresses;
}

void
Spdp::SpdpTransport::send(const ACE_INET_Addr& address, const STUN::Message& message)
{
  ACE_GUARD(ACE_Thread_Mutex, g, outer_->lock_);
  wbuff_.reset();
  DCPS::Serializer serializer(&wbuff_, DCPS::Serializer::SWAP_BE);
  const_cast<STUN::Message&>(message).block = &wbuff_;
  serializer << message;

  const ssize_t res = unicast_socket_.send(wbuff_.rd_ptr(), wbuff_.length(), address);
  if (res < 0) {
    const int e = errno;
    ACE_TCHAR addr_buff[256] = {};
    address.addr_to_string(addr_buff, 256);
    errno = e;
    ACE_ERROR((LM_ERROR, ACE_TEXT("(%P|%t) ERROR: Spdp::SpdpTransport::send() - destination %s failed %m\n"), addr_buff));
  }
}

ACE_INET_Addr
Spdp::SpdpTransport::stun_server_address() const
{
  return outer_->config_->sedp_stun_server_address();
}

#ifndef DDS_HAS_MINIMUM_BIT
void
Spdp::SpdpTransport::ice_connect(const ICE::GuidSetType& guids, const ACE_INET_Addr& addr)
{
  for (ICE::GuidSetType::const_iterator pos = guids.begin(), limit = guids.end(); pos != limit; ++pos) {
    outer_->update_location(pos->remote, OpenDDS::DCPS::LOCATION_ICE, addr);
  }
}

void
Spdp::SpdpTransport::ice_disconnect(const ICE::GuidSetType& guids)
{
  for (ICE::GuidSetType::const_iterator pos = guids.begin(), limit = guids.end(); pos != limit; ++pos) {
    outer_->update_location(pos->remote, OpenDDS::DCPS::LOCATION_ICE, ACE_INET_Addr());
  }
}
#endif /* DDS_HAS_MINIMUM_BIT */
#endif /* OPENDDS_SECURITY */

void
Spdp::signal_liveliness(DDS::LivelinessQosPolicyKind kind)
{
  sedp_.signal_liveliness(kind);
}

bool
Spdp::SpdpTransport::open_unicast_socket(u_short port_common,
                                         u_short participant_id)
{
  uni_port_ = port_common + outer_->config_->d1() + (outer_->config_->pg() * participant_id);

  ACE_INET_Addr local_addr;
  OPENDDS_STRING spdpaddr = outer_->config_->spdp_local_address().c_str();

  if (spdpaddr.empty()) {
    spdpaddr = "0.0.0.0";
  }

  if (0 != local_addr.set(uni_port_, spdpaddr.c_str())) {
    ACE_DEBUG((
          LM_ERROR,
          ACE_TEXT("(%P|%t) Spdp::SpdpTransport::open_unicast_socket() - ")
          ACE_TEXT("failed setting unicast local_addr to port %d %p\n"),
          uni_port_, ACE_TEXT("ACE_INET_Addr::set")));
    throw std::runtime_error("failed to set unicast local address");
  }

  int protocol_family = PF_UNSPEC;
  if (!DCPS::open_appropriate_socket_type(unicast_socket_, local_addr, &protocol_family)) {
    if (DCPS::DCPS_debug_level > 3) {
      ACE_DEBUG((
            LM_WARNING,
            ACE_TEXT("(%P|%t) Spdp::SpdpTransport::open_unicast_socket() - ")
            ACE_TEXT("failed to open_appropriate_socket_type unicast socket on port %d %p.  ")
            ACE_TEXT("Trying next participantId...\n"),
            uni_port_, ACE_TEXT("ACE_SOCK_Dgram::open")));
    }
    return false;

  } else if (DCPS::DCPS_debug_level > 3) {
    ACE_DEBUG((
          LM_INFO,
          ACE_TEXT("(%P|%t) Spdp::SpdpTransport::open_unicast_socket() - ")
          ACE_TEXT("opened unicast socket on port %d\n"),
          uni_port_));
  }

  if (!DCPS::set_socket_multicast_ttl(unicast_socket_, outer_->config_->ttl())) {
    ACE_ERROR((LM_ERROR,
               ACE_TEXT("(%P|%t) ERROR: Spdp::SpdpTransport::open_unicast_socket() - ")
               ACE_TEXT("failed to set TTL value to %d ")
               ACE_TEXT("for port:%hu %p\n"),
               outer_->config_->ttl(), uni_port_, ACE_TEXT("DCPS::set_socket_multicast_ttl:")));
    throw std::runtime_error("failed to set TTL");
  }

#ifdef ACE_RECVPKTINFO
  if (protocol_family == PF_INET) {
    int sockopt = 1;
    if (unicast_socket_.set_option(IPPROTO_IP, ACE_RECVPKTINFO, &sockopt, sizeof sockopt) == -1) {
      ACE_ERROR_RETURN((LM_ERROR, ACE_TEXT("(%P|%t) ERROR: Spdp::SpdpTransport::open_unicast_socket: set_option: %m\n")), false);
    }
  }
#endif

  return true;
}

void
Spdp::SpdpTransport::join_multicast_group(const DCPS::NetworkInterface& nic,
                                          bool all_interfaces)
{
  if (joined_interfaces_.count(nic.name()) != 0 || nic.addresses.empty() || !nic.can_multicast()) {
    return;
  }

  if (!multicast_interface_.empty() && nic.name() != multicast_interface_) {
    return;
  }

  if (DCPS::DCPS_debug_level > 3) {
    ACE_DEBUG((LM_INFO,
               ACE_TEXT("(%P|%t) Spdp::SpdpTransport::join_multicast_group ")
               ACE_TEXT("joining group %C %C:%hu\n"),
               nic.name().c_str(),
               multicast_address_str_.c_str(),
               mc_port_));
  }

  if (0 == multicast_socket_.join(multicast_address_, 1, all_interfaces ? 0 : ACE_TEXT_CHAR_TO_TCHAR(nic.name().c_str()))) {
    joined_interfaces_.insert(nic.name());
    if (job_queue_) {
      // Don't write until open() because sedp will not be ready.
      write_i(SEND_TO_LOCAL);
    }
  } else {
    ACE_ERROR((LM_ERROR,
               ACE_TEXT("(%P|%t) ERROR: Spdp::SpdpTransport::join_multicast_group() - ")
               ACE_TEXT("failed to join multicast group %C:%hu %p\n"),
               multicast_address_str_.c_str(), mc_port_, ACE_TEXT("ACE_SOCK_Dgram_Mcast::join")));
  }
}

void
Spdp::SpdpTransport::leave_multicast_group(const DCPS::NetworkInterface& nic)
{
  if (joined_interfaces_.count(nic.name()) == 0 || !nic.addresses.empty()) {
    return;
  }

  if (DCPS::DCPS_debug_level > 3) {
    ACE_DEBUG((LM_INFO,
               ACE_TEXT("(%P|%t) Spdp::SpdpTransport::leave_multicast_group ")
               ACE_TEXT("leaving group %C %C:%hu\n"),
               nic.name().c_str(),
               multicast_address_str_.c_str(),
               mc_port_));
  }

  if (0 != multicast_socket_.leave(multicast_address_, ACE_TEXT_CHAR_TO_TCHAR(nic.name().c_str()))) {
    ACE_ERROR((LM_ERROR,
               ACE_TEXT("(%P|%t) ERROR: Spdp::SpdpTransport::leave_multicast_group() - ")
               ACE_TEXT("failed to leave multicast group %C:%hu %p\n"),
               multicast_address_str_.c_str(), mc_port_, ACE_TEXT("ACE_SOCK_Dgram_Mcast::leave")));
  }
  joined_interfaces_.erase(nic.name());
}

void
Spdp::SpdpTransport::add_address(const DCPS::NetworkInterface& nic,
                                 const ACE_INET_Addr&)
{
  job_queue_->enqueue(DCPS::make_rch<ChangeMulticastGroup>(rchandle_from(this), nic,
                                                           ChangeMulticastGroup::CMG_JOIN));
}

void Spdp::SpdpTransport::remove_address(const DCPS::NetworkInterface& nic,
                                         const ACE_INET_Addr&)
{
  job_queue_->enqueue(DCPS::make_rch<ChangeMulticastGroup>(rchandle_from(this), nic,
                                                           ChangeMulticastGroup::CMG_LEAVE));
}

bool
Spdp::get_default_locators(const RepoId& part_id, DCPS::LocatorSeq& target,
                           bool& inlineQos)
{
  DiscoveredParticipantIter part_iter = participants_.find(part_id);
  if (part_iter == participants_.end()) {
    return false;
  } else {
    inlineQos = part_iter->second.pdata_.participantProxy.expectsInlineQos;
    DCPS::LocatorSeq& mc_source =
          part_iter->second.pdata_.participantProxy.defaultMulticastLocatorList;
    DCPS::LocatorSeq& uc_source =
          part_iter->second.pdata_.participantProxy.defaultUnicastLocatorList;
    CORBA::ULong mc_source_len = mc_source.length();
    CORBA::ULong uc_source_len = uc_source.length();
    CORBA::ULong target_len = target.length();
    target.length(mc_source_len + uc_source_len + target_len);
    // Copy multicast
    for (CORBA::ULong mci = 0; mci < mc_source.length(); ++mci) {
      target[target_len + mci] = mc_source[mci];
    }
    // Copy unicast
    for (CORBA::ULong uci = 0; uci < uc_source.length(); ++uci) {
      target[target_len + mc_source_len + uci] = uc_source[uci];
    }
  }
  return true;
}

bool
Spdp::associated() const
{
  return !participants_.empty();
}

bool
Spdp::has_discovered_participant(const DCPS::RepoId& guid)
{
  return participants_.find(guid) != participants_.end();
}

void
Spdp::get_discovered_participant_ids(DCPS::RepoIdSet& results) const
{
  DiscoveredParticipantMap::const_iterator idx;
  for (idx = participants_.begin(); idx != participants_.end(); ++idx)
  {
    results.insert(idx->first);
  }
}

#ifdef OPENDDS_SECURITY
Spdp::ParticipantCryptoInfoPair
Spdp::lookup_participant_crypto_info(const DCPS::RepoId& id) const
{
  ParticipantCryptoInfoPair result = ParticipantCryptoInfoPair(DDS::HANDLE_NIL, DDS::Security::SharedSecretHandle_var());

  ACE_Guard<ACE_Thread_Mutex> g(lock_, false);
  DiscoveredParticipantConstIter pi = participants_.find(id);
  if (pi != participants_.end()) {
    result.first = pi->second.crypto_handle_;
    result.second = pi->second.shared_secret_handle_;
  }
  return result;
}

void
Spdp::send_participant_crypto_tokens(const DCPS::RepoId& id)
{
  DCPS::RepoId peer = id;
  peer.entityId = ENTITYID_PARTICIPANT;
  const DiscoveredParticipantConstIter iter = participants_.find(peer);
  if (iter == participants_.end()) {
    const DCPS::GuidConverter conv(peer);
    ACE_ERROR((LM_ERROR, ACE_TEXT("(%P|%t) ERROR: Spdp::send_participant_crypto_tokens() - ")
               ACE_TEXT("Discovered participant %C not found.\n"), OPENDDS_STRING(conv).c_str()));
    return;
  }

  const DDS::Security::ParticipantCryptoTokenSeq& pcts = iter->second.crypto_tokens_;

  if (pcts.length() != 0) {
    DCPS::RepoId writer = guid_;
    writer.entityId = ENTITYID_P2P_BUILTIN_PARTICIPANT_VOLATILE_SECURE_WRITER;

    DCPS::RepoId reader = peer;
    reader.entityId = ENTITYID_P2P_BUILTIN_PARTICIPANT_VOLATILE_SECURE_READER;

    DDS::Security::ParticipantVolatileMessageSecure msg;
    msg.message_identity.source_guid = writer;
    msg.message_class_id = DDS::Security::GMCLASSID_SECURITY_PARTICIPANT_CRYPTO_TOKENS;
    msg.destination_participant_guid = peer;
    msg.destination_endpoint_guid = GUID_UNKNOWN; // unknown = whole participant
    msg.source_endpoint_guid = GUID_UNKNOWN;
    msg.message_data = reinterpret_cast<const DDS::Security::DataHolderSeq&>(pcts);

    if (sedp_.write_volatile_message(msg, reader) != DDS::RETCODE_OK) {
      ACE_ERROR((LM_ERROR, ACE_TEXT("(%P|%t) ERROR: Spdp::send_participant_crypto_tokens() - ")
        ACE_TEXT("Unable to write volatile message.\n")));
    }
  }
}

DDS::Security::PermissionsHandle
Spdp::lookup_participant_permissions(const DCPS::RepoId& id) const
{
  DDS::Security::PermissionsHandle result = DDS::HANDLE_NIL;

  ACE_Guard<ACE_Thread_Mutex> g(lock_, false);
  DiscoveredParticipantConstIter pi = participants_.find(id);
  if (pi != participants_.end()) {
    result = pi->second.permissions_handle_;
  }
  return result;
}

DCPS::AuthState
Spdp::lookup_participant_auth_state(const DCPS::RepoId& id) const
{
  DCPS::AuthState result = DCPS::AS_UNKNOWN;

  ACE_Guard<ACE_Thread_Mutex> g(lock_, false);
  DiscoveredParticipantConstIter pi = participants_.find(id);
  if (pi != participants_.end()) {
    result = pi->second.auth_state_;
  }
  return result;
}
#endif

#ifndef OPENDDS_SAFETY_PROFILE
bool
operator==(const DCPS::Locator_t& x, const DCPS::Locator_t& y)
{
  return x.kind == y.kind && x.port == y.port && x.address == y.address;
}

bool
operator!=(const DCPS::Locator_t& x, const DCPS::Locator_t& y)
{
  return x.kind != y.kind && x.port != y.port && x.address != y.address;
}
#endif

#ifdef OPENDDS_SECURITY
void Spdp::start_ice(ICE::Endpoint* endpoint, RepoId r, const BuiltinEndpointSet_t& avail, const ICE::AgentInfo& agent_info) {
  RepoId l = guid_;

  // See RTPS v2.1 section 8.5.5.1
  if (avail & DISC_BUILTIN_ENDPOINT_PUBLICATION_DETECTOR) {
    l.entityId = ENTITYID_SEDP_BUILTIN_PUBLICATIONS_WRITER;
    r.entityId = ENTITYID_SEDP_BUILTIN_PUBLICATIONS_READER;
    ICE::Agent::instance()->start_ice(endpoint, l, r, agent_info);
  }
  if (avail & DISC_BUILTIN_ENDPOINT_SUBSCRIPTION_DETECTOR) {
    l.entityId = ENTITYID_SEDP_BUILTIN_SUBSCRIPTIONS_WRITER;
    r.entityId = ENTITYID_SEDP_BUILTIN_SUBSCRIPTIONS_READER;
    ICE::Agent::instance()->start_ice(endpoint, l, r, agent_info);
  }
  if (avail & BUILTIN_ENDPOINT_PARTICIPANT_MESSAGE_DATA_READER) {
    l.entityId = ENTITYID_P2P_BUILTIN_PARTICIPANT_MESSAGE_WRITER;
    r.entityId = ENTITYID_P2P_BUILTIN_PARTICIPANT_MESSAGE_READER;
    ICE::Agent::instance()->start_ice(endpoint, l, r, agent_info);
  }
  if (avail & DISC_BUILTIN_ENDPOINT_PUBLICATION_ANNOUNCER) {
    l.entityId = ENTITYID_SEDP_BUILTIN_PUBLICATIONS_READER;
    r.entityId = ENTITYID_SEDP_BUILTIN_PUBLICATIONS_WRITER;
    ICE::Agent::instance()->start_ice(endpoint, l, r, agent_info);
  }
  if (avail & DISC_BUILTIN_ENDPOINT_SUBSCRIPTION_ANNOUNCER) {
    l.entityId = ENTITYID_SEDP_BUILTIN_SUBSCRIPTIONS_READER;
    r.entityId = ENTITYID_SEDP_BUILTIN_SUBSCRIPTIONS_WRITER;
    ICE::Agent::instance()->start_ice(endpoint, l, r, agent_info);
  }
  if (avail & BUILTIN_ENDPOINT_PARTICIPANT_MESSAGE_DATA_WRITER) {
    l.entityId = ENTITYID_P2P_BUILTIN_PARTICIPANT_MESSAGE_READER;
    r.entityId = ENTITYID_P2P_BUILTIN_PARTICIPANT_MESSAGE_WRITER;
    ICE::Agent::instance()->start_ice(endpoint, l, r, agent_info);
  }

  using namespace DDS::Security;
  // See DDS-Security v1.1 section 7.3.7.1
  if (avail & SEDP_BUILTIN_PUBLICATIONS_SECURE_WRITER) {
    l.entityId = ENTITYID_SEDP_BUILTIN_PUBLICATIONS_SECURE_READER;
    r.entityId = ENTITYID_SEDP_BUILTIN_PUBLICATIONS_SECURE_WRITER;
    ICE::Agent::instance()->start_ice(endpoint, l, r, agent_info);
  }
  if (avail & SEDP_BUILTIN_PUBLICATIONS_SECURE_READER) {
    l.entityId = ENTITYID_SEDP_BUILTIN_PUBLICATIONS_SECURE_WRITER;
    r.entityId = ENTITYID_SEDP_BUILTIN_PUBLICATIONS_SECURE_READER;
    ICE::Agent::instance()->start_ice(endpoint, l, r, agent_info);
  }
  if (avail & SEDP_BUILTIN_SUBSCRIPTIONS_SECURE_WRITER) {
    l.entityId = ENTITYID_SEDP_BUILTIN_SUBSCRIPTIONS_SECURE_READER;
    r.entityId = ENTITYID_SEDP_BUILTIN_SUBSCRIPTIONS_SECURE_WRITER;
    ICE::Agent::instance()->start_ice(endpoint, l, r, agent_info);
  }
  if (avail & SEDP_BUILTIN_SUBSCRIPTIONS_SECURE_READER) {
    l.entityId = ENTITYID_SEDP_BUILTIN_SUBSCRIPTIONS_SECURE_WRITER;
    r.entityId = ENTITYID_SEDP_BUILTIN_SUBSCRIPTIONS_SECURE_READER;
    ICE::Agent::instance()->start_ice(endpoint, l, r, agent_info);
  }
  if (avail & BUILTIN_PARTICIPANT_MESSAGE_SECURE_WRITER) {
    l.entityId = ENTITYID_P2P_BUILTIN_PARTICIPANT_MESSAGE_SECURE_READER;
    r.entityId = ENTITYID_P2P_BUILTIN_PARTICIPANT_MESSAGE_SECURE_WRITER;
    ICE::Agent::instance()->start_ice(endpoint, l, r, agent_info);
  }
  if (avail & BUILTIN_PARTICIPANT_MESSAGE_SECURE_READER) {
    l.entityId = ENTITYID_P2P_BUILTIN_PARTICIPANT_MESSAGE_SECURE_WRITER;
    r.entityId = ENTITYID_P2P_BUILTIN_PARTICIPANT_MESSAGE_SECURE_READER;
    ICE::Agent::instance()->start_ice(endpoint, l, r, agent_info);
  }
  if (avail & BUILTIN_PARTICIPANT_STATELESS_MESSAGE_WRITER) {
    l.entityId = ENTITYID_P2P_BUILTIN_PARTICIPANT_STATELESS_READER;
    r.entityId = ENTITYID_P2P_BUILTIN_PARTICIPANT_STATELESS_WRITER;
    ICE::Agent::instance()->start_ice(endpoint, l, r, agent_info);
  }
  if (avail & BUILTIN_PARTICIPANT_STATELESS_MESSAGE_READER) {
    l.entityId = ENTITYID_P2P_BUILTIN_PARTICIPANT_STATELESS_WRITER;
    r.entityId = ENTITYID_P2P_BUILTIN_PARTICIPANT_STATELESS_READER;
    ICE::Agent::instance()->start_ice(endpoint, l, r, agent_info);
  }
  if (avail & BUILTIN_PARTICIPANT_VOLATILE_MESSAGE_SECURE_WRITER) {
    l.entityId = ENTITYID_P2P_BUILTIN_PARTICIPANT_VOLATILE_SECURE_READER;
    r.entityId = ENTITYID_P2P_BUILTIN_PARTICIPANT_VOLATILE_SECURE_WRITER;
    ICE::Agent::instance()->start_ice(endpoint, l, r, agent_info);
  }
  if (avail & BUILTIN_PARTICIPANT_VOLATILE_MESSAGE_SECURE_READER) {
    l.entityId = ENTITYID_P2P_BUILTIN_PARTICIPANT_VOLATILE_SECURE_WRITER;
    r.entityId = ENTITYID_P2P_BUILTIN_PARTICIPANT_VOLATILE_SECURE_READER;
    ICE::Agent::instance()->start_ice(endpoint, l, r, agent_info);
  }
  if (avail & SPDP_BUILTIN_PARTICIPANT_SECURE_WRITER) {
    l.entityId = ENTITYID_SPDP_RELIABLE_BUILTIN_PARTICIPANT_SECURE_READER;
    r.entityId = ENTITYID_SPDP_RELIABLE_BUILTIN_PARTICIPANT_SECURE_WRITER;
    ICE::Agent::instance()->start_ice(endpoint, l, r, agent_info);
  }
  if (avail & SPDP_BUILTIN_PARTICIPANT_SECURE_READER) {
    l.entityId = ENTITYID_SPDP_RELIABLE_BUILTIN_PARTICIPANT_SECURE_WRITER;
    r.entityId = ENTITYID_SPDP_RELIABLE_BUILTIN_PARTICIPANT_SECURE_READER;
    ICE::Agent::instance()->start_ice(endpoint, l, r, agent_info);
  }
}

void Spdp::stop_ice(ICE::Endpoint* endpoint, DCPS::RepoId r, const BuiltinEndpointSet_t& avail) {
  RepoId l = guid_;

  // See RTPS v2.1 section 8.5.5.1
  if (avail & DISC_BUILTIN_ENDPOINT_PUBLICATION_DETECTOR) {
    l.entityId = ENTITYID_SEDP_BUILTIN_PUBLICATIONS_WRITER;
    r.entityId = ENTITYID_SEDP_BUILTIN_PUBLICATIONS_READER;
    ICE::Agent::instance()->stop_ice(endpoint, l, r);
  }
  if (avail & DISC_BUILTIN_ENDPOINT_SUBSCRIPTION_DETECTOR) {
    l.entityId = ENTITYID_SEDP_BUILTIN_SUBSCRIPTIONS_WRITER;
    r.entityId = ENTITYID_SEDP_BUILTIN_SUBSCRIPTIONS_READER;
    ICE::Agent::instance()->stop_ice(endpoint, l, r);
  }
  if (avail & BUILTIN_ENDPOINT_PARTICIPANT_MESSAGE_DATA_READER) {
    l.entityId = ENTITYID_P2P_BUILTIN_PARTICIPANT_MESSAGE_WRITER;
    r.entityId = ENTITYID_P2P_BUILTIN_PARTICIPANT_MESSAGE_READER;
    ICE::Agent::instance()->stop_ice(endpoint, l, r);
  }
  if (avail & DISC_BUILTIN_ENDPOINT_PUBLICATION_ANNOUNCER) {
    l.entityId = ENTITYID_SEDP_BUILTIN_PUBLICATIONS_READER;
    r.entityId = ENTITYID_SEDP_BUILTIN_PUBLICATIONS_WRITER;
    ICE::Agent::instance()->stop_ice(endpoint, l, r);
  }
  if (avail & DISC_BUILTIN_ENDPOINT_SUBSCRIPTION_ANNOUNCER) {
    l.entityId = ENTITYID_SEDP_BUILTIN_SUBSCRIPTIONS_READER;
    r.entityId = ENTITYID_SEDP_BUILTIN_SUBSCRIPTIONS_WRITER;
    ICE::Agent::instance()->stop_ice(endpoint, l, r);
  }
  if (avail & BUILTIN_ENDPOINT_PARTICIPANT_MESSAGE_DATA_WRITER) {
    l.entityId = ENTITYID_P2P_BUILTIN_PARTICIPANT_MESSAGE_READER;
    r.entityId = ENTITYID_P2P_BUILTIN_PARTICIPANT_MESSAGE_WRITER;
    ICE::Agent::instance()->stop_ice(endpoint, l, r);
  }

  using namespace DDS::Security;
  // See DDS-Security v1.1 section 7.3.7.1
  if (avail & SEDP_BUILTIN_PUBLICATIONS_SECURE_WRITER) {
    l.entityId = ENTITYID_SEDP_BUILTIN_PUBLICATIONS_SECURE_READER;
    r.entityId = ENTITYID_SEDP_BUILTIN_PUBLICATIONS_SECURE_WRITER;
    ICE::Agent::instance()->stop_ice(endpoint, l, r);
  }
  if (avail & SEDP_BUILTIN_PUBLICATIONS_SECURE_READER) {
    l.entityId = ENTITYID_SEDP_BUILTIN_PUBLICATIONS_SECURE_WRITER;
    r.entityId = ENTITYID_SEDP_BUILTIN_PUBLICATIONS_SECURE_READER;
    ICE::Agent::instance()->stop_ice(endpoint, l, r);
  }
  if (avail & SEDP_BUILTIN_SUBSCRIPTIONS_SECURE_WRITER) {
    l.entityId = ENTITYID_SEDP_BUILTIN_SUBSCRIPTIONS_SECURE_READER;
    r.entityId = ENTITYID_SEDP_BUILTIN_SUBSCRIPTIONS_SECURE_WRITER;
    ICE::Agent::instance()->stop_ice(endpoint, l, r);
  }
  if (avail & SEDP_BUILTIN_SUBSCRIPTIONS_SECURE_READER) {
    l.entityId = ENTITYID_SEDP_BUILTIN_SUBSCRIPTIONS_SECURE_WRITER;
    r.entityId = ENTITYID_SEDP_BUILTIN_SUBSCRIPTIONS_SECURE_READER;
    ICE::Agent::instance()->stop_ice(endpoint, l, r);
  }
  if (avail & BUILTIN_PARTICIPANT_MESSAGE_SECURE_WRITER) {
    l.entityId = ENTITYID_P2P_BUILTIN_PARTICIPANT_MESSAGE_SECURE_READER;
    r.entityId = ENTITYID_P2P_BUILTIN_PARTICIPANT_MESSAGE_SECURE_WRITER;
    ICE::Agent::instance()->stop_ice(endpoint, l, r);
  }
  if (avail & BUILTIN_PARTICIPANT_MESSAGE_SECURE_READER) {
    l.entityId = ENTITYID_P2P_BUILTIN_PARTICIPANT_MESSAGE_SECURE_WRITER;
    r.entityId = ENTITYID_P2P_BUILTIN_PARTICIPANT_MESSAGE_SECURE_READER;
    ICE::Agent::instance()->stop_ice(endpoint, l, r);
  }
  if (avail & BUILTIN_PARTICIPANT_STATELESS_MESSAGE_WRITER) {
    l.entityId = ENTITYID_P2P_BUILTIN_PARTICIPANT_STATELESS_READER;
    r.entityId = ENTITYID_P2P_BUILTIN_PARTICIPANT_STATELESS_WRITER;
    ICE::Agent::instance()->stop_ice(endpoint, l, r);
  }
  if (avail & BUILTIN_PARTICIPANT_STATELESS_MESSAGE_READER) {
    l.entityId = ENTITYID_P2P_BUILTIN_PARTICIPANT_STATELESS_WRITER;
    r.entityId = ENTITYID_P2P_BUILTIN_PARTICIPANT_STATELESS_READER;
    ICE::Agent::instance()->stop_ice(endpoint, l, r);
  }
  if (avail & BUILTIN_PARTICIPANT_VOLATILE_MESSAGE_SECURE_WRITER) {
    l.entityId = ENTITYID_P2P_BUILTIN_PARTICIPANT_VOLATILE_SECURE_READER;
    r.entityId = ENTITYID_P2P_BUILTIN_PARTICIPANT_VOLATILE_SECURE_WRITER;
    ICE::Agent::instance()->stop_ice(endpoint, l, r);
  }
  if (avail & BUILTIN_PARTICIPANT_VOLATILE_MESSAGE_SECURE_READER) {
    l.entityId = ENTITYID_P2P_BUILTIN_PARTICIPANT_VOLATILE_SECURE_WRITER;
    r.entityId = ENTITYID_P2P_BUILTIN_PARTICIPANT_VOLATILE_SECURE_READER;
    ICE::Agent::instance()->stop_ice(endpoint, l, r);
  }
  if (avail & SPDP_BUILTIN_PARTICIPANT_SECURE_WRITER) {
    l.entityId = ENTITYID_SPDP_RELIABLE_BUILTIN_PARTICIPANT_SECURE_READER;
    r.entityId = ENTITYID_SPDP_RELIABLE_BUILTIN_PARTICIPANT_SECURE_WRITER;
    ICE::Agent::instance()->stop_ice(endpoint, l, r);
  }
  if (avail & SPDP_BUILTIN_PARTICIPANT_SECURE_READER) {
    l.entityId = ENTITYID_SPDP_RELIABLE_BUILTIN_PARTICIPANT_SECURE_WRITER;
    r.entityId = ENTITYID_SPDP_RELIABLE_BUILTIN_PARTICIPANT_SECURE_READER;
    ICE::Agent::instance()->stop_ice(endpoint, l, r);
  }
}

DDS::Security::ParticipantCryptoHandle
Spdp::remote_crypto_handle(const DCPS::RepoId& remote_participant) const
{
  DiscoveredParticipantMap::const_iterator pos = participants_.find(remote_participant);
  if (pos != participants_.end()) {
    return pos->second.crypto_handle_;
  }
  return DDS::HANDLE_NIL;
}
#endif

void Spdp::SpdpTransport::send_relay_beacon(const MonotonicTimePoint& /*now*/)
{
  if (outer_->config_->spdp_rtps_relay_address() == ACE_INET_Addr()) {
    return;
  }

  static const PadSubmessage pad = { PAD, FLAG_E, 0 };

  wbuff_.reset();
  DCPS::Serializer ser(&wbuff_, false, DCPS::Serializer::ALIGN_CDR);
  if (!(ser << hdr_) || !(ser << pad)) {
    ACE_ERROR((LM_ERROR,
               ACE_TEXT("(%P|%t) ERROR: Spdp::SpdpTransport::send_relay_beacon() - ")
               ACE_TEXT("failed to serialize headers for SPDP\n")));
    return;
  }

  send(SEND_TO_RELAY);
}

void Spdp::SpdpTransport::send_relay(const DCPS::MonotonicTimePoint& /*now*/)
{
  if (outer_->config_->spdp_rtps_relay_address() == ACE_INET_Addr()) {
    return;
  }

  write(SEND_TO_RELAY);
}

void Spdp::SpdpTransport::send_local(const DCPS::MonotonicTimePoint& /*now*/)
{
  write(SEND_TO_LOCAL);
  outer_->remove_expired_participants();
}

#ifdef OPENDDS_SECURITY
void Spdp::SpdpTransport::process_auth_deadlines(const DCPS::MonotonicTimePoint& now)
{
  outer_->process_auth_deadlines(now);
}

void Spdp::SpdpTransport::process_auth_resends(const DCPS::MonotonicTimePoint& now)
{
  outer_->process_auth_resends(now);
}

void Spdp::purge_auth_deadlines(DiscoveredParticipantIter iter)
{
  if (iter == participants_.end()) {
    return;
  }

  purge_auth_resends(iter);

  std::pair<TimeQueue::iterator, TimeQueue::iterator> range = auth_deadlines_.equal_range(iter->second.auth_deadline_);
  for (; range.first != range.second; ++range.first) {
    if (range.first->second == iter->first) {
      auth_deadlines_.erase(range.first);
      break;
    }
  }
}

void Spdp::purge_auth_resends(DiscoveredParticipantIter iter)
{
  if (iter == participants_.end()) {
    return;
  }

  std::pair<TimeQueue::iterator, TimeQueue::iterator> range = auth_resends_.equal_range(iter->second.stateless_msg_deadline_);
  for (; range.first != range.second; ++range.first) {
    if (range.first->second == iter->first) {
      auth_resends_.erase(range.first);
      break;
    }
  }
}
#endif

}
}

OPENDDS_END_VERSIONED_NAMESPACE_DECL<|MERGE_RESOLUTION|>--- conflicted
+++ resolved
@@ -888,11 +888,8 @@
 
     ParameterList plist;
     set_participant_guid(guid_, plist);
-<<<<<<< HEAD
+
     if (!ParameterListConverter::to_param_list(pbtds.base, plist)) {
-=======
-    if (ParameterListConverter::to_param_list(pbtds.base, plist)) {
->>>>>>> a7191fe4
       ACE_ERROR((LM_WARNING, ACE_TEXT("(%P|%t) WARNING: Spdp::handle_handshake_message() - ")
         ACE_TEXT("Failed to convert from ParticipantBuiltinTopicData to ParameterList\n")));
       return;
@@ -1329,11 +1326,8 @@
 
     ParameterList plist;
     set_participant_guid(guid_, plist);
-<<<<<<< HEAD
+
     if (!ParameterListConverter::to_param_list(pbtds.base, plist)) {
-=======
-    if (ParameterListConverter::to_param_list(pbtds.base, plist)) {
->>>>>>> a7191fe4
       ACE_ERROR((LM_ERROR, ACE_TEXT("(%P|%t) ERROR: Spdp::attempt_authentication() - ")
         ACE_TEXT("Failed to convert from ParticipantBuiltinTopicData to ParameterList\n")));
       return;
@@ -1829,11 +1823,7 @@
   ++seq_;
 
   ParameterList plist;
-<<<<<<< HEAD
   if (!ParameterListConverter::to_param_list(pdata, plist)) {
-=======
-  if (ParameterListConverter::to_param_list(pdata, plist)) {
->>>>>>> a7191fe4
     ACE_ERROR((LM_ERROR, ACE_TEXT("(%P|%t) ERROR: ")
       ACE_TEXT("Spdp::SpdpTransport::write() - ")
       ACE_TEXT("failed to convert from SPDPdiscoveredParticipantData ")
@@ -1852,11 +1842,8 @@
     if (spdp_endpoint) {
       ai_map["SPDP"] = ICE::Agent::instance()->get_local_agent_info(spdp_endpoint);
     }
-<<<<<<< HEAD
-    if (!ParameterListConverter::to_param_list(ai_map, plist)) {
-=======
-    if (ParameterListConverter::to_param_list(ai_map, plist)) {
->>>>>>> a7191fe4
+
+if (!ParameterListConverter::to_param_list(ai_map, plist)) {
       ACE_ERROR((LM_ERROR, ACE_TEXT("(%P|%t) ERROR: ")
                  ACE_TEXT("Spdp::SpdpTransport::write() - ")
                  ACE_TEXT("failed to convert from ICE::AgentInfo ")
@@ -1895,11 +1882,7 @@
   ++seq_;
 
   ParameterList plist;
-<<<<<<< HEAD
   if (!ParameterListConverter::to_param_list(pdata, plist)) {
-=======
-  if (ParameterListConverter::to_param_list(pdata, plist)) {
->>>>>>> a7191fe4
     ACE_ERROR((LM_ERROR, ACE_TEXT("(%P|%t) ERROR: ")
       ACE_TEXT("Spdp::SpdpTransport::write() - ")
       ACE_TEXT("failed to convert from SPDPdiscoveredParticipantData ")
@@ -1918,11 +1901,8 @@
     if (spdp_endpoint) {
       ai_map["SPDP"] = ICE::Agent::instance()->get_local_agent_info(spdp_endpoint);
     }
-<<<<<<< HEAD
-    if (!ParameterListConverter::to_param_list(ai_map, plist)) {
-=======
-    if (ParameterListConverter::to_param_list(ai_map, plist)) {
->>>>>>> a7191fe4
+
+  if (!ParameterListConverter::to_param_list(ai_map, plist)) {
       ACE_ERROR((LM_ERROR, ACE_TEXT("(%P|%t) ERROR: ")
                  ACE_TEXT("Spdp::SpdpTransport::write() - ")
                  ACE_TEXT("failed to convert from ICE::AgentInfo ")
