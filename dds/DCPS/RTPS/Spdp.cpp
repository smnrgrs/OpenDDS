/*
 *
 *
 * Distributed under the OpenDDS License.
 * See: http://www.opendds.org/license.html
 */

#include "Spdp.h"

#include "BaseMessageTypes.h"
#include "MessageTypes.h"
#include "ParameterListConverter.h"
#include "RtpsCoreTypeSupportImpl.h"
#include "RtpsDiscovery.h"
#include "dds/DCPS/ConnectionRecords.h"
#ifdef OPENDDS_SECURITY
#  include "SecurityHelpers.h"
#endif

#include <dds/DCPS/Service_Participant.h>
#include <dds/DCPS/BuiltInTopicUtils.h>
#include <dds/DCPS/GuidConverter.h>
#include <dds/DCPS/GuidUtils.h>
#include <dds/DCPS/Qos_Helper.h>
#ifdef OPENDDS_SECURITY
#  include <dds/DCPS/security/framework/SecurityRegistry.h>
#endif

#include <dds/DdsDcpsGuidC.h>

#include <ace/Reactor.h>
#include <ace/OS_NS_sys_socket.h> // For setsockopt()
#include <ace/OS_NS_strings.h>
#include <ace/Auto_Ptr.h>

#include <cstring>
#include <stdexcept>

OPENDDS_BEGIN_VERSIONED_NAMESPACE_DECL

namespace OpenDDS {

namespace RTPS {
using DCPS::RepoId;
using DCPS::MonotonicTimePoint;
using DCPS::TimeDuration;
using DCPS::Serializer;
using DCPS::Encoding;
using DCPS::ENDIAN_BIG;
using DCPS::ENDIAN_LITTLE;

namespace {
  const CORBA::UShort encap_LE = 0x0300; // {PL_CDR_LE} in LE
  const CORBA::UShort encap_BE = 0x0200; // {PL_CDR_BE} in LE

  const Encoding encoding_plain_big(Encoding::KIND_XCDR1, ENDIAN_BIG);
  const Encoding encoding_plain_native(Encoding::KIND_XCDR1);

  bool disposed(const ParameterList& inlineQos)
  {
    for (CORBA::ULong i = 0; i < inlineQos.length(); ++i) {
      if (inlineQos[i]._d() == PID_STATUS_INFO) {
        return inlineQos[i].status_info().value[3] & 1;
      }
    }
    return false;
  }

  DCPS::ParticipantLocation compute_location_mask(const ACE_INET_Addr& address, bool from_relay)
  {
    if (address.get_type() == AF_INET6) {
      return from_relay ? DCPS::LOCATION_RELAY6 : DCPS::LOCATION_LOCAL6;
    }
    return from_relay ? DCPS::LOCATION_RELAY : DCPS::LOCATION_LOCAL;
  }

#ifndef DDS_HAS_MINIMUM_BIT
  DCPS::ParticipantLocation compute_ice_location_mask(const ACE_INET_Addr& address)
  {
    if (address.get_type() == AF_INET6) {
      return DCPS::LOCATION_ICE6;
    }
    return DCPS::LOCATION_ICE;
  }
#endif

#ifdef OPENDDS_SECURITY
  bool operator==(const DDS::Security::Property_t& rhs, const DDS::Security::Property_t& lhs) {
    return rhs.name == lhs.name && rhs.value == lhs.value && rhs.propagate == lhs.propagate;
  }

  bool operator==(const DDS::Security::BinaryProperty_t& rhs, const DDS::Security::BinaryProperty_t& lhs) {
    return rhs.name == lhs.name && rhs.value == lhs.value && rhs.propagate == lhs.propagate;
  }

  bool operator==(const DDS::Security::PropertySeq& rhs, const DDS::Security::PropertySeq& lhs) {
    bool result = (rhs.length() == lhs.length());
    for (unsigned int i = 0; result && i < rhs.length(); ++i) {
      result = (rhs[i] == lhs[i]);
    }
    return result;
  }

  bool operator==(const DDS::Security::BinaryPropertySeq& rhs, const DDS::Security::BinaryPropertySeq& lhs) {
    bool result = (rhs.length() == lhs.length());
    for (unsigned int i = 0; result && i < rhs.length(); ++i) {
      result = (rhs[i] == lhs[i]);
    }
    return result;
  }

  bool operator==(const DDS::Security::DataHolder& rhs, const DDS::Security::DataHolder& lhs) {
    return rhs.class_id == lhs.class_id && rhs.properties == lhs.properties && rhs.binary_properties == lhs.binary_properties;
  }

  void init_participant_sec_attributes(DDS::Security::ParticipantSecurityAttributes& attr)
  {
    attr.allow_unauthenticated_participants = false;
    attr.is_access_protected = false;
    attr.is_rtps_protected = false;
    attr.is_discovery_protected = false;
    attr.is_liveliness_protected = false;
    attr.plugin_participant_attributes = 0;
    attr.ac_endpoint_properties.length(0);
  }
#endif
}

void Spdp::init(DDS::DomainId_t /*domain*/,
                       DCPS::RepoId& guid,
                       const DDS::DomainParticipantQos& qos,
                       RtpsDiscovery* disco)
{
  bool enable_writers = true;

  const DDS::PropertySeq& properties = qos.property.value;
  for (unsigned int idx = 0; idx != properties.length(); ++idx) {
    const char* name = properties[idx].name.in();
    if (std::strcmp(RTPS_DISCOVERY_ENDPOINT_ANNOUNCEMENTS, name) == 0) {
      if (ACE_OS::strcasecmp(properties[idx].value.in(), "0") == 0 ||
          ACE_OS::strcasecmp(properties[idx].value.in(), "false") == 0) {
        enable_writers = false;
      }
    }
  }

  available_builtin_endpoints_ =
    DISC_BUILTIN_ENDPOINT_PARTICIPANT_ANNOUNCER |
    DISC_BUILTIN_ENDPOINT_PARTICIPANT_DETECTOR |
    DISC_BUILTIN_ENDPOINT_PUBLICATION_DETECTOR |
    DISC_BUILTIN_ENDPOINT_SUBSCRIPTION_DETECTOR |
    BUILTIN_ENDPOINT_PARTICIPANT_MESSAGE_DATA_READER;

  if (enable_writers) {
    available_builtin_endpoints_ |=
      DISC_BUILTIN_ENDPOINT_PUBLICATION_ANNOUNCER |
      DISC_BUILTIN_ENDPOINT_SUBSCRIPTION_ANNOUNCER |
      BUILTIN_ENDPOINT_PARTICIPANT_MESSAGE_DATA_WRITER;
  }

#ifdef OPENDDS_SECURITY
  if (is_security_enabled()) {
    available_builtin_endpoints_ |=
      DDS::Security::SEDP_BUILTIN_PUBLICATIONS_SECURE_READER |
      DDS::Security::SEDP_BUILTIN_SUBSCRIPTIONS_SECURE_READER |
      DDS::Security::BUILTIN_PARTICIPANT_MESSAGE_SECURE_READER |
      DDS::Security::BUILTIN_PARTICIPANT_STATELESS_MESSAGE_WRITER |
      DDS::Security::BUILTIN_PARTICIPANT_STATELESS_MESSAGE_READER |
      DDS::Security::BUILTIN_PARTICIPANT_VOLATILE_MESSAGE_SECURE_WRITER |
      DDS::Security::BUILTIN_PARTICIPANT_VOLATILE_MESSAGE_SECURE_READER |
      DDS::Security::SPDP_BUILTIN_PARTICIPANT_SECURE_WRITER |
      DDS::Security::SPDP_BUILTIN_PARTICIPANT_SECURE_READER;

    available_extended_builtin_endpoints_ =
      DDS::Security::TYPE_LOOKUP_SERVICE_REQUEST_WRITER_SECURE |
      DDS::Security::TYPE_LOOKUP_SERVICE_REPLY_WRITER_SECURE |
      DDS::Security::TYPE_LOOKUP_SERVICE_REQUEST_READER_SECURE |
      DDS::Security::TYPE_LOOKUP_SERVICE_REPLY_READER_SECURE;

    if (enable_writers) {
      available_builtin_endpoints_ |=
        DDS::Security::SEDP_BUILTIN_PUBLICATIONS_SECURE_WRITER |
        DDS::Security::SEDP_BUILTIN_SUBSCRIPTIONS_SECURE_WRITER |
        DDS::Security::BUILTIN_PARTICIPANT_MESSAGE_SECURE_WRITER;
    }
  }
#endif

  guid = guid_; // may have changed in SpdpTransport constructor
  sedp_->ignore(guid);
  sedp_->init(guid_, *disco, domain_);

#ifdef OPENDDS_SECURITY
  ICE::Endpoint* sedp_endpoint = sedp_->get_ice_endpoint();
  if (sedp_endpoint) {
    const RepoId l = make_id(guid_, ENTITYID_SEDP_BUILTIN_PUBLICATIONS_READER);
    ICE::Agent::instance()->add_local_agent_info_listener(sedp_endpoint, l, this);
  }
#endif
}

Spdp::Spdp(DDS::DomainId_t domain,
           RepoId& guid,
           const DDS::DomainParticipantQos& qos,
           RtpsDiscovery* disco)

  : DCPS::LocalParticipant<Sedp>(qos)
  , disco_(disco)
  , config_(disco_->config())
  , domain_(domain)
  , guid_(guid)
  , tport_(new SpdpTransport(this))
  , eh_(tport_)
  , eh_shutdown_(false)
  , shutdown_cond_(lock_)
  , shutdown_flag_(false)
  , available_builtin_endpoints_(0)
  , sedp_(DCPS::make_rch<Sedp>(guid_, DCPS::ref(*this), DCPS::ref(lock_)))
#ifdef OPENDDS_SECURITY
  , available_extended_builtin_endpoints_(0)
  , security_config_()
  , security_enabled_(false)
  , identity_handle_(DDS::HANDLE_NIL)
  , permissions_handle_(DDS::HANDLE_NIL)
  , crypto_handle_(DDS::HANDLE_NIL)
#endif
{
  ACE_GUARD(ACE_Thread_Mutex, g, lock_);

  init(domain, guid, qos, disco);

#ifdef OPENDDS_SECURITY
  init_participant_sec_attributes(participant_sec_attr_);
#endif

}

#ifdef OPENDDS_SECURITY
Spdp::Spdp(DDS::DomainId_t domain,
           const DCPS::RepoId& guid,
           const DDS::DomainParticipantQos& qos,
           RtpsDiscovery* disco,
           DDS::Security::IdentityHandle identity_handle,
           DDS::Security::PermissionsHandle perm_handle,
           DDS::Security::ParticipantCryptoHandle crypto_handle)

  : DCPS::LocalParticipant<Sedp>(qos)
  , disco_(disco)
  , config_(disco_->config())
  , domain_(domain)
  , guid_(guid)
  , tport_(new SpdpTransport(this))
  , eh_(tport_)
  , eh_shutdown_(false)
  , shutdown_cond_(lock_)
  , shutdown_flag_(false)
  , available_builtin_endpoints_(0)
  , sedp_(DCPS::make_rch<Sedp>(guid_, DCPS::ref(*this), DCPS::ref(lock_)))
  , available_extended_builtin_endpoints_(0)
  , security_config_(Security::SecurityRegistry::instance()->default_config())
  , security_enabled_(security_config_->get_authentication() && security_config_->get_access_control() && security_config_->get_crypto_key_factory() && security_config_->get_crypto_key_exchange())
  , identity_handle_(identity_handle)
  , permissions_handle_(perm_handle)
  , crypto_handle_(crypto_handle)
{
  ACE_GUARD(ACE_Thread_Mutex, g, lock_);

  init(domain, guid_, qos, disco);

  DDS::Security::Authentication_var auth = security_config_->get_authentication();
  DDS::Security::AccessControl_var access = security_config_->get_access_control();

  DDS::Security::SecurityException se = {"", 0, 0};

  if (auth->get_identity_token(identity_token_, identity_handle_, se) == false) {
    ACE_ERROR((LM_ERROR, ACE_TEXT("(%P|%t) ERROR: ")
      ACE_TEXT("Spdp::Spdp() - ")
      ACE_TEXT("unable to get identity token. Security Exception[%d.%d]: %C\n"),
        se.code, se.minor_code, se.message.in()));
    throw std::runtime_error("unable to get identity token");
  }
  if (auth->get_identity_status_token(identity_status_token_, identity_handle_, se) == false) {
    ACE_ERROR((LM_ERROR, ACE_TEXT("(%P|%t) ERROR: ")
      ACE_TEXT("Spdp::Spdp() - ")
      ACE_TEXT("unable to get identity status token. Security Exception[%d.%d]: %C\n"),
        se.code, se.minor_code, se.message.in()));
    throw std::runtime_error("unable to get identity status token");
  }
  if (access->get_permissions_token(permissions_token_, permissions_handle_, se) == false) {
    ACE_ERROR((LM_ERROR, ACE_TEXT("(%P|%t) ERROR: ")
      ACE_TEXT("Spdp::Spdp() - ")
      ACE_TEXT("unable to get permissions handle. Security Exception[%d.%d]: %C\n"),
        se.code, se.minor_code, se.message.in()));
    throw std::runtime_error("unable to get permissions token");
  }
  if (access->get_permissions_credential_token(permissions_credential_token_, permissions_handle_, se) == false) {
    ACE_ERROR((LM_ERROR, ACE_TEXT("(%P|%t) ERROR: ")
      ACE_TEXT("Spdp::Spdp() - ")
      ACE_TEXT("unable to get permissions credential handle. Security Exception[%d.%d]: %C\n"),
        se.code, se.minor_code, se.message.in()));
    throw std::runtime_error("unable to get permissions credential token");
  }

  if (auth->set_permissions_credential_and_token(identity_handle_, permissions_credential_token_, permissions_token_, se) == false) {
    ACE_ERROR((LM_ERROR, ACE_TEXT("(%P|%t) ERROR: ")
      ACE_TEXT("Spdp::Spdp() - ")
      ACE_TEXT("unable to set permissions credential and token. Security Exception[%d.%d]: %C\n"),
        se.code, se.minor_code, se.message.in()));
    throw std::runtime_error("unable to set permissions credential and token");
  }

  init_participant_sec_attributes(participant_sec_attr_);

  if (access->get_participant_sec_attributes(permissions_handle_, participant_sec_attr_, se) == false) {
    ACE_ERROR((LM_ERROR, ACE_TEXT("(%P|%t) ERROR: ")
      ACE_TEXT("Spdp::Spdp() - ")
      ACE_TEXT("failed to retrieve participant security attributes. Security Exception[%d.%d]: %C\n"),
        se.code, se.minor_code, se.message.in()));
    throw std::runtime_error("unable to retrieve participant security attributes");
  }

  sedp_->init_security(identity_handle, perm_handle, crypto_handle);
}
#endif

Spdp::~Spdp()
{
  shutdown_flag_ = true;
  {
    ACE_GUARD(ACE_Thread_Mutex, g, lock_);
    if (DCPS::DCPS_debug_level > 3) {
      ACE_DEBUG((LM_INFO,
                 ACE_TEXT("(%P|%t) Spdp::~Spdp ")
                 ACE_TEXT("remove discovered participants\n")));
    }

#ifdef OPENDDS_SECURITY
    try {
      write_secure_disposes();
    } catch (const CORBA::Exception& e) {
      ACE_ERROR((LM_ERROR, ACE_TEXT("(%P|%t) ERROR: Spdp::~Spdp() - from ")
                 ACE_TEXT("write_secure_disposes: %C\n"), e._info().c_str()));
    }
#endif

    // Iterate through a copy of the repo Ids, rather than the map
    //   as it gets unlocked in remove_discovered_participant()
    DCPS::RepoIdSet participant_ids;
    get_discovered_participant_ids(participant_ids);
    for (DCPS::RepoIdSet::iterator participant_id = participant_ids.begin();
         participant_id != participant_ids.end();
         ++participant_id)
    {
      DiscoveredParticipantIter part = participants_.find(*participant_id);
      if (part != participants_.end()) {
#ifdef OPENDDS_SECURITY
        ICE::Endpoint* sedp_endpoint = sedp_->get_ice_endpoint();
        if (sedp_endpoint) {
          stop_ice(sedp_endpoint, part->first, part->second.pdata_.participantProxy.availableBuiltinEndpoints,
                   part->second.pdata_.participantProxy.availableExtendedBuiltinEndpoints);
        }
        ICE::Endpoint* spdp_endpoint = tport_->get_ice_endpoint();
        if (spdp_endpoint) {
          ICE::Agent::instance()->stop_ice(spdp_endpoint, guid_, part->first);
        }
        purge_handshake_deadlines(part);
#endif
        remove_discovered_participant(part);
      }
    }
  }

#ifdef OPENDDS_SECURITY
  ICE::Endpoint* sedp_endpoint = sedp_->get_ice_endpoint();
  if (sedp_endpoint) {
    const RepoId l = make_id(guid_, ENTITYID_SEDP_BUILTIN_PUBLICATIONS_READER);
    ICE::Agent::instance()->remove_local_agent_info_listener(sedp_endpoint, l);
  }
#endif

  // ensure sedp's task queue is drained before data members are being
  // deleted
  sedp_->shutdown();

  // release lock for reset of event handler, which may delete transport
  tport_->close(sedp_->reactor_task());
  eh_.reset();
  {
    ACE_GUARD(ACE_Thread_Mutex, g, lock_);
    while (!eh_shutdown_) {
      shutdown_cond_.wait();
    }
  }
}

#ifdef OPENDDS_SECURITY
void
Spdp::write_secure_updates()
{
  if (shutdown_flag_.value()) { return; }

  const Security::SPDPdiscoveredParticipantData pdata =
    build_local_pdata(Security::DPDK_SECURE);

  sedp_->write_dcps_participant_secure(pdata, GUID_UNKNOWN);
}

void
Spdp::write_secure_disposes()
{
  sedp_->write_dcps_participant_dispose(guid_);
}
#endif

namespace {
  DDS::ParticipantBuiltinTopicData& partBitData(ParticipantData_t& pdata)
  {
#ifdef OPENDDS_SECURITY
    return pdata.ddsParticipantDataSecure.base.base;
#else
    return pdata.ddsParticipantData;
#endif
  }
}

#ifndef DDS_HAS_MINIMUM_BIT
void
Spdp::enqueue_location_update_i(DiscoveredParticipantIter iter,
                                DCPS::ParticipantLocation mask,
                                const ACE_INET_Addr& from)
{
  // We have the global lock.
  iter->second.location_updates_.push_back(DiscoveredParticipant::LocationUpdate(mask, from));
}

void
Spdp::process_location_updates_i(DiscoveredParticipantIter iter)
{
  // We have the global lock.

  if (iter->second.bit_ih_ == DDS::HANDLE_NIL) {
    // Not in the built-in topics.
    return;
  }

  const RepoId guid = iter->first;

  DiscoveredParticipant::LocationUpdateList location_updates;
  std::swap(iter->second.location_updates_, location_updates);

  for (DiscoveredParticipant::LocationUpdateList::const_iterator pos = location_updates.begin(),
         limit = location_updates.end(); pos != limit; ++pos) {
    DCPS::ParticipantLocationBuiltinTopicData& location_data = iter->second.location_data_;

    OPENDDS_STRING addr = "";
    ACE_TCHAR buffer[256];

    const DCPS::ParticipantLocation old_mask = location_data.location;

    if (pos->from_ != ACE_INET_Addr()) {
      location_data.location |= pos->mask_;
      pos->from_.addr_to_string(buffer, 256);
      addr = ACE_TEXT_ALWAYS_CHAR(buffer);
    } else {
      location_data.location &= ~(pos->mask_);
    }

    location_data.change_mask = pos->mask_;

    const DCPS::SystemTimePoint now = DCPS::SystemTimePoint::now();

    bool address_change = false;
    switch (pos->mask_) {
    case DCPS::LOCATION_LOCAL:
      address_change = addr.compare(location_data.local_addr.in()) != 0;
      location_data.local_addr = addr.c_str();
      location_data.local_timestamp = now.to_dds_time();
      break;
    case DCPS::LOCATION_ICE:
      address_change = addr.compare(location_data.ice_addr.in()) != 0;
      location_data.ice_addr = addr.c_str();
      location_data.ice_timestamp = now.to_dds_time();
      break;
    case DCPS::LOCATION_RELAY:
      address_change = addr.compare(location_data.relay_addr.in()) != 0;
      location_data.relay_addr = addr.c_str();
      location_data.relay_timestamp = now.to_dds_time();
      break;
    case DCPS::LOCATION_LOCAL6:
      address_change = addr.compare(location_data.local6_addr.in()) != 0;
      location_data.local6_addr = addr.c_str();
      location_data.local6_timestamp = now.to_dds_time();
      break;
    case DCPS::LOCATION_ICE6:
      address_change = addr.compare(location_data.ice6_addr.in()) != 0;
      location_data.ice6_addr = addr.c_str();
      location_data.ice6_timestamp = now.to_dds_time();
      break;
    case DCPS::LOCATION_RELAY6:
      address_change = addr.compare(location_data.relay6_addr.in()) != 0;
      location_data.relay6_addr = addr.c_str();
      location_data.relay6_timestamp = now.to_dds_time();
      break;
    }

    const DDS::Time_t expr = (now - rtps_duration_to_time_duration(
                                                                   iter->second.pdata_.leaseDuration,
                                                                   iter->second.pdata_.participantProxy.protocolVersion,
                                                                   iter->second.pdata_.participantProxy.vendorId)).to_dds_time();
    if ((location_data.location & DCPS::LOCATION_LOCAL) && DCPS::operator<(location_data.local_timestamp, expr)) {
      location_data.location &= ~(DCPS::LOCATION_LOCAL);
      location_data.change_mask |= DCPS::LOCATION_LOCAL;
      location_data.local_timestamp = now.to_dds_time();
    }
    if ((location_data.location & DCPS::LOCATION_RELAY) && DCPS::operator<(location_data.relay_timestamp, expr)) {
      location_data.location &= ~(DCPS::LOCATION_RELAY);
      location_data.change_mask |= DCPS::LOCATION_RELAY;
      location_data.relay_timestamp = now.to_dds_time();
    }
    if ((location_data.location & DCPS::LOCATION_LOCAL6) && DCPS::operator<(location_data.local6_timestamp, expr)) {
      location_data.location &= ~(DCPS::LOCATION_LOCAL6);
      location_data.change_mask |= DCPS::LOCATION_LOCAL6;
      location_data.local6_timestamp = now.to_dds_time();
    }
    if ((location_data.location & DCPS::LOCATION_RELAY6) && DCPS::operator<(location_data.relay6_timestamp, expr)) {
      location_data.location &= ~(DCPS::LOCATION_RELAY6);
      location_data.change_mask |= DCPS::LOCATION_RELAY6;
      location_data.relay6_timestamp = now.to_dds_time();
    }

    if (old_mask != location_data.location || address_change) {
      DCPS::ParticipantLocationBuiltinTopicDataDataReaderImpl* locbit = part_loc_bit();
      if (locbit) {
        DDS::InstanceHandle_t handle = DDS::HANDLE_NIL;
        {
          const DCPS::ParticipantLocationBuiltinTopicData ld_copy(location_data);
          ACE_Reverse_Lock<ACE_Thread_Mutex> rev_lock(lock_);
          ACE_GUARD(ACE_Reverse_Lock<ACE_Thread_Mutex>, rg, rev_lock);
          handle = locbit->store_synthetic_data(ld_copy, DDS::NEW_VIEW_STATE);
        }
        iter = participants_.find(guid);
        if (iter != participants_.end()) {
          iter->second.location_ih_ = handle;
        } else {
          return;
        }
      }
    }
  }
}
#endif

ICE::Endpoint*
Spdp::get_ice_endpoint_if_added()
{
  return tport_->ice_endpoint_added_ ? tport_->get_ice_endpoint() : 0;
}

void
Spdp::handle_participant_data(DCPS::MessageId id,
                              const ParticipantData_t& cpdata,
                              const DCPS::SequenceNumber& seq,
                              const ACE_INET_Addr& from,
                              bool from_sedp)
{
  const MonotonicTimePoint now = MonotonicTimePoint::now();

  // Make a (non-const) copy so we can tweak values below
  ParticipantData_t pdata(cpdata);
  pdata.associated_endpoints =
    DISC_BUILTIN_ENDPOINT_PARTICIPANT_DETECTOR | DISC_BUILTIN_ENDPOINT_PARTICIPANT_ANNOUNCER;

  const DCPS::RepoId guid = make_guid(pdata.participantProxy.guidPrefix, DCPS::ENTITYID_PARTICIPANT);

  ACE_GUARD(ACE_Thread_Mutex, g, lock_);
  if (sedp_->ignoring(guid)) {
    // Ignore, this is our domain participant or one that the user has
    // asked us to ignore.
    return;
  }

  const bool from_relay = from == config_->spdp_rtps_relay_address();
  const DCPS::ParticipantLocation location_mask = compute_location_mask(from, from_relay);

  // Find the participant - iterator valid only as long as we hold the lock
  DiscoveredParticipantIter iter = participants_.find(guid);

  if (iter == participants_.end()) {
    // Trying to delete something that doesn't exist is a NOOP
    if (id == DCPS::DISPOSE_INSTANCE || id == DCPS::DISPOSE_UNREGISTER_INSTANCE) {
      return;
    }

    partBitData(pdata).key = repo_id_to_bit_key(guid);

    if (DCPS::DCPS_debug_level) {
      DCPS::GuidConverter local(guid_), remote(guid);
      ACE_DEBUG((LM_DEBUG,
        ACE_TEXT("(%P|%t) Spdp::data_received - %C discovered %C lease %ds\n"),
        OPENDDS_STRING(local).c_str(), OPENDDS_STRING(remote).c_str(),
        pdata.leaseDuration.seconds));
    }

    // add a new participant
    std::pair<DiscoveredParticipantIter, bool> p = participants_.insert(std::make_pair(guid, DiscoveredParticipant(pdata, now, seq)));
    iter = p.first;

#ifndef DDS_HAS_MINIMUM_BIT
    if (!from_sedp) {
      enqueue_location_update_i(iter, location_mask, from);
    }
#endif

#ifdef OPENDDS_SECURITY
    if (is_security_enabled()) {
      // Associate the stateless reader / writer for handshakes & auth requests
      sedp_->associate_preauth(iter->second.pdata_);
    }
#endif

    // Since we've just seen a new participant, let's send out our
    // own announcement, so they don't have to wait.
    if (from != ACE_INET_Addr()) {
      if (from_relay) {
        tport_->write_i(guid, SpdpTransport::SEND_TO_RELAY);
      } else {
        tport_->shorten_local_sender_delay_i();
      }
    }

#ifdef OPENDDS_SECURITY
    if (is_security_enabled()) {
      bool has_security_data = iter->second.pdata_.dataKind == Security::DPDK_ENHANCED ||
        iter->second.pdata_.dataKind == Security::DPDK_SECURE;

      if (has_security_data == false) {
        if (participant_sec_attr_.allow_unauthenticated_participants == false) {
          if (DCPS::security_debug.auth_debug) {
            ACE_DEBUG((LM_DEBUG, ACE_TEXT("(%P|%t) {auth_debug} Spdp::handle_participant_data - ")
              ACE_TEXT("Incompatible security attributes in discovered participant: %C\n"),
              OPENDDS_STRING(DCPS::GuidConverter(guid)).c_str()));
          }
          participants_.erase(guid);
        } else { // allow_unauthenticated_participants == true
          iter->second.auth_state_ = DCPS::AUTH_STATE_UNAUTHENTICATED;
          match_unauthenticated(guid, iter);
        }
      } else { // has_security_data == true
        iter->second.identity_token_ = pdata.ddsParticipantDataSecure.base.identity_token;
        iter->second.permissions_token_ = pdata.ddsParticipantDataSecure.base.permissions_token;
        iter->second.property_qos_ = pdata.ddsParticipantDataSecure.base.property;
        iter->second.security_info_ = pdata.ddsParticipantDataSecure.base.security_info;
        iter->second.extended_builtin_endpoints_ = pdata.ddsParticipantDataSecure.base.extended_builtin_endpoints;

        // The remote needs to see our SPDP before attempting authentication.
        tport_->write_i(guid, from_relay ? SpdpTransport::SEND_TO_RELAY : SpdpTransport::SEND_TO_LOCAL);

        attempt_authentication(iter, true);

        if (iter->second.auth_state_ == DCPS::AUTH_STATE_UNAUTHENTICATED) {
          if (participant_sec_attr_.allow_unauthenticated_participants == false) {
            if (DCPS::security_debug.auth_debug) {
              ACE_DEBUG((LM_DEBUG, ACE_TEXT("(%P|%t) {auth_debug} Spdp::handle_participant_data - ")
                ACE_TEXT("Incompatible security attributes in discovered participant: %C\n"),
                OPENDDS_STRING(DCPS::GuidConverter(guid)).c_str()));
            }
            participants_.erase(guid);
          } else { // allow_unauthenticated_participants == true
            iter->second.auth_state_ = DCPS::AUTH_STATE_UNAUTHENTICATED;
            match_unauthenticated(guid, iter);
          }
        } else if (iter->second.auth_state_ == DCPS::AUTH_STATE_AUTHENTICATED) {
          if (match_authenticated(guid, iter) == false) {
            participants_.erase(guid);
          }
        }
        // otherwise just return, since we're waiting for input to finish authentication
      }
    } else {
      iter->second.auth_state_ = DCPS::AUTH_STATE_UNAUTHENTICATED;
      match_unauthenticated(guid, iter);
    }
#else
    match_unauthenticated(guid, iter);
#endif

  } else { // Existing Participant
#ifndef DDS_HAS_MINIMUM_BIT
    if (!from_sedp) {
      enqueue_location_update_i(iter, location_mask, from);
    }
#endif
#ifdef OPENDDS_SECURITY
    // Non-secure updates for authenticated participants are used for liveliness but
    // are otherwise ignored. Non-secure dispose messages are ignored completely.
    if (is_security_enabled() && iter->second.auth_state_ == DCPS::AUTH_STATE_AUTHENTICATED && !from_sedp) {
      iter->second.last_seen_ = now;
#ifndef DDS_HAS_MINIMUM_BIT
      process_location_updates_i(iter);
#endif
      return;
    }
#endif

    if (id == DCPS::DISPOSE_INSTANCE || id == DCPS::DISPOSE_UNREGISTER_INSTANCE) {
#ifdef OPENDDS_SECURITY
      ICE::Endpoint* sedp_endpoint = sedp_->get_ice_endpoint();
      if (sedp_endpoint) {
        stop_ice(sedp_endpoint, iter->first, iter->second.pdata_.participantProxy.availableBuiltinEndpoints,
                 iter->second.pdata_.participantProxy.availableExtendedBuiltinEndpoints);
      }
      ICE::Endpoint* spdp_endpoint = tport_->get_ice_endpoint();
      if (spdp_endpoint) {
        ICE::Agent::instance()->stop_ice(spdp_endpoint, guid_, iter->first);
      }
      purge_handshake_deadlines(iter);
#endif
      remove_discovered_participant(iter);
      return;
    }

    // Check if sequence numbers are increasing
    if (validateSequenceNumber(seq, iter)) {
      // Must unlock when calling into part_bit() as it may call back into us
      ACE_Reverse_Lock<ACE_Thread_Mutex> rev_lock(lock_);

      // update an existing participant
      DDS::ParticipantBuiltinTopicData& pdataBit = partBitData(pdata);
      DDS::ParticipantBuiltinTopicData& discoveredBit = partBitData(iter->second.pdata_);
      pdataBit.key = discoveredBit.key;

#ifndef OPENDDS_SAFETY_PROFILE
      using DCPS::operator!=;
#endif
      if (discoveredBit.user_data != pdataBit.user_data) {
        discoveredBit.user_data = pdataBit.user_data;
#ifndef DDS_HAS_MINIMUM_BIT
        DCPS::ParticipantBuiltinTopicDataDataReaderImpl* bit = part_bit();
        if (bit) {
          ACE_GUARD(ACE_Reverse_Lock<ACE_Thread_Mutex>, rg, rev_lock);
          bit->store_synthetic_data(pdataBit, DDS::NOT_NEW_VIEW_STATE);
        }
#endif /* DDS_HAS_MINIMUM_BIT */
        // Perform search again, so iterator becomes valid
        iter = participants_.find(guid);
      }
      // Participant may have been removed while lock released
      if (iter != participants_.end()) {
        if (locators_changed(iter->second.pdata_.participantProxy, pdata.participantProxy)) {
          sedp_->update_locators(pdata);
        }
        pdata.associated_endpoints = iter->second.pdata_.associated_endpoints;
        iter->second.pdata_ = pdata;
        iter->second.last_seen_ = now;

#ifndef DDS_HAS_MINIMUM_BIT
        process_location_updates_i(iter);
#endif
      }
    // Else a reset has occured and check if we should remove the participant
    } else if (iter->second.seq_reset_count_ >= config_->max_spdp_sequence_msg_reset_check()) {
#ifdef OPENDDS_SECURITY
      purge_handshake_deadlines(iter);
#endif
      remove_discovered_participant(iter);
    }
  }
}

bool
Spdp::validateSequenceNumber(const DCPS::SequenceNumber& seq, DiscoveredParticipantIter& iter)
{
  if (seq.getValue() != 0 && iter->second.last_seq_ != DCPS::SequenceNumber::MAX_VALUE) {
    if (seq < iter->second.last_seq_) {
      ++iter->second.seq_reset_count_;
      return false;
    } else if (iter->second.seq_reset_count_ > 0) {
      --iter->second.seq_reset_count_;
    }
  }
  iter->second.last_seq_ = seq;
  return true;
}

void
Spdp::data_received(const DataSubmessage& data,
                    const ParameterList& plist,
                    const ACE_INET_Addr& from)
{
  if (shutdown_flag_.value()) { return; }

  ParticipantData_t pdata;

  pdata.participantProxy.domainId = domain_;

  if (!ParameterListConverter::from_param_list(plist, pdata)) {
    ACE_ERROR((LM_ERROR, ACE_TEXT("(%P|%t) ERROR: Spdp::data_received - ")
      ACE_TEXT("failed to convert from ParameterList to ")
      ACE_TEXT("SPDPdiscoveredParticipantData\n")));
    return;
  }

  // Remote domain ID, if populated, has to match
  if (pdata.participantProxy.domainId != domain_) {
    return;
  }

  const DCPS::RepoId guid = make_guid(pdata.participantProxy.guidPrefix, DCPS::ENTITYID_PARTICIPANT);
  if (guid == guid_) {
    // About us, stop.
    return;
  }

  DCPS::SequenceNumber seq;
  seq.setValue(data.writerSN.high, data.writerSN.low);
  handle_participant_data((data.inlineQos.length() && disposed(data.inlineQos)) ? DCPS::DISPOSE_INSTANCE : DCPS::SAMPLE_DATA,
                          pdata, seq, from, false);

#ifdef OPENDDS_SECURITY
  if (!is_security_enabled()) {
    process_participant_ice(plist, pdata, guid);
  }
#endif
}

void
Spdp::match_unauthenticated(const DCPS::RepoId& guid, DiscoveredParticipantIter& dp_iter)
{
  // Must unlock when calling into part_bit() as it may call back into us
  ACE_Reverse_Lock<ACE_Thread_Mutex> rev_lock(lock_);

  DDS::InstanceHandle_t bit_instance_handle = DDS::HANDLE_NIL;
#ifndef DDS_HAS_MINIMUM_BIT
  DCPS::ParticipantBuiltinTopicDataDataReaderImpl* bit = part_bit();
  if (bit) {
    DDS::ParticipantBuiltinTopicData pbtd = partBitData(dp_iter->second.pdata_);
    ACE_GUARD(ACE_Reverse_Lock<ACE_Thread_Mutex>, rg, rev_lock);
    bit_instance_handle =
      bit->store_synthetic_data(pbtd, DDS::NEW_VIEW_STATE);
    rg.release();
    dp_iter = participants_.find(guid);
    if (dp_iter == participants_.end()) {
      return;
    }
  }
#endif /* DDS_HAS_MINIMUM_BIT */

  // notify Sedp of association
  // Sedp may call has_discovered_participant, which is why the participant must be added before this call to associate.
  sedp_->associate(dp_iter->second.pdata_);

  dp_iter->second.bit_ih_ = bit_instance_handle;
#ifndef DDS_HAS_MINIMUM_BIT
  process_location_updates_i(dp_iter);
#endif
}

#ifdef OPENDDS_SECURITY

void
Spdp::handle_auth_request(const DDS::Security::ParticipantStatelessMessage& msg)
{
  // If this message wasn't intended for us, ignore handshake message
  if (msg.destination_participant_guid != guid_ || msg.message_data.length() == 0) {
    return;
  }

  const RepoId guid = make_id(msg.message_identity.source_guid, DCPS::ENTITYID_PARTICIPANT);

  ACE_GUARD(ACE_Thread_Mutex, g, lock_);

  if (sedp_->ignoring(guid)) {
    // Ignore, this is our domain participant or one that the user has
    // asked us to ignore.
    return;
  }

  pending_remote_auth_tokens_[guid] = msg.message_data[0];
  DiscoveredParticipantMap::iterator iter = participants_.find(guid);

  if (iter != participants_.end()) {
    if (msg.message_identity.sequence_number <= iter->second.auth_req_sequence_number_) {
      return;
    }
    iter->second.auth_req_sequence_number_ = msg.message_identity.sequence_number;

    attempt_authentication(iter, false);
  }
}

namespace {
  void set_participant_guid(const GUID_t& guid, ParameterList& param_list)
  {
    Parameter gp_param;
    gp_param.guid(guid);
    gp_param._d(PID_PARTICIPANT_GUID);
    param_list.length(param_list.length() + 1);
    param_list[param_list.length() - 1] = gp_param;
  }
}

DDS::OctetSeq Spdp::local_participant_data_as_octets() const
{
  DDS::Security::ParticipantBuiltinTopicDataSecure pbtds = {
    {
      {
        DDS::BuiltinTopicKey_t() /*ignored*/,
        qos_.user_data
      },
      identity_token_,
      permissions_token_,
      qos_.property,
      {0, 0},
      0
    },
    identity_status_token_
  };

  pbtds.base.security_info.plugin_participant_security_attributes = participant_sec_attr_.plugin_participant_attributes;
  pbtds.base.security_info.participant_security_attributes = DDS::Security::PARTICIPANT_SECURITY_ATTRIBUTES_FLAG_IS_VALID;
  if (participant_sec_attr_.is_rtps_protected) {
    pbtds.base.security_info.participant_security_attributes |= DDS::Security::PARTICIPANT_SECURITY_ATTRIBUTES_FLAG_IS_RTPS_PROTECTED;
  }
  if (participant_sec_attr_.is_discovery_protected) {
    pbtds.base.security_info.participant_security_attributes |= DDS::Security::PARTICIPANT_SECURITY_ATTRIBUTES_FLAG_IS_DISCOVERY_PROTECTED;
    pbtds.base.extended_builtin_endpoints =
      DDS::Security::TYPE_LOOKUP_SERVICE_REQUEST_WRITER_SECURE | DDS::Security::TYPE_LOOKUP_SERVICE_REQUEST_READER_SECURE |
      DDS::Security::TYPE_LOOKUP_SERVICE_REPLY_WRITER_SECURE | DDS::Security::TYPE_LOOKUP_SERVICE_REPLY_READER_SECURE;
  }
  if (participant_sec_attr_.is_liveliness_protected) {
    pbtds.base.security_info.participant_security_attributes |= DDS::Security::PARTICIPANT_SECURITY_ATTRIBUTES_FLAG_IS_LIVELINESS_PROTECTED;
  }

  ParameterList plist;
  set_participant_guid(guid_, plist);

  if (!ParameterListConverter::to_param_list(pbtds.base, plist)) {
    ACE_ERROR((LM_ERROR, ACE_TEXT("(%P|%t) ERROR: Spdp::local_participant_data_as_octets() - ")
               ACE_TEXT("Failed to convert from ParticipantBuiltinTopicData to ParameterList\n")));
    return DDS::OctetSeq();
  }

  ACE_Message_Block temp_buff(DCPS::serialized_size(encoding_plain_big, plist));
  DCPS::Serializer ser(&temp_buff, encoding_plain_big);
  if (!(ser << plist)) {
    ACE_ERROR((LM_ERROR, ACE_TEXT("(%P|%t) ERROR: Spdp::local_participant_data_as_octets() - ")
               ACE_TEXT("Failed to serialize parameter list.\n")));
    return DDS::OctetSeq();
  }

  DDS::OctetSeq seq(static_cast<unsigned int>(temp_buff.length()));
  seq.length(seq.maximum());
  std::memcpy(seq.get_buffer(), temp_buff.rd_ptr(), temp_buff.length());
  return seq;
}

void
Spdp::send_handshake_request(const DCPS::RepoId& guid, DiscoveredParticipant& dp)
{
  OPENDDS_ASSERT(dp.handshake_state_ == DCPS::HANDSHAKE_STATE_BEGIN_HANDSHAKE_REQUEST);

  Security::Authentication_var auth = security_config_->get_authentication();
  DDS::Security::SecurityException se = {"", 0, 0};
  if (dp.handshake_handle_ != DDS::HANDLE_NIL) {
    // Return the handle for reauth.
    if (!auth->return_handshake_handle(dp.handshake_handle_, se)) {
      if (DCPS::security_debug.auth_warn) {
        ACE_DEBUG((LM_WARNING, ACE_TEXT("(%P|%t) {auth_warn} ")
                   ACE_TEXT("Spdp::send_handshake_request() - ")
                   ACE_TEXT("Unable to return handshake handle. ")
                   ACE_TEXT("Security Exception[%d.%d]: %C\n"),
                   se.code, se.minor_code, se.message.in()));
      }
      return;
    }
    dp.handshake_handle_ = DDS::HANDLE_NIL;
  }

  const DDS::OctetSeq local_participant = local_participant_data_as_octets();
  if (!local_participant.length()) {
    return; // already logged in local_participant_data_as_octets()
  }

  DDS::Security::HandshakeMessageToken hs_mt;
  if (auth->begin_handshake_request(dp.handshake_handle_, hs_mt, identity_handle_, dp.identity_handle_,
                                    local_participant, se)
      != DDS::Security::VALIDATION_PENDING_HANDSHAKE_MESSAGE) {
    ACE_ERROR((LM_ERROR, ACE_TEXT("(%P|%t) ERROR: Spdp::send_handshake_request() - ")
               ACE_TEXT("Failed to begin handshake_request. Security Exception[%d.%d]: %C\n"),
               se.code, se.minor_code, se.message.in()));
    return;
  }

  dp.handshake_state_ = DCPS::HANDSHAKE_STATE_PROCESS_HANDSHAKE;

  DDS::Security::ParticipantStatelessMessage msg;
  msg.message_identity.source_guid = guid_;
  msg.message_class_id = DDS::Security::GMCLASSID_SECURITY_AUTH_HANDSHAKE;
  msg.destination_participant_guid = guid;
  msg.destination_endpoint_guid = GUID_UNKNOWN;
  msg.source_endpoint_guid = GUID_UNKNOWN;
  msg.related_message_identity.source_guid = GUID_UNKNOWN;
  msg.related_message_identity.sequence_number = 0;
  msg.message_data.length(1);
  msg.message_data[0] = hs_mt;

  if (send_handshake_message(guid, dp, msg) != DDS::RETCODE_OK) {
    ACE_ERROR((LM_ERROR, ACE_TEXT("(%P|%t) ERROR: Spdp::send_handshake_request() - ")
               ACE_TEXT("Unable to write stateless message (handshake).\n")));
    return;
  } else if (DCPS::security_debug.auth_debug) {
    ACE_DEBUG((LM_DEBUG, ACE_TEXT("(%P|%t) {auth_debug} DEBUG: Spdp::send_handshake_request() - ")
               ACE_TEXT("Sent handshake request message for participant: %C\n"),
               OPENDDS_STRING(DCPS::GuidConverter(guid)).c_str()));
  }
}

void
Spdp::attempt_authentication(const DiscoveredParticipantIter& iter, bool from_discovery)
{
  const DCPS::RepoId& guid = iter->first;
  DiscoveredParticipant& dp = iter->second;

  PendingRemoteAuthTokenMap::iterator token_iter = pending_remote_auth_tokens_.find(guid);
  if (token_iter == pending_remote_auth_tokens_.end()) {
    dp.remote_auth_request_token_ = DDS::Security::Token();
  } else {
    dp.remote_auth_request_token_ = token_iter->second;
    pending_remote_auth_tokens_.erase(token_iter);
  }

  if (DCPS::security_debug.auth_debug) {
    ACE_DEBUG((LM_DEBUG, "(%P|%t) {auth_debug} DEBUG: Spdp::attempt_authentication for %C from_discovery=%d have_remote_token=%d auth_state=%d handshake_state=%d\n", OPENDDS_STRING(DCPS::GuidConverter(guid)).c_str(), from_discovery, !(dp.remote_auth_request_token_ == DDS::Security::Token()), dp.auth_state_, dp.handshake_state_));
  }

  if (!from_discovery && dp.handshake_state_ != DCPS::HANDSHAKE_STATE_WAITING_FOR_TOKEN && dp.handshake_state_ != DCPS::HANDSHAKE_STATE_DONE) {
    // Ignore auth reqs when already in progress.
    return;
  }

  // Reset.
  purge_handshake_deadlines(iter);
  dp.handshake_deadline_ = DCPS::MonotonicTimePoint::now() + config_->max_auth_time();
  handshake_deadlines_.insert(std::make_pair(dp.handshake_deadline_, guid));
  tport_->handshake_deadline_processor_->schedule(config_->max_auth_time());

  DDS::Security::Authentication_var auth = security_config_->get_authentication();
  DDS::Security::SecurityException se = {"", 0, 0};

  const DDS::Security::ValidationResult_t vr = auth->validate_remote_identity(dp.identity_handle_,
                                                                              dp.local_auth_request_token_, dp.remote_auth_request_token_, identity_handle_, dp.identity_token_, guid, se);

  dp.have_auth_req_msg_ = !(dp.local_auth_request_token_ == DDS::Security::Token());
  if (dp.have_auth_req_msg_) {
    dp.auth_req_msg_.message_identity.source_guid = guid_;
    dp.auth_req_msg_.message_identity.sequence_number = (++stateless_sequence_number_).getValue();
    dp.auth_req_msg_.message_class_id = DDS::Security::GMCLASSID_SECURITY_AUTH_REQUEST;
    dp.auth_req_msg_.destination_participant_guid = guid;
    dp.auth_req_msg_.destination_endpoint_guid = GUID_UNKNOWN;
    dp.auth_req_msg_.source_endpoint_guid = GUID_UNKNOWN;
    dp.auth_req_msg_.related_message_identity.source_guid = GUID_UNKNOWN;
    dp.auth_req_msg_.related_message_identity.sequence_number = 0;
    dp.auth_req_msg_.message_data.length(1);
    dp.auth_req_msg_.message_data[0] = dp.local_auth_request_token_;
    // Send the auth req immediately to reset the remote if they are
    // still authenticated with us.
    if (sedp_->write_stateless_message(dp.auth_req_msg_, make_id(guid, ENTITYID_P2P_BUILTIN_PARTICIPANT_STATELESS_READER)) != DDS::RETCODE_OK) {
      if (DCPS::security_debug.auth_debug) {
        ACE_DEBUG((LM_DEBUG, ACE_TEXT("(%P|%t) {auth_debug} Spdp::attempt_authentication() - ")
                   ACE_TEXT("Unable to write auth req message.\n")));
      }
    } else {
      if (DCPS::security_debug.auth_debug) {
        ACE_DEBUG((LM_DEBUG, ACE_TEXT("(%P|%t) {auth_debug} DEBUG: Spdp::attempt_authentication() - ")
                   ACE_TEXT("Sent auth req message for participant: %C\n"),
                   OPENDDS_STRING(DCPS::GuidConverter(guid)).c_str()));
      }
    }
    schedule_handshake_resend(config_->auth_resend_period(), guid);
  }

  switch (vr) {
  case DDS::Security::VALIDATION_OK: {
    dp.auth_state_ = DCPS::AUTH_STATE_AUTHENTICATED;
    dp.handshake_state_ = DCPS::HANDSHAKE_STATE_DONE;
    purge_handshake_deadlines(iter);
    return;
  }
  case DDS::Security::VALIDATION_PENDING_HANDSHAKE_MESSAGE: {
    if (DCPS::security_debug.auth_debug) {
      ACE_DEBUG((LM_DEBUG, ACE_TEXT("(%P|%t) {auth_debug} DEBUG: Spdp::attempt_authentication() - ")
                 ACE_TEXT("Attempting authentication (expecting request) for participant: %C\n"),
                 OPENDDS_STRING(DCPS::GuidConverter(guid)).c_str()));
    }
    dp.handshake_state_ = DCPS::HANDSHAKE_STATE_BEGIN_HANDSHAKE_REPLY;
    dp.is_requester_ = true;
    return; // We'll need to wait for an inbound handshake request from the remote participant
  }
  case DDS::Security::VALIDATION_PENDING_HANDSHAKE_REQUEST: {
    if (DCPS::security_debug.auth_debug) {
      ACE_DEBUG((LM_DEBUG, ACE_TEXT("(%P|%t) {auth_debug} DEBUG: Spdp::attempt_authentication() - ")
                 ACE_TEXT("Attempting authentication (sending request/expecting reply) for participant: %C\n"),
                 OPENDDS_STRING(DCPS::GuidConverter(guid)).c_str()));
    }
    dp.handshake_state_ = DCPS::HANDSHAKE_STATE_BEGIN_HANDSHAKE_REQUEST;
    send_handshake_request(guid, dp);
    return;
  }
  case DDS::Security::VALIDATION_FAILED: {
    if (DCPS::security_debug.auth_debug) {
      ACE_DEBUG((LM_DEBUG, ACE_TEXT("(%P|%t) {auth_debug} DEBUG: Spdp::attempt_authentication() - ")
                 ACE_TEXT("Remote participant identity is invalid. Security Exception[%d.%d]: %C\n"),
                 se.code, se.minor_code, se.message.in()));
    }
    dp.auth_state_ = DCPS::AUTH_STATE_UNAUTHENTICATED;
    dp.handshake_state_ = DCPS::HANDSHAKE_STATE_DONE;
    purge_handshake_deadlines(iter);
    return;
  }
  default: {
    if (DCPS::security_debug.auth_debug) {
      ACE_DEBUG((LM_DEBUG, ACE_TEXT("(%P|%t) {auth_debug} DEBUG: Spdp::attempt_authentication() - ")
                 ACE_TEXT("Unexpected return value while validating remote identity. Security Exception[%d.%d]: %C\n"),
                 se.code, se.minor_code, se.message.in()));
    }
    dp.auth_state_ = DCPS::AUTH_STATE_UNAUTHENTICATED;
    dp.handshake_state_ = DCPS::HANDSHAKE_STATE_DONE;
    purge_handshake_deadlines(iter);
    return;
  }
  }
}

void
Spdp::handle_handshake_message(const DDS::Security::ParticipantStatelessMessage& msg)
{
  DDS::Security::SecurityException se = {"", 0, 0};
  Security::Authentication_var auth = security_config_->get_authentication();

  // If this message wasn't intended for us, ignore handshake message
  if (msg.destination_participant_guid != guid_ || !msg.message_data.length()) {
    return;
  }

  const RepoId src_participant = make_id(msg.message_identity.source_guid, DCPS::ENTITYID_PARTICIPANT);

  ACE_GUARD(ACE_Thread_Mutex, g, lock_);

  // If discovery hasn't initialized / validated this participant yet, ignore handshake messages
  DiscoveredParticipantIter iter = participants_.find(src_participant);
  if (iter == participants_.end()) {
    if (DCPS::security_debug.auth_warn) {
      ACE_DEBUG((LM_WARNING,
        ACE_TEXT("(%P|%t) {auth_warn} Spdp::handle_handshake_message() - ")
        ACE_TEXT("received handshake for undiscovered participant %C. Ignoring.\n"),
                 OPENDDS_STRING(DCPS::GuidConverter(src_participant)).c_str()));
    }
    return;
  }

  DiscoveredParticipant& dp = iter->second;

  if (DCPS::security_debug.auth_debug) {
    ACE_DEBUG((LM_DEBUG, "(%P|%t) {auth_debug} DEBUG: Spdp::handle_handshake_message for %C auth_state=%d handshake_state=%d\n", OPENDDS_STRING(DCPS::GuidConverter(src_participant)).c_str(), dp.auth_state_, dp.handshake_state_));
  }

  if (msg.message_identity.sequence_number <= iter->second.handshake_sequence_number_) {
    return;
  }
  iter->second.handshake_sequence_number_ = msg.message_identity.sequence_number;

  // We have received a handshake message from the remote which means
  // we don't need to send the auth req.
  dp.have_auth_req_msg_ = false;

  switch (dp.handshake_state_) {
  case DCPS::HANDSHAKE_STATE_BEGIN_HANDSHAKE_REQUEST:
  case DCPS::HANDSHAKE_STATE_WAITING_FOR_TOKEN:
  case DCPS::HANDSHAKE_STATE_DONE: {
    if (DCPS::security_debug.auth_warn) {
      ACE_DEBUG((LM_WARNING,
                 ACE_TEXT("(%P|%t) {auth_warn} Spdp::handle_handshake_message() - ")
                 ACE_TEXT("Invalid handshake state\n")));
    }
    return;
  }

  case DCPS::HANDSHAKE_STATE_BEGIN_HANDSHAKE_REPLY: {
    DDS::Security::ParticipantStatelessMessage reply;
    reply.message_identity.source_guid = guid_;
    reply.message_class_id = DDS::Security::GMCLASSID_SECURITY_AUTH_HANDSHAKE;
    reply.related_message_identity = msg.message_identity;
    reply.destination_participant_guid = src_participant;
    reply.destination_endpoint_guid = GUID_UNKNOWN;
    reply.source_endpoint_guid = GUID_UNKNOWN;
    reply.message_data.length(1);
    reply.message_data[0] = msg.message_data[0];

    if (dp.handshake_handle_ != DDS::HANDLE_NIL) {
      // Return the handle for reauth.
      if (!auth->return_handshake_handle(dp.handshake_handle_, se)) {
        if (DCPS::security_debug.auth_warn) {
          ACE_DEBUG((LM_WARNING, ACE_TEXT("(%P|%t) {auth_warn} ")
                     ACE_TEXT("Spdp::handke_handshake_message() - ")
                     ACE_TEXT("Unable to return handshake handle. ")
                     ACE_TEXT("Security Exception[%d.%d]: %C\n"),
                     se.code, se.minor_code, se.message.in()));
        }
        return;
      }
      dp.handshake_handle_ = DDS::HANDLE_NIL;
    }

    const DDS::OctetSeq local_participant = local_participant_data_as_octets();
    if (!local_participant.length()) {
      return; // already logged in local_participant_data_as_octets()
    }
    const DDS::Security::ValidationResult_t vr =
      auth->begin_handshake_reply(dp.handshake_handle_, reply.message_data[0], dp.identity_handle_,
                                  identity_handle_, local_participant, se);

    switch (vr) {
    case DDS::Security::VALIDATION_OK: {
      // Theoretically, this shouldn't happen unless handshakes can involve fewer than 3 messages
      dp.auth_state_ = DCPS::AUTH_STATE_AUTHENTICATED;
      dp.handshake_state_ = DCPS::HANDSHAKE_STATE_DONE;
      purge_handshake_deadlines(iter);
      match_authenticated(src_participant, iter);
      return;
    }
    case DDS::Security::VALIDATION_FAILED: {
      if (DCPS::security_debug.auth_warn) {
        ACE_DEBUG((LM_WARNING, ACE_TEXT("(%P|%t) {auth_warn} Spdp::handle_handshake_message() - ")
                   ACE_TEXT("Failed to reply to incoming handshake message. Security Exception[%d.%d]: %C\n"),
                   se.code, se.minor_code, se.message.in()));
      }
      return;
    }
    case DDS::Security::VALIDATION_PENDING_RETRY: {
      if (DCPS::security_debug.auth_warn) {
        ACE_DEBUG((LM_WARNING, ACE_TEXT("(%P|%t) {auth_warn} WARNING: Spdp::handle_handshake_message() - ")
                   ACE_TEXT("Unexpected validation pending retry\n")));
      }
      return;
    }
    case DDS::Security::VALIDATION_PENDING_HANDSHAKE_REQUEST: {
      if (DCPS::security_debug.auth_warn) {
        ACE_DEBUG((LM_WARNING, ACE_TEXT("(%P|%t) {auth_warn} WARNING: Spdp::handle_handshake_message() - ")
                   ACE_TEXT("Unexpected validation pending handshake request\n")));
      }
      return;
    }
    case DDS::Security::VALIDATION_PENDING_HANDSHAKE_MESSAGE: {
      if (send_handshake_message(src_participant, dp, reply) != DDS::RETCODE_OK) {
        if (DCPS::security_debug.auth_warn) {
          ACE_DEBUG((LM_WARNING, ACE_TEXT("(%P|%t) {auth_warn} Spdp::handle_handshake_message() - ")
                     ACE_TEXT("Unable to write stateless message for handshake reply.\n")));
        }
        return;
      } else {
        if (DCPS::security_debug.auth_debug) {
          ACE_DEBUG((LM_DEBUG, ACE_TEXT("(%P|%t) {auth_debug} DEBUG: Spdp::handle_handshake_message() - ")
                     ACE_TEXT("Sent handshake reply for participant: %C\n"),
                     OPENDDS_STRING(DCPS::GuidConverter(src_participant)).c_str()));
        }
      }
      dp.handshake_state_ = DCPS::HANDSHAKE_STATE_PROCESS_HANDSHAKE;
      return;
    }
    case DDS::Security::VALIDATION_OK_FINAL_MESSAGE: {
      // Theoretically, this shouldn't happen unless handshakes can involve fewer than 3 messages
      if (send_handshake_message(src_participant, dp, reply) != DDS::RETCODE_OK) {
        if (DCPS::security_debug.auth_warn) {
          ACE_DEBUG((LM_WARNING, ACE_TEXT("(%P|%t) {auth_warn} Spdp::handle_handshake_message() - ")
                     ACE_TEXT("Unable to write stateless message for final message.\n")));
        }
        return;
      } else {
        if (DCPS::security_debug.auth_debug) {
          ACE_DEBUG((LM_DEBUG, ACE_TEXT("(%P|%t) {auth_debug} DEBUG: Spdp::handle_handshake_message() - ")
                     ACE_TEXT("Sent handshake final for participant: %C\n"),
                     OPENDDS_STRING(DCPS::GuidConverter(src_participant)).c_str()));
        }
      }
      dp.auth_state_ = DCPS::AUTH_STATE_AUTHENTICATED;
      dp.handshake_state_ = DCPS::HANDSHAKE_STATE_PROCESS_HANDSHAKE;
      purge_handshake_deadlines(iter);
      match_authenticated(src_participant, iter);
      return;
    }
    }
    return;
  }

  case DCPS::HANDSHAKE_STATE_PROCESS_HANDSHAKE: {
    DDS::Security::ParticipantStatelessMessage reply;
    reply.message_identity.source_guid = guid_;
    reply.message_class_id = DDS::Security::GMCLASSID_SECURITY_AUTH_HANDSHAKE;
    reply.related_message_identity = msg.message_identity;
    reply.destination_participant_guid = src_participant;
    reply.destination_endpoint_guid = GUID_UNKNOWN;
    reply.source_endpoint_guid = GUID_UNKNOWN;
    reply.message_data.length(1);

    DDS::Security::ValidationResult_t vr = auth->process_handshake(reply.message_data[0], msg.message_data[0],
                                                                   dp.handshake_handle_, se);
    switch (vr) {
    case DDS::Security::VALIDATION_FAILED: {
      if (DCPS::security_debug.auth_warn) {
        ACE_DEBUG((LM_WARNING, ACE_TEXT("(%P|%t) {auth_warn} WARNING: ")
                   ACE_TEXT("Spdp::handle_handshake_message() - ")
                   ACE_TEXT("Failed to process incoming handshake message when ")
                   ACE_TEXT("expecting %C from %C. Security Exception[%d.%d]: %C\n"),
                   dp.is_requester_ ? "final" : "reply",
                   OPENDDS_STRING(DCPS::GuidConverter(src_participant)).c_str(),
                   se.code, se.minor_code, se.message.in()));
      }
      return;
    }
    case DDS::Security::VALIDATION_PENDING_RETRY: {
      if (DCPS::security_debug.auth_warn) {
        ACE_DEBUG((LM_WARNING, ACE_TEXT("(%P|%t) {auth_warn} WARNING: Spdp::handle_handshake_message() - ")
                   ACE_TEXT("Unexpected validation pending retry\n")));
      }
      return;
    }
    case DDS::Security::VALIDATION_PENDING_HANDSHAKE_REQUEST: {
      if (DCPS::security_debug.auth_warn) {
        ACE_DEBUG((LM_WARNING, ACE_TEXT("(%P|%t) {auth_warn} WARNING: Spdp::handle_handshake_message() - ")
                   ACE_TEXT("Unexpected validation pending handshake request\n")));
      }
      return;
    }
    case DDS::Security::VALIDATION_PENDING_HANDSHAKE_MESSAGE: {
      // Theoretically, this shouldn't happen unless handshakes can involve more than 3 messages
      if (send_handshake_message(src_participant, dp, reply) != DDS::RETCODE_OK) {
        if (DCPS::security_debug.auth_warn) {
          ACE_DEBUG((LM_WARNING, ACE_TEXT("(%P|%t) {auth_warn} WARNING: Spdp::handle_handshake_message() - ")
                     ACE_TEXT("Unable to write stateless message for handshake reply.\n")));
        }
        return;
      } else {
        if (DCPS::security_debug.auth_debug) {
          ACE_DEBUG((LM_DEBUG, ACE_TEXT("(%P|%t) {auth_debug} DEBUG: Spdp::handle_handshake_message() - ")
                     ACE_TEXT("Sent handshake unknown message for participant: %C\n"),
                     OPENDDS_STRING(DCPS::GuidConverter(src_participant)).c_str()));
        }
      }
      return;
    }
    case DDS::Security::VALIDATION_OK_FINAL_MESSAGE: {
      dp.auth_state_ = DCPS::AUTH_STATE_AUTHENTICATED;
      dp.handshake_state_ = DCPS::HANDSHAKE_STATE_WAITING_FOR_TOKEN;
      // Install the shared secret before sending the final so that
      // we are prepared to receive the crypto tokens from the
      // replier.

      // Send the final first because match_authenticated takes forever.
      if (send_handshake_message(src_participant, iter->second, reply) != DDS::RETCODE_OK) {
        if (DCPS::security_debug.auth_warn) {
          ACE_DEBUG((LM_WARNING, ACE_TEXT("(%P|%t) {auth_warn} WARNING: Spdp::handle_handshake_message() - ")
                     ACE_TEXT("Unable to write stateless message for final message.\n")));
        }
        return;
      } else {
        if (DCPS::security_debug.auth_debug) {
          ACE_DEBUG((LM_DEBUG, ACE_TEXT("(%P|%t) {auth_debug} DEBUG: Spdp::handle_handshake_message() - ")
                     ACE_TEXT("Sent handshake final for participant: %C\n"),
                     OPENDDS_STRING(DCPS::GuidConverter(src_participant)).c_str()));
        }
      }

      // match_authenticated releases the lock which means iter may
      // become invalid.
      match_authenticated(src_participant, iter);
      if (iter == participants_.end()) {
        return;
      }

      return;
    }
    case DDS::Security::VALIDATION_OK: {
      dp.auth_state_ = DCPS::AUTH_STATE_AUTHENTICATED;
      dp.handshake_state_ = DCPS::HANDSHAKE_STATE_DONE;
      purge_handshake_deadlines(iter);
      match_authenticated(src_participant, iter);
      return;
    }
    }
  }
  }
}

void
Spdp::process_handshake_deadlines(const DCPS::MonotonicTimePoint& now)
{
  ACE_GUARD(ACE_Thread_Mutex, g, lock_);

  for (TimeQueue::iterator pos = handshake_deadlines_.begin(),
        limit = handshake_deadlines_.upper_bound(now); pos != limit;) {

    DiscoveredParticipantIter pit = participants_.find(pos->second);
    if (pit != participants_.end()) {
      if (DCPS::security_debug.auth_debug) {
        ACE_DEBUG((LM_DEBUG, ACE_TEXT("(%P|%t) {auth_debug} Spdp::process_handshake_deadlines() - ")
                   ACE_TEXT("Removing discovered participant due to authentication timeout: %C\n"),
                   OPENDDS_STRING(DCPS::GuidConverter(pos->second)).c_str()));
      }
      const DCPS::MonotonicTimePoint ptime = pos->first;
      const RepoId part_id = pos->second;
      if (participant_sec_attr_.allow_unauthenticated_participants == false) {
        ICE::Endpoint* sedp_endpoint = sedp_->get_ice_endpoint();
        if (sedp_endpoint) {
          stop_ice(sedp_endpoint, pit->first, pit->second.pdata_.participantProxy.availableBuiltinEndpoints,
                   pit->second.pdata_.participantProxy.availableExtendedBuiltinEndpoints);
        }
        ICE::Endpoint* spdp_endpoint = tport_->get_ice_endpoint();
        if (spdp_endpoint) {
          ICE::Agent::instance()->stop_ice(spdp_endpoint, guid_, pit->first);
        }
        handshake_deadlines_.erase(pos);
        remove_discovered_participant(pit);
      } else {
        purge_handshake_resends(pit);
        pit->second.auth_state_ = DCPS::AUTH_STATE_UNAUTHENTICATED;
        pit->second.handshake_state_ = DCPS::HANDSHAKE_STATE_DONE;
        handshake_deadlines_.erase(pos);
        match_unauthenticated(part_id, pit);
      }
      pos = handshake_deadlines_.lower_bound(ptime);
      limit = handshake_deadlines_.upper_bound(now);
    } else {
      handshake_deadlines_.erase(pos++);
    }
  }

  if (!handshake_deadlines_.empty()) {
    tport_->handshake_deadline_processor_->schedule(handshake_deadlines_.begin()->first - now);
  }
}

void
Spdp::process_handshake_resends(const DCPS::MonotonicTimePoint& now)
{
  ACE_GUARD(ACE_Thread_Mutex, g, lock_);

  for (TimeQueue::iterator pos = handshake_resends_.begin(), limit = handshake_resends_.end();
       pos != limit && pos->first <= now;) {

    DiscoveredParticipantIter pit = participants_.find(pos->second);
    if (pit != participants_.end() &&
        pit->second.stateless_msg_deadline_ <= now) {
      const RepoId reader = make_id(pit->first, ENTITYID_P2P_BUILTIN_PARTICIPANT_STATELESS_READER);
      pit->second.stateless_msg_deadline_ = now + config_->auth_resend_period();
      // Send the auth req first to reset the remote if necessary.
      if (pit->second.have_auth_req_msg_) {
        if (sedp_->write_stateless_message(pit->second.auth_req_msg_, reader) != DDS::RETCODE_OK) {
          if (DCPS::security_debug.auth_debug) {
            ACE_DEBUG((LM_DEBUG, ACE_TEXT("(%P|%t) {auth_debug} Spdp::process_handshake_resends() - ")
                       ACE_TEXT("Unable to write auth req message retry.\n")));
          }
        } else {
          if (DCPS::security_debug.auth_debug) {
            ACE_DEBUG((LM_DEBUG, ACE_TEXT("(%P|%t) {auth_debug} DEBUG: Spdp::process_handshake_resends() - ")
                       ACE_TEXT("Sent auth req message for participant: %C\n"),
                       OPENDDS_STRING(DCPS::GuidConverter(pit->first)).c_str()));
          }
        }
      }
      if (pit->second.have_handshake_msg_) {
        if (sedp_->write_stateless_message(pit->second.handshake_msg_, reader) != DDS::RETCODE_OK) {
          if (DCPS::security_debug.auth_debug) {
            ACE_DEBUG((LM_DEBUG, ACE_TEXT("(%P|%t) {auth_debug} Spdp::process_handshake_resends() - ")
                       ACE_TEXT("Unable to write handshake message retry.\n")));
          }
        } else {
          if (DCPS::security_debug.auth_debug) {
            ACE_DEBUG((LM_DEBUG, ACE_TEXT("(%P|%t) {auth_debug} DEBUG: Spdp::process_handshake_resends() - ")
                       ACE_TEXT("Sent handshake message for participant: %C\n"),
                       OPENDDS_STRING(DCPS::GuidConverter(pit->first)).c_str()));
          }
        }
      }

      handshake_resends_.insert(std::make_pair(pit->second.stateless_msg_deadline_, pit->first));
    }

    handshake_resends_.erase(pos++);
  }

  if (!handshake_resends_.empty()) {
    tport_->handshake_resend_processor_->schedule(handshake_resends_.begin()->first - now);
  }
}

bool
Spdp::handle_participant_crypto_tokens(const DDS::Security::ParticipantVolatileMessageSecure& msg)
{
  DDS::Security::SecurityException se = {"", 0, 0};
  Security::CryptoKeyExchange_var key_exchange = security_config_->get_crypto_key_exchange();

  // If this message wasn't intended for us, ignore volatile message
  if (msg.destination_participant_guid != guid_ || !msg.message_data.length()) {
    return false;
  }

  const RepoId src_participant = make_id(msg.message_identity.source_guid, DCPS::ENTITYID_PARTICIPANT);

  ACE_GUARD_RETURN(ACE_Thread_Mutex, g, lock_, false);

  if (crypto_handle_ == DDS::HANDLE_NIL) {
    // not configured for RTPS Protection, therefore doesn't support participant crypto tokens
    return false;
  }

  // If discovery hasn't initialized / validated this participant yet, ignore volatile message
  DiscoveredParticipantIter iter = participants_.find(src_participant);
  if (iter == participants_.end()) {
    if (DCPS::security_debug.auth_warn) {
      ACE_DEBUG((LM_WARNING,
        ACE_TEXT("(%P|%t) {auth_warn} Spdp::handle_participant_crypto_tokens() - ")
        ACE_TEXT("received tokens for undiscovered participant %C. Ignoring.\n"),
        OPENDDS_STRING(DCPS::GuidConverter(src_participant)).c_str()));
    }
    return false;
  }
  DiscoveredParticipant& dp = iter->second;

  const DDS::Security::ParticipantCryptoTokenSeq& inboundTokens =
    reinterpret_cast<const DDS::Security::ParticipantCryptoTokenSeq&>(msg.message_data);

  if (!key_exchange->set_remote_participant_crypto_tokens(crypto_handle_, dp.crypto_handle_, inboundTokens, se)) {
    ACE_ERROR((LM_ERROR, ACE_TEXT("(%P|%t) ERROR: Spdp::handle_participant_crypto_tokens() - ")
      ACE_TEXT("Unable to set remote participant crypto tokens with crypto key exchange plugin. ")
      ACE_TEXT("Security Exception[%d.%d]: %C\n"),
        se.code, se.minor_code, se.message.in()));
    return false;
  }

  if (dp.handshake_state_ == DCPS::HANDSHAKE_STATE_WAITING_FOR_TOKEN) {
    dp.handshake_state_ = DCPS::HANDSHAKE_STATE_DONE;
    purge_handshake_deadlines(iter);
  }

  sedp_.associate(iter->second.pdata_);
  sedp_.associate_secure_endpoints(iter->second.pdata_, participant_sec_attr_);

  return true;
}

void Spdp::volatile_association_complete(const RepoId& sender)
{
  const RepoId src_participant = make_id(sender.guidPrefix, ENTITYID_PARTICIPANT);
  const DiscoveredParticipantIter iter = participants_.find(src_participant);
  if (iter == participants_.end()) {
    return;
  }
  DiscoveredParticipant& dp = iter->second;
  if (dp.handshake_state_ == DCPS::HANDSHAKE_STATE_WAITING_FOR_TOKEN) {
    dp.handshake_state_ = DCPS::HANDSHAKE_STATE_DONE;
    purge_handshake_deadlines(iter);
  }
}

DDS::ReturnCode_t
Spdp::send_handshake_message(const DCPS::RepoId& guid,
                             DiscoveredParticipant& dp,
                             const DDS::Security::ParticipantStatelessMessage& msg)
{
  dp.handshake_msg_ = msg;
  dp.handshake_msg_.message_identity.sequence_number = (++stateless_sequence_number_).getValue();

  const DCPS::RepoId reader = make_id(guid, ENTITYID_P2P_BUILTIN_PARTICIPANT_STATELESS_READER);
  const DDS::ReturnCode_t retval = sedp_->write_stateless_message(dp.handshake_msg_, reader);
  dp.have_handshake_msg_ = true;
  dp.stateless_msg_deadline_ = schedule_handshake_resend(config_->auth_resend_period(), guid);
  return retval;
}

MonotonicTimePoint Spdp::schedule_handshake_resend(const TimeDuration& time, const RepoId& guid)
{
  const MonotonicTimePoint deadline = MonotonicTimePoint::now() + time;
  handshake_resends_.insert(std::make_pair(deadline, guid));
  tport_->handshake_resend_processor_->schedule(time);
  return deadline;
}

bool
Spdp::match_authenticated(const DCPS::RepoId& guid, DiscoveredParticipantIter& iter)
{
  if (iter->second.handshake_handle_ == DDS::HANDLE_NIL) {
    return true;
  }

  DDS::Security::SecurityException se = {"", 0, 0};

  Security::Authentication_var auth = security_config_->get_authentication();
  Security::AccessControl_var access = security_config_->get_access_control();
  Security::CryptoKeyFactory_var key_factory = security_config_->get_crypto_key_factory();
  Security::CryptoKeyExchange_var key_exchange = security_config_->get_crypto_key_exchange();

  if (iter->second.shared_secret_handle_ != 0) {
    // Return the shared secret.
    if (!auth->return_sharedsecret_handle(iter->second.shared_secret_handle_, se)) {
      if (DCPS::security_debug.auth_warn) {
        ACE_DEBUG((LM_WARNING, ACE_TEXT("(%P|%t) {auth_warn} ")
                   ACE_TEXT("Spdp::match_authenticated() - ")
                   ACE_TEXT("Unable to return shared secret handle. Security Exception[%d.%d]: %C\n"),
                   se.code, se.minor_code, se.message.in()));
      }
      return false;
    }

    // Get the new shared secret.
    iter->second.shared_secret_handle_ = auth->get_shared_secret(iter->second.handshake_handle_, se);
    if (iter->second.shared_secret_handle_ == 0) {
      if (DCPS::security_debug.auth_warn) {
        ACE_DEBUG((LM_WARNING, ACE_TEXT("(%P|%t) {auth_warn} ")
                   ACE_TEXT("Spdp::match_authenticated() - ")
                   ACE_TEXT("Unable to get shared secret handle. Security Exception[%d.%d]: %C\n"),
                   se.code, se.minor_code, se.message.in()));
      }
      return false;
    }

<<<<<<< HEAD
    sedp_->rekey_volatile(iter->second.pdata_);
=======
    sedp_.disassociate_volatile(iter->second.pdata_);
    sedp_.associate_volatile(iter->second.pdata_);
>>>>>>> 74078cb2

    if (!auth->return_handshake_handle(iter->second.handshake_handle_, se)) {
      if (DCPS::security_debug.auth_warn) {
        ACE_DEBUG((LM_WARNING, ACE_TEXT("(%P|%t) {auth_warn} ")
                   ACE_TEXT("Spdp::send_handshake_request() - ")
                   ACE_TEXT("Unable to return handshake handle. ")
                   ACE_TEXT("Security Exception[%d.%d]: %C\n"),
                   se.code, se.minor_code, se.message.in()));
      }
      return false;
    }

    iter->second.handshake_handle_ = DDS::HANDLE_NIL;
    return true;
  }

  iter->second.shared_secret_handle_ = auth->get_shared_secret(iter->second.handshake_handle_, se);
  if (iter->second.shared_secret_handle_ == 0) {
    if (DCPS::security_debug.auth_warn) {
      ACE_DEBUG((LM_WARNING, ACE_TEXT("(%P|%t) {auth_warn} ")
        ACE_TEXT("Spdp::match_authenticated() - ")
        ACE_TEXT("Unable to get shared secret handle. Security Exception[%d.%d]: %C\n"),
        se.code, se.minor_code, se.message.in()));
    }
    return false;
  }

  if (!auth->get_authenticated_peer_credential_token(
      iter->second.authenticated_peer_credential_token_, iter->second.handshake_handle_, se)) {
    if (DCPS::security_debug.auth_warn) {
      ACE_DEBUG((LM_WARNING, ACE_TEXT("(%P|%t) {auth_warn} ")
        ACE_TEXT("Spdp::match_authenticated() - ")
        ACE_TEXT("Unable to get authenticated peer credential token. ")
        ACE_TEXT("Security Exception[%d.%d]: %C\n"),
        se.code, se.minor_code, se.message.in()));
    }
    return false;
  }

  iter->second.permissions_handle_ = access->validate_remote_permissions(
    auth, identity_handle_, iter->second.identity_handle_,
    iter->second.permissions_token_, iter->second.authenticated_peer_credential_token_, se);
  if (participant_sec_attr_.is_access_protected &&
      iter->second.permissions_handle_ == DDS::HANDLE_NIL) {
    if (DCPS::security_debug.auth_warn) {
      ACE_DEBUG((LM_WARNING, ACE_TEXT("(%P|%t) {auth_warn} ")
        ACE_TEXT("Spdp::match_authenticated() - ")
        ACE_TEXT("Unable to validate remote participant with access control plugin. ")
        ACE_TEXT("Security Exception[%d.%d]: %C\n"),
        se.code, se.minor_code, se.message.in()));
    }
    return false;
  }

  if (participant_sec_attr_.is_access_protected) {
    if (access->check_remote_participant(iter->second.permissions_handle_, domain_,
        iter->second.pdata_.ddsParticipantDataSecure, se) == false) {
      if (DCPS::security_debug.auth_warn) {
        ACE_DEBUG((LM_WARNING, ACE_TEXT("(%P|%t) {auth_warn} ")
          ACE_TEXT("Spdp::match_authenticated() - ")
          ACE_TEXT("Remote participant check failed. Security Exception[%d.%d]: %C\n"),
            se.code, se.minor_code, se.message.in()));
      }
      return false;
    }
  }

  if (DCPS::security_debug.auth_debug) {
    ACE_DEBUG((LM_DEBUG, ACE_TEXT("(%P|%t) {auth_debug} Spdp::match_authenticated - ")
               ACE_TEXT("auth and access control complete for peer %C\n"),
               OPENDDS_STRING(DCPS::GuidConverter(guid)).c_str()));
  }

  if (iter->second.crypto_handle_ == DDS::HANDLE_NIL) {
    iter->second.crypto_handle_ = key_factory->register_matched_remote_participant(
      crypto_handle_, iter->second.identity_handle_, iter->second.permissions_handle_,
      iter->second.shared_secret_handle_, se);
    if (iter->second.crypto_handle_ == DDS::HANDLE_NIL) {
      if (DCPS::security_debug.auth_warn) {
        ACE_DEBUG((LM_WARNING, ACE_TEXT("(%P|%t) {auth_warn} ")
          ACE_TEXT("Spdp::match_authenticated() - Unable to register remote ")
          ACE_TEXT("participant with crypto key factory plugin. ")
          ACE_TEXT("Security Exception[%d.%d]: %C\n"),
          se.code, se.minor_code, se.message.in()));
      }
      return false;
    }
  }

  if (crypto_handle_ != DDS::HANDLE_NIL) {
    if (key_exchange->create_local_participant_crypto_tokens(
        iter->second.crypto_tokens_, crypto_handle_, iter->second.crypto_handle_, se) == false) {
      if (DCPS::security_debug.auth_warn) {
        ACE_DEBUG((LM_WARNING, ACE_TEXT("(%P|%t) {auth_debug} ")
          ACE_TEXT("Spdp::match_authenticated() - ")
          ACE_TEXT("Unable to create local participant crypto ")
          ACE_TEXT("tokens with crypto key exchange plugin. ")
          ACE_TEXT("Security Exception[%d.%d]: %C\n"),
          se.code, se.minor_code, se.message.in()));
      }
      return false;
    }
  }

  // Must unlock when calling into part_bit() as it may call back into us
  ACE_Reverse_Lock<ACE_Thread_Mutex> rev_lock(lock_);

  DDS::InstanceHandle_t bit_instance_handle = DDS::HANDLE_NIL;
#ifndef DDS_HAS_MINIMUM_BIT
  DCPS::ParticipantBuiltinTopicDataDataReaderImpl* bit = part_bit();
  if (bit) {
    DDS::ParticipantBuiltinTopicData pbtd = partBitData(iter->second.pdata_);
    ACE_GUARD_RETURN(ACE_Reverse_Lock<ACE_Thread_Mutex>, rg, rev_lock, false);
    bit_instance_handle =
      bit->store_synthetic_data(pbtd, DDS::NEW_VIEW_STATE);
    rg.release();
    iter = participants_.find(guid);
    if (iter == participants_.end()) {
      return false;
    }
  }
#endif /* DDS_HAS_MINIMUM_BIT */

  // notify Sedp of association Sedp may call
  // has_discovered_participant, which is the participant must be
  // added before these calls to associate.

<<<<<<< HEAD
  sedp_->associate(iter->second.pdata_);
  sedp_->associate_volatile(iter->second.pdata_);
  sedp_->associate_secure_writers_to_readers(iter->second.pdata_);
  sedp_->associate_secure_readers_to_writers(iter->second.pdata_);
  iter->second.security_builtins_associated_ = true;
=======
  if (iter->second.crypto_tokens_.length() == 0) {
    sedp_.associate(iter->second.pdata_);
    sedp_.associate_secure_endpoints(iter->second.pdata_, participant_sec_attr_);
  }

  sedp_.generate_remote_crypto_handles(iter->second.pdata_);
  sedp_.associate_volatile(iter->second.pdata_);
>>>>>>> 74078cb2

  iter->second.bit_ih_ = bit_instance_handle;
#ifndef DDS_HAS_MINIMUM_BIT
  process_location_updates_i(iter);
#endif
  return true;
}

void Spdp::update_agent_info(const DCPS::RepoId&, const ICE::AgentInfo&)
{
  if (is_security_enabled()) {
    write_secure_updates();
  }
}

void Spdp::remove_agent_info(const DCPS::RepoId&)
{
  if (is_security_enabled()) {
    write_secure_updates();
  }
}
#endif

void
Spdp::remove_expired_participants()
{
  // Find and remove any expired discovered participant
  ACE_GUARD (ACE_Thread_Mutex, g, lock_);
  // Iterate through a copy of the repo Ids, rather than the map
  //   as it gets unlocked in remove_discovered_participant()
  DCPS::RepoIdSet participant_ids;
  get_discovered_participant_ids(participant_ids);
  for (DCPS::RepoIdSet::iterator participant_id = participant_ids.begin();
       participant_id != participant_ids.end();
       ++participant_id)
  {
    DiscoveredParticipantIter part = participants_.find(*participant_id);
    if (part != participants_.end()) {
      const MonotonicTimePoint expr(
        MonotonicTimePoint::now() -
        rtps_duration_to_time_duration(
          part->second.pdata_.leaseDuration,
          part->second.pdata_.participantProxy.protocolVersion,
          part->second.pdata_.participantProxy.vendorId
        )
      );
      if (part->second.last_seen_ < expr) {
        if (DCPS::DCPS_debug_level > 1) {
          DCPS::GuidConverter conv(part->first);
          ACE_DEBUG((LM_WARNING,
            ACE_TEXT("(%P|%t) Spdp::remove_expired_participants() - ")
            ACE_TEXT("participant %C exceeded lease duration, removing\n"),
            OPENDDS_STRING(conv).c_str()));
        }
#ifdef OPENDDS_SECURITY
        ICE::Endpoint* sedp_endpoint = sedp_->get_ice_endpoint();
        if (sedp_endpoint) {
          stop_ice(sedp_endpoint, part->first, part->second.pdata_.participantProxy.availableBuiltinEndpoints,
                   part->second.pdata_.participantProxy.availableExtendedBuiltinEndpoints);
        }
        ICE::Endpoint* spdp_endpoint = tport_->get_ice_endpoint();
        if (spdp_endpoint) {
          ICE::Agent::instance()->stop_ice(spdp_endpoint, guid_, part->first);
        }
        purge_handshake_deadlines(part);
#endif
        remove_discovered_participant(part);
      }
    }
  }
}

void
Spdp::remove_discovered_participant_i(DiscoveredParticipantIter iter)
{
  ACE_UNUSED_ARG(iter);

#ifdef OPENDDS_SECURITY
  if (security_config_) {
    DDS::Security::SecurityException se = {"", 0, 0};
    DDS::Security::Authentication_var auth = security_config_->get_authentication();
    DDS::Security::AccessControl_var access = security_config_->get_access_control();

    if (iter->second.identity_handle_ != DDS::HANDLE_NIL) {
      if (!auth->return_identity_handle(iter->second.identity_handle_, se)) {
        if (DCPS::security_debug.auth_warn) {
          ACE_DEBUG((LM_WARNING, ACE_TEXT("(%P|%t) {auth_warn} ")
                     ACE_TEXT("Spdp::remove_discovered_participant_i() - ")
                     ACE_TEXT("Unable to return identity handle. ")
                     ACE_TEXT("Security Exception[%d.%d]: %C\n"),
                     se.code, se.minor_code, se.message.in()));
        }
      }
    }

    if (iter->second.handshake_handle_ != DDS::HANDLE_NIL) {
      if (!auth->return_handshake_handle(iter->second.handshake_handle_, se)) {
        if (DCPS::security_debug.auth_warn) {
          ACE_DEBUG((LM_WARNING, ACE_TEXT("(%P|%t) {auth_warn} ")
                     ACE_TEXT("Spdp::remove_discovered_participant_i() - ")
                     ACE_TEXT("Unable to return handshake handle. ")
                     ACE_TEXT("Security Exception[%d.%d]: %C\n"),
                     se.code, se.minor_code, se.message.in()));
        }
      }
    }

    if (iter->second.shared_secret_handle_ != 0) {
      if (!auth->return_sharedsecret_handle(iter->second.shared_secret_handle_, se)) {
        if (DCPS::security_debug.auth_warn) {
          ACE_DEBUG((LM_WARNING, ACE_TEXT("(%P|%t) {auth_warn} ")
                     ACE_TEXT("Spdp::remove_discovered_participant_i() - ")
                     ACE_TEXT("Unable to return sharedsecret handle. ")
                     ACE_TEXT("Security Exception[%d.%d]: %C\n"),
                     se.code, se.minor_code, se.message.in()));
        }
      }
    }

    if (iter->second.permissions_handle_ != DDS::HANDLE_NIL) {
      if (!access->return_permissions_handle(iter->second.permissions_handle_, se)) {
        if (DCPS::security_debug.auth_warn) {
          ACE_DEBUG((LM_WARNING, ACE_TEXT("(%P|%t) {auth_warn} ")
                     ACE_TEXT("Spdp::remove_discovered_participant_i() - ")
                     ACE_TEXT("Unable to return permissions handle. ")
                     ACE_TEXT("Security Exception[%d.%d]: %C\n"),
                     se.code, se.minor_code, se.message.in()));
        }
      }
    }
  }
#endif
}

void
Spdp::init_bit(const DDS::Subscriber_var& bit_subscriber)
{
  bit_subscriber_ = bit_subscriber;
  tport_->open(sedp_->reactor_task());
}

class Noop : public DCPS::ReactorInterceptor::Command {
public:
  void execute() {}
};

void
Spdp::fini_bit()
{
  bit_subscriber_ = 0;
  DCPS::ReactorTask_rch reactor_task = sedp_->reactor_task();
  if (!reactor_task->is_shut_down()) {
    DCPS::ReactorInterceptor::CommandPtr command = reactor_task->interceptor()->execute_or_enqueue(new Noop());
    command->wait();
  }
}

bool
Spdp::is_expectant_opendds(const GUID_t& participant) const
{
  const DiscoveredParticipantConstIter iter = participants_.find(participant);
  if (iter == participants_.end()) {
    return false;
  }
  const bool is_opendds = 0 == std::memcmp(&iter->second.pdata_.participantProxy.vendorId,
                                           DCPS::VENDORID_OCI, sizeof(VendorId_t));
  return is_opendds && ((iter->second.pdata_.participantProxy.opendds_participant_flags.bits & RTPS::PFLAGS_NO_ASSOCIATED_WRITERS) == 0);
}

ParticipantData_t
Spdp::build_local_pdata(
#ifdef OPENDDS_SECURITY
                        Security::DiscoveredParticipantDataKind kind
#endif
                        )
{
  // The RTPS spec has no constants for the builtinTopics{Writer,Reader}

  // This locator list should not be empty, but we won't actually be using it.
  // The OpenDDS publication/subscription data will have locators included.
  DCPS::LocatorSeq nonEmptyList(1);
  nonEmptyList.length(1);
  nonEmptyList[0].kind = LOCATOR_KIND_UDPv4;
  nonEmptyList[0].port = 12345;
  std::memset(nonEmptyList[0].address, 0, 12);
  nonEmptyList[0].address[12] = 127;
  nonEmptyList[0].address[13] = 0;
  nonEmptyList[0].address[14] = 0;
  nonEmptyList[0].address[15] = 1;

  const GuidPrefix_t& gp = guid_.guidPrefix;

  const DCPS::LocatorSeq unicast_locators = sedp_->unicast_locators();
  const DCPS::LocatorSeq multicast_locators = sedp_->multicast_locators();

  if (unicast_locators.length() == 0 && multicast_locators.length() == 0) {
    ACE_ERROR((LM_ERROR,
               ACE_TEXT("(%P|%t) ERROR: ")
               ACE_TEXT("Spdp::build_local_pdata: ")
               ACE_TEXT("no locators\n")));
  }

#ifdef OPENDDS_SECURITY
  const Security::SPDPdiscoveredParticipantData pdata = {
    kind,
    { // ParticipantBuiltinTopicDataSecure
      { // ParticipantBuiltinTopicData (security enhanced)
        { // ParticipantBuiltinTopicData (original)
          DDS::BuiltinTopicKey_t() /*ignored*/,
          qos_.user_data
        },
        identity_token_,
        permissions_token_,
        qos_.property,
        {
          security_attributes_to_bitmask(participant_sec_attr_),
          participant_sec_attr_.plugin_participant_attributes
        },
        available_extended_builtin_endpoints_
      },
      identity_status_token_
    },
#else
  const SPDPdiscoveredParticipantData pdata = {
    {
      DDS::BuiltinTopicKey_t() /*ignored*/,
      qos_.user_data
    },
#endif
    { // ParticipantProxy_t
<<<<<<< HEAD
      domain_
      , ""
      , PROTOCOLVERSION
      , {gp[0], gp[1], gp[2], gp[3], gp[4], gp[5],
       gp[6], gp[7], gp[8], gp[9], gp[10], gp[11]}
      , VENDORID_OPENDDS
      , false /*expectsIQoS*/
      , available_builtin_endpoints_
      , 0
      , unicast_locators
      , multicast_locators
      , nonEmptyList /*defaultMulticastLocatorList*/
      , nonEmptyList /*defaultUnicastLocatorList*/
      , {0 /*manualLivelinessCount*/}   //FUTURE: implement manual liveliness
      , qos_.property
      , {PFLAGS_NO_ASSOCIATED_WRITERS} // opendds_participant_flags
#ifdef OPENDDS_SECURITY
      , available_extended_builtin_endpoints_
#endif
=======
      domain_,
      "",
      PROTOCOLVERSION,
      {gp[0], gp[1], gp[2], gp[3], gp[4], gp[5],
       gp[6], gp[7], gp[8], gp[9], gp[10], gp[11]},
      VENDORID_OPENDDS,
      false /*expectsIQoS*/,
      available_builtin_endpoints_,
      0,
      unicast_locators,
      multicast_locators,
      nonEmptyList /*defaultMulticastLocatorList*/,
      nonEmptyList /*defaultUnicastLocatorList*/,
      {0 /*manualLivelinessCount*/},   //FUTURE: implement manual liveliness
      qos_.property,
      {PFLAGS_NO_ASSOCIATED_WRITERS}, // opendds_participant_flags
>>>>>>> 74078cb2
    },
    { // Duration_t (leaseDuration)
      static_cast<CORBA::Long>(config_->lease_duration().value().sec()),
      0 // we are not supporting fractional seconds in the lease duration
    },
    0 // associated_endpoints_
  };

  return pdata;
}


bool Spdp::announce_domain_participant_qos()
{

#ifdef OPENDDS_SECURITY
  if (is_security_enabled()) {
    write_secure_updates();
  }
#endif

  return true;
}

#if !defined _MSC_VER || _MSC_VER > 1700
const Spdp::SpdpTransport::WriteFlags Spdp::SpdpTransport::SEND_TO_LOCAL;
const Spdp::SpdpTransport::WriteFlags Spdp::SpdpTransport::SEND_TO_RELAY;
#endif

Spdp::SpdpTransport::SpdpTransport(Spdp* outer)
  : outer_(outer)
  , lease_duration_(outer_->config_->lease_duration())
  , buff_(64 * 1024)
  , wbuff_(64 * 1024)
  , network_is_unreachable_(false)
  , ice_endpoint_added_(false)
{
  hdr_.prefix[0] = 'R';
  hdr_.prefix[1] = 'T';
  hdr_.prefix[2] = 'P';
  hdr_.prefix[3] = 'S';
  hdr_.version = PROTOCOLVERSION;
  hdr_.vendorId = VENDORID_OPENDDS;
  std::memcpy(hdr_.guidPrefix, outer_->guid_.guidPrefix, sizeof(GuidPrefix_t));
  data_.smHeader.submessageId = DATA;
  data_.smHeader.flags = FLAG_E | FLAG_D;
  data_.smHeader.submessageLength = 0; // last submessage in the Message
  data_.extraFlags = 0;
  data_.octetsToInlineQos = DATA_OCTETS_TO_IQOS;
  data_.readerId = ENTITYID_UNKNOWN;
  data_.writerId = ENTITYID_SPDP_BUILTIN_PARTICIPANT_WRITER;
  data_.writerSN.high = 0;
  data_.writerSN.low = 0;

#ifdef ACE_HAS_MAC_OSX
  multicast_socket_.opts(ACE_SOCK_Dgram_Mcast::OPT_BINDADDR_NO |
                         ACE_SOCK_Dgram_Mcast::DEFOPT_NULLIFACE);
#ifdef ACE_HAS_IPV6
  multicast_ipv6_socket_.opts(ACE_SOCK_Dgram_Mcast::OPT_BINDADDR_NO |
                              ACE_SOCK_Dgram_Mcast::DEFOPT_NULLIFACE);
#endif
#endif

  multicast_interface_ = outer_->disco_->multicast_interface();

  // Ports are set by the formulas in RTPS v2.1 Table 9.8
  const u_short port_common = outer_->config_->pb() +
    (outer_->config_->dg() * outer_->domain_);
  mc_port_ = port_common + outer_->config_->d0();

  multicast_address_ = outer_->config_->default_multicast_group();
  multicast_address_.set_port_number(mc_port_);

#ifdef ACE_HAS_IPV6
  multicast_ipv6_address_ = outer_->config_->ipv6_default_multicast_group();
  multicast_ipv6_address_.set_port_number(mc_port_);
#endif

  send_addrs_.insert(multicast_address_);
#ifdef ACE_HAS_IPV6
  send_addrs_.insert(multicast_ipv6_address_);
#endif

  typedef RtpsDiscovery::AddrVec::const_iterator iter;
  const RtpsDiscovery::AddrVec addrs = outer_->config_->spdp_send_addrs();
  for (iter it = addrs.begin(),
       end = addrs.end(); it != end; ++it) {
    send_addrs_.insert(ACE_INET_Addr(it->c_str()));
  }

  u_short participantId = 0;

#ifdef OPENDDS_SAFETY_PROFILE
  const u_short startingParticipantId = participantId;
#endif

  while (!open_unicast_socket(port_common, participantId)) {
    ++participantId;
  }
#ifdef ACE_HAS_IPV6
  u_short port = uni_port_;

  while (!open_unicast_ipv6_socket(port)) {
    ++port;
  }
#endif

#ifdef OPENDDS_SAFETY_PROFILE
  if (participantId > startingParticipantId && ACE_OS::getpid() == -1) {
    // Since pids are not available, use the fact that we had to increment
    // participantId to modify the GUID's pid bytes.  This avoids GUID conflicts
    // between processes on the same host which start at the same time
    // (resulting in the same seed value for the random number generator).
    hdr_.guidPrefix[8] = static_cast<CORBA::Octet>(participantId >> 8);
    hdr_.guidPrefix[9] = static_cast<CORBA::Octet>(participantId & 0xFF);
    outer_->guid_.guidPrefix[8] = hdr_.guidPrefix[8];
    outer_->guid_.guidPrefix[9] = hdr_.guidPrefix[9];
  }
#endif
}

void
Spdp::SpdpTransport::open(const DCPS::ReactorTask_rch& reactor_task)
{
#ifdef OPENDDS_SECURITY
  // Add the endpoint before any sending and receiving occurs.
  ICE::Endpoint* endpoint = get_ice_endpoint();
  if (endpoint) {
    ICE::Agent::instance()->add_endpoint(endpoint);
    ice_endpoint_added_ = true;
    ICE::Agent::instance()->add_local_agent_info_listener(endpoint, outer_->guid_, outer_);
  }
#endif

#ifdef ACE_WIN32
  // By default Winsock will cause reads to fail with "connection reset"
  // when UDP sends result in ICMP "port unreachable" messages.
  // The transport framework is not set up for this since returning <= 0
  // from our receive_bytes causes the framework to close down the datalink
  // which in this case is used to receive from multiple peers.
  {
    BOOL recv_udp_connreset = FALSE;
    unicast_socket_.control(SIO_UDP_CONNRESET, &recv_udp_connreset);
  }
#endif

  ACE_Reactor* reactor = reactor_task->get_reactor();
  if (reactor->register_handler(unicast_socket_.get_handle(),
                                this, ACE_Event_Handler::READ_MASK) != 0) {
    throw std::runtime_error("failed to register unicast input handler");
  }

#ifdef ACE_HAS_IPV6
#ifdef ACE_WIN32
  // By default Winsock will cause reads to fail with "connection reset"
  // when UDP sends result in ICMP "port unreachable" messages.
  // The transport framework is not set up for this since returning <= 0
  // from our receive_bytes causes the framework to close down the datalink
  // which in this case is used to receive from multiple peers.
  {
    BOOL recv_udp_connreset = FALSE;
    unicast_ipv6_socket_.control(SIO_UDP_CONNRESET, &recv_udp_connreset);
  }
#endif


  if (reactor->register_handler(unicast_ipv6_socket_.get_handle(),
                                this, ACE_Event_Handler::READ_MASK) != 0) {
    throw std::runtime_error("failed to register unicast IPv6 input handler");
  }
#endif

#ifdef OPENDDS_SECURITY
  // Now that the endpoint is added, SEDP can write the SPDP info.
  if (outer_->is_security_enabled()) {
    outer_->write_secure_updates();
  }
#endif

  local_sender_ = DCPS::make_rch<SpdpMulti>(reactor_task->interceptor(), outer_->config_->resend_period(), ref(*this), &SpdpTransport::send_local);
  local_sender_->enable(outer_->config_->resend_period());

#ifdef OPENDDS_SECURITY
  handshake_deadline_processor_ = DCPS::make_rch<SpdpSporadic>(reactor_task->interceptor(), ref(*this), &SpdpTransport::process_handshake_deadlines);
  handshake_resend_processor_ = DCPS::make_rch<SpdpSporadic>(reactor_task->interceptor(), ref(*this), &SpdpTransport::process_handshake_resends);

  relay_sender_ = DCPS::make_rch<SpdpPeriodic>(reactor_task->interceptor(), ref(*this), &SpdpTransport::send_relay);
  relay_stun_task_ = DCPS::make_rch<SpdpPeriodic>(reactor_task->interceptor(), ref(*this), &SpdpTransport::relay_stun_task);

  if (outer_->config_->use_rtps_relay() ||
      outer_->config_->rtps_relay_only()) {
    relay_sender_->enable(false, outer_->config_->spdp_rtps_relay_send_period());
    relay_stun_task_->enable(false, ICE::Configuration::instance()->server_reflexive_address_period());
  }
#endif

  DCPS::NetworkConfigMonitor_rch ncm = TheServiceParticipant->network_config_monitor();
  if (outer_->config_->use_ncm() && ncm) {
    ncm->add_listener(*this);
  } else {
    DCPS::NetworkInterface nic(0, multicast_interface_, true);
    nic.add_default_addrs();
    const bool all = multicast_interface_.empty();
    outer_->sedp_->job_queue()->enqueue(DCPS::make_rch<ChangeMulticastGroup>(rchandle_from(this), nic,
                                                                             ChangeMulticastGroup::CMG_JOIN, all));
  }
}

Spdp::SpdpTransport::~SpdpTransport()
{
  if (DCPS::DCPS_debug_level > 3) {
    ACE_DEBUG((LM_INFO, ACE_TEXT("(%P|%t) SpdpTransport::~SpdpTransport\n")));
  }
  try {
    ACE_GUARD(ACE_Thread_Mutex, g, outer_->lock_);
    dispose_unregister();
  }
  catch (const CORBA::Exception& ex) {
    if (DCPS::DCPS_debug_level > 0) {
      ACE_DEBUG((LM_WARNING,
        ACE_TEXT("(%P|%t) WARNING: Exception caught in ")
        ACE_TEXT("SpdpTransport::~SpdpTransport: %C\n"),
        ex._info().c_str()));
    }
  }
  {
    // Acquire lock for modification of condition variable
    ACE_GUARD(ACE_Thread_Mutex, g, outer_->lock_);
    outer_->eh_shutdown_ = true;
  }
  outer_->shutdown_cond_.signal();

  unicast_socket_.close();
  multicast_socket_.close();
#ifdef ACE_HAS_IPV6
  unicast_ipv6_socket_.close();
  multicast_ipv6_socket_.close();
#endif
}

void
Spdp::SpdpTransport::dispose_unregister()
{
  // Send the dispose/unregister SPDP sample
  data_.writerSN.high = seq_.getHigh();
  data_.writerSN.low = seq_.getLow();
  data_.smHeader.flags = FLAG_E | FLAG_Q | FLAG_K_IN_DATA;
  data_.inlineQos.length(1);
  static const StatusInfo_t dispose_unregister = { {0, 0, 0, 3} };
  data_.inlineQos[0].status_info(dispose_unregister);

  ParameterList plist(1);
  plist.length(1);
  plist[0].guid(outer_->guid_);
  plist[0]._d(PID_PARTICIPANT_GUID);

  wbuff_.reset();
  DCPS::Serializer ser(&wbuff_, encoding_plain_native);
  CORBA::UShort options = 0;
  if (!(ser << hdr_) || !(ser << data_) || !(ser << encap_LE) || !(ser << options)
      || !(ser << plist)) {
    ACE_ERROR((LM_ERROR,
      ACE_TEXT("(%P|%t) ERROR: Spdp::SpdpTransport::dispose_unregister() - ")
      ACE_TEXT("failed to serialize headers for dispose/unregister\n")));
    return;
  }

  send(SEND_TO_LOCAL | SEND_TO_RELAY);
}

void
Spdp::SpdpTransport::close(const DCPS::ReactorTask_rch& reactor_task)
{
  if (DCPS::DCPS_debug_level > 3) {
    ACE_DEBUG((LM_INFO, ACE_TEXT("(%P|%t) SpdpTransport::close\n")));
  }

  DCPS::NetworkConfigMonitor_rch ncm = TheServiceParticipant->network_config_monitor();
  if (ncm) {
    ncm->remove_listener(*this);
  }

#ifdef OPENDDS_SECURITY
  ICE::Endpoint* endpoint = get_ice_endpoint();
  if (endpoint) {
    ICE::Agent::instance()->remove_endpoint(endpoint);
    ice_endpoint_added_ = false;
  }

  if (handshake_deadline_processor_) {
    handshake_deadline_processor_->cancel_and_wait();
  }
  if (handshake_resend_processor_) {
    handshake_resend_processor_->cancel_and_wait();
  }
  if (relay_sender_) {
    relay_sender_->disable_and_wait();
  }
  if (relay_stun_task_) {
    relay_stun_task_->disable_and_wait();
  }
#endif
  if (local_sender_) {
    local_sender_->disable_and_wait();
  }

  ACE_Reactor* reactor = reactor_task->get_reactor();
  const ACE_Reactor_Mask mask =
    ACE_Event_Handler::READ_MASK | ACE_Event_Handler::DONT_CALL;
  reactor->remove_handler(multicast_socket_.get_handle(), mask);
  reactor->remove_handler(unicast_socket_.get_handle(), mask);
#ifdef ACE_HAS_IPV6
  reactor->remove_handler(multicast_ipv6_socket_.get_handle(), mask);
  reactor->remove_handler(unicast_ipv6_socket_.get_handle(), mask);
#endif
}

void
Spdp::SpdpTransport::shorten_local_sender_delay_i()
{
  if (local_sender_) {
    const TimeDuration quick_resend = outer_->config_->resend_period() * outer_->config_->quick_resend_ratio();
    const TimeDuration min_resend = outer_->config_->min_resend_delay();
    local_sender_->enable(std::max(quick_resend, min_resend));
  }
}

void
Spdp::SpdpTransport::write(WriteFlags flags)
{
  ACE_GUARD(ACE_Thread_Mutex, g, outer_->lock_);
  write_i(flags);
}

void
Spdp::SpdpTransport::write_i(WriteFlags flags)
{
  const ParticipantData_t pdata = outer_->build_local_pdata(
#ifdef OPENDDS_SECURITY
     outer_->is_security_enabled() ? Security::DPDK_ENHANCED : Security::DPDK_ORIGINAL
#endif
                                                            );

  data_.writerSN.high = seq_.getHigh();
  data_.writerSN.low = seq_.getLow();
  ++seq_;

  ParameterList plist;
  if (!ParameterListConverter::to_param_list(pdata, plist)) {
    ACE_ERROR((LM_ERROR, ACE_TEXT("(%P|%t) ERROR: ")
      ACE_TEXT("Spdp::SpdpTransport::write() - ")
      ACE_TEXT("failed to convert from SPDPdiscoveredParticipantData ")
      ACE_TEXT("to ParameterList\n")));
    return;
  }

#ifdef OPENDDS_SECURITY
  if (!outer_->is_security_enabled()) {
    ICE::AgentInfoMap ai_map;
    ICE::Endpoint* sedp_endpoint = outer_->sedp_->get_ice_endpoint();
    if (sedp_endpoint) {
      ai_map[SEDP_AGENT_INFO_KEY] = ICE::Agent::instance()->get_local_agent_info(sedp_endpoint);
    }
    ICE::Endpoint* spdp_endpoint = get_ice_endpoint();
    if (spdp_endpoint) {
      ai_map[SPDP_AGENT_INFO_KEY] = ICE::Agent::instance()->get_local_agent_info(spdp_endpoint);
    }

    if (!ParameterListConverter::to_param_list(ai_map, plist)) {
      ACE_ERROR((LM_ERROR, ACE_TEXT("(%P|%t) ERROR: ")
                 ACE_TEXT("Spdp::SpdpTransport::write() - ")
                 ACE_TEXT("failed to convert from ICE::AgentInfo ")
                 ACE_TEXT("to ParameterList\n")));
      return;
    }
  }
#endif

  wbuff_.reset();
  CORBA::UShort options = 0;
  DCPS::Serializer ser(&wbuff_, encoding_plain_native);
  if (!(ser << hdr_) || !(ser << data_) || !(ser << encap_LE) || !(ser << options)
      || !(ser << plist)) {
    ACE_ERROR((LM_ERROR,
      ACE_TEXT("(%P|%t) ERROR: Spdp::SpdpTransport::write() - ")
      ACE_TEXT("failed to serialize headers for SPDP\n")));
    return;
  }

  send(flags);
}


void
Spdp::SpdpTransport::write_i(const DCPS::RepoId& guid, WriteFlags flags)
{
  const ParticipantData_t pdata = outer_->build_local_pdata(
#ifdef OPENDDS_SECURITY
     outer_->is_security_enabled() ? Security::DPDK_ENHANCED : Security::DPDK_ORIGINAL
#endif
                                                            );

  data_.writerSN.high = seq_.getHigh();
  data_.writerSN.low = seq_.getLow();
  ++seq_;

  ParameterList plist;
  if (!ParameterListConverter::to_param_list(pdata, plist)) {
    ACE_ERROR((LM_ERROR, ACE_TEXT("(%P|%t) ERROR: ")
      ACE_TEXT("Spdp::SpdpTransport::write() - ")
      ACE_TEXT("failed to convert from SPDPdiscoveredParticipantData ")
      ACE_TEXT("to ParameterList\n")));
    return;
  }

#ifdef OPENDDS_SECURITY
  if (!outer_->is_security_enabled()) {
    ICE::AgentInfoMap ai_map;
    ICE::Endpoint* sedp_endpoint = outer_->sedp_->get_ice_endpoint();
    if (sedp_endpoint) {
      ai_map[SEDP_AGENT_INFO_KEY] = ICE::Agent::instance()->get_local_agent_info(sedp_endpoint);
    }
    ICE::Endpoint* spdp_endpoint = get_ice_endpoint();
    if (spdp_endpoint) {
      ai_map[SPDP_AGENT_INFO_KEY] = ICE::Agent::instance()->get_local_agent_info(spdp_endpoint);
    }

  if (!ParameterListConverter::to_param_list(ai_map, plist)) {
      ACE_ERROR((LM_ERROR, ACE_TEXT("(%P|%t) ERROR: ")
                 ACE_TEXT("Spdp::SpdpTransport::write() - ")
                 ACE_TEXT("failed to convert from ICE::AgentInfo ")
                 ACE_TEXT("to ParameterList\n")));
      return;
    }
  }
#endif

  InfoDestinationSubmessage info_dst;
  info_dst.smHeader.submessageId = INFO_DST;
  info_dst.smHeader.flags = FLAG_E;
  info_dst.smHeader.submessageLength = sizeof(guid.guidPrefix);
  std::memcpy(info_dst.guidPrefix, guid.guidPrefix, sizeof(guid.guidPrefix));

  wbuff_.reset();
  CORBA::UShort options = 0;
  DCPS::Serializer ser(&wbuff_, encoding_plain_native);
  if (!(ser << hdr_) || !(ser << info_dst) || !(ser << data_) || !(ser << encap_LE) || !(ser << options)
      || !(ser << plist)) {
    ACE_ERROR((LM_ERROR,
      ACE_TEXT("(%P|%t) ERROR: Spdp::SpdpTransport::write() - ")
      ACE_TEXT("failed to serialize headers for SPDP\n")));
    return;
  }

  send(flags);
}

void
Spdp::SpdpTransport::send(WriteFlags flags)
{
  if ((flags & SEND_TO_LOCAL) && !outer_->config_->rtps_relay_only()) {
    typedef OPENDDS_SET(ACE_INET_Addr)::const_iterator iter_t;
    for (iter_t iter = send_addrs_.begin(); iter != send_addrs_.end(); ++iter) {
      send(*iter);
    }
  }

  const ACE_INET_Addr relay_address = outer_->config_->spdp_rtps_relay_address();
  if (((flags & SEND_TO_RELAY) || outer_->config_->rtps_relay_only()) &&
      relay_address != ACE_INET_Addr()) {
    send(relay_address);
  }
}

const ACE_SOCK_Dgram&
Spdp::SpdpTransport::choose_send_socket(const ACE_INET_Addr& addr) const
{
#ifdef ACE_HAS_IPV6
  if (addr.get_type() == AF_INET6) {
    return unicast_ipv6_socket_;
  }
#endif
  ACE_UNUSED_ARG(addr);
  return unicast_socket_;
}

void
Spdp::SpdpTransport::send(const ACE_INET_Addr& addr)
{
  ssize_t res;

  const ACE_SOCK_Dgram& socket = choose_send_socket(addr);
  res = socket.send(wbuff_.rd_ptr(), wbuff_.length(), addr);

  if (res < 0) {
    const int err = errno;
    if (err != ENETUNREACH || !network_is_unreachable_) {
      ACE_TCHAR addr_buff[256] = {};
      addr.addr_to_string(addr_buff, 256);
      errno = err;
      ACE_ERROR((LM_WARNING,
                 ACE_TEXT("(%P|%t) WARNING: Spdp::SpdpTransport::send() - ")
                 ACE_TEXT("destination %s failed send: %m\n"), addr_buff));
    }
    if (err == ENETUNREACH) {
      network_is_unreachable_ = true;
    }
  } else {
    network_is_unreachable_ = false;
  }
}

const ACE_SOCK_Dgram&
Spdp::SpdpTransport::choose_recv_socket(ACE_HANDLE h) const
{
#ifdef ACE_HAS_IPV6
  if (h == unicast_ipv6_socket_.get_handle()) {
    return unicast_ipv6_socket_;
  }
  if (h == multicast_ipv6_socket_.get_handle()) {
    return multicast_ipv6_socket_;
  }
#endif
  if (h == multicast_socket_.get_handle()) {
    return multicast_socket_;
  }

  return unicast_socket_;
}

int
Spdp::SpdpTransport::handle_input(ACE_HANDLE h)
{
  const ACE_SOCK_Dgram& socket = choose_recv_socket(h);

  ACE_INET_Addr remote;
  buff_.reset();

#ifdef ACE_LACKS_SENDMSG
  const ssize_t bytes = socket.recv(buff_.wr_ptr(), buff_.space(), remote);
#else
  ACE_INET_Addr local;

  iovec iov[1];
  iov[0].iov_base = buff_.wr_ptr();
#ifdef _MSC_VER
#pragma warning(push)
  // iov_len is 32-bit on 64-bit VC++, but we don't want a cast here
  // since on other platforms iov_len is 64-bit
#pragma warning(disable : 4267)
#endif
  iov[0].iov_len = buff_.space();
#ifdef _MSC_VER
#pragma warning(pop)
#endif
  const ssize_t bytes = socket.recv(iov, 1, remote, 0
#if defined(ACE_RECVPKTINFO) || defined(ACE_RECVPKTINFO6)
                                    , &local
#endif
                                    );
#endif

  if (bytes > 0) {
    buff_.wr_ptr(bytes);
  } else if (bytes == 0) {
    return 0;
  } else {
    ACE_DEBUG((
          LM_WARNING,
          ACE_TEXT("(%P|%t) WARNING: Spdp::SpdpTransport::handle_input() - ")
          ACE_TEXT("error reading from %C socket %p\n")
          , (h == unicast_socket_.get_handle()) ? "unicast" : "multicast",
          ACE_TEXT("ACE_SOCK_Dgram::recv")));
    return 0;
  }

  if ((buff_.size() >= 4) && ACE_OS::memcmp(buff_.rd_ptr(), "RTPS", 4) == 0) {
    DCPS::Serializer ser(&buff_, encoding_plain_native);
    Header header;
    if (!(ser >> header)) {
      ACE_ERROR((LM_ERROR,
                 ACE_TEXT("(%P|%t) ERROR: Spdp::SpdpTransport::handle_input() - ")
                 ACE_TEXT("failed to deserialize RTPS header for SPDP\n")));
      return 0;
    }

    while (buff_.length() > 3) {
      const char subm = buff_.rd_ptr()[0], flags = buff_.rd_ptr()[1];
      ser.swap_bytes((flags & FLAG_E) != ACE_CDR_BYTE_ORDER);
      const size_t start = buff_.length();
      CORBA::UShort submessageLength = 0;
      switch (subm) {
      case DATA: {
        DataSubmessage data;
        if (!(ser >> data)) {
          ACE_ERROR((
                     LM_ERROR,
                     ACE_TEXT("(%P|%t) ERROR: Spdp::SpdpTransport::handle_input() - ")
                     ACE_TEXT("failed to deserialize DATA header for SPDP\n")));
          return 0;
        }
        submessageLength = data.smHeader.submessageLength;

        if (data.writerId != ENTITYID_SPDP_BUILTIN_PARTICIPANT_WRITER) {
          // Not our message: this could be the same multicast group used
          // for SEDP and other traffic.
          break;
        }

        ParameterList plist;
        if (data.smHeader.flags & (FLAG_D | FLAG_K_IN_DATA)) {
          ser.swap_bytes(!ACE_CDR_BYTE_ORDER); // read "encap" itself in LE
          CORBA::UShort encap, options;
          if (!(ser >> encap) || (encap != encap_LE && encap != encap_BE)) {
            ACE_ERROR((LM_ERROR,
                       ACE_TEXT("(%P|%t) ERROR: Spdp::SpdpTransport::handle_input() - ")
                       ACE_TEXT("failed to deserialize encapsulation header for SPDP\n")));
            return 0;
          }
          ser >> options;
          // bit 8 in encap is on if it's PL_CDR_LE
          ser.swap_bytes(((encap & 0x100) >> 8) != ACE_CDR_BYTE_ORDER);
          if (!(ser >> plist)) {
            ACE_ERROR((LM_ERROR,
                       ACE_TEXT("(%P|%t) ERROR: Spdp::SpdpTransport::handle_input() - ")
                       ACE_TEXT("failed to deserialize data payload for SPDP\n")));
            return 0;
          }
        } else {
          plist.length(1);
          const RepoId guid = make_id(header.guidPrefix, ENTITYID_PARTICIPANT);
          plist[0].guid(guid);
          plist[0]._d(PID_PARTICIPANT_GUID);
        }

        outer_->data_received(data, plist, remote);
        break;
      }
      default:
        SubmessageHeader smHeader;
        if (!(ser >> smHeader)) {
          ACE_ERROR((
                     LM_ERROR,
                     ACE_TEXT("(%P|%t) ERROR: Spdp::SpdpTransport::handle_input() - ")
                     ACE_TEXT("failed to deserialize SubmessageHeader for SPDP\n")));
          return 0;
        }
        submessageLength = smHeader.submessageLength;
        break;
      }
      if (submessageLength && buff_.length()) {
        const size_t read = start - buff_.length();
        if (read < static_cast<size_t>(submessageLength + SMHDR_SZ)) {
          if (!ser.skip(static_cast<CORBA::UShort>(submessageLength + SMHDR_SZ
                                                   - read))) {
            ACE_ERROR((LM_ERROR,
                       ACE_TEXT("(%P|%t) ERROR: Spdp::SpdpTransport::handle_input() - ")
                       ACE_TEXT("failed to skip sub message length\n")));
            return 0;
          }
        }
      } else if (!submessageLength) {
        break; // submessageLength of 0 indicates the last submessage
      }
    }
  }

  // Handle some RTI protocol multicast to the same address
  if ((buff_.size() >= 4) && (ACE_OS::memcmp(buff_.rd_ptr(), "RTPX", 4) == 0)) {
    return 0; // Ignore
  }

  // Assume STUN

#ifndef ACE_RECVPKTINFO
  ACE_ERROR((LM_ERROR, ACE_TEXT("(%P|%t) ERROR: Spdp::SpdpTransport::handle_input() ")
             ACE_TEXT("potential STUN message received but this version of the ACE ")
             ACE_TEXT("library doesn't support the local_address extension in ")
             ACE_TEXT("ACE_SOCK_Dgram::recv\n")));
  ACE_NOTSUP_RETURN(0);
#else

#ifdef OPENDDS_SECURITY
  DCPS::Serializer serializer(&buff_, STUN::encoding);
  STUN::Message message;
  message.block = &buff_;
  if (serializer >> message) {
    if (relay_srsm_.is_response(message)) {
      process_relay_sra(relay_srsm_.receive(message));
    } else {
      ICE::Endpoint* endpoint = get_ice_endpoint();
      if (endpoint) {
        ICE::Agent::instance()->receive(endpoint, local, remote, message);
      }
    }
  }
#endif
#endif

  return 0;
}

ICE::Endpoint*
Spdp::SpdpTransport::get_ice_endpoint()
{
#ifdef OPENDDS_SECURITY
  return (outer_->config_->use_ice()) ? this : 0;
#else
  return 0;
#endif
}

#ifdef OPENDDS_SECURITY
ICE::AddressListType
Spdp::SpdpTransport::host_addresses() const
{
  ICE::AddressListType addresses;
  ACE_INET_Addr addr;

  unicast_socket_.get_local_addr(addr);
  if (addr != ACE_INET_Addr()) {
    if (addr.is_any()) {
      ICE::AddressListType addrs;
      DCPS::get_interface_addrs(addrs);
      for (ICE::AddressListType::iterator pos = addrs.begin(), limit = addrs.end(); pos != limit; ++pos) {
        if (pos->get_type() == AF_INET) {
          pos->set_port_number(addr.get_port_number());
          addresses.push_back(*pos);
        }
      }
    } else {
      addresses.push_back(addr);
    }
  }

#ifdef ACE_HAS_IPV6
  unicast_ipv6_socket_.get_local_addr(addr);
  if (addr != ACE_INET_Addr()) {
    if (addr.is_any()) {
      ICE::AddressListType addrs;
      DCPS::get_interface_addrs(addrs);
      for (ICE::AddressListType::iterator pos = addrs.begin(), limit = addrs.end(); pos != limit; ++pos) {
        if (pos->get_type() == AF_INET6) {
          pos->set_port_number(addr.get_port_number());
          addresses.push_back(*pos);
        }
      }
    } else {
      addresses.push_back(addr);
    }
  }
#endif

  return addresses;
}

void
Spdp::SpdpTransport::send(const ACE_INET_Addr& address, const STUN::Message& message)
{
  DCPS::RcHandle<DCPS::JobQueue> job_queue = outer_->sedp_->job_queue();
  if (job_queue) {
    job_queue->enqueue(DCPS::make_rch<SendStun>(rchandle_from(this), address, message));
  }
}

void
Spdp::SendStun::execute()
{
  ACE_GUARD(ACE_Thread_Mutex, g, tport_->outer_->lock_);
  tport_->wbuff_.reset();
  Serializer serializer(&tport_->wbuff_, STUN::encoding);
  const_cast<STUN::Message&>(message_).block = &tport_->wbuff_;
  serializer << message_;

  ssize_t res;
  const ACE_SOCK_Dgram& socket = tport_->choose_send_socket(address_);
  res = socket.send(tport_->wbuff_.rd_ptr(), tport_->wbuff_.length(), address_);

  if (res < 0) {
    const int err = errno;
    if (err != ENETUNREACH || !tport_->network_is_unreachable_) {
      ACE_TCHAR addr_buff[256] = {};
      address_.addr_to_string(addr_buff, 256);
      errno = err;
      ACE_ERROR((LM_WARNING,
                 ACE_TEXT("(%P|%t) WARNING: Spdp::SendStun::execute() - ")
                 ACE_TEXT("destination %s failed send: %m\n"), addr_buff));
    }
    if (err == ENETUNREACH) {
      tport_->network_is_unreachable_ = true;
    }
  } else {
    tport_->network_is_unreachable_ = false;
  }
}

ACE_INET_Addr
Spdp::SpdpTransport::stun_server_address() const
{
  return outer_->config_->sedp_stun_server_address();
}

#ifndef DDS_HAS_MINIMUM_BIT
void
Spdp::SpdpTransport::ice_connect(const ICE::GuidSetType& guids, const ACE_INET_Addr& addr)
{
  outer_->sedp_->job_queue()->enqueue(DCPS::make_rch<IceConnect>(rchandle_from(this->outer_), guids, addr, true));
}

void
Spdp::IceConnect::execute()
{
  ACE_GUARD(ACE_Thread_Mutex, g, spdp_->lock_);
  for (ICE::GuidSetType::const_iterator pos = guids_.begin(), limit = guids_.end(); pos != limit; ++pos) {
    DiscoveredParticipantIter iter = spdp_->participants_.find(pos->remote);
    if (iter != spdp_->participants_.end()) {
      spdp_->enqueue_location_update_i(iter, compute_ice_location_mask(addr_), connect_ ? addr_ : ACE_INET_Addr());
      spdp_->process_location_updates_i(iter);
    }
  }
}

void
Spdp::SpdpTransport::ice_disconnect(const ICE::GuidSetType& guids, const ACE_INET_Addr& addr)
{
  outer_->sedp_->job_queue()->enqueue(DCPS::make_rch<IceConnect>(rchandle_from(this->outer_), guids, addr, false));
}
#endif /* DDS_HAS_MINIMUM_BIT */
#endif /* OPENDDS_SECURITY */

void
Spdp::signal_liveliness(DDS::LivelinessQosPolicyKind kind)
{
  sedp_->signal_liveliness(kind);
}

bool
Spdp::SpdpTransport::open_unicast_socket(u_short port_common,
                                         u_short participant_id)
{
  uni_port_ = port_common + outer_->config_->d1() + (outer_->config_->pg() * participant_id);

  ACE_INET_Addr local_addr = outer_->config_->spdp_local_address();
  local_addr.set_port_number(uni_port_);

  if (unicast_socket_.open(local_addr, PF_INET) != 0) {
    if (DCPS::DCPS_debug_level > 3) {
      ACE_DEBUG((
            LM_WARNING,
            ACE_TEXT("(%P|%t) Spdp::SpdpTransport::open_unicast_socket() - ")
            ACE_TEXT("failed to open_appropriate_socket_type unicast socket on port %d %p.  ")
            ACE_TEXT("Trying next participantId...\n"),
            uni_port_, ACE_TEXT("ACE_SOCK_Dgram::open")));
    }
    return false;
  }

  if (DCPS::DCPS_debug_level > 3) {
    ACE_DEBUG((
          LM_INFO,
          ACE_TEXT("(%P|%t) Spdp::SpdpTransport::open_unicast_socket() - ")
          ACE_TEXT("opened unicast socket on port %d\n"),
          uni_port_));
  }

  if (!DCPS::set_socket_multicast_ttl(unicast_socket_, outer_->config_->ttl())) {
    ACE_ERROR((LM_ERROR,
               ACE_TEXT("(%P|%t) ERROR: Spdp::SpdpTransport::open_unicast_socket() - ")
               ACE_TEXT("failed to set TTL value to %d ")
               ACE_TEXT("for port:%hu %p\n"),
               outer_->config_->ttl(), uni_port_, ACE_TEXT("DCPS::set_socket_multicast_ttl:")));
    throw std::runtime_error("failed to set TTL");
  }

#ifdef ACE_RECVPKTINFO
  int sockopt = 1;
  if (unicast_socket_.set_option(IPPROTO_IP, ACE_RECVPKTINFO, &sockopt, sizeof sockopt) == -1) {
    ACE_ERROR_RETURN((LM_ERROR, ACE_TEXT("(%P|%t) ERROR: Spdp::SpdpTransport::open_unicast_socket: set_option: %m\n")), false);
  }
#endif

  return true;
}

#ifdef ACE_HAS_IPV6
bool
Spdp::SpdpTransport::open_unicast_ipv6_socket(u_short port)
{
  ipv6_uni_port_ = port;

  ACE_INET_Addr local_addr = outer_->config_->ipv6_spdp_local_address();
  local_addr.set_port_number(ipv6_uni_port_);

  if (unicast_ipv6_socket_.open(local_addr, PF_INET6) != 0) {
    if (DCPS::DCPS_debug_level > 3) {
      ACE_DEBUG((
                 LM_WARNING,
                 ACE_TEXT("(%P|%t) Spdp::SpdpTransport::open_unicast_ipv6_socket() - ")
                 ACE_TEXT("failed to open_appropriate_socket_type unicast ipv6 socket on port %d %p.  ")
                 ACE_TEXT("Trying next port...\n"),
                 uni_port_, ACE_TEXT("ACE_SOCK_Dgram::open")));
    }
    return false;
  }

  if (DCPS::DCPS_debug_level > 3) {
    ACE_DEBUG((
          LM_INFO,
          ACE_TEXT("(%P|%t) Spdp::SpdpTransport::open_unicast_ipv6_socket() - ")
          ACE_TEXT("opened unicast ipv6 socket on port %d\n"),
          ipv6_uni_port_));
  }

  if (!DCPS::set_socket_multicast_ttl(unicast_ipv6_socket_, outer_->config_->ttl())) {
    ACE_ERROR((LM_ERROR,
               ACE_TEXT("(%P|%t) ERROR: Spdp::SpdpTransport::open_unicast_ipv6_socket() - ")
               ACE_TEXT("failed to set TTL value to %d ")
               ACE_TEXT("for port:%hu %p\n"),
               outer_->config_->ttl(), ipv6_uni_port_, ACE_TEXT("DCPS::set_socket_multicast_ttl:")));
    throw std::runtime_error("failed to set TTL");
  }

#ifdef ACE_RECVPKTINFO6
  int sockopt = 1;
  if (unicast_ipv6_socket_.set_option(IPPROTO_IPV6, ACE_RECVPKTINFO6, &sockopt, sizeof sockopt) == -1) {
    ACE_ERROR_RETURN((LM_ERROR, ACE_TEXT("(%P|%t) ERROR: Spdp::SpdpTransport::open_unicast_ipv6_socket: set_option: %m\n")), false);
  }
#endif

  return true;
}
#endif /* ACE_HAS_IPV6 */

void
Spdp::SpdpTransport::join_multicast_group(const DCPS::NetworkInterface& nic,
                                          bool all_interfaces)
{
  ACE_GUARD(ACE_Thread_Mutex, g, outer_->lock_);

  if (nic.exclude_from_multicast(multicast_interface_.c_str())) {
    return;
  }

  if (joined_interfaces_.count(nic.name()) == 0 && nic.has_ipv4()) {
    if (DCPS::DCPS_debug_level > 3) {
      ACE_TCHAR buff[256];
      multicast_address_.addr_to_string(buff, 256);
      ACE_DEBUG((LM_INFO,
                 ACE_TEXT("(%P|%t) Spdp::SpdpTransport::join_multicast_group ")
                 ACE_TEXT("joining group %s on %C\n"),
                 buff,
                 all_interfaces ? "all interfaces" : nic.name().c_str()));
    }

    if (0 == multicast_socket_.join(multicast_address_, 1, all_interfaces ? 0 : ACE_TEXT_CHAR_TO_TCHAR(nic.name().c_str()))) {
      joined_interfaces_.insert(nic.name());

      if (reactor()->register_handler(multicast_socket_.get_handle(),
                                    this, ACE_Event_Handler::READ_MASK) != 0) {
        ACE_ERROR((LM_ERROR, ACE_TEXT("(%P|%t) Spdp::SpdpTransport::join_multicast_group failed to register multicast input handler\n")));
        return;
      }

      write_i(SEND_TO_LOCAL);
    } else {
      ACE_TCHAR buff[256];
      multicast_address_.addr_to_string(buff, 256);
      ACE_ERROR((LM_ERROR,
                 ACE_TEXT("(%P|%t) ERROR: Spdp::SpdpTransport::join_multicast_group() - ")
                 ACE_TEXT("failed to join multicast group %s on %C: %p\n"),
                 buff,
                 all_interfaces ? "all interfaces" : nic.name().c_str(),
                 ACE_TEXT("ACE_SOCK_Dgram_Mcast::join")));
    }
  }

#ifdef ACE_HAS_IPV6
  if (joined_ipv6_interfaces_.count(nic.name()) == 0 && nic.has_ipv6()) {
    if (DCPS::DCPS_debug_level > 3) {
      ACE_TCHAR buff[256];
      multicast_ipv6_address_.addr_to_string(buff, 256);
      ACE_DEBUG((LM_INFO,
                 ACE_TEXT("(%P|%t) Spdp::SpdpTransport::join_multicast_group ")
                 ACE_TEXT("joining group %s on %C\n"),
                 buff,
                 all_interfaces ? "all interfaces" : nic.name().c_str()));
    }

    if (0 == multicast_ipv6_socket_.join(multicast_ipv6_address_, 1, all_interfaces ? 0 : ACE_TEXT_CHAR_TO_TCHAR(nic.name().c_str()))) {
      joined_ipv6_interfaces_.insert(nic.name());

      if (reactor()->register_handler(multicast_ipv6_socket_.get_handle(),
                                    this, ACE_Event_Handler::READ_MASK) != 0) {
        ACE_ERROR((LM_ERROR, ACE_TEXT("(%P|%t) Spdp::SpdpTransport::join_multicast_group failed to register multicast ipv6 input handler\n")));
        return;
      }

      write_i(SEND_TO_LOCAL);
    } else {
      ACE_TCHAR buff[256];
      multicast_ipv6_address_.addr_to_string(buff, 256);
      ACE_ERROR((LM_ERROR,
                 ACE_TEXT("(%P|%t) ERROR: Spdp::SpdpTransport::join_multicast_group() - ")
                 ACE_TEXT("failed to join multicast group %s on %C: %p\n"),
                 buff,
                 all_interfaces ? "all interfaces" : nic.name().c_str(),
                 ACE_TEXT("ACE_SOCK_Dgram_Mcast::join")));
    }
  }
#endif
}

void
Spdp::SpdpTransport::leave_multicast_group(const DCPS::NetworkInterface& nic)
{
  ACE_GUARD(ACE_Thread_Mutex, g, outer_->lock_);

  if (joined_interfaces_.count(nic.name()) != 0 && !nic.has_ipv4()) {
    if (DCPS::DCPS_debug_level > 3) {
      ACE_TCHAR buff[256];
      multicast_address_.addr_to_string(buff, 256);
      ACE_DEBUG((LM_INFO,
                 ACE_TEXT("(%P|%t) Spdp::SpdpTransport::leave_multicast_group ")
                 ACE_TEXT("leaving group %s on %C\n"),
                 buff,
                 nic.name().c_str()));
    }

    if (0 != multicast_socket_.leave(multicast_address_, ACE_TEXT_CHAR_TO_TCHAR(nic.name().c_str()))) {
      ACE_TCHAR buff[256];
      multicast_address_.addr_to_string(buff, 256);
      ACE_ERROR((LM_ERROR,
                 ACE_TEXT("(%P|%t) ERROR: Spdp::SpdpTransport::leave_multicast_group() - ")
                 ACE_TEXT("failed to leave multicast group %s on %C: %p\n"),
                 buff,
                 nic.name().c_str(),
                 ACE_TEXT("ACE_SOCK_Dgram_Mcast::leave")));
    }
    joined_interfaces_.erase(nic.name());
  }

#ifdef ACE_HAS_IPV6
  if (joined_ipv6_interfaces_.count(nic.name()) != 0 && !nic.has_ipv6()) {
    if (DCPS::DCPS_debug_level > 3) {
      ACE_TCHAR buff[256];
      multicast_ipv6_address_.addr_to_string(buff, 256);
      ACE_DEBUG((LM_INFO,
                 ACE_TEXT("(%P|%t) Spdp::SpdpTransport::leave_multicast_group ")
                 ACE_TEXT("leaving group %s on %C\n"),
                 buff,
                 nic.name().c_str()));
    }

    if (0 != multicast_ipv6_socket_.leave(multicast_ipv6_address_, ACE_TEXT_CHAR_TO_TCHAR(nic.name().c_str()))) {
      ACE_TCHAR buff[256];
      multicast_ipv6_address_.addr_to_string(buff, 256);
      ACE_ERROR((LM_ERROR,
                 ACE_TEXT("(%P|%t) ERROR: Spdp::SpdpTransport::leave_multicast_group() - ")
                 ACE_TEXT("failed to leave multicast ipv6 group %s on %C: %p\n"),
                 buff,
                 nic.name().c_str(),
                 ACE_TEXT("ACE_SOCK_Dgram_Mcast::leave")));
    }
    joined_ipv6_interfaces_.erase(nic.name());
  }
#endif
}

void
Spdp::SpdpTransport::add_address(const DCPS::NetworkInterface& nic,
                                 const ACE_INET_Addr&)
{
  outer_->sedp_->job_queue()->enqueue(DCPS::make_rch<ChangeMulticastGroup>(rchandle_from(this), nic,
                                                                          ChangeMulticastGroup::CMG_JOIN));
}

void Spdp::SpdpTransport::remove_address(const DCPS::NetworkInterface& nic,
                                         const ACE_INET_Addr&)
{
  outer_->sedp_->job_queue()->enqueue(DCPS::make_rch<ChangeMulticastGroup>(rchandle_from(this), nic,
                                                                          ChangeMulticastGroup::CMG_LEAVE));
}

bool
Spdp::get_default_locators(const RepoId& part_id, DCPS::LocatorSeq& target,
                           bool& inlineQos)
{
  DiscoveredParticipantIter part_iter = participants_.find(part_id);
  if (part_iter == participants_.end()) {
    return false;
  } else {
    inlineQos = part_iter->second.pdata_.participantProxy.expectsInlineQos;
    DCPS::LocatorSeq& mc_source =
          part_iter->second.pdata_.participantProxy.defaultMulticastLocatorList;
    DCPS::LocatorSeq& uc_source =
          part_iter->second.pdata_.participantProxy.defaultUnicastLocatorList;
    CORBA::ULong mc_source_len = mc_source.length();
    CORBA::ULong uc_source_len = uc_source.length();
    CORBA::ULong target_len = target.length();
    target.length(mc_source_len + uc_source_len + target_len);
    // Copy multicast
    for (CORBA::ULong mci = 0; mci < mc_source.length(); ++mci) {
      target[target_len + mci] = mc_source[mci];
    }
    // Copy unicast
    for (CORBA::ULong uci = 0; uci < uc_source.length(); ++uci) {
      target[target_len + mc_source_len + uci] = uc_source[uci];
    }
  }
  return true;
}

bool
Spdp::associated() const
{
  return !participants_.empty();
}

bool
Spdp::has_discovered_participant(const DCPS::RepoId& guid)
{
  return participants_.find(guid) != participants_.end();
}

void
Spdp::get_discovered_participant_ids(DCPS::RepoIdSet& results) const
{
  DiscoveredParticipantMap::const_iterator idx;
  for (idx = participants_.begin(); idx != participants_.end(); ++idx)
  {
    results.insert(idx->first);
  }
}

#ifdef OPENDDS_SECURITY
Spdp::ParticipantCryptoInfoPair
Spdp::lookup_participant_crypto_info(const DCPS::RepoId& id) const
{
  ParticipantCryptoInfoPair result = ParticipantCryptoInfoPair(DDS::HANDLE_NIL, DDS::Security::SharedSecretHandle_var());

  DiscoveredParticipantConstIter pi = participants_.find(id);
  if (pi != participants_.end()) {
    result.first = pi->second.crypto_handle_;
    result.second = pi->second.shared_secret_handle_;
  }
  return result;
}

void
Spdp::send_participant_crypto_tokens(const DCPS::RepoId& id)
{
  const DCPS::RepoId peer = make_id(id, ENTITYID_PARTICIPANT);
  const DiscoveredParticipantConstIter iter = participants_.find(peer);
  if (iter == participants_.end()) {
    const DCPS::GuidConverter conv(peer);
    ACE_ERROR((LM_ERROR, ACE_TEXT("(%P|%t) ERROR: Spdp::send_participant_crypto_tokens() - ")
               ACE_TEXT("Discovered participant %C not found.\n"), OPENDDS_STRING(conv).c_str()));
    return;
  }

  const DDS::Security::ParticipantCryptoTokenSeq& pcts = iter->second.crypto_tokens_;

  if (pcts.length() != 0) {
    const DCPS::RepoId writer = make_id(guid_, ENTITYID_P2P_BUILTIN_PARTICIPANT_VOLATILE_SECURE_WRITER);

    const DCPS::RepoId reader = make_id(peer, ENTITYID_P2P_BUILTIN_PARTICIPANT_VOLATILE_SECURE_READER);

    DDS::Security::ParticipantVolatileMessageSecure msg;
    msg.message_identity.source_guid = writer;
    msg.message_class_id = DDS::Security::GMCLASSID_SECURITY_PARTICIPANT_CRYPTO_TOKENS;
    msg.destination_participant_guid = peer;
    msg.destination_endpoint_guid = GUID_UNKNOWN; // unknown = whole participant
    msg.source_endpoint_guid = GUID_UNKNOWN;
    msg.message_data = reinterpret_cast<const DDS::Security::DataHolderSeq&>(pcts);

    if (sedp_->write_volatile_message(msg, reader) != DDS::RETCODE_OK) {
      ACE_ERROR((LM_ERROR, ACE_TEXT("(%P|%t) ERROR: Spdp::send_participant_crypto_tokens() - ")
        ACE_TEXT("Unable to write volatile message.\n")));
    }
  }
}

DDS::Security::PermissionsHandle
Spdp::lookup_participant_permissions(const DCPS::RepoId& id) const
{
  DDS::Security::PermissionsHandle result = DDS::HANDLE_NIL;

  ACE_Guard<ACE_Thread_Mutex> g(lock_, false);
  DiscoveredParticipantConstIter pi = participants_.find(id);
  if (pi != participants_.end()) {
    result = pi->second.permissions_handle_;
  }
  return result;
}

DCPS::AuthState
Spdp::lookup_participant_auth_state(const DCPS::RepoId& id) const
{
  ACE_Guard<ACE_Thread_Mutex> g(lock_, false);
  DiscoveredParticipantConstIter pi = participants_.find(id);
  if (pi != participants_.end()) {
    return pi->second.auth_state_;
  }
  return DCPS::AUTH_STATE_HANDSHAKE;
}
#endif

#ifndef OPENDDS_SAFETY_PROFILE
bool
operator==(const DCPS::Locator_t& x, const DCPS::Locator_t& y)
{
  return x.kind == y.kind && x.port == y.port && x.address == y.address;
}

bool
operator!=(const DCPS::Locator_t& x, const DCPS::Locator_t& y)
{
  return x.kind != y.kind && x.port != y.port && x.address != y.address;
}
#endif

#ifdef OPENDDS_SECURITY
void Spdp::start_ice(ICE::Endpoint* endpoint, RepoId r, BuiltinEndpointSet_t avail,
                     DDS::Security::ExtendedBuiltinEndpointSet_t extended_avail,
                     const ICE::AgentInfo& agent_info)
{
  RepoId l = guid_;

  // See RTPS v2.1 section 8.5.5.1
  if (avail & DISC_BUILTIN_ENDPOINT_PUBLICATION_DETECTOR) {
    l.entityId = ENTITYID_SEDP_BUILTIN_PUBLICATIONS_WRITER;
    r.entityId = ENTITYID_SEDP_BUILTIN_PUBLICATIONS_READER;
    ICE::Agent::instance()->start_ice(endpoint, l, r, agent_info);
  }
  if (avail & DISC_BUILTIN_ENDPOINT_SUBSCRIPTION_DETECTOR) {
    l.entityId = ENTITYID_SEDP_BUILTIN_SUBSCRIPTIONS_WRITER;
    r.entityId = ENTITYID_SEDP_BUILTIN_SUBSCRIPTIONS_READER;
    ICE::Agent::instance()->start_ice(endpoint, l, r, agent_info);
  }
  if (avail & BUILTIN_ENDPOINT_PARTICIPANT_MESSAGE_DATA_READER) {
    l.entityId = ENTITYID_P2P_BUILTIN_PARTICIPANT_MESSAGE_WRITER;
    r.entityId = ENTITYID_P2P_BUILTIN_PARTICIPANT_MESSAGE_READER;
    ICE::Agent::instance()->start_ice(endpoint, l, r, agent_info);
  }
  if (avail & DISC_BUILTIN_ENDPOINT_PUBLICATION_ANNOUNCER) {
    l.entityId = ENTITYID_SEDP_BUILTIN_PUBLICATIONS_READER;
    r.entityId = ENTITYID_SEDP_BUILTIN_PUBLICATIONS_WRITER;
    ICE::Agent::instance()->start_ice(endpoint, l, r, agent_info);
  }
  if (avail & DISC_BUILTIN_ENDPOINT_SUBSCRIPTION_ANNOUNCER) {
    l.entityId = ENTITYID_SEDP_BUILTIN_SUBSCRIPTIONS_READER;
    r.entityId = ENTITYID_SEDP_BUILTIN_SUBSCRIPTIONS_WRITER;
    ICE::Agent::instance()->start_ice(endpoint, l, r, agent_info);
  }
  if (avail & BUILTIN_ENDPOINT_PARTICIPANT_MESSAGE_DATA_WRITER) {
    l.entityId = ENTITYID_P2P_BUILTIN_PARTICIPANT_MESSAGE_READER;
    r.entityId = ENTITYID_P2P_BUILTIN_PARTICIPANT_MESSAGE_WRITER;
    ICE::Agent::instance()->start_ice(endpoint, l, r, agent_info);
  }
  if (avail & BUILTIN_ENDPOINT_TYPE_LOOKUP_REQUEST_DATA_WRITER) {
    l.entityId = ENTITYID_TL_SVC_REQ_READER;
    r.entityId = ENTITYID_TL_SVC_REQ_WRITER;
    ICE::Agent::instance()->start_ice(endpoint, l, r, agent_info);
  }
  if (avail & BUILTIN_ENDPOINT_TYPE_LOOKUP_REQUEST_DATA_READER) {
    l.entityId = ENTITYID_TL_SVC_REQ_WRITER;
    r.entityId = ENTITYID_TL_SVC_REQ_READER;
    ICE::Agent::instance()->start_ice(endpoint, l, r, agent_info);
  }
  if (avail & BUILTIN_ENDPOINT_TYPE_LOOKUP_REPLY_DATA_WRITER) {
    l.entityId = ENTITYID_TL_SVC_REPLY_READER;
    r.entityId = ENTITYID_TL_SVC_REPLY_WRITER;
    ICE::Agent::instance()->start_ice(endpoint, l, r, agent_info);
  }
  if (avail & BUILTIN_ENDPOINT_TYPE_LOOKUP_REPLY_DATA_READER) {
    l.entityId = ENTITYID_TL_SVC_REPLY_WRITER;
    r.entityId = ENTITYID_TL_SVC_REPLY_READER;
    ICE::Agent::instance()->start_ice(endpoint, l, r, agent_info);
  }

  using namespace DDS::Security;
  // See DDS-Security v1.1 section 7.3.7.1
  if (avail & SEDP_BUILTIN_PUBLICATIONS_SECURE_WRITER) {
    l.entityId = ENTITYID_SEDP_BUILTIN_PUBLICATIONS_SECURE_READER;
    r.entityId = ENTITYID_SEDP_BUILTIN_PUBLICATIONS_SECURE_WRITER;
    ICE::Agent::instance()->start_ice(endpoint, l, r, agent_info);
  }
  if (avail & SEDP_BUILTIN_PUBLICATIONS_SECURE_READER) {
    l.entityId = ENTITYID_SEDP_BUILTIN_PUBLICATIONS_SECURE_WRITER;
    r.entityId = ENTITYID_SEDP_BUILTIN_PUBLICATIONS_SECURE_READER;
    ICE::Agent::instance()->start_ice(endpoint, l, r, agent_info);
  }
  if (avail & SEDP_BUILTIN_SUBSCRIPTIONS_SECURE_WRITER) {
    l.entityId = ENTITYID_SEDP_BUILTIN_SUBSCRIPTIONS_SECURE_READER;
    r.entityId = ENTITYID_SEDP_BUILTIN_SUBSCRIPTIONS_SECURE_WRITER;
    ICE::Agent::instance()->start_ice(endpoint, l, r, agent_info);
  }
  if (avail & SEDP_BUILTIN_SUBSCRIPTIONS_SECURE_READER) {
    l.entityId = ENTITYID_SEDP_BUILTIN_SUBSCRIPTIONS_SECURE_WRITER;
    r.entityId = ENTITYID_SEDP_BUILTIN_SUBSCRIPTIONS_SECURE_READER;
    ICE::Agent::instance()->start_ice(endpoint, l, r, agent_info);
  }
  if (avail & BUILTIN_PARTICIPANT_MESSAGE_SECURE_WRITER) {
    l.entityId = ENTITYID_P2P_BUILTIN_PARTICIPANT_MESSAGE_SECURE_READER;
    r.entityId = ENTITYID_P2P_BUILTIN_PARTICIPANT_MESSAGE_SECURE_WRITER;
    ICE::Agent::instance()->start_ice(endpoint, l, r, agent_info);
  }
  if (avail & BUILTIN_PARTICIPANT_MESSAGE_SECURE_READER) {
    l.entityId = ENTITYID_P2P_BUILTIN_PARTICIPANT_MESSAGE_SECURE_WRITER;
    r.entityId = ENTITYID_P2P_BUILTIN_PARTICIPANT_MESSAGE_SECURE_READER;
    ICE::Agent::instance()->start_ice(endpoint, l, r, agent_info);
  }
  if (avail & BUILTIN_PARTICIPANT_STATELESS_MESSAGE_WRITER) {
    l.entityId = ENTITYID_P2P_BUILTIN_PARTICIPANT_STATELESS_READER;
    r.entityId = ENTITYID_P2P_BUILTIN_PARTICIPANT_STATELESS_WRITER;
    ICE::Agent::instance()->start_ice(endpoint, l, r, agent_info);
  }
  if (avail & BUILTIN_PARTICIPANT_STATELESS_MESSAGE_READER) {
    l.entityId = ENTITYID_P2P_BUILTIN_PARTICIPANT_STATELESS_WRITER;
    r.entityId = ENTITYID_P2P_BUILTIN_PARTICIPANT_STATELESS_READER;
    ICE::Agent::instance()->start_ice(endpoint, l, r, agent_info);
  }
  if (avail & BUILTIN_PARTICIPANT_VOLATILE_MESSAGE_SECURE_WRITER) {
    l.entityId = ENTITYID_P2P_BUILTIN_PARTICIPANT_VOLATILE_SECURE_READER;
    r.entityId = ENTITYID_P2P_BUILTIN_PARTICIPANT_VOLATILE_SECURE_WRITER;
    ICE::Agent::instance()->start_ice(endpoint, l, r, agent_info);
  }
  if (avail & BUILTIN_PARTICIPANT_VOLATILE_MESSAGE_SECURE_READER) {
    l.entityId = ENTITYID_P2P_BUILTIN_PARTICIPANT_VOLATILE_SECURE_WRITER;
    r.entityId = ENTITYID_P2P_BUILTIN_PARTICIPANT_VOLATILE_SECURE_READER;
    ICE::Agent::instance()->start_ice(endpoint, l, r, agent_info);
  }
  if (avail & SPDP_BUILTIN_PARTICIPANT_SECURE_WRITER) {
    l.entityId = ENTITYID_SPDP_RELIABLE_BUILTIN_PARTICIPANT_SECURE_READER;
    r.entityId = ENTITYID_SPDP_RELIABLE_BUILTIN_PARTICIPANT_SECURE_WRITER;
    ICE::Agent::instance()->start_ice(endpoint, l, r, agent_info);
  }
  if (avail & SPDP_BUILTIN_PARTICIPANT_SECURE_READER) {
    l.entityId = ENTITYID_SPDP_RELIABLE_BUILTIN_PARTICIPANT_SECURE_WRITER;
    r.entityId = ENTITYID_SPDP_RELIABLE_BUILTIN_PARTICIPANT_SECURE_READER;
    ICE::Agent::instance()->start_ice(endpoint, l, r, agent_info);
  }
  if (extended_avail & TYPE_LOOKUP_SERVICE_REQUEST_WRITER_SECURE) {
    l.entityId = ENTITYID_TL_SVC_REQ_READER_SECURE;
    r.entityId = ENTITYID_TL_SVC_REQ_WRITER_SECURE;
    ICE::Agent::instance()->start_ice(endpoint, l, r, agent_info);
  }
  if (extended_avail & TYPE_LOOKUP_SERVICE_REQUEST_READER_SECURE) {
    l.entityId = ENTITYID_TL_SVC_REQ_WRITER_SECURE;
    r.entityId = ENTITYID_TL_SVC_REQ_READER_SECURE;
    ICE::Agent::instance()->start_ice(endpoint, l, r, agent_info);
  }
  if (extended_avail & TYPE_LOOKUP_SERVICE_REPLY_WRITER_SECURE) {
    l.entityId = ENTITYID_TL_SVC_REPLY_READER_SECURE;
    r.entityId = ENTITYID_TL_SVC_REPLY_WRITER_SECURE;
    ICE::Agent::instance()->start_ice(endpoint, l, r, agent_info);
  }
  if (extended_avail & TYPE_LOOKUP_SERVICE_REPLY_READER_SECURE) {
    l.entityId = ENTITYID_TL_SVC_REPLY_WRITER_SECURE;
    r.entityId = ENTITYID_TL_SVC_REPLY_READER_SECURE;
    ICE::Agent::instance()->start_ice(endpoint, l, r, agent_info);
  }
}

void Spdp::stop_ice(ICE::Endpoint* endpoint, DCPS::RepoId r, BuiltinEndpointSet_t avail,
                    DDS::Security::ExtendedBuiltinEndpointSet_t extended_avail) {
  RepoId l = guid_;

  // See RTPS v2.1 section 8.5.5.1
  if (avail & DISC_BUILTIN_ENDPOINT_PUBLICATION_DETECTOR) {
    l.entityId = ENTITYID_SEDP_BUILTIN_PUBLICATIONS_WRITER;
    r.entityId = ENTITYID_SEDP_BUILTIN_PUBLICATIONS_READER;
    ICE::Agent::instance()->stop_ice(endpoint, l, r);
  }
  if (avail & DISC_BUILTIN_ENDPOINT_SUBSCRIPTION_DETECTOR) {
    l.entityId = ENTITYID_SEDP_BUILTIN_SUBSCRIPTIONS_WRITER;
    r.entityId = ENTITYID_SEDP_BUILTIN_SUBSCRIPTIONS_READER;
    ICE::Agent::instance()->stop_ice(endpoint, l, r);
  }
  if (avail & BUILTIN_ENDPOINT_PARTICIPANT_MESSAGE_DATA_READER) {
    l.entityId = ENTITYID_P2P_BUILTIN_PARTICIPANT_MESSAGE_WRITER;
    r.entityId = ENTITYID_P2P_BUILTIN_PARTICIPANT_MESSAGE_READER;
    ICE::Agent::instance()->stop_ice(endpoint, l, r);
  }
  if (avail & DISC_BUILTIN_ENDPOINT_PUBLICATION_ANNOUNCER) {
    l.entityId = ENTITYID_SEDP_BUILTIN_PUBLICATIONS_READER;
    r.entityId = ENTITYID_SEDP_BUILTIN_PUBLICATIONS_WRITER;
    ICE::Agent::instance()->stop_ice(endpoint, l, r);
  }
  if (avail & DISC_BUILTIN_ENDPOINT_SUBSCRIPTION_ANNOUNCER) {
    l.entityId = ENTITYID_SEDP_BUILTIN_SUBSCRIPTIONS_READER;
    r.entityId = ENTITYID_SEDP_BUILTIN_SUBSCRIPTIONS_WRITER;
    ICE::Agent::instance()->stop_ice(endpoint, l, r);
  }
  if (avail & BUILTIN_ENDPOINT_PARTICIPANT_MESSAGE_DATA_WRITER) {
    l.entityId = ENTITYID_P2P_BUILTIN_PARTICIPANT_MESSAGE_READER;
    r.entityId = ENTITYID_P2P_BUILTIN_PARTICIPANT_MESSAGE_WRITER;
    ICE::Agent::instance()->stop_ice(endpoint, l, r);
  }
  if (avail & BUILTIN_ENDPOINT_TYPE_LOOKUP_REQUEST_DATA_WRITER) {
    l.entityId = ENTITYID_TL_SVC_REQ_READER;
    r.entityId = ENTITYID_TL_SVC_REQ_WRITER;
    ICE::Agent::instance()->stop_ice(endpoint, l, r);
  }
  if (avail & BUILTIN_ENDPOINT_TYPE_LOOKUP_REQUEST_DATA_READER) {
    l.entityId = ENTITYID_TL_SVC_REQ_WRITER;
    r.entityId = ENTITYID_TL_SVC_REQ_READER;
    ICE::Agent::instance()->stop_ice(endpoint, l, r);
  }
  if (avail & BUILTIN_ENDPOINT_TYPE_LOOKUP_REPLY_DATA_WRITER) {
    l.entityId = ENTITYID_TL_SVC_REPLY_READER;
    r.entityId = ENTITYID_TL_SVC_REPLY_WRITER;
    ICE::Agent::instance()->stop_ice(endpoint, l, r);
  }
  if (avail & BUILTIN_ENDPOINT_TYPE_LOOKUP_REPLY_DATA_READER) {
    l.entityId = ENTITYID_TL_SVC_REPLY_WRITER;
    r.entityId = ENTITYID_TL_SVC_REPLY_READER;
    ICE::Agent::instance()->stop_ice(endpoint, l, r);
  }

  using namespace DDS::Security;
  // See DDS-Security v1.1 section 7.3.7.1
  if (avail & SEDP_BUILTIN_PUBLICATIONS_SECURE_WRITER) {
    l.entityId = ENTITYID_SEDP_BUILTIN_PUBLICATIONS_SECURE_READER;
    r.entityId = ENTITYID_SEDP_BUILTIN_PUBLICATIONS_SECURE_WRITER;
    ICE::Agent::instance()->stop_ice(endpoint, l, r);
  }
  if (avail & SEDP_BUILTIN_PUBLICATIONS_SECURE_READER) {
    l.entityId = ENTITYID_SEDP_BUILTIN_PUBLICATIONS_SECURE_WRITER;
    r.entityId = ENTITYID_SEDP_BUILTIN_PUBLICATIONS_SECURE_READER;
    ICE::Agent::instance()->stop_ice(endpoint, l, r);
  }
  if (avail & SEDP_BUILTIN_SUBSCRIPTIONS_SECURE_WRITER) {
    l.entityId = ENTITYID_SEDP_BUILTIN_SUBSCRIPTIONS_SECURE_READER;
    r.entityId = ENTITYID_SEDP_BUILTIN_SUBSCRIPTIONS_SECURE_WRITER;
    ICE::Agent::instance()->stop_ice(endpoint, l, r);
  }
  if (avail & SEDP_BUILTIN_SUBSCRIPTIONS_SECURE_READER) {
    l.entityId = ENTITYID_SEDP_BUILTIN_SUBSCRIPTIONS_SECURE_WRITER;
    r.entityId = ENTITYID_SEDP_BUILTIN_SUBSCRIPTIONS_SECURE_READER;
    ICE::Agent::instance()->stop_ice(endpoint, l, r);
  }
  if (avail & BUILTIN_PARTICIPANT_MESSAGE_SECURE_WRITER) {
    l.entityId = ENTITYID_P2P_BUILTIN_PARTICIPANT_MESSAGE_SECURE_READER;
    r.entityId = ENTITYID_P2P_BUILTIN_PARTICIPANT_MESSAGE_SECURE_WRITER;
    ICE::Agent::instance()->stop_ice(endpoint, l, r);
  }
  if (avail & BUILTIN_PARTICIPANT_MESSAGE_SECURE_READER) {
    l.entityId = ENTITYID_P2P_BUILTIN_PARTICIPANT_MESSAGE_SECURE_WRITER;
    r.entityId = ENTITYID_P2P_BUILTIN_PARTICIPANT_MESSAGE_SECURE_READER;
    ICE::Agent::instance()->stop_ice(endpoint, l, r);
  }
  if (avail & BUILTIN_PARTICIPANT_STATELESS_MESSAGE_WRITER) {
    l.entityId = ENTITYID_P2P_BUILTIN_PARTICIPANT_STATELESS_READER;
    r.entityId = ENTITYID_P2P_BUILTIN_PARTICIPANT_STATELESS_WRITER;
    ICE::Agent::instance()->stop_ice(endpoint, l, r);
  }
  if (avail & BUILTIN_PARTICIPANT_STATELESS_MESSAGE_READER) {
    l.entityId = ENTITYID_P2P_BUILTIN_PARTICIPANT_STATELESS_WRITER;
    r.entityId = ENTITYID_P2P_BUILTIN_PARTICIPANT_STATELESS_READER;
    ICE::Agent::instance()->stop_ice(endpoint, l, r);
  }
  if (avail & BUILTIN_PARTICIPANT_VOLATILE_MESSAGE_SECURE_WRITER) {
    l.entityId = ENTITYID_P2P_BUILTIN_PARTICIPANT_VOLATILE_SECURE_READER;
    r.entityId = ENTITYID_P2P_BUILTIN_PARTICIPANT_VOLATILE_SECURE_WRITER;
    ICE::Agent::instance()->stop_ice(endpoint, l, r);
  }
  if (avail & BUILTIN_PARTICIPANT_VOLATILE_MESSAGE_SECURE_READER) {
    l.entityId = ENTITYID_P2P_BUILTIN_PARTICIPANT_VOLATILE_SECURE_WRITER;
    r.entityId = ENTITYID_P2P_BUILTIN_PARTICIPANT_VOLATILE_SECURE_READER;
    ICE::Agent::instance()->stop_ice(endpoint, l, r);
  }
  if (avail & SPDP_BUILTIN_PARTICIPANT_SECURE_WRITER) {
    l.entityId = ENTITYID_SPDP_RELIABLE_BUILTIN_PARTICIPANT_SECURE_READER;
    r.entityId = ENTITYID_SPDP_RELIABLE_BUILTIN_PARTICIPANT_SECURE_WRITER;
    ICE::Agent::instance()->stop_ice(endpoint, l, r);
  }
  if (avail & SPDP_BUILTIN_PARTICIPANT_SECURE_READER) {
    l.entityId = ENTITYID_SPDP_RELIABLE_BUILTIN_PARTICIPANT_SECURE_WRITER;
    r.entityId = ENTITYID_SPDP_RELIABLE_BUILTIN_PARTICIPANT_SECURE_READER;
    ICE::Agent::instance()->stop_ice(endpoint, l, r);
  }
  if (extended_avail & TYPE_LOOKUP_SERVICE_REQUEST_WRITER_SECURE) {
    l.entityId = ENTITYID_TL_SVC_REQ_READER_SECURE;
    r.entityId = ENTITYID_TL_SVC_REQ_WRITER_SECURE;
    ICE::Agent::instance()->stop_ice(endpoint, l, r);
  }
  if (extended_avail & TYPE_LOOKUP_SERVICE_REQUEST_READER_SECURE) {
    l.entityId = ENTITYID_TL_SVC_REQ_WRITER_SECURE;
    r.entityId = ENTITYID_TL_SVC_REQ_READER_SECURE;
    ICE::Agent::instance()->stop_ice(endpoint, l, r);
  }
  if (extended_avail & TYPE_LOOKUP_SERVICE_REPLY_WRITER_SECURE) {
    l.entityId = ENTITYID_TL_SVC_REPLY_READER_SECURE;
    r.entityId = ENTITYID_TL_SVC_REPLY_WRITER_SECURE;
    ICE::Agent::instance()->stop_ice(endpoint, l, r);
  }
  if (extended_avail & TYPE_LOOKUP_SERVICE_REPLY_READER_SECURE) {
    l.entityId = ENTITYID_TL_SVC_REPLY_WRITER_SECURE;
    r.entityId = ENTITYID_TL_SVC_REPLY_READER_SECURE;
    ICE::Agent::instance()->stop_ice(endpoint, l, r);
  }
}

DDS::Security::ParticipantCryptoHandle
Spdp::remote_crypto_handle(const DCPS::RepoId& remote_participant) const
{
  DiscoveredParticipantMap::const_iterator pos = participants_.find(remote_participant);
  if (pos != participants_.end()) {
    return pos->second.crypto_handle_;
  }
  return DDS::HANDLE_NIL;
}

void Spdp::SpdpTransport::relay_stun_task(const MonotonicTimePoint& /*now*/)
{
  // Request and maintain a server-reflexive address.
  if (!(outer_->config_->use_rtps_relay() ||
        outer_->config_->rtps_relay_only())) {
    return;
  }

  const ACE_INET_Addr stun_server_address = outer_->config_->spdp_rtps_relay_address();

  process_relay_sra(relay_srsm_.send(stun_server_address, ICE::Configuration::instance()->server_reflexive_indication_count(), outer_->guid_.guidPrefix));

  if (stun_server_address != ACE_INET_Addr()) {
    send(stun_server_address, relay_srsm_.message());
  }
}

void Spdp::SpdpTransport::process_relay_sra(ICE::ServerReflexiveStateMachine::StateChange sc)
{
#ifndef DDS_HAS_MINIMUM_BIT
  DCPS::ConnectionRecord connection_record;
  std::memset(connection_record.guid, 0, sizeof(connection_record.guid));
  connection_record.protocol = DCPS::RTPS_RELAY_STUN_PROTOCOL;

  DCPS::ConnectionRecordDataReaderImpl* dr = outer_->connection_record_bit();
  if (!dr) {
    return;
  }

  switch (sc) {
  case ICE::ServerReflexiveStateMachine::SRSM_None:
    break;
  case ICE::ServerReflexiveStateMachine::SRSM_Set:
  case ICE::ServerReflexiveStateMachine::SRSM_Change:
    connection_record.address = DCPS::to_dds_string(relay_srsm_.stun_server_address()).c_str();
    outer_->sedp_->job_queue()->enqueue(DCPS::make_rch<DCPS::WriteConnectionRecords>(outer_->bit_subscriber_, true, connection_record));
    break;
  case ICE::ServerReflexiveStateMachine::SRSM_Unset:
    connection_record.address = DCPS::to_dds_string(relay_srsm_.unset_stun_server_address()).c_str();
    outer_->sedp_->job_queue()->enqueue(DCPS::make_rch<DCPS::WriteConnectionRecords>(outer_->bit_subscriber_, false, connection_record));
    break;
  }
#else
  ACE_UNUSED_ARG(sc);
#endif
}

void Spdp::SpdpTransport::send_relay(const DCPS::MonotonicTimePoint& /*now*/)
{
  if ((outer_->config_->use_rtps_relay() || outer_->config_->rtps_relay_only()) && outer_->config_->spdp_rtps_relay_address() != ACE_INET_Addr()) {
    write(SEND_TO_RELAY);
  }
}
#endif

void Spdp::SpdpTransport::send_local(const DCPS::MonotonicTimePoint& /*now*/)
{
  write(SEND_TO_LOCAL);
  outer_->remove_expired_participants();
}

#ifdef OPENDDS_SECURITY
void Spdp::SpdpTransport::process_handshake_deadlines(const DCPS::MonotonicTimePoint& now)
{
  outer_->process_handshake_deadlines(now);
}

void Spdp::SpdpTransport::process_handshake_resends(const DCPS::MonotonicTimePoint& now)
{
  outer_->process_handshake_resends(now);
}

void Spdp::purge_handshake_deadlines(DiscoveredParticipantIter iter)
{
  if (iter == participants_.end()) {
    return;
  }

  purge_handshake_resends(iter);

  std::pair<TimeQueue::iterator, TimeQueue::iterator> range = handshake_deadlines_.equal_range(iter->second.handshake_deadline_);
  for (; range.first != range.second; ++range.first) {
    if (range.first->second == iter->first) {
      handshake_deadlines_.erase(range.first);
      break;
    }
  }
}

void Spdp::purge_handshake_resends(DiscoveredParticipantIter iter)
{
  if (iter == participants_.end()) {
    return;
  }

  iter->second.have_auth_req_msg_ = false;
  iter->second.have_handshake_msg_ = false;

  std::pair<TimeQueue::iterator, TimeQueue::iterator> range = handshake_resends_.equal_range(iter->second.stateless_msg_deadline_);
  for (; range.first != range.second; ++range.first) {
    if (range.first->second == iter->first) {
      handshake_resends_.erase(range.first);
      break;
    }
  }
}

void Spdp::process_participant_ice(const ParameterList& plist,
                                   const ParticipantData_t& pdata,
                                   const DCPS::RepoId& guid)
{
  ICE::AgentInfoMap ai_map;
  if (!ParameterListConverter::from_param_list(plist, ai_map)) {
    ACE_ERROR((LM_ERROR, ACE_TEXT("(%P|%t) ERROR: Spdp::data_received - ")
               ACE_TEXT("failed to convert from ParameterList to ")
               ACE_TEXT("ICE::AgentInfo\n")));
    return;
  }
  ICE::AgentInfoMap::const_iterator sedp_pos = ai_map.find(SEDP_AGENT_INFO_KEY);
  ICE::AgentInfoMap::const_iterator spdp_pos = ai_map.find(SPDP_AGENT_INFO_KEY);

  {
    ACE_GUARD(ACE_Thread_Mutex, g, lock_);
    DiscoveredParticipantIter iter = participants_.find(guid);
    if (iter != participants_.end()) {
      if (sedp_pos != ai_map.end()) {
        iter->second.have_sedp_info_ = true;
        iter->second.sedp_info_ = sedp_pos->second;
      } else {
        iter->second.have_sedp_info_ = false;
      }

      if (spdp_pos != ai_map.end()) {
        iter->second.have_spdp_info_ = true;
        iter->second.spdp_info_ = spdp_pos->second;
      } else {
        iter->second.have_spdp_info_ = false;
      }
    }
  }

  ICE::Endpoint* sedp_endpoint = sedp_->get_ice_endpoint();
  if (sedp_endpoint) {
    if (sedp_pos != ai_map.end()) {
      start_ice(sedp_endpoint, guid, pdata.participantProxy.availableBuiltinEndpoints,
                pdata.participantProxy.availableExtendedBuiltinEndpoints, sedp_pos->second);
    } else {
      stop_ice(sedp_endpoint, guid, pdata.participantProxy.availableBuiltinEndpoints,
               pdata.participantProxy.availableExtendedBuiltinEndpoints);
    }
  }
  ICE::Endpoint* spdp_endpoint = tport_->get_ice_endpoint();
  if (spdp_endpoint) {
    if (spdp_pos != ai_map.end()) {
      ICE::Agent::instance()->start_ice(spdp_endpoint, guid_, guid, spdp_pos->second);
    } else {
      ICE::Agent::instance()->stop_ice(spdp_endpoint, guid_, guid);
#ifndef DDS_HAS_MINIMUM_BIT
      ACE_GUARD(ACE_Thread_Mutex, g, lock_);
      DiscoveredParticipantIter iter = participants_.find(guid);
      if (iter != participants_.end()) {
        enqueue_location_update_i(iter, DCPS::LOCATION_ICE, ACE_INET_Addr());
        process_location_updates_i(iter);
      }
#endif
    }
  }
}

const ParticipantData_t& Spdp::get_participant_data(const DCPS::RepoId& guid) const
{
  DiscoveredParticipantConstIter iter = participants_.find(make_id(guid, DCPS::ENTITYID_PARTICIPANT));
  return iter->second.pdata_;
}

ParticipantData_t& Spdp::get_participant_data(const DCPS::RepoId& guid)
{
  DiscoveredParticipantIter iter = participants_.find(make_id(guid, DCPS::ENTITYID_PARTICIPANT));
  return iter->second.pdata_;
}

#endif

void
Spdp::rtps_relay_only_now(bool f)
{
  ACE_UNUSED_ARG(f);

#ifdef OPENDDS_SECURITY
  sedp_->rtps_relay_only_now(f);

  if (f) {
    ACE_GUARD(ACE_Thread_Mutex, g, lock_);

    DCPS::ReactorTask_rch reactor_task = sedp_->reactor_task();

    tport_->relay_sender_->enable(false, config_->spdp_rtps_relay_send_period());
    tport_->relay_stun_task_->enable(false, ICE::Configuration::instance()->server_reflexive_address_period());

#ifndef DDS_HAS_MINIMUM_BIT
    const DCPS::ParticipantLocation mask =
      DCPS::LOCATION_LOCAL |
      DCPS::LOCATION_LOCAL6 |
      DCPS::LOCATION_ICE |
      DCPS::LOCATION_ICE6;

    DCPS::RepoIdSet participant_ids;
    get_discovered_participant_ids(participant_ids);
    for (DCPS::RepoIdSet::iterator participant_id = participant_ids.begin();
         participant_id != participant_ids.end();
         ++participant_id) {
      DiscoveredParticipantIter iter = participants_.find(*participant_id);
      if (iter != participants_.end()) {
        enqueue_location_update_i(iter, mask, ACE_INET_Addr());
        process_location_updates_i(iter);
      }
    }
#endif
  } else {
    if (!config_->use_rtps_relay()) {
      if (tport_->relay_sender_) {
        tport_->relay_sender_->disable();
      }
      if (tport_->relay_stun_task_) {
        tport_->relay_stun_task_->disable();
      }
    }
  }
#endif
}

void
Spdp::use_rtps_relay_now(bool f)
{
  ACE_UNUSED_ARG(f);

#ifdef OPENDDS_SECURITY
  sedp_->use_rtps_relay_now(f);

  if (!f) {
    ACE_GUARD(ACE_Thread_Mutex, g, lock_);

    DCPS::ReactorTask_rch reactor_task = sedp_->reactor_task();

    tport_->relay_sender_->enable(false, config_->spdp_rtps_relay_send_period());
    tport_->relay_stun_task_->enable(false, ICE::Configuration::instance()->server_reflexive_address_period());

#ifndef DDS_HAS_MINIMUM_BIT
    const DCPS::ParticipantLocation mask =
      DCPS::LOCATION_RELAY |
      DCPS::LOCATION_RELAY6;

    DCPS::RepoIdSet participant_ids;
    get_discovered_participant_ids(participant_ids);
    for (DCPS::RepoIdSet::iterator participant_id = participant_ids.begin();
         participant_id != participant_ids.end();
         ++participant_id) {
      DiscoveredParticipantIter iter = participants_.find(*participant_id);
      if (iter != participants_.end()) {
        enqueue_location_update_i(iter, mask, ACE_INET_Addr());
        process_location_updates_i(iter);
      }
    }
#endif
  } else {
    if (!config_->rtps_relay_only()) {
      if (tport_->relay_sender_) {
        tport_->relay_sender_->disable();
      }
      if (tport_->relay_stun_task_) {
        tport_->relay_stun_task_->disable();
      }
    }
  }
#endif
}

void
Spdp::use_ice_now(bool f)
{
  ACE_UNUSED_ARG(f);

#ifdef OPENDDS_SECURITY
  sedp_->use_ice_now(f);

  if (f) {
    ICE::Endpoint* spdp_endpoint = tport_->get_ice_endpoint();
    ICE::Endpoint* sedp_endpoint = sedp_->get_ice_endpoint();

    if (sedp_endpoint) {
      const RepoId l = make_id(guid_, ENTITYID_SEDP_BUILTIN_PUBLICATIONS_READER);
      ICE::Agent::instance()->add_local_agent_info_listener(sedp_endpoint, l, this);
    }
    ICE::Agent::instance()->add_endpoint(tport_);
    ACE_GUARD(ACE_Thread_Mutex, g, lock_);
    tport_->ice_endpoint_added_ = true;
    if (spdp_endpoint) {
      ICE::Agent::instance()->add_local_agent_info_listener(spdp_endpoint, guid_, this);
    }

    for (DiscoveredParticipantConstIter pos = participants_.begin(), limit = participants_.end(); pos != limit; ++pos) {
      if (spdp_endpoint && pos->second.have_spdp_info_) {
        ICE::Agent::instance()->start_ice(spdp_endpoint, guid_, pos->first, pos->second.spdp_info_);
      }

      if (sedp_endpoint && pos->second.have_sedp_info_) {
        start_ice(sedp_endpoint, pos->first, pos->second.pdata_.participantProxy.availableBuiltinEndpoints,
                  pos->second.pdata_.participantProxy.availableBuiltinEndpoints, pos->second.sedp_info_);
      }
    }
  } else {
    ICE::Agent::instance()->remove_endpoint(tport_);
    ACE_GUARD(ACE_Thread_Mutex, g, lock_);
    tport_->ice_endpoint_added_ = false;

#ifndef DDS_HAS_MINIMUM_BIT
    const DCPS::ParticipantLocation mask =
      DCPS::LOCATION_ICE |
      DCPS::LOCATION_ICE6;

    DCPS::RepoIdSet participant_ids;
    get_discovered_participant_ids(participant_ids);
    for (DCPS::RepoIdSet::iterator participant_id = participant_ids.begin();
         participant_id != participant_ids.end();
         ++participant_id) {
      DiscoveredParticipantIter iter = participants_.find(*participant_id);
      if (iter != participants_.end()) {
        enqueue_location_update_i(iter, mask, ACE_INET_Addr());
        process_location_updates_i(iter);
      }
    }
#endif
  }

  if (is_security_enabled()) {
    write_secure_updates();
  }
#endif
}

}
}

OPENDDS_END_VERSIONED_NAMESPACE_DECL<|MERGE_RESOLUTION|>--- conflicted
+++ resolved
@@ -1623,12 +1623,8 @@
       return false;
     }
 
-<<<<<<< HEAD
-    sedp_->rekey_volatile(iter->second.pdata_);
-=======
     sedp_.disassociate_volatile(iter->second.pdata_);
     sedp_.associate_volatile(iter->second.pdata_);
->>>>>>> 74078cb2
 
     if (!auth->return_handshake_handle(iter->second.handshake_handle_, se)) {
       if (DCPS::security_debug.auth_warn) {
@@ -1756,21 +1752,12 @@
   // has_discovered_participant, which is the participant must be
   // added before these calls to associate.
 
-<<<<<<< HEAD
-  sedp_->associate(iter->second.pdata_);
-  sedp_->associate_volatile(iter->second.pdata_);
-  sedp_->associate_secure_writers_to_readers(iter->second.pdata_);
-  sedp_->associate_secure_readers_to_writers(iter->second.pdata_);
-  iter->second.security_builtins_associated_ = true;
-=======
   if (iter->second.crypto_tokens_.length() == 0) {
     sedp_.associate(iter->second.pdata_);
     sedp_.associate_secure_endpoints(iter->second.pdata_, participant_sec_attr_);
   }
 
   sedp_.generate_remote_crypto_handles(iter->second.pdata_);
-  sedp_.associate_volatile(iter->second.pdata_);
->>>>>>> 74078cb2
 
   iter->second.bit_ih_ = bit_instance_handle;
 #ifndef DDS_HAS_MINIMUM_BIT
@@ -2001,7 +1988,6 @@
     },
 #endif
     { // ParticipantProxy_t
-<<<<<<< HEAD
       domain_
       , ""
       , PROTOCOLVERSION
@@ -2017,28 +2003,10 @@
       , nonEmptyList /*defaultUnicastLocatorList*/
       , {0 /*manualLivelinessCount*/}   //FUTURE: implement manual liveliness
       , qos_.property
-      , {PFLAGS_NO_ASSOCIATED_WRITERS} // opendds_participant_flags
+      {PFLAGS_NO_ASSOCIATED_WRITERS}, // opendds_participant_flags
 #ifdef OPENDDS_SECURITY
       , available_extended_builtin_endpoints_
 #endif
-=======
-      domain_,
-      "",
-      PROTOCOLVERSION,
-      {gp[0], gp[1], gp[2], gp[3], gp[4], gp[5],
-       gp[6], gp[7], gp[8], gp[9], gp[10], gp[11]},
-      VENDORID_OPENDDS,
-      false /*expectsIQoS*/,
-      available_builtin_endpoints_,
-      0,
-      unicast_locators,
-      multicast_locators,
-      nonEmptyList /*defaultMulticastLocatorList*/,
-      nonEmptyList /*defaultUnicastLocatorList*/,
-      {0 /*manualLivelinessCount*/},   //FUTURE: implement manual liveliness
-      qos_.property,
-      {PFLAGS_NO_ASSOCIATED_WRITERS}, // opendds_participant_flags
->>>>>>> 74078cb2
     },
     { // Duration_t (leaseDuration)
       static_cast<CORBA::Long>(config_->lease_duration().value().sec()),
