--- conflicted
+++ resolved
@@ -21,6 +21,7 @@
 #include "dds/DCPS/SporadicTask.h"
 #include "dds/DCPS/JobQueue.h"
 #include "dds/DCPS/NetworkConfigMonitor.h"
+#include "dds/DCPS/RTPS/ICE/Ice.h"
 
 #include "RtpsCoreC.h"
 #include "Sedp.h"
@@ -198,11 +199,7 @@
   DCPS::ParticipantLocationBuiltinTopicDataDataReaderImpl* part_loc_bit();
 #endif /* DDS_HAS_MINIMUM_BIT */
 
-<<<<<<< HEAD
-  struct SpdpTransport : public DCPS::RcEventHandler, public ICE::Endpoint {
-=======
-  struct SpdpTransport : public virtual DCPS::RcEventHandler, public virtual DCPS::NetworkConfigListener {
->>>>>>> 5eabe8f7
+  struct SpdpTransport : public virtual DCPS::RcEventHandler, public virtual DCPS::NetworkConfigListener, public ICE::Endpoint {
     typedef size_t WriteFlags;
     static const WriteFlags SEND_TO_LOCAL = (1 << 0);
     static const WriteFlags SEND_TO_RELAY = (1 << 1);
@@ -223,16 +220,6 @@
     void dispose_unregister();
     bool open_unicast_socket(u_short port_common, u_short participant_id);
     void acknowledge();
-<<<<<<< HEAD
-    void remove_send_addr(const ACE_INET_Addr& addr);
-    void insert_send_addr(const ACE_INET_Addr& addr);
-    ICE::Endpoint* get_ice_endpoint();
-    ICE::AddressListType host_addresses() const;
-    void send(const ACE_INET_Addr& address, const STUN::Message& message);
-    ACE_INET_Addr stun_server_address() const;
-    void ice_connect(const ICE::GuidSetType& guids, const ACE_INET_Addr& addr);
-    void ice_disconnect(const ICE::GuidSetType& guids);
-=======
 
     void join_multicast_group(const DCPS::NetworkInterface& nic,
                               bool all_interfaces = false);
@@ -241,7 +228,13 @@
                      const ACE_INET_Addr& address);
     void remove_address(const DCPS::NetworkInterface& interface,
                         const ACE_INET_Addr& address);
->>>>>>> 5eabe8f7
+
+    ICE::Endpoint* get_ice_endpoint();
+    ICE::AddressListType host_addresses() const;
+    void send(const ACE_INET_Addr& address, const STUN::Message& message);
+    ACE_INET_Addr stun_server_address() const;
+    void ice_connect(const ICE::GuidSetType& guids, const ACE_INET_Addr& addr);
+    void ice_disconnect(const ICE::GuidSetType& guids);
 
     Spdp* outer_;
     Header hdr_;
