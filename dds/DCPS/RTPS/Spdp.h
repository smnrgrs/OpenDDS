/*
 *
 *
 * Distributed under the OpenDDS License.
 * See: http://www.opendds.org/license.html
 */

#ifndef OPENDDS_RTPS_SPDP_H
#define OPENDDS_RTPS_SPDP_H

#include "Sedp.h"
#include "rtps_export.h"
#include "ICE/Ice.h"
#include "RtpsCoreC.h"

#include <dds/DCPS/RcObject.h>
#include <dds/DCPS/GuidUtils.h>
#include <dds/DCPS/Definitions.h>
#include <dds/DCPS/RcEventHandler.h>
#include <dds/DCPS/ReactorTask.h>
#include <dds/DCPS/PeriodicTask.h>
#include <dds/DCPS/SporadicTask.h>
#include <dds/DCPS/MultiTask.h>
#include <dds/DCPS/JobQueue.h>
#include <dds/DCPS/NetworkConfigMonitor.h>
#include <dds/DCPS/security/framework/SecurityConfig_rch.h>
#ifdef OPENDDS_SECURITY
#  include <dds/DCPS/security/framework/SecurityConfig.h>
#endif
#include <dds/DCPS/PoolAllocator.h>
#include <dds/DCPS/PoolAllocationBase.h>
#include <dds/DCPS/TimeTypes.h>

#include <dds/DdsDcpsInfrastructureC.h>
#include <dds/DdsDcpsInfoUtilsC.h>
#include <dds/DdsDcpsCoreTypeSupportImpl.h>

#ifdef ACE_HAS_CPP11
#  include <atomic>
#else
#  include <ace/Atomic_Op.h>
#endif
#include <ace/SOCK_Dgram.h>
#include <ace/SOCK_Dgram_Mcast.h>
#include <ace/Thread_Mutex.h>

#if !defined (ACE_LACKS_PRAGMA_ONCE)
#pragma once
#endif /* ACE_LACKS_PRAGMA_ONCE */

OPENDDS_BEGIN_VERSIONED_NAMESPACE_DECL

namespace OpenDDS {
namespace RTPS {

class RtpsDiscoveryConfig;
class RtpsDiscovery;

const char SPDP_AGENT_INFO_KEY[] = "SPDP";
const char SEDP_AGENT_INFO_KEY[] = "SEDP";

/// Each instance of class Spdp represents the implementation of the RTPS
/// Simple Participant Discovery Protocol for a single local DomainParticipant.
class OpenDDS_Rtps_Export Spdp
  : public DCPS::LocalParticipant<Sedp>
#ifdef OPENDDS_SECURITY
  , public ICE::AgentInfoListener
#endif
{
public:

  Spdp(DDS::DomainId_t domain,
       DCPS::RepoId& guid,
       const DDS::DomainParticipantQos& qos,
       RtpsDiscovery* disco);

#ifdef OPENDDS_SECURITY
  Spdp(DDS::DomainId_t domain,
       const DCPS::RepoId& guid,
       const DDS::DomainParticipantQos& qos,
       RtpsDiscovery* disco,
       DDS::Security::IdentityHandle id_handle,
       DDS::Security::PermissionsHandle perm_handle,
       DDS::Security::ParticipantCryptoHandle crypto_handle);
#endif

  ~Spdp();

  // Participant
  const DCPS::RepoId& guid() const { return guid_; }
  void init_bit(const DDS::Subscriber_var& bit_subscriber);
  void fini_bit();

  bool get_default_locators(const DCPS::RepoId& part_id,
                            DCPS::LocatorSeq& target,
                            bool& inlineQos);

  // Managing reader/writer associations
  void signal_liveliness(DDS::LivelinessQosPolicyKind kind);

  // Is Spdp shutting down?
  bool shutting_down()
  {
#ifdef ACE_HAS_CPP11
    return shutdown_flag_;
#else
    return shutdown_flag_.value();
#endif
  }

  bool associated() const;
  bool has_discovered_participant(const DCPS::RepoId& guid) const;
  ACE_CDR::ULong get_participant_flags(const DCPS::RepoId& guid) const;

#ifdef OPENDDS_SECURITY
  Security::SecurityConfig_rch get_security_config() const { return security_config_; }
  DDS::Security::ParticipantCryptoHandle crypto_handle() const { return crypto_handle_; }
  DDS::Security::ParticipantCryptoHandle remote_crypto_handle(const DCPS::RepoId& remote_participant) const;

  void handle_auth_request(const DDS::Security::ParticipantStatelessMessage& msg);
  void send_handshake_request(const DCPS::RepoId& guid, DiscoveredParticipant& dp);
  void handle_handshake_message(const DDS::Security::ParticipantStatelessMessage& msg);
  bool handle_participant_crypto_tokens(const DDS::Security::ParticipantVolatileMessageSecure& msg);
  DDS::OctetSeq local_participant_data_as_octets() const;
#endif

  void handle_participant_data(DCPS::MessageId id,
                               const ParticipantData_t& pdata,
                               const DCPS::SequenceNumber& seq,
                               const ACE_INET_Addr& from,
                               bool from_sedp);

  static bool validateSequenceNumber(const DCPS::SequenceNumber& seq, DiscoveredParticipantIter& iter);

#ifdef OPENDDS_SECURITY
  void process_handshake_deadlines(const DCPS::MonotonicTimePoint& tv);
  void process_handshake_resends(const DCPS::MonotonicTimePoint& tv);

  /**
   * Write Secured Updated DP QOS
   *
   * lock_ must be aquired before calling this.
   */
  void write_secure_updates();
  void write_secure_disposes();
  bool is_security_enabled() const { return security_enabled_; }
#endif

  bool is_expectant_opendds(const GUID_t& participant) const;

#ifdef OPENDDS_SECURITY
  typedef std::pair<DDS::Security::ParticipantCryptoHandle, DDS::Security::SharedSecretHandle_var> ParticipantCryptoInfoPair;
  ParticipantCryptoInfoPair lookup_participant_crypto_info(const DCPS::RepoId& id) const;
  void send_participant_crypto_tokens(const DCPS::RepoId& id);

  DDS::DomainId_t get_domain_id() const { return domain_; }
  DDS::Security::PermissionsHandle lookup_participant_permissions(const DCPS::RepoId& id) const;

  DCPS::AuthState lookup_participant_auth_state(const DCPS::RepoId& id) const;

  void process_participant_ice(const ParameterList& plist,
                               const ParticipantData_t& pdata,
                               const DCPS::RepoId& guid);

  const ParticipantData_t& get_participant_data(const DCPS::RepoId& guid) const;
  ParticipantData_t& get_participant_data(const DCPS::RepoId& guid);

#endif

  u_short get_spdp_port() const { return tport_ ? tport_->uni_port_ : 0; }

  u_short get_sedp_port() const { return sedp_->local_address().get_port_number(); }

#ifdef ACE_HAS_IPV6
  u_short get_ipv6_spdp_port() const { return tport_ ? tport_->ipv6_uni_port_ : 0; }

  u_short get_ipv6_sedp_port() const { return sedp_->ipv6_local_address().get_port_number(); }
#endif

  void rtps_relay_only_now(bool f);
  void use_rtps_relay_now(bool f);
  void use_ice_now(bool f);
  void sedp_rtps_relay_address(const ACE_INET_Addr& address) { sedp_->rtps_relay_address(address); }
  void sedp_stun_server_address(const ACE_INET_Addr& address) { sedp_->stun_server_address(address); }

  BuiltinEndpointSet_t available_builtin_endpoints() const { return available_builtin_endpoints_; }
#ifdef OPENDDS_SECURITY
  DDS::Security::ExtendedBuiltinEndpointSet_t available_extended_builtin_endpoints() const
  {
    return available_extended_builtin_endpoints_;
  }
#endif

  ICE::Endpoint* get_ice_endpoint_if_added();

  ParticipantData_t build_local_pdata(
#ifdef OPENDDS_SECURITY
    bool always_in_the_clear,
    Security::DiscoveredParticipantDataKind kind
#endif
  );

protected:
  Sedp& endpoint_manager() { return *sedp_; }
  void remove_discovered_participant_i(DiscoveredParticipantIter iter);

#ifndef DDS_HAS_MINIMUM_BIT
  void enqueue_location_update_i(DiscoveredParticipantIter iter, DCPS::ParticipantLocation mask, const ACE_INET_Addr& from);
  void process_location_updates_i(DiscoveredParticipantIter iter, bool force_publish = false);
  void publish_location_update_i(DiscoveredParticipantIter iter);
#endif

  bool announce_domain_participant_qos();

private:

  void init(DDS::DomainId_t domain,
            DCPS::RepoId& guid,
            const DDS::DomainParticipantQos& qos,
            RtpsDiscovery* disco);

  RtpsDiscovery* disco_;
  DCPS::RcHandle<RtpsDiscoveryConfig> config_;

  // Participant:
  const DDS::DomainId_t domain_;
  DCPS::RepoId guid_;

  void data_received(const DataSubmessage& data, const ParameterList& plist, const ACE_INET_Addr& from);

  void match_unauthenticated(const DCPS::RepoId& guid, DiscoveredParticipantIter& dp_iter);

  /// Get this participant's BIT data. user_data may be omitting depending on
  /// security settings.
  DDS::ParticipantBuiltinTopicData get_part_bit_data(bool secure) const;

  /**
   * If this is true participant user data should only be sent and received
   * securely, otherwise the user data should be empty and participant bit
   * updates should be withheld from the user.
   */
  bool secure_part_user_data() const;

#ifdef OPENDDS_SECURITY
  DDS::ReturnCode_t send_handshake_message(const DCPS::RepoId& guid,
                                           DiscoveredParticipant& dp,
                                           const DDS::Security::ParticipantStatelessMessage& msg);
  DCPS::MonotonicTimePoint schedule_handshake_resend(const DCPS::TimeDuration& time, const DCPS::RepoId& guid);
  bool match_authenticated(const DCPS::RepoId& guid, DiscoveredParticipantIter& iter);
  void attempt_authentication(const DiscoveredParticipantIter& iter, bool from_discovery);
  void update_agent_info(const DCPS::RepoId& local_guid, const ICE::AgentInfo& agent_info);
  void remove_agent_info(const DCPS::RepoId& local_guid);
#endif

  struct SpdpTransport
    : public virtual DCPS::RcEventHandler
    , public virtual DCPS::NetworkConfigListener
#ifdef OPENDDS_SECURITY
    , public ICE::Endpoint
#endif
  {
    typedef size_t WriteFlags;
    static const WriteFlags SEND_TO_LOCAL = (1 << 0);
    static const WriteFlags SEND_TO_RELAY = (1 << 1);

    explicit SpdpTransport(Spdp* outer);
    ~SpdpTransport();

    const ACE_SOCK_Dgram& choose_recv_socket(ACE_HANDLE h) const;

    virtual int handle_input(ACE_HANDLE h);

    void open(const DCPS::ReactorTask_rch&);

    void shorten_local_sender_delay_i();
    void write(WriteFlags flags);
    void write_i(WriteFlags flags);
    void write_i(const DCPS::RepoId& guid, WriteFlags flags);
    void send(WriteFlags flags);
    const ACE_SOCK_Dgram& choose_send_socket(const ACE_INET_Addr& addr) const;
    void send(const ACE_INET_Addr& addr);
    void close(const DCPS::ReactorTask_rch& reactor_task);
    void dispose_unregister();
    bool open_unicast_socket(u_short port_common, u_short participant_id);
#ifdef ACE_HAS_IPV6
    bool open_unicast_ipv6_socket(u_short port);
#endif

    void join_multicast_group(const DCPS::NetworkInterface& nic,
                              bool all_interfaces = false);
    void leave_multicast_group(const DCPS::NetworkInterface& nic);
    void add_address(const DCPS::NetworkInterface& interface,
                     const ACE_INET_Addr& address);
    void remove_address(const DCPS::NetworkInterface& interface,
                        const ACE_INET_Addr& address);

    ICE::Endpoint* get_ice_endpoint();

#ifdef OPENDDS_SECURITY
    ICE::AddressListType host_addresses() const;
    void send(const ACE_INET_Addr& address, const STUN::Message& message);
    ACE_INET_Addr stun_server_address() const;
  #ifndef DDS_HAS_MINIMUM_BIT
    void ice_connect(const ICE::GuidSetType& guids, const ACE_INET_Addr& addr);
    void ice_disconnect(const ICE::GuidSetType& guids, const ACE_INET_Addr& addr);
  #endif
#endif

    Spdp* outer_;
    Header hdr_;
    DataSubmessage data_;
    DCPS::SequenceNumber seq_;
    DCPS::TimeDuration lease_duration_;
    u_short uni_port_;
    u_short mc_port_;
    ACE_SOCK_Dgram unicast_socket_;
    OPENDDS_STRING multicast_interface_;
    ACE_INET_Addr multicast_address_;
    ACE_SOCK_Dgram_Mcast multicast_socket_;
#ifdef ACE_HAS_IPV6
    u_short ipv6_uni_port_;
    ACE_SOCK_Dgram unicast_ipv6_socket_;
    OPENDDS_STRING multicast_ipv6_interface_;
    ACE_INET_Addr multicast_ipv6_address_;
    ACE_SOCK_Dgram_Mcast multicast_ipv6_socket_;
    OPENDDS_SET(OPENDDS_STRING) joined_ipv6_interfaces_;
#endif
    OPENDDS_SET(OPENDDS_STRING) joined_interfaces_;
    OPENDDS_SET(ACE_INET_Addr) send_addrs_;
    ACE_Message_Block buff_, wbuff_;
    typedef DCPS::PmfPeriodicTask<SpdpTransport> SpdpPeriodic;
    typedef DCPS::PmfSporadicTask<SpdpTransport> SpdpSporadic;
    typedef DCPS::PmfMultiTask<SpdpTransport> SpdpMulti;
    void send_local(const DCPS::MonotonicTimePoint& now);
    DCPS::RcHandle<SpdpMulti> local_sender_;
    void send_directed(const DCPS::MonotonicTimePoint& now);
    DCPS::RcHandle<SpdpSporadic> directed_sender_;
    OPENDDS_LIST(DCPS::RepoId) directed_guids_;
    void process_lease_expirations(const DCPS::MonotonicTimePoint& now);
    DCPS::RcHandle<SpdpSporadic> lease_expiration_processor_;
    DCPS::ThreadStatus* thread_status_;
    void thread_status_task(const DCPS::MonotonicTimePoint& now);
    DCPS::RcHandle<SpdpPeriodic> thread_status_sender_;
#ifdef OPENDDS_SECURITY
    void process_handshake_deadlines(const DCPS::MonotonicTimePoint& now);
    DCPS::RcHandle<SpdpSporadic> handshake_deadline_processor_;
    void process_handshake_resends(const DCPS::MonotonicTimePoint& now);
    DCPS::RcHandle<SpdpSporadic> handshake_resend_processor_;
    void send_relay(const DCPS::MonotonicTimePoint& now);
    DCPS::RcHandle<SpdpPeriodic> relay_sender_;
    void relay_stun_task(const DCPS::MonotonicTimePoint& now);
    DCPS::RcHandle<SpdpPeriodic> relay_stun_task_;
    ICE::ServerReflexiveStateMachine relay_srsm_;
    void process_relay_sra(ICE::ServerReflexiveStateMachine::StateChange);
#endif
    bool network_is_unreachable_;
    bool ice_endpoint_added_;
  } *tport_;

  struct ChangeMulticastGroup : public DCPS::JobQueue::Job {
    enum CmgAction {CMG_JOIN, CMG_LEAVE};

    ChangeMulticastGroup(DCPS::RcHandle<SpdpTransport> tport,
                         const DCPS::NetworkInterface& nic, CmgAction action,
                         bool all_interfaces = false)
      : tport_(tport)
      , nic_(nic)
      , action_(action)
      , all_interfaces_(all_interfaces)
    {}

    void execute()
    {
      if (action_ == CMG_JOIN) {
        tport_->join_multicast_group(nic_, all_interfaces_);
      } else {
        tport_->leave_multicast_group(nic_);
      }
    }

    DCPS::RcHandle<SpdpTransport> tport_;
    DCPS::NetworkInterface nic_;
    CmgAction action_;
    bool all_interfaces_;
  };

#ifdef OPENDDS_SECURITY
  class SendStun : public DCPS::JobQueue::Job {
  public:
    SendStun(DCPS::RcHandle<SpdpTransport> tport,
             const ACE_INET_Addr& address,
             const STUN::Message& message)
      : tport_(tport)
      , address_(address)
      , message_(message)
    {}
    void execute();
  private:
    DCPS::RcHandle<SpdpTransport> tport_;
    ACE_INET_Addr address_;
    STUN::Message message_;
  };

#ifndef DDS_HAS_MINIMUM_BIT
  class IceConnect : public DCPS::JobQueue::Job {
  public:
    IceConnect(DCPS::RcHandle<Spdp> spdp,
               const ICE::GuidSetType& guids,
               const ACE_INET_Addr& addr,
               bool connect)
      : spdp_(spdp)
      , guids_(guids)
      , addr_(addr)
      , connect_(connect)
    {}
    void execute();
  private:
    DCPS::RcHandle<Spdp> spdp_;
    ICE::GuidSetType guids_;
    ACE_INET_Addr addr_;
    bool connect_;
  };
#endif /* DDS_HAS_MINIMUM_BIT */
#endif

  ACE_Event_Handler_var eh_; // manages our refcount on tport_
  bool eh_shutdown_;
<<<<<<< HEAD
  DCPS::ConditionVariable<ACE_Thread_Mutex> shutdown_cond_;
=======
  ACE_Condition_Thread_Mutex shutdown_cond_;
#ifdef ACE_HAS_CPP11
  std::atomic<bool> shutdown_flag_; // Spdp shutting down
#else
>>>>>>> b47c44c9
  ACE_Atomic_Op<ACE_Thread_Mutex, bool> shutdown_flag_; // Spdp shutting down
#endif

  void get_discovered_participant_ids(DCPS::RepoIdSet& results) const;

  BuiltinEndpointSet_t available_builtin_endpoints_;
  DCPS::RcHandle<Sedp>  sedp_;

  typedef OPENDDS_MULTIMAP(DCPS::MonotonicTimePoint, DCPS::RepoId) TimeQueue;

  void remove_lease_expiration_i(DiscoveredParticipantIter iter);
  void update_lease_expiration_i(DiscoveredParticipantIter iter,
                                 const DCPS::MonotonicTimePoint& now);
  void process_lease_expirations(const DCPS::MonotonicTimePoint& now);
  TimeQueue lease_expirations_;

#ifdef OPENDDS_SECURITY
  DDS::Security::ExtendedBuiltinEndpointSet_t available_extended_builtin_endpoints_;
  Security::SecurityConfig_rch security_config_;
  bool security_enabled_;

  DCPS::SequenceNumber stateless_sequence_number_;

  DDS::Security::IdentityHandle identity_handle_;
  DDS::Security::PermissionsHandle permissions_handle_;
  DDS::Security::ParticipantCryptoHandle crypto_handle_;

  DDS::Security::IdentityToken identity_token_;
  DDS::Security::IdentityStatusToken identity_status_token_;
  DDS::Security::PermissionsToken permissions_token_;
  DDS::Security::PermissionsCredentialToken permissions_credential_token_;

  DDS::Security::ParticipantSecurityAttributes participant_sec_attr_;

  void start_ice(ICE::Endpoint* endpoint, DCPS::RepoId remote, BuiltinEndpointSet_t avail,
                 DDS::Security::ExtendedBuiltinEndpointSet_t extended_avail,
                 const ICE::AgentInfo& agent_info);
  void stop_ice(ICE::Endpoint* endpoint, DCPS::RepoId remote, BuiltinEndpointSet_t avail,
                DDS::Security::ExtendedBuiltinEndpointSet_t extended_avail);

  void purge_handshake_deadlines(DiscoveredParticipantIter iter);
  TimeQueue handshake_deadlines_;

  void purge_handshake_resends(DiscoveredParticipantIter iter);
  TimeQueue handshake_resends_;
#endif

  friend class ::DDS_TEST;
};

}
}

OPENDDS_END_VERSIONED_NAMESPACE_DECL

#endif // OPENDDS_RTPS_SPDP_H<|MERGE_RESOLUTION|>--- conflicted
+++ resolved
@@ -425,14 +425,10 @@
 
   ACE_Event_Handler_var eh_; // manages our refcount on tport_
   bool eh_shutdown_;
-<<<<<<< HEAD
   DCPS::ConditionVariable<ACE_Thread_Mutex> shutdown_cond_;
-=======
-  ACE_Condition_Thread_Mutex shutdown_cond_;
 #ifdef ACE_HAS_CPP11
   std::atomic<bool> shutdown_flag_; // Spdp shutting down
 #else
->>>>>>> b47c44c9
   ACE_Atomic_Op<ACE_Thread_Mutex, bool> shutdown_flag_; // Spdp shutting down
 #endif
 
