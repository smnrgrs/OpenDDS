--- conflicted
+++ resolved
@@ -146,13 +146,8 @@
 
   u_short get_sedp_port() const { return sedp_.local_address().get_port_number(); }
 
-<<<<<<< HEAD
-=======
-  void schedule_send(const DCPS::TimeDuration& delay);
-
   BuiltinEndpointSet_t available_builtin_endpoints() const { return available_builtin_endpoints_; }
 
->>>>>>> 1591a099
 protected:
   Sedp& endpoint_manager() { return sedp_; }
 
