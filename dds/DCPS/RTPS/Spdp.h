--- conflicted
+++ resolved
@@ -135,13 +135,8 @@
   DCPS::ParticipantBuiltinTopicDataDataReaderImpl* part_bit();
 #endif /* DDS_HAS_MINIMUM_BIT */
 
-<<<<<<< HEAD
-  struct SpdpTransport : public OpenDDS::DCPS::RcEventHandler, public OpenDDS::DCPS::PoolAllocationBase {
+  struct SpdpTransport : public OpenDDS::DCPS::RcEventHandler {
     SpdpTransport(Spdp* outer, bool securityGuids);
-=======
-  struct SpdpTransport : public OpenDDS::DCPS::RcEventHandler {
-    explicit SpdpTransport(Spdp* outer);
->>>>>>> 6c29364d
     ~SpdpTransport();
 
     virtual int handle_timeout(const ACE_Time_Value&, const void*);
