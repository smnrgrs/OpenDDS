/*
 *
 *
 * Distributed under the OpenDDS License.
 * See: http://www.opendds.org/license.html
 */

#ifndef OPENDDS_RTPS_SPDP_H
#define OPENDDS_RTPS_SPDP_H

#include "dds/DdsDcpsInfrastructureC.h"
#include "dds/DdsDcpsInfoUtilsC.h"
#include "dds/DdsDcpsCoreTypeSupportImpl.h"

#include "dds/DCPS/RcObject.h"
#include "dds/DCPS/GuidUtils.h"
#include "dds/DCPS/Definitions.h"
#include "dds/DCPS/RcEventHandler.h"
#include "dds/DCPS/ReactorTask.h"
#include "dds/DCPS/PeriodicTask.h"
#include "dds/DCPS/SporadicTask.h"
#include "dds/DCPS/MultiTask.h"
#include "dds/DCPS/JobQueue.h"
#include "dds/DCPS/NetworkConfigMonitor.h"
#include "dds/DCPS/RTPS/ICE/Ice.h"

#include "RtpsCoreC.h"
#include "Sedp.h"
#include "rtps_export.h"

#include "ace/Atomic_Op.h"
#include "ace/SOCK_Dgram.h"
#include "ace/SOCK_Dgram_Mcast.h"
#include "ace/Condition_Thread_Mutex.h"

#include "dds/DCPS/PoolAllocator.h"
#include "dds/DCPS/PoolAllocationBase.h"

#include "dds/DCPS/security/framework/SecurityConfig_rch.h"
#ifdef OPENDDS_SECURITY
#include "dds/DCPS/security/framework/SecurityConfig.h"
#endif

#if !defined (ACE_LACKS_PRAGMA_ONCE)
#pragma once
#endif /* ACE_LACKS_PRAGMA_ONCE */

OPENDDS_BEGIN_VERSIONED_NAMESPACE_DECL

namespace OpenDDS {
namespace RTPS {

class RtpsDiscoveryConfig;
class RtpsDiscovery;

const char SPDP_AGENT_INFO_KEY[] = "SPDP";
const char SEDP_AGENT_INFO_KEY[] = "SEDP";

/// Each instance of class Spdp represents the implementation of the RTPS
/// Simple Participant Discovery Protocol for a single local DomainParticipant.
class OpenDDS_Rtps_Export Spdp : public DCPS::LocalParticipant<Sedp>
#ifdef OPENDDS_SECURITY
                               , public ICE::AgentInfoListener
#endif
{
public:

  Spdp(DDS::DomainId_t domain,
       DCPS::RepoId& guid,
       const DDS::DomainParticipantQos& qos,
       RtpsDiscovery* disco);

#ifdef OPENDDS_SECURITY
  Spdp(DDS::DomainId_t domain,
       const DCPS::RepoId& guid,
       const DDS::DomainParticipantQos& qos,
       RtpsDiscovery* disco,
       DDS::Security::IdentityHandle id_handle,
       DDS::Security::PermissionsHandle perm_handle,
       DDS::Security::ParticipantCryptoHandle crypto_handle);
#endif

  ~Spdp();

  // Participant
  const DCPS::RepoId& guid() const { return guid_; }
  void init_bit(const DDS::Subscriber_var& bit_subscriber);
  void fini_bit();

  bool get_default_locators(const DCPS::RepoId& part_id,
                            DCPS::LocatorSeq& target,
                            bool& inlineQos);

  // Managing reader/writer associations
  void signal_liveliness(DDS::LivelinessQosPolicyKind kind);

  // Is Spdp shutting down?
  bool shutting_down() { return shutdown_flag_.value(); }

  bool associated() const;
  bool has_discovered_participant(const DCPS::RepoId& guid);

#ifdef OPENDDS_SECURITY
  Security::SecurityConfig_rch get_security_config() const { return security_config_; }
  DDS::Security::ParticipantCryptoHandle crypto_handle() const { return crypto_handle_; }
  DDS::Security::ParticipantCryptoHandle remote_crypto_handle(const DCPS::RepoId& remote_participant) const;

  void handle_auth_request(const DDS::Security::ParticipantStatelessMessage& msg);
  void send_handshake_request(const DCPS::RepoId& guid, DiscoveredParticipant& dp);
  void handle_handshake_message(const DDS::Security::ParticipantStatelessMessage& msg);
  bool handle_participant_crypto_tokens(const DDS::Security::ParticipantVolatileMessageSecure& msg);
  void volatile_association_complete(const DCPS::RepoId& sender);
  DDS::OctetSeq local_participant_data_as_octets() const;
#endif

  void handle_participant_data(DCPS::MessageId id,
                               const ParticipantData_t& pdata,
                               const DCPS::SequenceNumber& seq,
                               const ACE_INET_Addr& from,
                               bool from_sedp);

  static bool validateSequenceNumber(const DCPS::SequenceNumber& seq, DiscoveredParticipantIter& iter);

#ifdef OPENDDS_SECURITY
  void process_handshake_deadlines(const DCPS::MonotonicTimePoint& tv);
  void process_handshake_resends(const DCPS::MonotonicTimePoint& tv);

  /**
   * Write Secured Updated DP QOS
   *
   * lock_ must be aquired before calling this.
   */
  void write_secure_updates();
  void write_secure_disposes();
  bool is_security_enabled() const { return security_enabled_; }
#endif

  bool is_expectant_opendds(const GUID_t& participant) const;

#ifdef OPENDDS_SECURITY
  typedef std::pair<DDS::Security::ParticipantCryptoHandle, DDS::Security::SharedSecretHandle_var> ParticipantCryptoInfoPair;
  ParticipantCryptoInfoPair lookup_participant_crypto_info(const DCPS::RepoId& id) const;
  void send_participant_crypto_tokens(const DCPS::RepoId& id);

  DDS::DomainId_t get_domain_id() const { return domain_; }
  DDS::Security::PermissionsHandle lookup_participant_permissions(const DCPS::RepoId& id) const;

  DCPS::AuthState lookup_participant_auth_state(const DCPS::RepoId& id) const;

  void process_participant_ice(const ParameterList& plist,
                               const ParticipantData_t& pdata,
                               const DCPS::RepoId& guid);

  const ParticipantData_t& get_participant_data(const DCPS::RepoId& guid) const;
  ParticipantData_t& get_participant_data(const DCPS::RepoId& guid);

#endif

  u_short get_spdp_port() const { return tport_ ? tport_->uni_port_ : 0; }

  u_short get_sedp_port() const { return sedp_->local_address().get_port_number(); }

#ifdef ACE_HAS_IPV6
  u_short get_ipv6_spdp_port() const { return tport_ ? tport_->ipv6_uni_port_ : 0; }

  u_short get_ipv6_sedp_port() const { return sedp_->ipv6_local_address().get_port_number(); }
#endif

  void rtps_relay_only_now(bool f);
  void use_rtps_relay_now(bool f);
  void use_ice_now(bool f);
  void sedp_rtps_relay_address(const ACE_INET_Addr& address) { sedp_->rtps_relay_address(address); }
  void sedp_stun_server_address(const ACE_INET_Addr& address) { sedp_->stun_server_address(address); }

  BuiltinEndpointSet_t available_builtin_endpoints() const { return available_builtin_endpoints_; }
#ifdef OPENDDS_SECURITY
  DDS::Security::ExtendedBuiltinEndpointSet_t available_extended_builtin_endpoints() const
  {
    return available_extended_builtin_endpoints_;
  }
#endif

  ICE::Endpoint* get_ice_endpoint_if_added();

  ParticipantData_t build_local_pdata(
#ifdef OPENDDS_SECURITY
                                      Security::DiscoveredParticipantDataKind kind
#endif
                                      );
protected:
  Sedp& endpoint_manager() { return *sedp_; }
  void remove_discovered_participant_i(DiscoveredParticipantIter iter);

#ifndef DDS_HAS_MINIMUM_BIT
  void enqueue_location_update_i(DiscoveredParticipantIter iter, DCPS::ParticipantLocation mask, const ACE_INET_Addr& from);
  void process_location_updates_i(DiscoveredParticipantIter iter);
#endif

  bool announce_domain_participant_qos();

private:

  void init(DDS::DomainId_t domain,
            DCPS::RepoId& guid,
            const DDS::DomainParticipantQos& qos,
            RtpsDiscovery* disco);

  RtpsDiscovery* disco_;
  DCPS::RcHandle<RtpsDiscoveryConfig> config_;

  // Participant:
  const DDS::DomainId_t domain_;
  DCPS::RepoId guid_;

  void data_received(const DataSubmessage& data, const ParameterList& plist, const ACE_INET_Addr& from);

  void match_unauthenticated(const DCPS::RepoId& guid, DiscoveredParticipantIter& dp_iter);

#ifdef OPENDDS_SECURITY
  DDS::ReturnCode_t send_handshake_message(const DCPS::RepoId& guid,
                                           DiscoveredParticipant& dp,
                                           const DDS::Security::ParticipantStatelessMessage& msg);
  DCPS::MonotonicTimePoint schedule_handshake_resend(const DCPS::TimeDuration& time, const DCPS::RepoId& guid);
  bool match_authenticated(const DCPS::RepoId& guid, DiscoveredParticipantIter& iter);
  void attempt_authentication(const DiscoveredParticipantIter& iter, bool from_discovery);
  void update_agent_info(const DCPS::RepoId& local_guid, const ICE::AgentInfo& agent_info);
  void remove_agent_info(const DCPS::RepoId& local_guid);
#endif

  struct SpdpTransport : public virtual DCPS::RcEventHandler, public virtual DCPS::NetworkConfigListener
#ifdef OPENDDS_SECURITY
        , public ICE::Endpoint
#endif
  {
    typedef size_t WriteFlags;
    static const WriteFlags SEND_TO_LOCAL = (1 << 0);
    static const WriteFlags SEND_TO_RELAY = (1 << 1);

    explicit SpdpTransport(Spdp* outer);
    ~SpdpTransport();

    const ACE_SOCK_Dgram& choose_recv_socket(ACE_HANDLE h) const;

    virtual int handle_input(ACE_HANDLE h);

    void open(const DCPS::ReactorTask_rch&);

    void shorten_local_sender_delay_i();
    void write(WriteFlags flags);
    void write_i(WriteFlags flags);
    void write_i(const DCPS::RepoId& guid, WriteFlags flags);
    void send(WriteFlags flags);
    const ACE_SOCK_Dgram& choose_send_socket(const ACE_INET_Addr& addr) const;
    void send(const ACE_INET_Addr& addr);
    void close(const DCPS::ReactorTask_rch& reactor_task);
    void dispose_unregister();
    bool open_unicast_socket(u_short port_common, u_short participant_id);
#ifdef ACE_HAS_IPV6
    bool open_unicast_ipv6_socket(u_short port);
#endif

    void join_multicast_group(const DCPS::NetworkInterface& nic,
                              bool all_interfaces = false);
    void leave_multicast_group(const DCPS::NetworkInterface& nic);
    void add_address(const DCPS::NetworkInterface& interface,
                     const ACE_INET_Addr& address);
    void remove_address(const DCPS::NetworkInterface& interface,
                        const ACE_INET_Addr& address);

    ICE::Endpoint* get_ice_endpoint();

#ifdef OPENDDS_SECURITY
    ICE::AddressListType host_addresses() const;
    void send(const ACE_INET_Addr& address, const STUN::Message& message);
    ACE_INET_Addr stun_server_address() const;
  #ifndef DDS_HAS_MINIMUM_BIT
    void ice_connect(const ICE::GuidSetType& guids, const ACE_INET_Addr& addr);
    void ice_disconnect(const ICE::GuidSetType& guids, const ACE_INET_Addr& addr);
  #endif
#endif

    Spdp* outer_;
    Header hdr_;
    DataSubmessage data_;
    DCPS::SequenceNumber seq_;
    DCPS::TimeDuration lease_duration_;
    u_short uni_port_;
    u_short mc_port_;
    ACE_SOCK_Dgram unicast_socket_;
    OPENDDS_STRING multicast_interface_;
    ACE_INET_Addr multicast_address_;
    ACE_SOCK_Dgram_Mcast multicast_socket_;
#ifdef ACE_HAS_IPV6
    u_short ipv6_uni_port_;
    ACE_SOCK_Dgram unicast_ipv6_socket_;
    OPENDDS_STRING multicast_ipv6_interface_;
    ACE_INET_Addr multicast_ipv6_address_;
    ACE_SOCK_Dgram_Mcast multicast_ipv6_socket_;
    OPENDDS_SET(OPENDDS_STRING) joined_ipv6_interfaces_;
#endif
    OPENDDS_SET(OPENDDS_STRING) joined_interfaces_;
    OPENDDS_SET(ACE_INET_Addr) send_addrs_;
    ACE_Message_Block buff_, wbuff_;
    typedef DCPS::PmfPeriodicTask<SpdpTransport> SpdpPeriodic;
    typedef DCPS::PmfSporadicTask<SpdpTransport> SpdpSporadic;
    typedef DCPS::PmfMultiTask<SpdpTransport> SpdpMulti;
    void send_local(const DCPS::MonotonicTimePoint& now);
    DCPS::RcHandle<SpdpMulti> local_sender_;
    void send_directed(const DCPS::MonotonicTimePoint& now);
    DCPS::RcHandle<SpdpSporadic> directed_sender_;
    OPENDDS_LIST(DCPS::RepoId) directed_guids_;
    void process_lease_expirations(const DCPS::MonotonicTimePoint& now);
    DCPS::RcHandle<SpdpSporadic> lease_expiration_processor_;
    DCPS::ThreadStatus* thread_status_;
    void thread_status_task(const DCPS::MonotonicTimePoint& now);
    DCPS::RcHandle<SpdpPeriodic> thread_status_sender_;
#ifdef OPENDDS_SECURITY
    void process_handshake_deadlines(const DCPS::MonotonicTimePoint& now);
    DCPS::RcHandle<SpdpSporadic> handshake_deadline_processor_;
    void process_handshake_resends(const DCPS::MonotonicTimePoint& now);
    DCPS::RcHandle<SpdpSporadic> handshake_resend_processor_;
    void send_relay(const DCPS::MonotonicTimePoint& now);
    DCPS::RcHandle<SpdpPeriodic> relay_sender_;
    void relay_stun_task(const DCPS::MonotonicTimePoint& now);
    DCPS::RcHandle<SpdpPeriodic> relay_stun_task_;
    ICE::ServerReflexiveStateMachine relay_srsm_;
    void process_relay_sra(ICE::ServerReflexiveStateMachine::StateChange);
#endif
    bool network_is_unreachable_;
    bool ice_endpoint_added_;
  } *tport_;

  struct ChangeMulticastGroup : public DCPS::JobQueue::Job {
    enum CmgAction {CMG_JOIN, CMG_LEAVE};

    ChangeMulticastGroup(DCPS::RcHandle<SpdpTransport> tport,
                         const DCPS::NetworkInterface& nic, CmgAction action,
                         bool all_interfaces = false)
      : tport_(tport)
      , nic_(nic)
      , action_(action)
      , all_interfaces_(all_interfaces)
    {}

    void execute()
    {
      if (action_ == CMG_JOIN) {
        tport_->join_multicast_group(nic_, all_interfaces_);
      } else {
        tport_->leave_multicast_group(nic_);
      }
    }

    DCPS::RcHandle<SpdpTransport> tport_;
    DCPS::NetworkInterface nic_;
    CmgAction action_;
    bool all_interfaces_;
  };

#ifdef OPENDDS_SECURITY
  class SendStun : public DCPS::JobQueue::Job {
  public:
    SendStun(DCPS::RcHandle<SpdpTransport> tport,
             const ACE_INET_Addr& address,
             const STUN::Message& message)
      : tport_(tport)
      , address_(address)
      , message_(message)
    {}
    void execute();
  private:
    DCPS::RcHandle<SpdpTransport> tport_;
    ACE_INET_Addr address_;
    STUN::Message message_;
  };

#ifndef DDS_HAS_MINIMUM_BIT
  class IceConnect : public DCPS::JobQueue::Job {
  public:
    IceConnect(DCPS::RcHandle<Spdp> spdp,
               const ICE::GuidSetType& guids,
               const ACE_INET_Addr& addr,
               bool connect)
      : spdp_(spdp)
      , guids_(guids)
      , addr_(addr)
      , connect_(connect)
    {}
    void execute();
  private:
    DCPS::RcHandle<Spdp> spdp_;
    ICE::GuidSetType guids_;
    ACE_INET_Addr addr_;
    bool connect_;
  };
#endif /* DDS_HAS_MINIMUM_BIT */
#endif

  ACE_Event_Handler_var eh_; // manages our refcount on tport_
  bool eh_shutdown_;
  ACE_Condition_Thread_Mutex shutdown_cond_;
  ACE_Atomic_Op<ACE_Thread_Mutex, bool> shutdown_flag_; // Spdp shutting down

  void get_discovered_participant_ids(DCPS::RepoIdSet& results) const;

  BuiltinEndpointSet_t available_builtin_endpoints_;
  DCPS::RcHandle<Sedp>  sedp_;

  typedef OPENDDS_MULTIMAP(DCPS::MonotonicTimePoint, DCPS::RepoId) TimeQueue;

  void remove_lease_expiration_i(DiscoveredParticipantIter iter);
  void update_lease_expiration_i(DiscoveredParticipantIter iter,
                                 const DCPS::MonotonicTimePoint& now);
  void process_lease_expirations(const DCPS::MonotonicTimePoint& now);
  TimeQueue lease_expirations_;

#ifdef OPENDDS_SECURITY
  DDS::Security::ExtendedBuiltinEndpointSet_t available_extended_builtin_endpoints_;
  Security::SecurityConfig_rch security_config_;
  bool security_enabled_;

  DCPS::SequenceNumber stateless_sequence_number_;

  DDS::Security::IdentityHandle identity_handle_;
  DDS::Security::PermissionsHandle permissions_handle_;
  DDS::Security::ParticipantCryptoHandle crypto_handle_;

  DDS::Security::IdentityToken identity_token_;
  DDS::Security::IdentityStatusToken identity_status_token_;
  DDS::Security::PermissionsToken permissions_token_;
  DDS::Security::PermissionsCredentialToken permissions_credential_token_;

  DDS::Security::ParticipantSecurityAttributes participant_sec_attr_;

<<<<<<< HEAD
  typedef std::multimap<DCPS::MonotonicTimePoint, DCPS::RepoId> TimeQueue;
  TimeQueue handshake_deadlines_;
  TimeQueue handshake_resends_;

  void start_ice(ICE::Endpoint* endpoint, DCPS::RepoId remote, BuiltinEndpointSet_t avail,
                 DDS::Security::ExtendedBuiltinEndpointSet_t extended_avail,
                 const ICE::AgentInfo& agent_info);
  void stop_ice(ICE::Endpoint* endpoint, DCPS::RepoId remote, BuiltinEndpointSet_t avail,
                DDS::Security::ExtendedBuiltinEndpointSet_t extended_avail);
=======
  void start_ice(ICE::Endpoint* endpoint, DCPS::RepoId remote, const BuiltinEndpointSet_t& avail, const ICE::AgentInfo& agent_info);
  void stop_ice(ICE::Endpoint* endpoint, DCPS::RepoId remote, const BuiltinEndpointSet_t& avail);
>>>>>>> 90ac5890

  void purge_handshake_deadlines(DiscoveredParticipantIter iter);
  TimeQueue handshake_deadlines_;

  void purge_handshake_resends(DiscoveredParticipantIter iter);
  TimeQueue handshake_resends_;
#endif

  friend class ::DDS_TEST;
};

}
}

OPENDDS_END_VERSIONED_NAMESPACE_DECL

#endif // OPENDDS_RTPS_SPDP_H<|MERGE_RESOLUTION|>--- conflicted
+++ resolved
@@ -432,20 +432,11 @@
 
   DDS::Security::ParticipantSecurityAttributes participant_sec_attr_;
 
-<<<<<<< HEAD
-  typedef std::multimap<DCPS::MonotonicTimePoint, DCPS::RepoId> TimeQueue;
-  TimeQueue handshake_deadlines_;
-  TimeQueue handshake_resends_;
-
   void start_ice(ICE::Endpoint* endpoint, DCPS::RepoId remote, BuiltinEndpointSet_t avail,
                  DDS::Security::ExtendedBuiltinEndpointSet_t extended_avail,
                  const ICE::AgentInfo& agent_info);
   void stop_ice(ICE::Endpoint* endpoint, DCPS::RepoId remote, BuiltinEndpointSet_t avail,
                 DDS::Security::ExtendedBuiltinEndpointSet_t extended_avail);
-=======
-  void start_ice(ICE::Endpoint* endpoint, DCPS::RepoId remote, const BuiltinEndpointSet_t& avail, const ICE::AgentInfo& agent_info);
-  void stop_ice(ICE::Endpoint* endpoint, DCPS::RepoId remote, const BuiltinEndpointSet_t& avail);
->>>>>>> 90ac5890
 
   void purge_handshake_deadlines(DiscoveredParticipantIter iter);
   TimeQueue handshake_deadlines_;
