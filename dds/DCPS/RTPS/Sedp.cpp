--- conflicted
+++ resolved
@@ -3755,14 +3755,8 @@
 }
 
 DDS::ReturnCode_t
-<<<<<<< HEAD
-Sedp::TypeLookupReplyWriter::send_type_lookup_reply(const DCPS::ReceivedDataSample& /*sample*/,
-                                                    XTypes::TypeLookup_Reply& type_lookup_reply,
+Sedp::TypeLookupReplyWriter::send_type_lookup_reply(XTypes::TypeLookup_Reply& type_lookup_reply,
                                                     const DCPS::RepoId& reader)
-=======
-Sedp::TypeLookupReplyWriter::send_tl_reply(XTypes::TypeLookup_Reply& type_lookup_reply,
-                                           const DCPS::RepoId& reader)
->>>>>>> 1beb4623
 {
   DCPS::SequenceNumber sequence = 0;
   type_lookup_reply.header.remote_ex = DDS::RPC::REMOTE_EX_OK;
@@ -4313,22 +4307,14 @@
 #ifdef OPENDDS_SECURITY
   if (entity_id == ENTITYID_TL_SVC_REQ_WRITER_SECURE) {
     const DCPS::RepoId reader = make_id(sample.header_.publication_id_, ENTITYID_TL_SVC_REPLY_READER_SECURE);
-<<<<<<< HEAD
-    if (DDS::RETCODE_OK != sedp_.type_lookup_reply_secure_writer_->send_type_lookup_reply(sample, type_lookup_reply, reader)) {
-=======
-    if (DDS::RETCODE_OK != sedp_.type_lookup_reply_secure_writer_->send_tl_reply(type_lookup_reply, reader)) {
->>>>>>> 1beb4623
+    if (DDS::RETCODE_OK != sedp_.type_lookup_reply_secure_writer_->send_type_lookup_reply(type_lookup_reply, reader)) {
       ACE_ERROR((LM_ERROR, ACE_TEXT("(%P|%t) ERROR: Sedp::TypeLookupRequestReader::data_received_i - ")
         ACE_TEXT("failed to send secure type lookup reply\n")));
       return;
     }
   } else if (entity_id == ENTITYID_TL_SVC_REQ_WRITER) {
     const DCPS::RepoId reader = make_id(sample.header_.publication_id_, ENTITYID_TL_SVC_REPLY_READER);
-<<<<<<< HEAD
-    if (DDS::RETCODE_OK != sedp_.type_lookup_reply_writer_->send_type_lookup_reply(sample, type_lookup_reply, reader)) {
-=======
-    if (DDS::RETCODE_OK != sedp_.type_lookup_reply_writer_->send_tl_reply(type_lookup_reply, reader)) {
->>>>>>> 1beb4623
+    if (DDS::RETCODE_OK != sedp_.type_lookup_reply_writer_->send_type_lookup_reply(type_lookup_reply, reader)) {
       ACE_ERROR((LM_ERROR, ACE_TEXT("(%P|%t) ERROR: Sedp::TypeLookupRequestReader::data_received_i - ")
         ACE_TEXT("failed to send type lookup reply\n")));
       return;
@@ -4336,11 +4322,7 @@
   }
 #else
   const DCPS::RepoId reader = make_id(sample.header_.publication_id_, ENTITYID_TL_SVC_REPLY_READER);
-<<<<<<< HEAD
-  if (DDS::RETCODE_OK != sedp_.type_lookup_reply_writer_->send_type_lookup_reply(sample, type_lookup_reply, reader)) {
-=======
-  if (DDS::RETCODE_OK != sedp_.type_lookup_reply_writer_->send_tl_reply(type_lookup_reply, reader)) {
->>>>>>> 1beb4623
+  if (DDS::RETCODE_OK != sedp_.type_lookup_reply_writer_->send_type_lookup_reply(type_lookup_reply, reader)) {
     ACE_ERROR((LM_ERROR, ACE_TEXT("(%P|%t) ERROR: Sedp::TypeLookupRequestReader::data_received_i - ")
       ACE_TEXT("failed to send type lookup reply\n")));
     return;
