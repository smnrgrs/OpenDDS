--- conflicted
+++ resolved
@@ -260,90 +260,66 @@
 
 const Encoding sedp_encoding(Encoding::KIND_XCDR1, ENDIAN_LITTLE);
 
-Sedp::Sedp(const RepoId& participant_id, Spdp& owner, ACE_Thread_Mutex& lock) :
-  DCPS::EndpointManager<ParticipantData_t>(participant_id, lock),
-  spdp_(owner),
-  publications_writer_(make_rch<SedpWriter>(
-    make_id(participant_id, ENTITYID_SEDP_BUILTIN_PUBLICATIONS_WRITER), ref(*this))),
-
-#ifdef OPENDDS_SECURITY
-  publications_secure_writer_(make_rch<SedpWriter>(
-    make_id(participant_id, ENTITYID_SEDP_BUILTIN_PUBLICATIONS_SECURE_WRITER), ref(*this))),
-#endif
-
-  subscriptions_writer_(make_rch<SedpWriter>(
-    make_id(participant_id, ENTITYID_SEDP_BUILTIN_SUBSCRIPTIONS_WRITER), ref(*this))),
-
-#ifdef OPENDDS_SECURITY
-  subscriptions_secure_writer_(make_rch<SedpWriter>(
-    make_id(participant_id, ENTITYID_SEDP_BUILTIN_SUBSCRIPTIONS_SECURE_WRITER), ref(*this))),
-#endif
-
-  participant_message_writer_(make_rch<SedpWriter>(
-    make_id(participant_id, ENTITYID_P2P_BUILTIN_PARTICIPANT_MESSAGE_WRITER), ref(*this))),
-
-  type_lookup_request_writer_(make_rch<TypeLookupRequestWriter>(
-    make_id(participant_id, ENTITYID_TL_SVC_REQ_WRITER), ref(*this))),
-
-  type_lookup_reply_writer_(make_rch<TypeLookupReplyWriter>(
-    make_id(participant_id, ENTITYID_TL_SVC_REPLY_WRITER), ref(*this))),
-
-#ifdef OPENDDS_SECURITY
-  participant_message_secure_writer_(make_rch<SedpWriter>(
-    make_id(participant_id, ENTITYID_P2P_BUILTIN_PARTICIPANT_MESSAGE_SECURE_WRITER), ref(*this))),
-  participant_stateless_message_writer_(make_rch<SedpWriter>(
-    make_id(participant_id, ENTITYID_P2P_BUILTIN_PARTICIPANT_STATELESS_WRITER), ref(*this))),
-  dcps_participant_secure_writer_(make_rch<SedpWriter>(
-    make_id(participant_id, ENTITYID_SPDP_RELIABLE_BUILTIN_PARTICIPANT_SECURE_WRITER), ref(*this), 2)),
-  participant_volatile_message_secure_writer_(make_rch<SedpWriter>(
-    make_id(participant_id, ENTITYID_P2P_BUILTIN_PARTICIPANT_VOLATILE_SECURE_WRITER), ref(*this))),
-#endif
-
-  publications_reader_(make_rch<Reader>(
-      make_id(participant_id, ENTITYID_SEDP_BUILTIN_PUBLICATIONS_READER),
-      ref(*this))),
-
-#ifdef OPENDDS_SECURITY
-  publications_secure_reader_(make_rch<Reader>(
-      make_id(participant_id, ENTITYID_SEDP_BUILTIN_PUBLICATIONS_SECURE_READER),
-      ref(*this))),
-#endif
-
-  subscriptions_reader_(make_rch<Reader>(
-      make_id(participant_id, ENTITYID_SEDP_BUILTIN_SUBSCRIPTIONS_READER),
-      ref(*this))),
-
-#ifdef OPENDDS_SECURITY
-  subscriptions_secure_reader_(make_rch<Reader>(
-      make_id(participant_id, ENTITYID_SEDP_BUILTIN_SUBSCRIPTIONS_SECURE_READER),
-      ref(*this))),
-#endif
-
-  participant_message_reader_(make_rch<Reader>(
-      make_id(participant_id, ENTITYID_P2P_BUILTIN_PARTICIPANT_MESSAGE_READER),
-      ref(*this)))
-
-  type_lookup_request_reader_(make_rch<TypeLookupRequestReader>(
-      make_id(participant_id, ENTITYID_TL_SVC_REQ_READER),
-      ref(*this))),
-
-  type_lookup_reply_reader_(make_rch<TypeLookupReplyReader>(
-      make_id(participant_id, ENTITYID_TL_SVC_REPLY_READER),
-      ref(*this))),
-
+Sedp::Sedp(const RepoId& participant_id, Spdp& owner, ACE_Thread_Mutex& lock)
+  : DCPS::EndpointManager<ParticipantData_t>(participant_id, lock)
+  , spdp_(owner)
+  , publications_writer_(make_rch<SedpWriter>(
+      make_id(participant_id, ENTITYID_SEDP_BUILTIN_PUBLICATIONS_WRITER), ref(*this)))
+#ifdef OPENDDS_SECURITY
+  , publications_secure_writer_(make_rch<SedpWriter>(
+      make_id(participant_id, ENTITYID_SEDP_BUILTIN_PUBLICATIONS_SECURE_WRITER), ref(*this)))
+#endif
+  , subscriptions_writer_(make_rch<SedpWriter>(
+      make_id(participant_id, ENTITYID_SEDP_BUILTIN_SUBSCRIPTIONS_WRITER), ref(*this)))
+#ifdef OPENDDS_SECURITY
+  , subscriptions_secure_writer_(make_rch<SedpWriter>(
+      make_id(participant_id, ENTITYID_SEDP_BUILTIN_SUBSCRIPTIONS_SECURE_WRITER), ref(*this)))
+#endif
+  , participant_message_writer_(make_rch<SedpWriter>(
+      make_id(participant_id, ENTITYID_P2P_BUILTIN_PARTICIPANT_MESSAGE_WRITER), ref(*this)))
+#ifdef OPENDDS_SECURITY
+  , participant_message_secure_writer_(make_rch<SedpWriter>(
+      make_id(participant_id, ENTITYID_P2P_BUILTIN_PARTICIPANT_MESSAGE_SECURE_WRITER), ref(*this)))
+  , participant_stateless_message_writer_(make_rch<SedpWriter>(
+      make_id(participant_id, ENTITYID_P2P_BUILTIN_PARTICIPANT_STATELESS_WRITER), ref(*this)))
+  , dcps_participant_secure_writer_(make_rch<SedpWriter>(
+      make_id(participant_id, ENTITYID_SPDP_RELIABLE_BUILTIN_PARTICIPANT_SECURE_WRITER), ref(*this), 2))
+  , participant_volatile_message_secure_writer_(make_rch<SedpWriter>(
+      make_id(participant_id, ENTITYID_P2P_BUILTIN_PARTICIPANT_VOLATILE_SECURE_WRITER), ref(*this)))
+  , type_lookup_request_writer_(make_rch<TypeLookupRequestWriter>(
+      make_id(participant_id, ENTITYID_TL_SVC_REQ_WRITER), ref(*this)))
+  , type_lookup_reply_writer_(make_rch<TypeLookupReplyWriter>(
+      make_id(participant_id, ENTITYID_TL_SVC_REPLY_WRITER), ref(*this)))
+#endif
+  , publications_reader_(make_rch<Reader>(
+      make_id(participant_id, ENTITYID_SEDP_BUILTIN_PUBLICATIONS_READER), ref(*this)))
+#ifdef OPENDDS_SECURITY
+  , publications_secure_reader_(make_rch<Reader>(
+      make_id(participant_id, ENTITYID_SEDP_BUILTIN_PUBLICATIONS_SECURE_READER), ref(*this)))
+#endif
+  , subscriptions_reader_(make_rch<Reader>(
+      make_id(participant_id, ENTITYID_SEDP_BUILTIN_SUBSCRIPTIONS_READER), ref(*this)))
+#ifdef OPENDDS_SECURITY
+  , subscriptions_secure_reader_(make_rch<Reader>(
+      make_id(participant_id, ENTITYID_SEDP_BUILTIN_SUBSCRIPTIONS_SECURE_READER), ref(*this)))
+#endif
+  , participant_message_reader_(make_rch<Reader>(
+      make_id(participant_id, ENTITYID_P2P_BUILTIN_PARTICIPANT_MESSAGE_READER), ref(*this)))
 #ifdef OPENDDS_SECURITY
   , participant_message_secure_reader_(make_rch<Reader>(
-      make_id(participant_id, ENTITYID_P2P_BUILTIN_PARTICIPANT_MESSAGE_SECURE_READER),
-      ref(*this)))
+      make_id(participant_id, ENTITYID_P2P_BUILTIN_PARTICIPANT_MESSAGE_SECURE_READER), ref(*this)))
   , participant_stateless_message_reader_(make_rch<Reader>(
-      make_id(participant_id, ENTITYID_P2P_BUILTIN_PARTICIPANT_STATELESS_READER),
-      ref(*this)))
+      make_id(participant_id, ENTITYID_P2P_BUILTIN_PARTICIPANT_STATELESS_READER), ref(*this)))
   , participant_volatile_message_secure_reader_(make_rch<Reader>(
-      make_id(participant_id, ENTITYID_P2P_BUILTIN_PARTICIPANT_VOLATILE_SECURE_READER),
-      ref(*this)))
+      make_id(participant_id, ENTITYID_P2P_BUILTIN_PARTICIPANT_VOLATILE_SECURE_READER), ref(*this)))
   , dcps_participant_secure_reader_(make_rch<Reader>(
-      make_id(participant_id, ENTITYID_SPDP_RELIABLE_BUILTIN_PARTICIPANT_SECURE_READER),
-      ref(*this)))
+      make_id(participant_id, ENTITYID_SPDP_RELIABLE_BUILTIN_PARTICIPANT_SECURE_READER), ref(*this)))
+#endif
+  , type_lookup_request_reader_(make_rch<TypeLookupRequestReader>(
+      make_id(participant_id, ENTITYID_TL_SVC_REQ_READER), ref(*this)))
+  , type_lookup_reply_reader_(make_rch<TypeLookupReplyReader>(
+      make_id(participant_id, ENTITYID_TL_SVC_REPLY_READER), ref(*this)))
+#ifdef OPENDDS_SECURITY
   , publication_agent_info_listener_(*this)
   , subscription_agent_info_listener_(*this)
 #endif // OPENDDS_SECURITY
@@ -1366,17 +1342,17 @@
     peer.remote_id_.entityId = ENTITYID_P2P_BUILTIN_PARTICIPANT_MESSAGE_READER;
     sedp->participant_message_writer_->assoc(peer);
   }
-  if (spdp_->available_builtin_endpoints() & DISC_BUILTIN_ENDPOINT_PUBLICATION_ANNOUNCER &&
+  if (sedp->spdp_.available_builtin_endpoints() & DISC_BUILTIN_ENDPOINT_PUBLICATION_ANNOUNCER &&
       avail & BUILTIN_ENDPOINT_TYPE_LOOKUP_REQUEST_DATA_READER) {
     DCPS::AssociationData peer = proto;
     peer.remote_id_.entityId = ENTITYID_TL_SVC_REQ_READER;
-    sedp_->type_lookup_request_writer_->assoc(peer);
-  }
-  if (spdp_->available_builtin_endpoints() & DISC_BUILTIN_ENDPOINT_PUBLICATION_ANNOUNCER &&
+    sedp->type_lookup_request_writer_->assoc(peer);
+  }
+  if (sedp->spdp_.available_builtin_endpoints() & DISC_BUILTIN_ENDPOINT_PUBLICATION_ANNOUNCER &&
       avail & BUILTIN_ENDPOINT_TYPE_LOOKUP_REPLY_DATA_READER) {
     DCPS::AssociationData peer = proto;
     peer.remote_id_.entityId = ENTITYID_TL_SVC_REPLY_READER;
-    sedp_->type_lookup_reply_writer_->assoc(peer);
+    sedp->type_lookup_reply_writer_->assoc(peer);
   }
 
   //FUTURE: if/when topic propagation is supported, add it here
@@ -3632,6 +3608,9 @@
                                                DCPS::Serializer& ser,
                                                XTypes::TypeLookup_Request& type_lookup_request)
 {
+  ACE_UNUSED_ARG(sample);
+  ACE_UNUSED_ARG(ser);
+  ACE_UNUSED_ARG(type_lookup_request);
   // TODO: uncomment; anything else to do here?
   // ser >> type_lookup_request;
   return DDS::RETCODE_OK;
@@ -3642,6 +3621,9 @@
                                            DCPS::Serializer& ser,
                                            XTypes::TypeLookup_Reply& type_lookup_reply)
 {
+  ACE_UNUSED_ARG(sample);
+  ACE_UNUSED_ARG(ser);
+  ACE_UNUSED_ARG(type_lookup_reply);
   // TODO: uncomment; anything else to do here?
   // ser >> type_lookup_reply;
   return DDS::RETCODE_OK;
@@ -3749,14 +3731,9 @@
         return;
       }
 
-<<<<<<< HEAD
-      DCPS::unique_ptr<DiscoveredPublication> wdata(new DiscoveredPublication);
-      if (!ParameterListConverter::from_param_list(data, wdata->writer_data_, wdata->type_info_)) {
-=======
       DCPS::RcHandle<MsgDiscoveredPublication> msg = make_rch<MsgDiscoveredPublication>(rchandle_from(&sedp_), id);
       DiscoveredPublication& wdata = msg->data();
-      if (!ParameterListConverter::from_param_list(data, wdata.writer_data_)) {
->>>>>>> 1ad067ca
+      if (!ParameterListConverter::from_param_list(data, wdata.writer_data_, wdata.type_info_)) {
         ACE_ERROR((LM_ERROR,
                    ACE_TEXT("(%P|%t) ERROR: Sedp::Reader::data_received - ")
                    ACE_TEXT("failed to convert from ParameterList ")
@@ -3794,11 +3771,7 @@
       DCPS::RcHandle<MsgDiscoveredPublicationSecure> msg = make_rch<MsgDiscoveredPublicationSecure>(rchandle_from(&sedp_), id);
       DiscoveredPublication_SecurityWrapper& wdata_secure = msg->data();
 
-<<<<<<< HEAD
-      if (!ParameterListConverter::from_param_list(data, *wdata_secure, wdata_secure->type_info)) {
-=======
-      if (!ParameterListConverter::from_param_list(data, wdata_secure)) {
->>>>>>> 1ad067ca
+      if (!ParameterListConverter::from_param_list(data, wdata_secure, wdata_secure.type_info)) {
         ACE_ERROR((LM_ERROR,
                    ACE_TEXT("(%P|%t) ERROR: Sedp::Reader::data_received - ")
                    ACE_TEXT("failed to convert from ParameterList ")
@@ -3832,14 +3805,9 @@
         return;
       }
 
-<<<<<<< HEAD
-      DCPS::unique_ptr<DiscoveredSubscription> rdata(new DiscoveredSubscription);
-      if (!ParameterListConverter::from_param_list(data, rdata->reader_data_, rdata->type_info_)) {
-=======
       DCPS::RcHandle<MsgDiscoveredSubscription> msg = make_rch<MsgDiscoveredSubscription>(rchandle_from(&sedp_), id);
       DiscoveredSubscription& rdata = msg->data();
-      if (!ParameterListConverter::from_param_list(data, rdata.reader_data_)) {
->>>>>>> 1ad067ca
+      if (!ParameterListConverter::from_param_list(data, rdata.reader_data_, rdata.type_info_)) {
         ACE_ERROR((LM_ERROR,
                    ACE_TEXT("(%P|%t) ERROR Sedp::Reader::data_received - ")
                    ACE_TEXT("failed to convert from ParameterList ")
@@ -3877,16 +3845,10 @@
         return;
       }
 
-<<<<<<< HEAD
-      DCPS::unique_ptr<DiscoveredSubscription_SecurityWrapper> rdata_secure(new DiscoveredSubscription_SecurityWrapper);
-
-      if (!ParameterListConverter::from_param_list(data, *rdata_secure, rdata_secure->type_info)) {
-=======
       DCPS::RcHandle<MsgDiscoveredSubscriptionSecure> msg = make_rch<MsgDiscoveredSubscriptionSecure>(rchandle_from(&sedp_), id);
       DiscoveredSubscription_SecurityWrapper& rdata = msg->data();
 
-      if (!ParameterListConverter::from_param_list(data, rdata)) {
->>>>>>> 1ad067ca
+      if (!ParameterListConverter::from_param_list(data, rdata, rdata.type_info)) {
         ACE_ERROR((LM_ERROR,
                    ACE_TEXT("(%P|%t) ERROR Sedp::Reader::data_received - ")
                    ACE_TEXT("failed to convert from ParameterList ")
@@ -3894,11 +3856,7 @@
         return;
       }
 
-<<<<<<< HEAD
-      rdata_secure->have_ice_agent_info = false;
-=======
       rdata.have_ice_agent_info = false;
->>>>>>> 1ad067ca
       ICE::AgentInfoMap ai_map;
       if (!ParameterListConverter::from_param_list(data, ai_map)) {
         ACE_ERROR((LM_ERROR,
@@ -3909,21 +3867,6 @@
       }
       ICE::AgentInfoMap::const_iterator pos = ai_map.find("DATA");
       if (pos != ai_map.end()) {
-<<<<<<< HEAD
-        rdata_secure->have_ice_agent_info = true;
-        rdata_secure->ice_agent_info = pos->second;
-      }
-
-      if ((rdata_secure->data).readerProxy.expectsInlineQos) {
-        set_inline_qos((rdata_secure->data).readerProxy.allLocators);
-      }
-      sedp_.task_.enqueue(id, move(rdata_secure));
-#endif
-
-    } else if (entity_id == ENTITYID_P2P_BUILTIN_PARTICIPANT_MESSAGE_WRITER && full_message) {
-      DCPS::unique_ptr<ParticipantMessageData> data(new ParticipantMessageData);
-      if (!(ser >> *data)) {
-=======
         rdata.have_ice_agent_info = true;
         rdata.ice_agent_info = pos->second;
       }
@@ -3935,24 +3878,9 @@
 
 #endif
 
-    } else if (sample.header_.publication_id_.entityId == ENTITYID_P2P_BUILTIN_PARTICIPANT_MESSAGE_WRITER
-               && !sample.header_.key_fields_only_) {
+    } else if (entity_id == ENTITYID_P2P_BUILTIN_PARTICIPANT_MESSAGE_WRITER && full_message) {
       DCPS::RcHandle<MsgParticipantMessageData> msg = make_rch<MsgParticipantMessageData>(rchandle_from(&sedp_), id);
       ParticipantMessageData& data = msg->data();
-      if (!(ser >> data)) {
->>>>>>> 1ad067ca
-        ACE_ERROR((LM_ERROR, ACE_TEXT("ERROR: Sedp::Reader::data_received - ")
-                   ACE_TEXT("failed to deserialize data\n")));
-        return;
-      }
-      sedp_.job_queue_->enqueue(msg);
-
-#ifdef OPENDDS_SECURITY
-    } else if (entity_id == ENTITYID_P2P_BUILTIN_PARTICIPANT_MESSAGE_SECURE_WRITER && full_message) {
-
-      DCPS::RcHandle<MsgParticipantMessageDataSecure> msg = make_rch<MsgParticipantMessageDataSecure>(rchandle_from(&sedp_), id);
-      ParticipantMessageData& data = msg->data();
-
       if (!(ser >> data)) {
         ACE_ERROR((LM_ERROR, ACE_TEXT("ERROR: Sedp::Reader::data_received - ")
                    ACE_TEXT("failed to deserialize data\n")));
@@ -3960,42 +3888,41 @@
       }
       sedp_.job_queue_->enqueue(msg);
 
-
-    } else if (entity_id == ENTITYID_P2P_BUILTIN_PARTICIPANT_STATELESS_WRITER) {
-
-<<<<<<< HEAD
-      DCPS::unique_ptr<DDS::Security::ParticipantStatelessMessage> data(new DDS::Security::ParticipantStatelessMessage);
-      if (!(ser >> *data)) {
-=======
-      DCPS::RcHandle<MsgParticipantStatelessData> msg = make_rch<MsgParticipantStatelessData>(rchandle_from(&sedp_), id);
-      DDS::Security::ParticipantStatelessMessage& data = msg->data();
-      ser.reset_alignment(); // https://issues.omg.org/browse/DDSIRTP23-63
+#ifdef OPENDDS_SECURITY
+    } else if (entity_id == ENTITYID_P2P_BUILTIN_PARTICIPANT_MESSAGE_SECURE_WRITER && full_message) {
+
+      DCPS::RcHandle<MsgParticipantMessageDataSecure> msg = make_rch<MsgParticipantMessageDataSecure>(rchandle_from(&sedp_), id);
+      ParticipantMessageData& data = msg->data();
+
       if (!(ser >> data)) {
->>>>>>> 1ad067ca
         ACE_ERROR((LM_ERROR, ACE_TEXT("ERROR: Sedp::Reader::data_received - ")
                    ACE_TEXT("failed to deserialize data\n")));
         return;
       }
       sedp_.job_queue_->enqueue(msg);
 
-    } else if (entity_id == ENTITYID_P2P_BUILTIN_PARTICIPANT_VOLATILE_SECURE_WRITER) {
-
-<<<<<<< HEAD
-      DCPS::unique_ptr<DDS::Security::ParticipantVolatileMessageSecure> data(
-        new DDS::Security::ParticipantVolatileMessageSecure);
-      if (!(ser >> *data)) {
-=======
-      DCPS::RcHandle<MsgParticipantVolatileSecure> msg = make_rch<MsgParticipantVolatileSecure>(rchandle_from(&sedp_), id);
-      DDS::Security::ParticipantVolatileMessageSecure& data = msg->data();
-      ser.reset_alignment(); // https://issues.omg.org/browse/DDSIRTP23-63
+
+    } else if (entity_id == ENTITYID_P2P_BUILTIN_PARTICIPANT_STATELESS_WRITER) {
+
+      DCPS::RcHandle<MsgParticipantStatelessData> msg = make_rch<MsgParticipantStatelessData>(rchandle_from(&sedp_), id);
+      DDS::Security::ParticipantStatelessMessage& data = msg->data();
       if (!(ser >> data)) {
->>>>>>> 1ad067ca
         ACE_ERROR((LM_ERROR, ACE_TEXT("ERROR: Sedp::Reader::data_received - ")
                    ACE_TEXT("failed to deserialize data\n")));
         return;
       }
       sedp_.job_queue_->enqueue(msg);
 
+    } else if (entity_id == ENTITYID_P2P_BUILTIN_PARTICIPANT_VOLATILE_SECURE_WRITER) {
+
+      DCPS::RcHandle<MsgParticipantVolatileSecure> msg = make_rch<MsgParticipantVolatileSecure>(rchandle_from(&sedp_), id);
+      DDS::Security::ParticipantVolatileMessageSecure& data = msg->data();
+      if (!(ser >> data)) {
+        ACE_ERROR((LM_ERROR, ACE_TEXT("ERROR: Sedp::Reader::data_received - ")
+                   ACE_TEXT("failed to deserialize data\n")));
+        return;
+      }
+      sedp_.job_queue_->enqueue(msg);
 
     } else if (entity_id == ENTITYID_SPDP_RELIABLE_BUILTIN_PARTICIPANT_SECURE_WRITER) {
 
