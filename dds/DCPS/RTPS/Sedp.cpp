--- conflicted
+++ resolved
@@ -973,24 +973,15 @@
       key_factory->unregister_datareader(remote_drch, se);
     }
 
-<<<<<<< HEAD
     if (spdp_.remote_is_requester(part_guid)) {
       // Send immediately because the remote has installed the shared secret.
-      ACE_DEBUG((LM_DEBUG, "Sedp::rekey_volatile calling send_participant_crypto_token\n"));
+      if (DCPS::security_debug.auth_debug) {
+        ACE_DEBUG((LM_DEBUG, "(%P|%t) Sedp::rekey_volatile calling send_participant_crypto_token\n"));
+      }
       spdp_.send_participant_crypto_tokens(part_guid);
       send_builtin_crypto_tokens(pdata);
       resend_user_crypto_tokens(part_guid);
     }
-=======
-  if (spdp_.remote_is_requester(part_guid)) {
-    // Send immediately because the remote has installed the shared secret.
-    if (DCPS::security_debug.auth_debug) {
-      ACE_DEBUG((LM_DEBUG, "(%P|%t) Sedp::rekey_volatile calling send_participant_crypto_token\n"));
-    }
-    spdp_.send_participant_crypto_tokens(part_guid);
-    send_builtin_crypto_tokens(pdata);
-    resend_user_crypto_tokens(part_guid);
->>>>>>> 39e7088d
   }
 
   ACE_DEBUG((LM_DEBUG, "Sedp::rekey_volatile complete\n"));
@@ -2859,7 +2850,6 @@
 
   if (0 == std::strcmp(msg.message_class_id,
                        DDS::Security::GMCLASSID_SECURITY_PARTICIPANT_CRYPTO_TOKENS)) {
-<<<<<<< HEAD
     bool remote_is_replier;
     if (!spdp_.handle_participant_crypto_tokens(msg, remote_is_replier)) {
       ACE_DEBUG((LM_DEBUG, "Sedp::received_volatile_message_secure handle_participant_crypto_tokens failed\n"));
@@ -2867,11 +2857,6 @@
     }
     if (remote_is_replier) {
       const DCPS::RepoId remote_volatile_reader = make_id(msg.message_identity.source_guid, ENTITYID_P2P_BUILTIN_PARTICIPANT_VOLATILE_SECURE_READER);
-=======
-    if (spdp_.handle_participant_crypto_tokens(msg)) {
-      const DCPS::RepoId remote_volatile_reader = make_id(
-        msg.message_identity.source_guid, ENTITYID_P2P_BUILTIN_PARTICIPANT_VOLATILE_SECURE_READER);
->>>>>>> 39e7088d
       if (associated_volatile_readers_.count(remote_volatile_reader) != 0) {
         if (DCPS::security_debug.auth_debug) {
           ACE_DEBUG((LM_DEBUG, "(%P|%t) Sedp::received_volatile_message_secure: "
