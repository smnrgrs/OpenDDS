--- conflicted
+++ resolved
@@ -264,30 +264,6 @@
 Sedp::Sedp(const RepoId& participant_id, Spdp& owner, ACE_Thread_Mutex& lock)
   : DCPS::EndpointManager<ParticipantData_t>(participant_id, lock)
   , spdp_(owner)
-<<<<<<< HEAD
-  , publications_writer_(make_rch<SedpWriter>(
-      make_id(participant_id, ENTITYID_SEDP_BUILTIN_PUBLICATIONS_WRITER), ref(*this)))
-#ifdef OPENDDS_SECURITY
-  , publications_secure_writer_(make_rch<SedpWriter>(
-      make_id(participant_id, ENTITYID_SEDP_BUILTIN_PUBLICATIONS_SECURE_WRITER), ref(*this)))
-#endif
-  , subscriptions_writer_(make_rch<SedpWriter>(
-      make_id(participant_id, ENTITYID_SEDP_BUILTIN_SUBSCRIPTIONS_WRITER), ref(*this)))
-#ifdef OPENDDS_SECURITY
-  , subscriptions_secure_writer_(make_rch<SedpWriter>(
-      make_id(participant_id, ENTITYID_SEDP_BUILTIN_SUBSCRIPTIONS_SECURE_WRITER), ref(*this)))
-#endif
-  , participant_message_writer_(make_rch<SedpWriter>(
-      make_id(participant_id, ENTITYID_P2P_BUILTIN_PARTICIPANT_MESSAGE_WRITER), ref(*this)))
-#ifdef OPENDDS_SECURITY
-  , participant_message_secure_writer_(make_rch<SedpWriter>(
-      make_id(participant_id, ENTITYID_P2P_BUILTIN_PARTICIPANT_MESSAGE_SECURE_WRITER), ref(*this)))
-  , participant_stateless_message_writer_(make_rch<SedpWriter>(
-      make_id(participant_id, ENTITYID_P2P_BUILTIN_PARTICIPANT_STATELESS_WRITER), ref(*this)))
-  , dcps_participant_secure_writer_(make_rch<SedpWriter>(
-      make_id(participant_id, ENTITYID_SPDP_RELIABLE_BUILTIN_PARTICIPANT_SECURE_WRITER), ref(*this), 2))
-  , participant_volatile_message_secure_writer_(make_rch<SedpWriter>(
-=======
   , publications_writer_(make_rch<DiscoveryWriter>(
       make_id(participant_id, ENTITYID_SEDP_BUILTIN_PUBLICATIONS_WRITER), ref(*this)))
 #ifdef OPENDDS_SECURITY
@@ -310,37 +286,12 @@
   , dcps_participant_secure_writer_(make_rch<DiscoveryWriter>(
       make_id(participant_id, ENTITYID_SPDP_RELIABLE_BUILTIN_PARTICIPANT_SECURE_WRITER), ref(*this), 2))
   , participant_volatile_message_secure_writer_(make_rch<SecurityWriter>(
->>>>>>> 364675a3
       make_id(participant_id, ENTITYID_P2P_BUILTIN_PARTICIPANT_VOLATILE_SECURE_WRITER), ref(*this)))
 #endif
   , type_lookup_request_writer_(make_rch<TypeLookupRequestWriter>(
       make_id(participant_id, ENTITYID_TL_SVC_REQ_WRITER), ref(*this)))
   , type_lookup_reply_writer_(make_rch<TypeLookupReplyWriter>(
       make_id(participant_id, ENTITYID_TL_SVC_REPLY_WRITER), ref(*this)))
-<<<<<<< HEAD
-  , publications_reader_(make_rch<Reader>(
-      make_id(participant_id, ENTITYID_SEDP_BUILTIN_PUBLICATIONS_READER), ref(*this)))
-#ifdef OPENDDS_SECURITY
-  , publications_secure_reader_(make_rch<Reader>(
-      make_id(participant_id, ENTITYID_SEDP_BUILTIN_PUBLICATIONS_SECURE_READER), ref(*this)))
-#endif
-  , subscriptions_reader_(make_rch<Reader>(
-      make_id(participant_id, ENTITYID_SEDP_BUILTIN_SUBSCRIPTIONS_READER), ref(*this)))
-#ifdef OPENDDS_SECURITY
-  , subscriptions_secure_reader_(make_rch<Reader>(
-      make_id(participant_id, ENTITYID_SEDP_BUILTIN_SUBSCRIPTIONS_SECURE_READER), ref(*this)))
-#endif
-  , participant_message_reader_(make_rch<Reader>(
-      make_id(participant_id, ENTITYID_P2P_BUILTIN_PARTICIPANT_MESSAGE_READER), ref(*this)))
-#ifdef OPENDDS_SECURITY
-  , participant_message_secure_reader_(make_rch<Reader>(
-      make_id(participant_id, ENTITYID_P2P_BUILTIN_PARTICIPANT_MESSAGE_SECURE_READER), ref(*this)))
-  , participant_stateless_message_reader_(make_rch<Reader>(
-      make_id(participant_id, ENTITYID_P2P_BUILTIN_PARTICIPANT_STATELESS_READER), ref(*this)))
-  , participant_volatile_message_secure_reader_(make_rch<Reader>(
-      make_id(participant_id, ENTITYID_P2P_BUILTIN_PARTICIPANT_VOLATILE_SECURE_READER), ref(*this)))
-  , dcps_participant_secure_reader_(make_rch<Reader>(
-=======
   , publications_reader_(make_rch<DiscoveryReader>(
       make_id(participant_id, ENTITYID_SEDP_BUILTIN_PUBLICATIONS_READER), ref(*this)))
 #ifdef OPENDDS_SECURITY
@@ -363,7 +314,6 @@
   , participant_volatile_message_secure_reader_(make_rch<SecurityReader>(
       make_id(participant_id, ENTITYID_P2P_BUILTIN_PARTICIPANT_VOLATILE_SECURE_READER), ref(*this)))
   , dcps_participant_secure_reader_(make_rch<DiscoveryReader>(
->>>>>>> 364675a3
       make_id(participant_id, ENTITYID_SPDP_RELIABLE_BUILTIN_PARTICIPANT_SECURE_READER), ref(*this)))
 #endif
   , type_lookup_request_reader_(make_rch<TypeLookupRequestReader>(
@@ -443,10 +393,7 @@
   reactor_task_ = transport_inst_->reactor_task();
   ACE_Reactor* reactor = reactor_task_->get_reactor();
   job_queue_ = DCPS::make_rch<DCPS::JobQueue>(reactor);
-<<<<<<< HEAD
-=======
   type_lookup_init(reactor_task_->interceptor());
->>>>>>> 364675a3
 
   // Configure and enable each reader/writer
   rtps_inst->opendds_discovery_default_listener_ = publications_reader_;
@@ -774,10 +721,7 @@
 
 Sedp::~Sedp()
 {
-<<<<<<< HEAD
-=======
   type_lookup_fini();
->>>>>>> 364675a3
   job_queue_.reset();
   reactor_task_.reset();
   DCPS::RtpsUdpInst_rch rtps_inst =
@@ -3688,14 +3632,6 @@
 Sedp::TypeLookupRequestReader::process_tl_request(DCPS::Serializer& ser,
                                                   XTypes::TypeLookup_Reply& type_lookup_reply)
 {
-<<<<<<< HEAD
-  ACE_UNUSED_ARG(sample);
-  ACE_UNUSED_ARG(ser);
-  ACE_UNUSED_ARG(type_lookup_request);
-  // TODO: uncomment; anything else to do here?
-  // ser >> type_lookup_request;
-  return DDS::RETCODE_OK;
-=======
   XTypes::TypeLookup_Request type_lookup_request;
 
   if (!(ser >> type_lookup_request)) {
@@ -3712,7 +3648,6 @@
   default:
     return DDS::RETCODE_UNSUPPORTED;
   }
->>>>>>> 364675a3
 }
 
 DDS::ReturnCode_t
@@ -3733,13 +3668,6 @@
 DDS::ReturnCode_t
 Sedp::TypeLookupReplyReader::process_tl_reply(DCPS::Serializer& ser)
 {
-<<<<<<< HEAD
-  ACE_UNUSED_ARG(sample);
-  ACE_UNUSED_ARG(ser);
-  ACE_UNUSED_ARG(type_lookup_reply);
-  // TODO: uncomment; anything else to do here?
-  // ser >> type_lookup_reply;
-=======
   XTypes::TypeLookup_Reply type_lookup_reply;
   if (!(ser >> type_lookup_reply)) {
     ACE_ERROR((LM_ERROR, ACE_TEXT("(%P|%t) ERROR: Sedp::TypeLookupReplyReader::process_tl_reply - ")
@@ -3754,7 +3682,6 @@
       type_lookup_reply.header.related_request_id.sequence_number.low);
     sedp_.match_continue(rpc_sequence);
   }
->>>>>>> 364675a3
   return DDS::RETCODE_OK;
 }
 
@@ -3892,35 +3819,6 @@
     }
     sedp_.job_queue_->enqueue(msg);
 
-<<<<<<< HEAD
-      DCPS::RcHandle<MsgDiscoveredPublication> msg = make_rch<MsgDiscoveredPublication>(rchandle_from(&sedp_), id);
-      DiscoveredPublication& wdata = msg->data();
-      if (!ParameterListConverter::from_param_list(data, wdata.writer_data_, wdata.type_info_)) {
-        ACE_ERROR((LM_ERROR,
-                   ACE_TEXT("(%P|%t) ERROR: Sedp::Reader::data_received - ")
-                   ACE_TEXT("failed to convert from ParameterList ")
-                   ACE_TEXT("to DiscoveredWriterData\n")));
-        return;
-      }
-#ifdef OPENDDS_SECURITY
-      wdata.have_ice_agent_info_ = false;
-      ICE::AgentInfoMap ai_map;
-      if (!ParameterListConverter::from_param_list(data, ai_map)) {
-        ACE_ERROR((LM_ERROR,
-                   ACE_TEXT("(%P|%t) ERROR: Sedp::Reader::data_received - ")
-                   ACE_TEXT("failed to convert from ParameterList ")
-                   ACE_TEXT("to ICE Agent info\n")));
-        return;
-      }
-      ICE::AgentInfoMap::const_iterator pos = ai_map.find("DATA");
-      if (pos != ai_map.end()) {
-        wdata.have_ice_agent_info_ = true;
-        wdata.ice_agent_info_ = pos->second;
-      }
-#endif
-      sedp_.job_queue_->enqueue(msg);
-
-=======
 #ifdef OPENDDS_SECURITY
   } else if (entity_id == ENTITYID_P2P_BUILTIN_PARTICIPANT_MESSAGE_SECURE_WRITER && full_message) {
     DCPS::RcHandle<MsgParticipantMessageData> msg = make_rch<MsgParticipantMessageData>(rchandle_from(&sedp_), id);
@@ -3934,7 +3832,6 @@
 #endif
   }
 }
->>>>>>> 364675a3
 
 void
 Sedp::SecurityReader::data_received_i(const DCPS::ReceivedDataSample& sample,
@@ -3943,43 +3840,6 @@
   DCPS::Extensibility)
 {
 #ifdef OPENDDS_SECURITY
-<<<<<<< HEAD
-    } else if (entity_id == ENTITYID_SEDP_BUILTIN_PUBLICATIONS_SECURE_WRITER) {
-      ParameterList data;
-      if (!decode_parameter_list(sample, ser, extensibility, data)) {
-        ACE_ERROR((LM_ERROR, ACE_TEXT("ERROR: Sedp::Reader::data_received - ")
-                   ACE_TEXT("failed to deserialize data\n")));
-        return;
-      }
-
-      DCPS::RcHandle<MsgDiscoveredPublicationSecure> msg = make_rch<MsgDiscoveredPublicationSecure>(rchandle_from(&sedp_), id);
-      DiscoveredPublication_SecurityWrapper& wdata_secure = msg->data();
-
-      if (!ParameterListConverter::from_param_list(data, wdata_secure, wdata_secure.type_info)) {
-        ACE_ERROR((LM_ERROR,
-                   ACE_TEXT("(%P|%t) ERROR: Sedp::Reader::data_received - ")
-                   ACE_TEXT("failed to convert from ParameterList ")
-                   ACE_TEXT("to DiscoveredPublication_SecurityWrapper\n")));
-        return;
-      }
-
-      wdata_secure.have_ice_agent_info = false;
-      ICE::AgentInfoMap ai_map;
-      if (!ParameterListConverter::from_param_list(data, ai_map)) {
-        ACE_ERROR((LM_ERROR,
-                   ACE_TEXT("(%P|%t) ERROR: Sedp::Reader::data_received - ")
-                   ACE_TEXT("failed to convert from ParameterList ")
-                   ACE_TEXT("to ICE Agent info\n")));
-        return;
-      }
-      ICE::AgentInfoMap::const_iterator pos = ai_map.find("DATA");
-      if (pos != ai_map.end()) {
-        wdata_secure.have_ice_agent_info = true;
-        wdata_secure.ice_agent_info = pos->second;
-      }
-      sedp_.job_queue_->enqueue(msg);
-
-=======
   const DCPS::MessageId id = static_cast<DCPS::MessageId>(sample.header_.message_id_);
 
   if (entity_id == ENTITYID_P2P_BUILTIN_PARTICIPANT_STATELESS_WRITER) {
@@ -4006,7 +3866,6 @@
   ACE_UNUSED_ARG(sample);
   ACE_UNUSED_ARG(entity_id);
   ACE_UNUSED_ARG(ser);
->>>>>>> 364675a3
 #endif
 }
 
@@ -4026,38 +3885,6 @@
       return;
     }
 
-<<<<<<< HEAD
-      DCPS::RcHandle<MsgDiscoveredSubscription> msg = make_rch<MsgDiscoveredSubscription>(rchandle_from(&sedp_), id);
-      DiscoveredSubscription& rdata = msg->data();
-      if (!ParameterListConverter::from_param_list(data, rdata.reader_data_, rdata.type_info_)) {
-        ACE_ERROR((LM_ERROR,
-                   ACE_TEXT("(%P|%t) ERROR Sedp::Reader::data_received - ")
-                   ACE_TEXT("failed to convert from ParameterList ")
-                   ACE_TEXT("to DiscoveredReaderData\n")));
-        return;
-      }
-#ifdef OPENDDS_SECURITY
-      rdata.have_ice_agent_info_ = false;
-      ICE::AgentInfoMap ai_map;
-      if (!ParameterListConverter::from_param_list(data, ai_map)) {
-        ACE_ERROR((LM_ERROR,
-                   ACE_TEXT("(%P|%t) ERROR: Sedp::Reader::data_received - ")
-                   ACE_TEXT("failed to convert from ParameterList ")
-                   ACE_TEXT("to ICE Agent info\n")));
-        return;
-      }
-      ICE::AgentInfoMap::const_iterator pos = ai_map.find("DATA");
-      if (pos != ai_map.end()) {
-        rdata.have_ice_agent_info_ = true;
-        rdata.ice_agent_info_ = pos->second;
-      }
-#endif
-      if (rdata.reader_data_.readerProxy.expectsInlineQos) {
-        set_inline_qos(rdata.reader_data_.readerProxy.allLocators);
-      }
-      sedp_.job_queue_->enqueue(msg);
-
-=======
     DCPS::RcHandle<MsgDiscoveredPublication> msg = make_rch<MsgDiscoveredPublication>(rchandle_from(&sedp_), id);
     DiscoveredPublication& wdata = msg->data();
     if (!ParameterListConverter::from_param_list(data, wdata.writer_data_, wdata.type_info_)) {
@@ -4084,7 +3911,6 @@
     }
 #endif
     sedp_.job_queue_->enqueue(msg);
->>>>>>> 364675a3
 
 #ifdef OPENDDS_SECURITY
   } else if (entity_id == ENTITYID_SEDP_BUILTIN_PUBLICATIONS_SECURE_WRITER) {
@@ -4095,39 +3921,6 @@
       return;
     }
 
-<<<<<<< HEAD
-      DCPS::RcHandle<MsgDiscoveredSubscriptionSecure> msg = make_rch<MsgDiscoveredSubscriptionSecure>(rchandle_from(&sedp_), id);
-      DiscoveredSubscription_SecurityWrapper& rdata = msg->data();
-
-      if (!ParameterListConverter::from_param_list(data, rdata, rdata.type_info)) {
-        ACE_ERROR((LM_ERROR,
-                   ACE_TEXT("(%P|%t) ERROR Sedp::Reader::data_received - ")
-                   ACE_TEXT("failed to convert from ParameterList ")
-                   ACE_TEXT("to DiscoveredSubscription_SecurityWrapper\n")));
-        return;
-      }
-
-      rdata.have_ice_agent_info = false;
-      ICE::AgentInfoMap ai_map;
-      if (!ParameterListConverter::from_param_list(data, ai_map)) {
-        ACE_ERROR((LM_ERROR,
-                   ACE_TEXT("(%P|%t) ERROR: Sedp::Reader::data_received - ")
-                   ACE_TEXT("failed to convert from ParameterList ")
-                   ACE_TEXT("to ICE Agent info\n")));
-        return;
-      }
-      ICE::AgentInfoMap::const_iterator pos = ai_map.find("DATA");
-      if (pos != ai_map.end()) {
-        rdata.have_ice_agent_info = true;
-        rdata.ice_agent_info = pos->second;
-      }
-
-      if ((rdata.data).readerProxy.expectsInlineQos) {
-        set_inline_qos((rdata.data).readerProxy.allLocators);
-      }
-      sedp_.job_queue_->enqueue(msg);
-
-=======
     DCPS::RcHandle<MsgDiscoveredPublicationSecure> msg = make_rch<MsgDiscoveredPublicationSecure>(rchandle_from(&sedp_), id);
     DiscoveredPublication_SecurityWrapper& wdata_secure = msg->data();
 
@@ -4154,7 +3947,6 @@
       wdata_secure.ice_agent_info = pos->second;
     }
     sedp_.job_queue_->enqueue(msg);
->>>>>>> 364675a3
 #endif
   } else if (entity_id == ENTITYID_SEDP_BUILTIN_SUBSCRIPTIONS_WRITER) {
     ParameterList data;
@@ -4164,31 +3956,6 @@
       return;
     }
 
-<<<<<<< HEAD
-    } else if (entity_id == ENTITYID_P2P_BUILTIN_PARTICIPANT_MESSAGE_WRITER && full_message) {
-      DCPS::RcHandle<MsgParticipantMessageData> msg = make_rch<MsgParticipantMessageData>(rchandle_from(&sedp_), id);
-      ParticipantMessageData& data = msg->data();
-      if (!(ser >> data)) {
-        ACE_ERROR((LM_ERROR, ACE_TEXT("ERROR: Sedp::Reader::data_received - ")
-                   ACE_TEXT("failed to deserialize data\n")));
-        return;
-      }
-      sedp_.job_queue_->enqueue(msg);
-
-#ifdef OPENDDS_SECURITY
-    } else if (entity_id == ENTITYID_P2P_BUILTIN_PARTICIPANT_MESSAGE_SECURE_WRITER && full_message) {
-
-      DCPS::RcHandle<MsgParticipantMessageDataSecure> msg = make_rch<MsgParticipantMessageDataSecure>(rchandle_from(&sedp_), id);
-      ParticipantMessageData& data = msg->data();
-
-      if (!(ser >> data)) {
-        ACE_ERROR((LM_ERROR, ACE_TEXT("ERROR: Sedp::Reader::data_received - ")
-                   ACE_TEXT("failed to deserialize data\n")));
-        return;
-      }
-      sedp_.job_queue_->enqueue(msg);
-
-=======
     DCPS::RcHandle<MsgDiscoveredSubscription> msg = make_rch<MsgDiscoveredSubscription>(rchandle_from(&sedp_), id);
     DiscoveredSubscription& rdata = msg->data();
     if (!ParameterListConverter::from_param_list(data, rdata.reader_data_, rdata.type_info_)) {
@@ -4227,21 +3994,10 @@
         ACE_TEXT("failed to deserialize data\n")));
       return;
     }
->>>>>>> 364675a3
 
     DCPS::RcHandle<MsgDiscoveredSubscriptionSecure> msg = make_rch<MsgDiscoveredSubscriptionSecure>(rchandle_from(&sedp_), id);
     DiscoveredSubscription_SecurityWrapper& rdata_secure = msg->data();
 
-<<<<<<< HEAD
-      DCPS::RcHandle<MsgParticipantStatelessData> msg = make_rch<MsgParticipantStatelessData>(rchandle_from(&sedp_), id);
-      DDS::Security::ParticipantStatelessMessage& data = msg->data();
-      if (!(ser >> data)) {
-        ACE_ERROR((LM_ERROR, ACE_TEXT("ERROR: Sedp::Reader::data_received - ")
-                   ACE_TEXT("failed to deserialize data\n")));
-        return;
-      }
-      sedp_.job_queue_->enqueue(msg);
-=======
     if (!ParameterListConverter::from_param_list(data, rdata_secure, rdata_secure.type_info)) {
       ACE_ERROR((LM_ERROR,
                  ACE_TEXT("(%P|%t) ERROR Sedp::DiscoveryReader::data_received_i - ")
@@ -4249,7 +4005,6 @@
                  ACE_TEXT("to DiscoveredSubscription_SecurityWrapper\n")));
       return;
     }
->>>>>>> 364675a3
 
     rdata_secure.have_ice_agent_info = false;
     ICE::AgentInfoMap ai_map;
@@ -4266,22 +4021,11 @@
       rdata_secure.ice_agent_info = pos->second;
     }
 
-<<<<<<< HEAD
-      DCPS::RcHandle<MsgParticipantVolatileSecure> msg = make_rch<MsgParticipantVolatileSecure>(rchandle_from(&sedp_), id);
-      DDS::Security::ParticipantVolatileMessageSecure& data = msg->data();
-      if (!(ser >> data)) {
-        ACE_ERROR((LM_ERROR, ACE_TEXT("ERROR: Sedp::Reader::data_received - ")
-                   ACE_TEXT("failed to deserialize data\n")));
-        return;
-      }
-      sedp_.job_queue_->enqueue(msg);
-=======
     if ((rdata_secure.data).readerProxy.expectsInlineQos) {
       set_inline_qos((rdata_secure.data).readerProxy.allLocators);
     }
     sedp_.job_queue_->enqueue(msg);
   } else if (entity_id == ENTITYID_SPDP_RELIABLE_BUILTIN_PARTICIPANT_SECURE_WRITER) {
->>>>>>> 364675a3
 
     ParameterList data;
     if (!decode_parameter_list(sample, ser, extensibility, data)) {
@@ -4293,22 +4037,6 @@
     DCPS::RcHandle<MsgParticipantDataSecure> msg = make_rch<MsgParticipantDataSecure>(rchandle_from(&sedp_), id);
     Security::SPDPdiscoveredParticipantData& pdata = msg->data();
 
-<<<<<<< HEAD
-      DCPS::RcHandle<MsgParticipantDataSecure> msg = make_rch<MsgParticipantDataSecure>(rchandle_from(&sedp_), id);
-      Security::SPDPdiscoveredParticipantData& pdata = msg->data();
-
-      if (!ParameterListConverter::from_param_list(data, pdata)) {
-        ACE_ERROR((LM_ERROR,
-                   ACE_TEXT("(%P|%t) ERROR: Sedp::Reader::data_received - ")
-                   ACE_TEXT("failed to convert from ParameterList ")
-                   ACE_TEXT("to Security::SPDPdiscoveredParticipantData\n")));
-        return;
-      }
-      const DCPS::RepoId guid = make_guid(sample.header_.publication_id_.guidPrefix, DCPS::ENTITYID_PARTICIPANT);
-      sedp_.spdp_.process_participant_ice(data, pdata, guid);
-      sedp_.job_queue_->enqueue(msg);
-#endif
-=======
     if (!ParameterListConverter::from_param_list(data, pdata)) {
       ACE_ERROR((LM_ERROR,
                  ACE_TEXT("(%P|%t) ERROR: Sedp::DiscoveryReader::data_received_i - ")
@@ -4335,7 +4063,6 @@
       ACE_TEXT("failed to take type lookup request\n")));
     return;
   }
->>>>>>> 364675a3
 
   if (DDS::RETCODE_OK != sedp_.type_lookup_reply_writer_->send_tl_reply(sample, type_lookup_reply)) {
     ACE_ERROR((LM_ERROR, ACE_TEXT("(%P|%t) ERROR: Sedp::TypeLookupRequestReader::data_received_i - ")
