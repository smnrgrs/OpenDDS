--- conflicted
+++ resolved
@@ -4195,14 +4195,10 @@
       seq_num.getValue()));
   }
 
-<<<<<<< HEAD
-  ACE_GUARD_RETURN(ACE_Thread_Mutex, g, sedp_.lock_, DDS::RETCODE_ERROR);
+  ACE_GUARD_RETURN(ACE_Thread_Mutex, g, sedp_.lock_, false);
   if (DCPS::transport_debug.log_progress) {
     log_progress("receive type lookup reply", get_repo_id(), sample.header_.publication_id_, sedp_.spdp_.get_participant_discovered_at(sample.header_.publication_id_));
   }
-=======
-  ACE_GUARD_RETURN(ACE_Thread_Mutex, g, sedp_.lock_, false);
->>>>>>> fe432ba3
   const OrigSeqNumberMap::const_iterator seq_num_it = sedp_.orig_seq_numbers_.find(seq_num);
   if (seq_num_it == sedp_.orig_seq_numbers_.end()) {
     ACE_DEBUG((LM_WARNING,
