--- conflicted
+++ resolved
@@ -44,7 +44,7 @@
     typedef typename TraitsType::DataReaderType Interface;
 
     DataReaderImpl_T (void)
-    : filter_delayed_handler_(new FilterDelayedHandler(this))
+    : filter_delayed_handler_(make_rch<FilterDelayedHandler>(this))
     , data_allocator_ (0)
     {
     }
@@ -1012,7 +1012,7 @@
   virtual void purge_data(OpenDDS::DCPS::SubscriptionInstance_rch instance)
   {
     if (filter_delayed_handler_.in()) {
-      filter_delayed_handler_->drop_sample(instance);
+      filter_delayed_handler_->drop_sample(instance->instance_handle_);
     }
 
     instance->instance_state_.cancel_release();
@@ -1599,27 +1599,15 @@
     }
 #endif
 
-<<<<<<< HEAD
-      just_registered = true;
-      DDS::BuiltinTopicKey_t key = OpenDDS::DCPS::keyFromSample(instance_data);
-      handle = handle == DDS::HANDLE_NIL ? this->get_next_handle( key) : handle;
-      OpenDDS::DCPS::SubscriptionInstance_rch instance =
-        OpenDDS::DCPS::make_rch<OpenDDS::DCPS::SubscriptionInstance>(
-          this,
-          this->qos_,
-          ref(this->instances_lock_),
-          handle);
-=======
     just_registered = true;
-    OpenDDS::DCPS::SubscriptionInstance* instance = 0;
     DDS::BuiltinTopicKey_t key = OpenDDS::DCPS::keyFromSample(instance_data);
     handle = handle == DDS::HANDLE_NIL ? this->get_next_handle( key) : handle;
-    ACE_NEW (instance,
-             OpenDDS::DCPS::SubscriptionInstance(this,
-                                                 this->qos_,
-                                                 this->instances_lock_,
-                                                 handle));
->>>>>>> 48ea7b0b
+    OpenDDS::DCPS::SubscriptionInstance_rch instance =
+      OpenDDS::DCPS::make_rch<OpenDDS::DCPS::SubscriptionInstance>(
+        this,
+        this->qos_,
+        ref(this->instances_lock_),
+        handle);
 
     instance->instance_handle_ = handle;
 
@@ -1704,7 +1692,7 @@
         filtered = true;
         if (this->qos_.reliability.kind == DDS::RELIABLE_RELIABILITY_QOS) {
           if (filter_delayed_handler_.in()) {
-            filter_delayed_handler_->delay_sample(instance_ptr, instance_data, header, just_registered, filter_time_expired);
+            filter_delayed_handler_->delay_sample(handle, instance_data, header, just_registered, filter_time_expired);
           }
           // handed off to filter_delayed_handler_, so do not free
           instance_data = 0;
@@ -1712,7 +1700,7 @@
       } else {
         // nothing time based filtered now
         if (filter_delayed_handler_.in()) {
-          filter_delayed_handler_->clear_sample(instance_ptr);
+          filter_delayed_handler_->clear_sample(handle);
         }
       }
 
@@ -1737,66 +1725,8 @@
   }
 }
 
-<<<<<<< HEAD
-          if  (! is_dispose_msg  && ! is_unregister_msg
-               && instance_ptr->rcvd_samples_.head_->sample_state_
-               == DDS::NOT_READ_SAMPLE_STATE)
-            {
-              // for now the implemented QoS means that if the head sample
-              // is NOT_READ then none are read.
-              // TBD - in future we will reads may not read in order so
-              //       just looking at the head will not be enough.
-              DDS::DataReaderListener_var listener
-                = listener_for (DDS::SAMPLE_REJECTED_STATUS);
-
-              set_status_changed_flag (DDS::SAMPLE_REJECTED_STATUS, true);
-
-              sample_rejected_status_.last_reason =
-                DDS::REJECTED_BY_SAMPLES_PER_INSTANCE_LIMIT;
-              ++sample_rejected_status_.total_count;
-              ++sample_rejected_status_.total_count_change;
-              sample_rejected_status_.last_instance_handle = handle;
-
-              DDS::DataReader_var dr = get_dr_obj_ref();
-              if (!CORBA::is_nil(listener.in()))
-                {
-                  ACE_GUARD(typename DataReaderImpl::Reverse_Lock_t, unlock_guard, reverse_sample_lock_);
-
-                  listener->on_sample_rejected(dr.in (),
-                                               sample_rejected_status_);
-                }  // do we want to do something if listener is nil???
-              notify_status_condition_no_sample_lock();
-
-              ACE_DES_FREE (instance_data,
-                            data_allocator_->free,
-                            MessageType );
-
-              return;
-            }
-          else if (! is_dispose_msg  && ! is_unregister_msg)
-            {
-              // Discard the oldest previously-read sample
-              OpenDDS::DCPS::ReceivedDataElement *item =
-                instance_ptr->rcvd_samples_.head_;
-              instance_ptr->rcvd_samples_.remove(item);
-              dec_ref_data_element(item);
-            }
-        }
-      else if (this->qos_.resource_limits.max_samples != DDS::LENGTH_UNLIMITED)
-        {
-          CORBA::Long total_samples = 0;
-          { ACE_GUARD(ACE_Recursive_Thread_Mutex, instance_guard, this->instances_lock_);
-            for (OpenDDS::DCPS::DataReaderImpl::SubscriptionInstanceMapType::iterator iter = instances_.begin();
-                 iter != instances_.end();
-                 ++iter) {
-              OpenDDS::DCPS::SubscriptionInstance_rch ptr = iter->second;
-
-              total_samples += (CORBA::Long) ptr->rcvd_samples_.size_;
-            }
-          }
-=======
 void finish_store_instance_data(MessageType* instance_data, const DataSampleHeader& header,
-  SubscriptionInstance* instance_ptr, bool is_dispose_msg, bool is_unregister_msg )
+  SubscriptionInstance_rch instance_ptr, bool is_dispose_msg, bool is_unregister_msg )
 {
   if ((this->qos_.resource_limits.max_samples_per_instance !=
         DDS::LENGTH_UNLIMITED) &&
@@ -1831,7 +1761,6 @@
       if (!CORBA::is_nil(listener.in()))
       {
         ACE_GUARD(typename DataReaderImpl::Reverse_Lock_t, unlock_guard, reverse_sample_lock_);
->>>>>>> 48ea7b0b
 
         listener->on_sample_rejected(dr.in(),
           sample_rejected_status_);
@@ -1861,7 +1790,7 @@
       for (OpenDDS::DCPS::DataReaderImpl::SubscriptionInstanceMapType::iterator iter = instances_.begin();
         iter != instances_.end();
         ++iter) {
-        OpenDDS::DCPS::SubscriptionInstance *ptr = iter->second;
+        OpenDDS::DCPS::SubscriptionInstance_rch ptr = iter->second;
 
         total_samples += (CORBA::Long) ptr->rcvd_samples_.size_;
       }
@@ -2177,7 +2106,7 @@
     cleanup();
   }
 
-  void delay_sample(OpenDDS::DCPS::SubscriptionInstance* instance_ptr,
+  void delay_sample(DDS::InstanceHandle_t handle,
                     MessageType* instance_data,
                     const OpenDDS::DCPS::DataSampleHeader& header,
                     const bool just_registered,
@@ -2190,13 +2119,14 @@
 
     DataSampleHeader_ptr hdr(new OpenDDS::DCPS::DataSampleHeader(header));
     std::pair<typename FilterDelayedSampleMap::iterator, bool> result =
-      map_.insert(std::make_pair(instance_ptr, FilterDelayedSample(instance_data, hdr, just_registered)));
+      map_.insert(std::make_pair(handle, FilterDelayedSample(instance_data, hdr, just_registered)));
     FilterDelayedSample& sample = result.first->second;
     if (result.second) {
       const ACE_Time_Value interval = duration_to_time_value(data_reader_impl_->qos_.time_based_filter.minimum_separation);
-      const void* key_ptr = reinterpret_cast<const void*>(instance_ptr);
+
       const ACE_Time_Value filter_time_remaining = duration_to_time_value(data_reader_impl_->qos_.time_based_filter.minimum_separation) - filter_time_expired;
-      sample.timer_id = schedule_timer(key_ptr, filter_time_remaining, interval);
+      sample.timer_id = schedule_timer(reinterpret_cast<const void*>(intptr_t(handle)),
+                                       filter_time_remaining, interval);
     } else {
       // we only care about the most recently filtered sample, so clean up the last one
       clear_message(sample.message);
@@ -2208,22 +2138,22 @@
     }
   }
 
-  void clear_sample(OpenDDS::DCPS::SubscriptionInstance* instance_ptr)
+  void clear_sample(DDS::InstanceHandle_t handle)
   {
     // sample_lock_ should already be held
 
-    typename FilterDelayedSampleMap::iterator sample = map_.find(instance_ptr);
+    typename FilterDelayedSampleMap::iterator sample = map_.find(handle);
     if (sample != map_.end()) {
       // leave the entry in the container, so that the key remains valid if the reactor is waiting on this lock while this is occurring
       clear_message(sample->second.message);
     }
   }
 
-  void drop_sample(OpenDDS::DCPS::SubscriptionInstance* instance_ptr)
+  void drop_sample(DDS::InstanceHandle_t handle)
   {
     // sample_lock_ should already be held
 
-    typename FilterDelayedSampleMap::iterator sample = map_.find(instance_ptr);
+    typename FilterDelayedSampleMap::iterator sample = map_.find(handle);
     if (sample != map_.end()) {
       clear_message(sample->second.message);
       cancel_timer(sample->second.timer_id);
@@ -2232,18 +2162,24 @@
   }
 
 private:
-  virtual void execute(const void* arg, bool )
-  {
-    if (!data_reader_var_.in()) {
-      return;
-    }
-
-    ACE_GUARD(ACE_Recursive_Thread_Mutex, guard, data_reader_impl_->sample_lock_);
-
-    SubscriptionInstance* instance_ptr = (SubscriptionInstance*)arg;
-    typename FilterDelayedSampleMap::iterator data = map_.find(instance_ptr);
+
+  int handle_timeout(const ACE_Time_Value&, const void* act)
+  {
+    DDS::InstanceHandle_t handle = reinterpret_cast<intptr_t>(act);
+
+    if (!data_reader_var_.in())
+      return -1;
+
+    SubscriptionInstance_rch instance = data_reader_impl_->get_handle_instance(handle);
+
+    if (!instance)
+      return 0;
+
+    ACE_GUARD_RETURN(ACE_Recursive_Thread_Mutex, guard, data_reader_impl_->sample_lock_, -1);
+
+    typename FilterDelayedSampleMap::iterator data = map_.find(handle);
     if (data == map_.end()) {
-      return;
+      return 0;
     }
 
     if (data->second.message) {
@@ -2252,14 +2188,14 @@
       // clear the message, since ownership is being transfered to finish_store_instance_data.
       MessageType* const instance_data = data->second.message;
       data->second.message = 0;
-      instance_ptr->last_accepted_ = ACE_OS::gettimeofday();
+      instance->last_accepted_ = ACE_OS::gettimeofday();
       const DataSampleHeader_ptr header = data->second.header;
       const bool new_instance = data->second.new_instance;
 
       // should not use data iterator anymore, since finish_store_instance_data releases sample_lock_
-      data_reader_impl_->finish_store_instance_data(instance_data, *header, instance_ptr, NOT_DISPOSE_MSG, NOT_UNREGISTER_MSG);
-
-      data_reader_impl_->accept_sample_processing(instance_ptr, *header, new_instance);
+      data_reader_impl_->finish_store_instance_data(instance_data, *header, instance, NOT_DISPOSE_MSG, NOT_UNREGISTER_MSG);
+
+      data_reader_impl_->accept_sample_processing(instance, *header, new_instance);
     } else {
       const long timer_id = data->second.timer_id;
       // no new data to process, so remove from container
@@ -2268,6 +2204,7 @@
       // nothing to process, so unregister this handle for timeout
       cancel_timer(timer_id);
     }
+    return 0;
   }
 
   virtual void reschedule_deadline()
@@ -2327,12 +2264,12 @@
     long timer_id;
   };
 
-  typedef OPENDDS_MAP(SubscriptionInstance*, FilterDelayedSample) FilterDelayedSampleMap;
+  typedef OPENDDS_MAP(DDS::InstanceHandle_t, FilterDelayedSample) FilterDelayedSampleMap;
 
   FilterDelayedSampleMap map_;
 };
 
-RcEventHandler<FilterDelayedHandler> filter_delayed_handler_;
+RcHandle<FilterDelayedHandler> filter_delayed_handler_;
 
 InstanceMap  instance_map_;
 DataAllocator* data_allocator_;
