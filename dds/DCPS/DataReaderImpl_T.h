#ifndef OPENDDS_DDS_DCPS_DATAREADERIMPL_T_H
#define OPENDDS_DDS_DCPS_DATAREADERIMPL_T_H

#include "MultiTopicImpl.h"
#include "RakeResults_T.h"
#include "SubscriberImpl.h"
#include "BuiltInTopicUtils.h"
#include "Util.h"
#include "TypeSupportImpl.h"
#include "Watchdog.h"
#include "dcps_export.h"
#include "GuidConverter.h"

#include <ace/Bound_Ptr.h>
#include <ace/Time_Value.h>

OPENDDS_BEGIN_VERSIONED_NAMESPACE_DECL

namespace OpenDDS {
  namespace DCPS {

  /** Servant for DataReader interface of Traits::MessageType data type.
   *
   * See the DDS specification, OMG formal/04-12-02, for a description of
   * this interface.
   *
   */
  template <typename MessageType>
    class
#if ( __GNUC__ == 4 && __GNUC_MINOR__ == 1)
    OpenDDS_Dcps_Export
#endif
    DataReaderImpl_T
    : public virtual OpenDDS::DCPS::LocalObject<typename DDSTraits<MessageType>::DataReaderType>,
      public virtual OpenDDS::DCPS::DataReaderImpl
  {
  public:
    typedef DDSTraits<MessageType> TraitsType;
    typedef typename TraitsType::MessageSequenceType MessageSequenceType;
    typedef MarshalTraits<MessageType> MarshalTraitsType;

    typedef OPENDDS_MAP_CMP_T(MessageType, DDS::InstanceHandle_t,
                              typename TraitsType::LessThanType) InstanceMap;

    class SharedInstanceMap
      : public RcObject
      , public InstanceMap
    {
    };

    typedef RcHandle<SharedInstanceMap> SharedInstanceMap_rch;

    class MessageTypeWithAllocator
      : public MessageType
      , public EnableContainerSupportedUniquePtr<MessageTypeWithAllocator>
    {
    public:
      void* operator new(size_t size, ACE_New_Allocator& pool);
      void operator delete(void* memory, ACE_New_Allocator& pool);
      void operator delete(void* memory);

      MessageTypeWithAllocator(){}
      MessageTypeWithAllocator(const MessageType& other)
        : MessageType(other)
      {
      }
    };

    struct MessageTypeMemoryBlock {
      MessageTypeWithAllocator element_;
      ACE_New_Allocator* allocator_;
    };

    typedef OpenDDS::DCPS::Cached_Allocator_With_Overflow<MessageTypeMemoryBlock, ACE_Null_Mutex>  DataAllocator;

    typedef typename TraitsType::DataReaderType Interface;

    DataReaderImpl_T (void)
    : filter_delayed_handler_(make_rch<FilterDelayedHandler>(ref(*this)))
    {
    }

    virtual ~DataReaderImpl_T (void)
    {
      for (typename InstanceMap::iterator it = instance_map_.begin();
           it != instance_map_.end(); ++it)
        {
          OpenDDS::DCPS::SubscriptionInstance_rch ptr = get_handle_instance(it->second);
          this->purge_data(ptr);
        }
      //X SHH release the data samples in the instance_map_.
    }

    /**
     * Do parts of enable specific to the datatype.
     * Called by DataReaderImpl::enable().
     */
    virtual DDS::ReturnCode_t enable_specific ()
    {
      data_allocator().reset(new DataAllocator(get_n_chunks ()));
      if (OpenDDS::DCPS::DCPS_debug_level >= 2)
        ACE_DEBUG((LM_DEBUG,
                   ACE_TEXT("(%P|%t) %CDataReaderImpl::")
                   ACE_TEXT("enable_specific-data")
                   ACE_TEXT(" Cached_Allocator_With_Overflow ")
                   ACE_TEXT("%x with %d chunks\n"),
                   TraitsType::type_name(),
                   data_allocator().get(),
                   this->get_n_chunks ()));

      return DDS::RETCODE_OK;
    }

    virtual DDS::ReturnCode_t read (
                                    MessageSequenceType & received_data,
                                    DDS::SampleInfoSeq & info_seq,
                                    ::CORBA::Long max_samples,
                                    DDS::SampleStateMask sample_states,
                                    DDS::ViewStateMask view_states,
                                    DDS::InstanceStateMask instance_states)
    {
      DDS::ReturnCode_t const precond =
        check_inputs("read", received_data, info_seq, max_samples);
      if (DDS::RETCODE_OK != precond)
        {
          return precond;
        }

      ACE_GUARD_RETURN (ACE_Recursive_Thread_Mutex,
                        guard,
                        this->sample_lock_,
                        DDS::RETCODE_ERROR);

      return read_i(received_data, info_seq, max_samples, sample_states,
                    view_states, instance_states, 0);
    }

    virtual DDS::ReturnCode_t take (
                                      MessageSequenceType & received_data,
                                      DDS::SampleInfoSeq & info_seq,
                                      ::CORBA::Long max_samples,
                                      DDS::SampleStateMask sample_states,
                                      DDS::ViewStateMask view_states,
                                      DDS::InstanceStateMask instance_states)
    {
      DDS::ReturnCode_t const precond =
        check_inputs("take", received_data, info_seq, max_samples);
      if (DDS::RETCODE_OK != precond)
        {
          return precond;
        }

      ACE_GUARD_RETURN (ACE_Recursive_Thread_Mutex,
                        guard,
                        this->sample_lock_,
                        DDS::RETCODE_ERROR);

      return take_i(received_data, info_seq, max_samples, sample_states,
                    view_states, instance_states, 0);
    }

    virtual DDS::ReturnCode_t read_w_condition (
                                                  MessageSequenceType & received_data,
                                                  DDS::SampleInfoSeq & sample_info,
                                                  ::CORBA::Long max_samples,
                                                  DDS::ReadCondition_ptr a_condition)
    {
      DDS::ReturnCode_t const precond =
        check_inputs("read_w_condition", received_data, sample_info, max_samples);
      if (DDS::RETCODE_OK != precond)
        {
          return precond;
        }

      ACE_GUARD_RETURN (ACE_Recursive_Thread_Mutex, guard, this->sample_lock_,
                        DDS::RETCODE_ERROR);

      if (!has_readcondition(a_condition))
        {
          return DDS::RETCODE_PRECONDITION_NOT_MET;
        }

      return read_i(received_data, sample_info, max_samples,
                    a_condition->get_sample_state_mask(),
                    a_condition->get_view_state_mask(),
                    a_condition->get_instance_state_mask(),
#ifndef OPENDDS_NO_QUERY_CONDITION
                    dynamic_cast< DDS::QueryCondition_ptr >(a_condition));
#else
      0);
#endif
  }

    virtual DDS::ReturnCode_t take_w_condition (
                                                  MessageSequenceType & received_data,
                                                  DDS::SampleInfoSeq & sample_info,
                                                  ::CORBA::Long max_samples,
                                                  DDS::ReadCondition_ptr a_condition)
    {
      DDS::ReturnCode_t const precond =
        check_inputs("take_w_condition", received_data, sample_info, max_samples);
      if (DDS::RETCODE_OK != precond)
        {
          return precond;
        }

      ACE_GUARD_RETURN (ACE_Recursive_Thread_Mutex, guard, this->sample_lock_,
                        DDS::RETCODE_ERROR);

      if (!has_readcondition(a_condition))
        {
          return DDS::RETCODE_PRECONDITION_NOT_MET;
        }

      return take_i(received_data, sample_info, max_samples,
                    a_condition->get_sample_state_mask(),
                    a_condition->get_view_state_mask(),
                    a_condition->get_instance_state_mask(),
#ifndef OPENDDS_NO_QUERY_CONDITION
                    dynamic_cast< DDS::QueryCondition_ptr >(a_condition)
#else
                    0
#endif
                    );
    }

  virtual DDS::ReturnCode_t read_next_sample(MessageType& received_data,
                                             DDS::SampleInfo& sample_info)
  {
    bool found_data = false;

    ACE_GUARD_RETURN(ACE_Recursive_Thread_Mutex, guard, sample_lock_, DDS::RETCODE_ERROR);

    const typename InstanceMap::iterator the_end = instance_map_.end();
    for (typename InstanceMap::iterator it = instance_map_.begin(); it != the_end; ++it) {
      const SubscriptionInstance_rch ptr = get_handle_instance(it->second);

      bool most_recent_generation = false;

      for (ReceivedDataElement* item = ptr->rcvd_samples_.head_; item; item = item->next_data_sample_) {
#ifndef OPENDDS_NO_OBJECT_MODEL_PROFILE
        if (item->coherent_change_) continue;
#endif

        if (item->sample_state_ & DDS::NOT_READ_SAMPLE_STATE) {
          if (item->registered_data_) {
            received_data = *static_cast<MessageType*>(item->registered_data_);
          }
          ptr->instance_state_->sample_info(sample_info, item);
          item->sample_state_ = DDS::READ_SAMPLE_STATE;

          if (!most_recent_generation) {
            most_recent_generation = ptr->instance_state_->most_recent_generation(item);
          }
          found_data = true;
        }
        if (found_data) {
          break;
        }
      }

      if (found_data) {
        if (most_recent_generation) {
          ptr->instance_state_->accessed();
        }
        // Get the sample_ranks, generation_ranks, and
        // absolute_generation_ranks for this info_seq
        this->sample_info(sample_info, ptr->rcvd_samples_.tail_);

        break;
      }
    }

    post_read_or_take();
    return found_data ? DDS::RETCODE_OK : DDS::RETCODE_NO_DATA;
  }

  virtual DDS::ReturnCode_t take_next_sample(MessageType& received_data,
                                             DDS::SampleInfo& sample_info)
  {
    bool found_data = false;
    ACE_GUARD_RETURN(ACE_Recursive_Thread_Mutex, guard, sample_lock_, DDS::RETCODE_ERROR);

    const typename InstanceMap::iterator the_end = instance_map_.end();
    for (typename InstanceMap::iterator it = instance_map_.begin(); it != the_end; ++it) {
      DDS::InstanceHandle_t handle = it->second;
      OpenDDS::DCPS::SubscriptionInstance_rch ptr = get_handle_instance(handle);

      bool most_recent_generation = false;

      OpenDDS::DCPS::ReceivedDataElement* tail = 0;
      OpenDDS::DCPS::ReceivedDataElement* next;
      OpenDDS::DCPS::ReceivedDataElement* item = ptr->rcvd_samples_.head_;
      while (item) {
#ifndef OPENDDS_NO_OBJECT_MODEL_PROFILE
        if (item->coherent_change_) {
          item = item->next_data_sample_;
          continue;
        }
#endif
        if (item->sample_state_ & DDS::NOT_READ_SAMPLE_STATE) {
          if (item->registered_data_) {
            received_data = *static_cast<MessageType*>(item->registered_data_);
          }
          ptr->instance_state_->sample_info(sample_info, item);

          item->sample_state_ = DDS::READ_SAMPLE_STATE;

          if (!most_recent_generation) {
            most_recent_generation = ptr->instance_state_->most_recent_generation(item);
          }

          if (item == ptr->rcvd_samples_.tail_) {
            tail = ptr->rcvd_samples_.tail_;
            item = item->next_data_sample_;

          } else {
            next = item->next_data_sample_;

            ptr->rcvd_samples_.remove(item);
            item->dec_ref();

            item = next;
          }

          found_data = true;
        }

        if (found_data) {
          break;
        }
      }

      if (found_data) {
        if (most_recent_generation) {
          ptr->instance_state_->accessed();
        }

        //
        // Get the sample_ranks, generation_ranks, and
        // absolute_generation_ranks for this info_seq
        //
        if (tail) {
          this->sample_info(sample_info, tail);

          ptr->rcvd_samples_.remove(tail);
          tail->dec_ref();

        } else {
          this->sample_info(sample_info, ptr->rcvd_samples_.tail_);
        }

        break;
      }
    }

    post_read_or_take();
    return found_data ? DDS::RETCODE_OK : DDS::RETCODE_NO_DATA;
  }

  virtual DDS::ReturnCode_t read_instance (
                                             MessageSequenceType & received_data,
                                             DDS::SampleInfoSeq & info_seq,
                                             ::CORBA::Long max_samples,
                                             DDS::InstanceHandle_t a_handle,
                                             DDS::SampleStateMask sample_states,
                                             DDS::ViewStateMask view_states,
                                             DDS::InstanceStateMask instance_states)
  {
    DDS::ReturnCode_t const precond =
      check_inputs("read_instance", received_data, info_seq, max_samples);
    if (DDS::RETCODE_OK != precond)
      {
        return precond;
      }

    ACE_GUARD_RETURN (ACE_Recursive_Thread_Mutex,
                      guard,
                      this->sample_lock_,
                      DDS::RETCODE_ERROR);
    return read_instance_i(received_data, info_seq, max_samples, a_handle,
                           sample_states, view_states, instance_states, 0);
  }

  virtual DDS::ReturnCode_t take_instance (
                                             MessageSequenceType & received_data,
                                             DDS::SampleInfoSeq & info_seq,
                                             ::CORBA::Long max_samples,
                                             DDS::InstanceHandle_t a_handle,
                                             DDS::SampleStateMask sample_states,
                                             DDS::ViewStateMask view_states,
                                             DDS::InstanceStateMask instance_states)
  {
    DDS::ReturnCode_t const precond =
      check_inputs("take_instance", received_data, info_seq, max_samples);
    if (DDS::RETCODE_OK != precond)
      {
        return precond;
      }

    ACE_GUARD_RETURN (ACE_Recursive_Thread_Mutex,
                      guard,
                      this->sample_lock_,
                      DDS::RETCODE_ERROR);
    return take_instance_i(received_data, info_seq, max_samples, a_handle,
                           sample_states, view_states, instance_states, 0);
  }

  virtual DDS::ReturnCode_t read_instance_w_condition (
                                                       MessageSequenceType & received_data,
                                                       DDS::SampleInfoSeq & info_seq,
                                                       ::CORBA::Long max_samples,
                                                       DDS::InstanceHandle_t a_handle,
                                                       DDS::ReadCondition_ptr a_condition)
  {
    DDS::ReturnCode_t const precond =
      check_inputs("read_instance_w_condition", received_data, info_seq,
                   max_samples);
    if (DDS::RETCODE_OK != precond)
      {
        return precond;
      }

    ACE_GUARD_RETURN (ACE_Recursive_Thread_Mutex, guard, this->sample_lock_,
                      DDS::RETCODE_ERROR);

    if (!has_readcondition(a_condition))
      {
        return DDS::RETCODE_PRECONDITION_NOT_MET;
      }

#ifndef OPENDDS_NO_QUERY_CONDITION
    DDS::QueryCondition_ptr query_condition =
        dynamic_cast< DDS::QueryCondition_ptr >(a_condition);
#endif

    return read_instance_i(received_data, info_seq, max_samples, a_handle,
                           a_condition->get_sample_state_mask(),
                           a_condition->get_view_state_mask(),
                           a_condition->get_instance_state_mask(),
#ifndef OPENDDS_NO_QUERY_CONDITION
                           query_condition
#else
                           0
#endif
                           );
  }

  virtual DDS::ReturnCode_t take_instance_w_condition (
                                                       MessageSequenceType & received_data,
                                                       DDS::SampleInfoSeq & info_seq,
                                                       ::CORBA::Long max_samples,
                                                       DDS::InstanceHandle_t a_handle,
                                                       DDS::ReadCondition_ptr a_condition)
  {
    DDS::ReturnCode_t const precond =
      check_inputs("take_instance_w_condition", received_data, info_seq,
                   max_samples);
    if (DDS::RETCODE_OK != precond)
      {
        return precond;
      }

    ACE_GUARD_RETURN (ACE_Recursive_Thread_Mutex, guard, this->sample_lock_,
                      DDS::RETCODE_ERROR);

    if (!has_readcondition(a_condition))
      {
        return DDS::RETCODE_PRECONDITION_NOT_MET;
      }

#ifndef OPENDDS_NO_QUERY_CONDITION
    DDS::QueryCondition_ptr query_condition =
        dynamic_cast< DDS::QueryCondition_ptr >(a_condition);
#endif

    return take_instance_i(received_data, info_seq, max_samples, a_handle,
                           a_condition->get_sample_state_mask(),
                           a_condition->get_view_state_mask(),
                           a_condition->get_instance_state_mask(),
#ifndef OPENDDS_NO_QUERY_CONDITION
                           query_condition
#else
                           0
#endif
                           );
  }

  virtual DDS::ReturnCode_t read_next_instance (
                                                  MessageSequenceType & received_data,
                                                  DDS::SampleInfoSeq & info_seq,
                                                  ::CORBA::Long max_samples,
                                                  DDS::InstanceHandle_t a_handle,
                                                  DDS::SampleStateMask sample_states,
                                                  DDS::ViewStateMask view_states,
                                                  DDS::InstanceStateMask instance_states)
  {
    DDS::ReturnCode_t const precond =
      check_inputs("read_next_instance", received_data, info_seq, max_samples);
    if (DDS::RETCODE_OK != precond)
      {
        return precond;
      }

    return read_next_instance_i(received_data, info_seq, max_samples, a_handle,
                                sample_states, view_states, instance_states, 0);
  }

  virtual DDS::ReturnCode_t take_next_instance (
                                                  MessageSequenceType & received_data,
                                                  DDS::SampleInfoSeq & info_seq,
                                                  ::CORBA::Long max_samples,
                                                  DDS::InstanceHandle_t a_handle,
                                                  DDS::SampleStateMask sample_states,
                                                  DDS::ViewStateMask view_states,
                                                  DDS::InstanceStateMask instance_states)
  {
    DDS::ReturnCode_t const precond =
      check_inputs("take_next_instance", received_data, info_seq, max_samples);
    if (DDS::RETCODE_OK != precond)
      {
        return precond;
      }

    return take_next_instance_i(received_data, info_seq, max_samples, a_handle,
                                sample_states, view_states, instance_states, 0);
  }

  virtual DDS::ReturnCode_t read_next_instance_w_condition (
                                                              MessageSequenceType & received_data,
                                                              DDS::SampleInfoSeq & info_seq,
                                                              ::CORBA::Long max_samples,
                                                              DDS::InstanceHandle_t a_handle,
                                                              DDS::ReadCondition_ptr a_condition)
  {
    DDS::ReturnCode_t const precond =
      check_inputs("read_next_instance_w_condition", received_data, info_seq,
                   max_samples);
    if (DDS::RETCODE_OK != precond)
      {
        return precond;
      }

    ACE_GUARD_RETURN (ACE_Recursive_Thread_Mutex, guard, this->sample_lock_,
                      DDS::RETCODE_ERROR);

    if (!has_readcondition(a_condition))
      {
        return DDS::RETCODE_PRECONDITION_NOT_MET;
      }

#ifndef OPENDDS_NO_QUERY_CONDITION
    DDS::QueryCondition_ptr query_condition =
        dynamic_cast< DDS::QueryCondition_ptr >(a_condition);
#endif

    return read_next_instance_i(received_data, info_seq, max_samples, a_handle,
                                a_condition->get_sample_state_mask(),
                                a_condition->get_view_state_mask(),
                                a_condition->get_instance_state_mask(),
#ifndef OPENDDS_NO_QUERY_CONDITION
                                query_condition
#else
                                0
#endif
                                );
  }

  virtual DDS::ReturnCode_t take_next_instance_w_condition (
                                                              MessageSequenceType & received_data,
                                                              DDS::SampleInfoSeq & info_seq,
                                                              ::CORBA::Long max_samples,
                                                              DDS::InstanceHandle_t a_handle,
                                                              DDS::ReadCondition_ptr a_condition)
  {
    DDS::ReturnCode_t const precond =
      check_inputs("take_next_instance_w_condition", received_data, info_seq,
                   max_samples);
    if (DDS::RETCODE_OK != precond)
      {
        return precond;
      }

    ACE_GUARD_RETURN (ACE_Recursive_Thread_Mutex, guard, this->sample_lock_,
                      DDS::RETCODE_ERROR);

    if (!has_readcondition(a_condition))
      {
        return DDS::RETCODE_PRECONDITION_NOT_MET;
      }

#ifndef OPENDDS_NO_QUERY_CONDITION
    DDS::QueryCondition_ptr query_condition =
        dynamic_cast< DDS::QueryCondition_ptr >(a_condition);
#endif

    return take_next_instance_i(received_data, info_seq, max_samples, a_handle,
                                a_condition->get_sample_state_mask(),
                                a_condition->get_view_state_mask(),
                                a_condition->get_instance_state_mask(),
#ifndef OPENDDS_NO_QUERY_CONDITION
                                query_condition
#else
                                0
#endif
                                );
  }

  virtual DDS::ReturnCode_t return_loan (
                                           MessageSequenceType & received_data,
                                           DDS::SampleInfoSeq & info_seq)
  {
    // Some incomplete tests to see that the data and info are from the
    // same read.
    if (received_data.length() != info_seq.length())
      {
        return DDS::RETCODE_PRECONDITION_NOT_MET;
      }

    if (received_data.release())
      {
        // nothing to do because this is not zero-copy data
        return DDS::RETCODE_OK;
      }
    else
      {
        info_seq.length(0);
        received_data.length(0);
      }
    return DDS::RETCODE_OK;
  }

  virtual DDS::ReturnCode_t get_key_value (
                                             MessageType & key_holder,
                                             DDS::InstanceHandle_t handle)
  {
    ACE_GUARD_RETURN (ACE_Recursive_Thread_Mutex,
                      guard,
                      this->sample_lock_,
                      DDS::RETCODE_ERROR);

    typename InstanceMap::iterator const the_end = instance_map_.end ();
    for (typename InstanceMap::iterator it = instance_map_.begin ();
         it != the_end;
         ++it)
      {
        if (it->second == handle)
          {
            key_holder = it->first;
            return DDS::RETCODE_OK;
          }
      }

    return DDS::RETCODE_BAD_PARAMETER;
  }

  virtual DDS::InstanceHandle_t lookup_instance (const MessageType & instance_data)
  {
    typename InstanceMap::const_iterator const it = instance_map_.find(instance_data);

    if (it == instance_map_.end())
      {
        return DDS::HANDLE_NIL;
      }
    else
      {
        return it->second;
      }
  }

  virtual DDS::ReturnCode_t auto_return_loan(void* seq)
  {
    MessageSequenceType& received_data =
      *static_cast< MessageSequenceType*> (seq);

    if (!received_data.release())
      {
        // this->release_loan(received_data);
        received_data.length(0);
      }
    return DDS::RETCODE_OK;
  }

  void release_loan (MessageSequenceType & received_data)
  {
    received_data.length(0);
  }

#ifndef OPENDDS_NO_CONTENT_SUBSCRIPTION_PROFILE
  bool contains_sample_filtered(DDS::SampleStateMask sample_states,
                                DDS::ViewStateMask view_states,
                                DDS::InstanceStateMask instance_states,
                                const OpenDDS::DCPS::FilterEvaluator& evaluator,
                                const DDS::StringSeq& params)
  {
    using namespace OpenDDS::DCPS;
    ACE_GUARD_RETURN(ACE_Recursive_Thread_Mutex, guard, sample_lock_, false);
    ACE_GUARD_RETURN(ACE_Recursive_Thread_Mutex, instance_guard, instances_lock_, false);

    const bool filter_has_non_key_fields =
      evaluator.has_non_key_fields(getMetaStruct<MessageType>());

    for (SubscriptionInstanceMapType::iterator iter = instances_.begin(), end = instances_.end(); iter != end; ++iter) {
      SubscriptionInstance& inst = *iter->second;

      if (inst.instance_state_->match(view_states, instance_states)) {
        for (ReceivedDataElement* item = inst.rcvd_samples_.head_; item != 0; item = item->next_data_sample_) {
          if ((item->sample_state_ & sample_states)
#ifndef OPENDDS_NO_OBJECT_MODEL_PROFILE
              && !item->coherent_change_
#endif
              && item->registered_data_) {
            if (!item->valid_data_ && filter_has_non_key_fields) {
              continue;
            }
            if (evaluator.eval(*static_cast<MessageType*>(item->registered_data_), params)) {
              return true;
            }
          }
        }
      }
    }

    return false;
  }

  DDS::ReturnCode_t read_generic(
                                   OpenDDS::DCPS::DataReaderImpl::GenericBundle& gen,
                                   DDS::SampleStateMask sample_states, DDS::ViewStateMask view_states,
                                   DDS::InstanceStateMask instance_states,
                                   bool adjust_ref_count=false)
  {

    MessageSequenceType data;
    DDS::ReturnCode_t rc;
    ACE_GUARD_RETURN (ACE_Recursive_Thread_Mutex,
                      guard,
                      this->sample_lock_,
                      DDS::RETCODE_ERROR);
    {
      rc = read_i(data, gen.info_,
                  DDS::LENGTH_UNLIMITED,
                  sample_states, view_states, instance_states, 0);
      if (true == adjust_ref_count ) {
        data.increment_references();
      }
    }
    gen.samples_.reserve(data.length());
    for (CORBA::ULong i = 0; i < data.length(); ++i) {
      gen.samples_.push_back(&data[i]);
    }
    return rc;

  }

  DDS::InstanceHandle_t lookup_instance_generic(const void* data)
  {
    return lookup_instance(*static_cast<const MessageType*>(data));
  }

  virtual DDS::ReturnCode_t take(
                                 OpenDDS::DCPS::AbstractSamples& samples,
                                 DDS::SampleStateMask sample_states, DDS::ViewStateMask view_states,
                                 DDS::InstanceStateMask instance_states)
  {

    ACE_GUARD_RETURN (ACE_Recursive_Thread_Mutex,
                      guard,
                      this->sample_lock_,
                      DDS::RETCODE_ERROR);

    MessageSequenceType data;
    DDS::SampleInfoSeq infos;
    DDS::ReturnCode_t rc = take_i(data, infos, DDS::LENGTH_UNLIMITED,
                                  sample_states, view_states, instance_states, 0);

    samples.reserve(data.length());

    for (CORBA::ULong i = 0; i < data.length(); ++i) {
      samples.push_back(infos[i], &data[i]);
    }

    return rc;
  }

  DDS::ReturnCode_t read_instance_generic(void*& data,
                                          DDS::SampleInfo& info, DDS::InstanceHandle_t instance,
                                          DDS::SampleStateMask sample_states, DDS::ViewStateMask view_states,
                                          DDS::InstanceStateMask instance_states)
  {
    MessageSequenceType dataseq;
    DDS::SampleInfoSeq infoseq;
    const DDS::ReturnCode_t rc = read_instance_i(dataseq, infoseq,
                                                 DDS::LENGTH_UNLIMITED, instance, sample_states, view_states,
                                                 instance_states, 0);
    if (rc != DDS::RETCODE_NO_DATA)
      {
        const CORBA::ULong last = dataseq.length() - 1;
        data = new MessageType(dataseq[last]);
        info = infoseq[last];
      }
    return rc;
  }

  DDS::ReturnCode_t read_next_instance_generic(void*& data,
                                               DDS::SampleInfo& info, DDS::InstanceHandle_t previous_instance,
                                               DDS::SampleStateMask sample_states, DDS::ViewStateMask view_states,
                                               DDS::InstanceStateMask instance_states)
  {
    MessageSequenceType dataseq;
    DDS::SampleInfoSeq infoseq;
    const DDS::ReturnCode_t rc = read_next_instance_i(dataseq, infoseq,
                                                      DDS::LENGTH_UNLIMITED, previous_instance, sample_states, view_states,
                                                      instance_states, 0);
    if (rc != DDS::RETCODE_NO_DATA)
      {
        const CORBA::ULong last = dataseq.length() - 1;
        data = new MessageType(dataseq[last]);
        info = infoseq[last];
      }
    return rc;
  }

#endif

  DDS::InstanceHandle_t store_synthetic_data(const MessageType& sample,
                                             DDS::ViewStateKind view)
  {
    using namespace OpenDDS::DCPS;
    ACE_GUARD_RETURN(ACE_Recursive_Thread_Mutex, guard, sample_lock_,
                     DDS::HANDLE_NIL);

#ifndef OPENDDS_NO_MULTI_TOPIC
    DDS::TopicDescription_var descr = get_topicdescription();
    if (MultiTopicImpl* mt = dynamic_cast<MultiTopicImpl*>(descr.in())) {
      if (!mt->filter(sample)) {
        return DDS::HANDLE_NIL;
      }
    }
#endif

    get_subscriber_servant()->data_received(this);

    DDS::InstanceHandle_t inst = lookup_instance(sample);
    bool filtered = false;
    SubscriptionInstance_rch instance;

    // Call store_instance_data() once or twice, depending on if we need to
    // process the INSTANCE_REGISTRATION.  In either case, store_instance_data()
    // owns the memory for the sample and it must come from the correct allocator.
    for (int i = 0; i < 2; ++i) {
      if (i == 0 && inst != DDS::HANDLE_NIL) continue;

      DataSampleHeader header;
      const int msg = i ? SAMPLE_DATA : INSTANCE_REGISTRATION;
      header.message_id_ = static_cast<char>(msg);
      bool just_registered;
      unique_ptr<MessageTypeWithAllocator> data(new (*data_allocator()) MessageTypeWithAllocator(sample));
      store_instance_data(move(data), header, instance, just_registered, filtered);
      if (instance) inst = instance->instance_handle_;
    }

    if (!filtered) {
      if (view == DDS::NOT_NEW_VIEW_STATE) {
        if (instance) instance->instance_state_->accessed();
      }
      notify_read_conditions();
    }
    return inst;
  }

  void set_instance_state(DDS::InstanceHandle_t instance,
                          DDS::InstanceStateKind state)
  {
    using namespace OpenDDS::DCPS;
    ACE_GUARD(ACE_Recursive_Thread_Mutex, guard, sample_lock_);

    SubscriptionInstance_rch si = get_handle_instance(instance);
    if (si && state != DDS::ALIVE_INSTANCE_STATE) {
      DataSampleHeader header;
      const int msg = (state == DDS::NOT_ALIVE_DISPOSED_INSTANCE_STATE)
        ? DISPOSE_INSTANCE : UNREGISTER_INSTANCE;
      header.message_id_ = static_cast<char>(msg);
      bool just_registered, filtered;
      unique_ptr<MessageTypeWithAllocator> data(new (*data_allocator()) MessageTypeWithAllocator);
      get_key_value(*data, instance);
      store_instance_data(move(data), header, si, just_registered, filtered);
      if (!filtered)
      {
        notify_read_conditions();
      }
    }
  }

  virtual void lookup_instance(const OpenDDS::DCPS::ReceivedDataSample& sample,
                               OpenDDS::DCPS::SubscriptionInstance_rch& instance)
  {
    //!!! caller should already have the sample_lock_
<<<<<<< HEAD
    const bool cdr_header = sample.header_.cdr_encapsulation_;
    OpenDDS::DCPS::Serializer ser(sample.sample_.get(), cdr_header, sample.header_.byte_order_);
    if (cdr_header && !ser.good_bit()) {
      ACE_ERROR((LM_ERROR, ACE_TEXT("(%P|%t) ERROR ")
        ACE_TEXT("%CDataReaderImpl::lookup_instance: ")
        ACE_TEXT("deserialization of CDR header failed.\n"),
        TraitsType::type_name()));
      return;
=======
    const bool encapsulated = sample.header_.cdr_encapsulation_;
    OpenDDS::DCPS::Serializer ser(
      sample.sample_.get(),
      encapsulated ? Encoding::KIND_XCDR1 : Encoding::KIND_UNALIGNED_CDR,
      static_cast<Endianness>(sample.header_.byte_order_));

    if (encapsulated) {
      EncapsulationHeader encap;
      if (!(ser >> encap)) {
        ACE_ERROR((LM_ERROR, ACE_TEXT("(%P|%t) ERROR ")
          ACE_TEXT("%CDataReaderImpl::lookup_instance: ")
          ACE_TEXT("deserialization of encapsulation header failed.\n"),
          TraitsType::type_name()));
        return;
      }
      Encoding encoding;
      if (!encap.to_encoding(encoding, MarshalTraitsType::extensibility())) {
        return;
      }
      ser.encoding(encoding);
>>>>>>> b576d67f
    }

    MessageType data;
    if (sample.header_.key_fields_only_) {
      ser >> OpenDDS::DCPS::KeyOnly<MessageType>(data);
    } else {
      ser >> data;
    }
    if (!ser.good_bit()) {
      ACE_ERROR((LM_ERROR, ACE_TEXT("(%P|%t) %CDataReaderImpl::lookup_instance ")
                 ACE_TEXT("deserialization failed.\n"),
                 TraitsType::type_name()));
      return;
    }

    DDS::InstanceHandle_t handle(DDS::HANDLE_NIL);
    typename InstanceMap::const_iterator const it = instance_map_.find(data);
    if (it != instance_map_.end()) {
      handle = it->second;
    }

    if (handle == DDS::HANDLE_NIL) {
      instance.reset();
    } else {
      instance = get_handle_instance(handle);
    }
  }

  virtual void qos_change(const DDS::DataReaderQos& qos)
  {
    // reliability is not changeable, just time_based_filter
    if (qos.reliability.kind == DDS::RELIABLE_RELIABILITY_QOS) {
      if (qos.time_based_filter.minimum_separation != qos_.time_based_filter.minimum_separation) {
        const DDS::Duration_t zero = { DDS::DURATION_ZERO_SEC, DDS::DURATION_ZERO_NSEC };
        if (qos_.time_based_filter.minimum_separation != zero) {
          if (qos.time_based_filter.minimum_separation != zero) {
            const TimeDuration new_interval(qos.time_based_filter.minimum_separation);
            filter_delayed_handler_->reset_interval(new_interval);
          } else {
            filter_delayed_handler_->cancel();
          }
        }
        // else no existing timers to change/cancel
      }
      // else no qos change so nothing to change
    }

    DataReaderImpl::qos_change(qos);
  }

protected:

  virtual void dds_demarshal(const OpenDDS::DCPS::ReceivedDataSample& sample,
                             OpenDDS::DCPS::SubscriptionInstance_rch& instance,
                             bool& just_registered,
                             bool& filtered,
                             OpenDDS::DCPS::MarshalingType marshaling_type)
  {
    const bool encapsulated = sample.header_.cdr_encapsulation_;
    OpenDDS::DCPS::Serializer ser(
      sample.sample_.get(),
      encapsulated ? Encoding::KIND_XCDR1 : Encoding::KIND_UNALIGNED_CDR,
      static_cast<Endianness>(sample.header_.byte_order_));

    if (encapsulated) {
      EncapsulationHeader encap;
      if (!(ser >> encap)) {
        ACE_ERROR((LM_ERROR, ACE_TEXT("(%P|%t) ERROR ")
          ACE_TEXT("%CDataReaderImpl::dds_demarshal: ")
          ACE_TEXT("deserialization of encapsulation header failed.\n"),
          TraitsType::type_name()));
        return;
      }
      Encoding encoding;
      if (!encap.to_encoding(encoding, MarshalTraitsType::extensibility())) {
        return;
      }
      ser.encoding(encoding);
    }

    unique_ptr<MessageTypeWithAllocator> data(
      new (*data_allocator()) MessageTypeWithAllocator);
    const bool key_only_marshaling =
      marshaling_type == OpenDDS::DCPS::KEY_ONLY_MARSHALING;
    if (key_only_marshaling) {
      ser >> OpenDDS::DCPS::KeyOnly<MessageType>(*data);
    } else {
      ser >> *data;
    }
    if (!ser.good_bit()) {
      ACE_ERROR((LM_ERROR, ACE_TEXT("(%P|%t) %CDataReaderImpl::dds_demarshal ")
                 ACE_TEXT("deserialization failed, dropping sample.\n"),
                 TraitsType::type_name()));
      return;
    }

#ifndef OPENDDS_NO_CONTENT_FILTERED_TOPIC
    /*
     * If sample.header_.content_filter_ is true, the writer has already
     * filtered.
     */
    if (!sample.header_.content_filter_ && content_filtered_topic_) {
      const bool sample_only_has_key_fields = !sample.header_.valid_data();
      if (key_only_marshaling != sample_only_has_key_fields) {
        ACE_ERROR((LM_ERROR, ACE_TEXT("(%P|%t) ERROR ")
          ACE_TEXT("%CDataReaderImpl::dds_demarshal: ")
          ACE_TEXT("Mismatch between the key only and valid data properties ")
          ACE_TEXT("of a %C message of a content filtered topic!\n"),
          TraitsType::type_name(),
          to_string(static_cast<MessageId>(sample.header_.message_id_))));
        filtered = true;
        return;
      }
      const MessageType& type = static_cast<MessageType&>(*data);
      if (!content_filtered_topic_->filter(type, sample_only_has_key_fields)) {
        filtered = true;
        return;
      }
    }
#endif

    store_instance_data(move(data), sample.header_, instance, just_registered, filtered);
  }

  virtual void dispose_unregister(const OpenDDS::DCPS::ReceivedDataSample& sample,
                                  OpenDDS::DCPS::SubscriptionInstance_rch& instance)
  {
    //!!! caller should already have the sample_lock_

    // The data sample in this dispose message does not contain any valid data.
    // What it needs here is the key value to identify the instance to dispose.
    // The demarshal push this "sample" to received sample list so the user
    // can be notified the dispose event.
    bool just_registered = false;
    bool filtered = false;
    OpenDDS::DCPS::MarshalingType marshaling = OpenDDS::DCPS::FULL_MARSHALING;
    if (sample.header_.key_fields_only_) {
      marshaling = OpenDDS::DCPS::KEY_ONLY_MARSHALING;
    }
    this->dds_demarshal(sample, instance, just_registered, filtered, marshaling);
  }

  virtual void purge_data(OpenDDS::DCPS::SubscriptionInstance_rch instance)
  {
    filter_delayed_handler_->drop_sample(instance->instance_handle_);


    instance->instance_state_->cancel_release();

    while (instance->rcvd_samples_.size_ > 0)
      {
        OpenDDS::DCPS::ReceivedDataElement* head =
          instance->rcvd_samples_.remove_head();
        head->dec_ref();
      }
  }

  virtual void release_instance_i (DDS::InstanceHandle_t handle)
  {
    typename InstanceMap::iterator const the_end = instance_map_.end ();
    typename InstanceMap::iterator it = instance_map_.begin ();
    while (it != the_end)
      {
        if (it->second == handle)
          {
            typename InstanceMap::iterator curIt = it;
            ++ it;
            instance_map_.erase (curIt);
          }
        else
          ++ it;
      }
  }

private:

  DDS::ReturnCode_t read_i(MessageSequenceType& received_data,
                           DDS::SampleInfoSeq& info_seq,
                           CORBA::Long max_samples,
                           DDS::SampleStateMask sample_states,
                           DDS::ViewStateMask view_states,
                           DDS::InstanceStateMask instance_states,
#ifndef OPENDDS_NO_QUERY_CONDITION
                           DDS::QueryCondition_ptr a_condition)
#else
    int)
#endif
{

  typename MessageSequenceType::PrivateMemberAccess received_data_p(received_data);

#ifndef OPENDDS_NO_OBJECT_MODEL_PROFILE
  if (subqos_.presentation.access_scope == DDS::GROUP_PRESENTATION_QOS && !coherent_) {
    return DDS::RETCODE_PRECONDITION_NOT_MET;
  }

  const bool group_coherent_ordered =
    subqos_.presentation.access_scope == DDS::GROUP_PRESENTATION_QOS
    && subqos_.presentation.coherent_access
    && subqos_.presentation.ordered_access;

  if (group_coherent_ordered && coherent_) {
    max_samples = 1;
  }
#endif

  RakeResults<MessageSequenceType> results(this, received_data, info_seq, max_samples, subqos_.presentation,
#ifndef OPENDDS_NO_QUERY_CONDITION
                                           a_condition,
#endif
                                           DDS_OPERATION_READ);

#ifndef OPENDDS_NO_OBJECT_MODEL_PROFILE
  if (!group_coherent_ordered) {
#endif
    for (typename InstanceMap::iterator it = instance_map_.begin(),
         the_end = instance_map_.end(); it != the_end; ++it) {

      const DDS::InstanceHandle_t handle = it->second;
      const SubscriptionInstance_rch inst = get_handle_instance(handle);

      if (inst->instance_state_->match(view_states, instance_states)) {
        size_t i(0);
        for (ReceivedDataElement* item = inst->rcvd_samples_.head_; item; item = item->next_data_sample_) {
          if ((item->sample_state_ & sample_states)
#ifndef OPENDDS_NO_OBJECT_MODEL_PROFILE
              && !item->coherent_change_
#endif
              ) {
            results.insert_sample(item, inst, ++i);
          }
        }
      }
    }
#ifndef OPENDDS_NO_OBJECT_MODEL_PROFILE
  } else {
    const RakeData item = group_coherent_ordered_data_.get_data();
    results.insert_sample(item.rde_, item.si_, item.index_in_instance_);
  }
#endif

  results.copy_to_user();

  DDS::ReturnCode_t ret = DDS::RETCODE_NO_DATA;
  if (received_data.length()) {
    ret = DDS::RETCODE_OK;
    if (received_data.maximum() == 0) { // using ZeroCopy
      received_data_p.set_loaner(this);
    }
  }

  post_read_or_take();
  return ret;
}

DDS::ReturnCode_t take_i(MessageSequenceType& received_data,
                         DDS::SampleInfoSeq& info_seq,
                         CORBA::Long max_samples,
                         DDS::SampleStateMask sample_states,
                         DDS::ViewStateMask view_states,
                         DDS::InstanceStateMask instance_states,
#ifndef OPENDDS_NO_QUERY_CONDITION
                         DDS::QueryCondition_ptr a_condition)
#else
  int)
#endif
{
  typename MessageSequenceType::PrivateMemberAccess received_data_p(received_data);

#ifndef OPENDDS_NO_OBJECT_MODEL_PROFILE
  if (subqos_.presentation.access_scope == DDS::GROUP_PRESENTATION_QOS && !coherent_) {
    return DDS::RETCODE_PRECONDITION_NOT_MET;
  }

  const bool group_coherent_ordered =
    subqos_.presentation.access_scope == DDS::GROUP_PRESENTATION_QOS
    && subqos_.presentation.coherent_access
    && subqos_.presentation.ordered_access;

  if (group_coherent_ordered && coherent_) {
    max_samples = 1;
  }
#endif

  RakeResults<MessageSequenceType> results(this, received_data, info_seq, max_samples, subqos_.presentation,
#ifndef OPENDDS_NO_QUERY_CONDITION
                                           a_condition,
#endif
                                           DDS_OPERATION_TAKE);

#ifndef OPENDDS_NO_OBJECT_MODEL_PROFILE
  if (!group_coherent_ordered) {
#endif

    for (typename InstanceMap::iterator it = instance_map_.begin(), the_end = instance_map_.end(); it != the_end; ++it) {

      const DDS::InstanceHandle_t handle = it->second;
      const SubscriptionInstance_rch inst = get_handle_instance(handle);

      if (inst->instance_state_->match(view_states, instance_states)) {
        size_t i(0);
        for (ReceivedDataElement* item = inst->rcvd_samples_.head_; item; item = item->next_data_sample_) {
          if ((item->sample_state_ & sample_states)
#ifndef OPENDDS_NO_OBJECT_MODEL_PROFILE
              && !item->coherent_change_
#endif
              ) {
            results.insert_sample(item, inst, ++i);
          }
        }
      }
    }
#ifndef OPENDDS_NO_OBJECT_MODEL_PROFILE
  } else {
    const RakeData item = group_coherent_ordered_data_.get_data();
    results.insert_sample(item.rde_, item.si_, item.index_in_instance_);
  }
#endif

  results.copy_to_user();

  DDS::ReturnCode_t ret = DDS::RETCODE_NO_DATA;
  if (received_data.length()) {
    ret = DDS::RETCODE_OK;
    if (received_data.maximum() == 0) { // using ZeroCopy
      received_data_p.set_loaner(this);
    }
  }

  post_read_or_take();
  return ret;
}

DDS::ReturnCode_t read_instance_i(MessageSequenceType& received_data,
                                  DDS::SampleInfoSeq& info_seq,
                                  CORBA::Long max_samples,
                                  DDS::InstanceHandle_t a_handle,
                                  DDS::SampleStateMask sample_states,
                                  DDS::ViewStateMask view_states,
                                  DDS::InstanceStateMask instance_states,
#ifndef OPENDDS_NO_QUERY_CONDITION
                                  DDS::QueryCondition_ptr a_condition)
#else
  int)
#endif
{
  const SubscriptionInstance_rch inst = get_handle_instance(a_handle);
  if (!inst) return DDS::RETCODE_BAD_PARAMETER;

  typename MessageSequenceType::PrivateMemberAccess received_data_p(received_data);

  RakeResults<MessageSequenceType> results(this, received_data, info_seq, max_samples, subqos_.presentation,
#ifndef OPENDDS_NO_QUERY_CONDITION
                                           a_condition,
#endif
                                           DDS_OPERATION_READ);

  const InstanceState_rch state_obj = inst->instance_state_;
  if (state_obj->match(view_states, instance_states)) {
    size_t i(0);
    for (ReceivedDataElement* item = inst->rcvd_samples_.head_; item; item = item->next_data_sample_) {
      if ((item->sample_state_ & sample_states)
#ifndef OPENDDS_NO_OBJECT_MODEL_PROFILE
          && !item->coherent_change_
#endif
          ) {
        results.insert_sample(item, inst, ++i);
      }
    }
  } else if (DCPS_debug_level >= 8) {
    OPENDDS_STRING msg;
    if ((state_obj->view_state() & view_states) == 0) {
      msg = "view state is not valid";
    }
    if ((state_obj->instance_state() & instance_states) == 0) {
      if (!msg.empty()) msg += " and ";
      msg += "instance state is ";
      msg += state_obj->instance_state_string();
      msg += " while the validity mask is " + InstanceState::instance_state_mask_string(instance_states);
    }
    const GuidConverter conv(get_subscription_id());
    ACE_DEBUG((LM_DEBUG, ACE_TEXT("(%P|%t) DataReaderImpl_T::read_instance_i: ")
               ACE_TEXT("will return no data reading sub %C because:\n  %C\n"),
               OPENDDS_STRING(conv).c_str(), msg.c_str()));
  }

  results.copy_to_user();

  DDS::ReturnCode_t ret = DDS::RETCODE_NO_DATA;
  if (received_data.length()) {
    ret = DDS::RETCODE_OK;
    if (received_data.maximum() == 0) { // using ZeroCopy
      received_data_p.set_loaner(this);
    }
  }

  post_read_or_take();
  return ret;
}

DDS::ReturnCode_t take_instance_i(MessageSequenceType& received_data,
                                  DDS::SampleInfoSeq& info_seq,
                                  CORBA::Long max_samples,
                                  DDS::InstanceHandle_t a_handle,
                                  DDS::SampleStateMask sample_states,
                                  DDS::ViewStateMask view_states,
                                  DDS::InstanceStateMask instance_states,
#ifndef OPENDDS_NO_QUERY_CONDITION
                                  DDS::QueryCondition_ptr a_condition)
#else
  int)
#endif
{
  const SubscriptionInstance_rch inst = get_handle_instance(a_handle);
  if (!inst) return DDS::RETCODE_BAD_PARAMETER;

  typename MessageSequenceType::PrivateMemberAccess received_data_p(received_data);

  RakeResults<MessageSequenceType> results(this, received_data, info_seq, max_samples, subqos_.presentation,
#ifndef OPENDDS_NO_QUERY_CONDITION
                                           a_condition,
#endif
                                           DDS_OPERATION_TAKE);

  if (inst->instance_state_->match(view_states, instance_states)) {
    size_t i(0);
    for (ReceivedDataElement* item = inst->rcvd_samples_.head_; item; item = item->next_data_sample_) {
      if ((item->sample_state_ & sample_states)
#ifndef OPENDDS_NO_OBJECT_MODEL_PROFILE
          && !item->coherent_change_
#endif
          ) {
        results.insert_sample(item, inst, ++i);
      }
    }
  }

  results.copy_to_user();

  DDS::ReturnCode_t ret = DDS::RETCODE_NO_DATA;
  if (received_data.length()) {
    ret = DDS::RETCODE_OK;
    if (received_data.maximum() == 0) { // using ZeroCopy
      received_data_p.set_loaner(this);
    }
  }

  post_read_or_take();
  return ret;
}

DDS::ReturnCode_t read_next_instance_i(MessageSequenceType& received_data,
                                       DDS::SampleInfoSeq& info_seq,
                                       CORBA::Long max_samples,
                                       DDS::InstanceHandle_t a_handle,
                                       DDS::SampleStateMask sample_states,
                                       DDS::ViewStateMask view_states,
                                       DDS::InstanceStateMask instance_states,
#ifndef OPENDDS_NO_QUERY_CONDITION
                                       DDS::QueryCondition_ptr a_condition)
#else
  int)
#endif
{
  DDS::InstanceHandle_t handle(DDS::HANDLE_NIL);

  ACE_GUARD_RETURN(ACE_Recursive_Thread_Mutex, guard, sample_lock_, DDS::RETCODE_ERROR);

  typename InstanceMap::iterator it;
  const typename InstanceMap::iterator the_end = instance_map_.end ();

  if (a_handle == DDS::HANDLE_NIL) {
      it = instance_map_.begin();

  } else {
    for (it = instance_map_.begin(); it != the_end; ++it) {
      if (a_handle == it->second) {
        ++it;
        break;
      }
    }
  }

  for (; it != the_end; ++it) {
    handle = it->second;
    const DDS::ReturnCode_t status =
      read_instance_i(received_data, info_seq, max_samples, handle,
                      sample_states, view_states, instance_states,
#ifndef OPENDDS_NO_QUERY_CONDITION
                      a_condition);
#else
      0);
#endif
    if (status != DDS::RETCODE_NO_DATA) {
      post_read_or_take();
      return status;
    }
  }

  post_read_or_take();
  return DDS::RETCODE_NO_DATA;
}

DDS::ReturnCode_t take_next_instance_i(MessageSequenceType& received_data,
                                       DDS::SampleInfoSeq& info_seq,
                                       CORBA::Long max_samples,
                                       DDS::InstanceHandle_t a_handle,
                                       DDS::SampleStateMask sample_states,
                                       DDS::ViewStateMask view_states,
                                       DDS::InstanceStateMask instance_states,
#ifndef OPENDDS_NO_QUERY_CONDITION
                                       DDS::QueryCondition_ptr a_condition)
#else
  int)
#endif
{
  ACE_GUARD_RETURN(ACE_Recursive_Thread_Mutex, guard, this->sample_lock_, DDS::RETCODE_ERROR);

  typename InstanceMap::iterator it;
  const typename InstanceMap::iterator the_end = instance_map_.end ();

  if (a_handle == DDS::HANDLE_NIL) {
    it = instance_map_.begin();

  } else {
    for (it = instance_map_.begin(); it != the_end; ++it) {
      if (a_handle == it->second) {
        ++it;
        break;
      }
    }
  }

  DDS::InstanceHandle_t handle(DDS::HANDLE_NIL);
  for (; it != the_end; ++it) {
    handle = it->second;
    const DDS::ReturnCode_t status =
      take_instance_i(received_data, info_seq, max_samples, handle,
                      sample_states, view_states, instance_states,
#ifndef OPENDDS_NO_QUERY_CONDITION
                      a_condition);
#else
      0);
#endif
    if (status != DDS::RETCODE_NO_DATA) {
      total_samples();  // see if we are empty
      post_read_or_take();
      return status;
    }
  }

  post_read_or_take();
  return DDS::RETCODE_NO_DATA;
}

void store_instance_data(
                         unique_ptr<MessageTypeWithAllocator> instance_data,
                         const OpenDDS::DCPS::DataSampleHeader& header,
                         OpenDDS::DCPS::SubscriptionInstance_rch& instance_ptr,
                         bool& just_registered,
                         bool& filtered)
{
  const bool is_dispose_msg =
    header.message_id_ == OpenDDS::DCPS::DISPOSE_INSTANCE ||
    header.message_id_ == OpenDDS::DCPS::DISPOSE_UNREGISTER_INSTANCE;
  const bool is_unregister_msg =
    header.message_id_ == OpenDDS::DCPS::UNREGISTER_INSTANCE ||
    header.message_id_ == OpenDDS::DCPS::DISPOSE_UNREGISTER_INSTANCE;

  // not filtering any data, except what is specifically identified as filtered below
  filtered = false;

  DDS::InstanceHandle_t handle(DDS::HANDLE_NIL);

  //!!! caller should already have the sample_lock_
  //We will unlock it before calling into listeners

  typename InstanceMap::const_iterator const it = instance_map_.find(*instance_data);

  if ((is_dispose_msg || is_unregister_msg) && it == instance_map_.end())
  {
    return;
  }

  if (it == instance_map_.end())
  {
    std::size_t instances_size = 0;
    {
      ACE_GUARD(ACE_Recursive_Thread_Mutex, instance_guard, instances_lock_);
      instances_size = instances_.size();
    }
    if ((this->qos_.resource_limits.max_instances != DDS::LENGTH_UNLIMITED) &&
      ((::CORBA::Long) instances_size >= this->qos_.resource_limits.max_instances))
    {
      DDS::DataReaderListener_var listener
        = listener_for (DDS::SAMPLE_REJECTED_STATUS);

      set_status_changed_flag (DDS::SAMPLE_REJECTED_STATUS, true);

      sample_rejected_status_.last_reason = DDS::REJECTED_BY_INSTANCES_LIMIT;
      ++sample_rejected_status_.total_count;
      ++sample_rejected_status_.total_count_change;
      sample_rejected_status_.last_instance_handle = handle;

      if (!CORBA::is_nil(listener.in()))
      {
        ACE_GUARD(typename DataReaderImpl::Reverse_Lock_t, unlock_guard, reverse_sample_lock_);

        listener->on_sample_rejected(this, sample_rejected_status_);
        sample_rejected_status_.total_count_change = 0;
      }  // do we want to do something if listener is nil???
      notify_status_condition_no_sample_lock();

      return;
    }

#ifndef OPENDDS_NO_OWNERSHIP_KIND_EXCLUSIVE
    SharedInstanceMap_rch inst;
    bool new_handle = true;
    if (this->is_exclusive_ownership_) {
      OwnershipManagerPtr owner_manager = this->ownership_manager();

      if (!owner_manager || owner_manager->instance_lock_acquire () != 0) {
        ACE_ERROR ((LM_ERROR,
                    ACE_TEXT("(%P|%t) ")
                    ACE_TEXT("%CDataReaderImpl::")
                    ACE_TEXT("store_instance_data, ")
                    ACE_TEXT("acquire instance_lock failed. \n"), TraitsType::type_name()));
        return;
      }

      inst = dynamic_rchandle_cast<SharedInstanceMap>(
        owner_manager->get_instance_map(this->topic_servant_->type_name(), this));
      if (inst != 0) {
        typename InstanceMap::const_iterator const iter = inst->find(*instance_data);
        if (iter != inst->end ()) {
          handle = iter->second;
          new_handle = false;
        }
      }
    }
#endif

    just_registered = true;
    DDS::BuiltinTopicKey_t key = OpenDDS::DCPS::keyFromSample(static_cast<MessageType*>(instance_data.get()));
    handle = handle == DDS::HANDLE_NIL ? this->get_next_handle( key) : handle;
    OpenDDS::DCPS::SubscriptionInstance_rch instance =
      OpenDDS::DCPS::make_rch<OpenDDS::DCPS::SubscriptionInstance>(
        this,
        this->qos_,
        ref(this->instances_lock_),
        handle);

    instance->instance_handle_ = handle;

    {
      ACE_GUARD(ACE_Recursive_Thread_Mutex, instance_guard, instances_lock_);
      int ret = OpenDDS::DCPS::bind(instances_, handle, instance);

      if (ret != 0)
      {
        ACE_ERROR ((LM_ERROR,
                    ACE_TEXT("(%P|%t) ")
                    ACE_TEXT("%CDataReaderImpl::")
                    ACE_TEXT("store_instance_data, ")
                    ACE_TEXT("insert handle failed. \n"), TraitsType::type_name()));
        return;
      }
    }

#ifndef OPENDDS_NO_OWNERSHIP_KIND_EXCLUSIVE
    OwnershipManagerPtr owner_manager = this->ownership_manager();

    if (owner_manager) {
      if (!inst) {
        inst = make_rch<SharedInstanceMap>();
        owner_manager->set_instance_map(
          this->topic_servant_->type_name(),
          inst,
          this);
      }

      if (new_handle) {
        std::pair<typename InstanceMap::iterator, bool> bpair =
          inst->insert(typename InstanceMap::value_type(*instance_data,
            handle));
        if (bpair.second == false)
        {
          ACE_ERROR ((LM_ERROR,
                      ACE_TEXT("(%P|%t) ")
                      ACE_TEXT("%CDataReaderImpl::")
                      ACE_TEXT("store_instance_data, ")
                      ACE_TEXT("insert to participant scope %C failed. \n"), TraitsType::type_name(), TraitsType::type_name()));
          return;
        }
      }

      if (owner_manager->instance_lock_release () != 0) {
        ACE_ERROR ((LM_ERROR,
                    ACE_TEXT("(%P|%t) ")
                    ACE_TEXT("%CDataReaderImpl::")
                    ACE_TEXT("store_instance_data, ")
                    ACE_TEXT("release instance_lock failed. \n"), TraitsType::type_name()));
        return;
      }
    }
#endif

    std::pair<typename InstanceMap::iterator, bool> bpair =
      instance_map_.insert(typename InstanceMap::value_type(*instance_data,
        handle));
    if (bpair.second == false)
    {
      ACE_ERROR ((LM_ERROR,
                  ACE_TEXT("(%P|%t) ")
                  ACE_TEXT("%CDataReaderImpl::")
                  ACE_TEXT("store_instance_data, ")
                  ACE_TEXT("insert %C failed. \n"), TraitsType::type_name(), TraitsType::type_name()));
      return;
    }
  }
  else
  {
    just_registered = false;
    handle = it->second;
  }

  if (header.message_id_ != OpenDDS::DCPS::INSTANCE_REGISTRATION)
  {
    instance_ptr = get_handle_instance(handle);

    if (header.message_id_ == OpenDDS::DCPS::SAMPLE_DATA)
    {
      filtered = ownership_filter_instance(instance_ptr, header.publication_id_);

      TimeDuration filter_time_expired;
      if (!filtered && time_based_filter_instance(instance_ptr, filter_time_expired)) {
        filtered = true;
        if (this->qos_.reliability.kind == DDS::RELIABLE_RELIABILITY_QOS) {
          filter_delayed_handler_->delay_sample(
            handle, move(instance_data), header, just_registered, filter_time_expired);
        }
      } else {
        // nothing time based filtered now
        filter_delayed_handler_->clear_sample(handle);

      }

      if (filtered) {
        return;
      }
    }

    finish_store_instance_data(move(instance_data), header, instance_ptr, is_dispose_msg, is_unregister_msg);
  }
  else
  {
    instance_ptr = this->get_handle_instance(handle);
    instance_ptr->instance_state_->lively(header.publication_id_);
  }
}

void finish_store_instance_data(unique_ptr<MessageTypeWithAllocator> instance_data, const DataSampleHeader& header,
  SubscriptionInstance_rch instance_ptr, bool is_dispose_msg, bool is_unregister_msg )
{
  if ((this->qos_.resource_limits.max_samples_per_instance !=
        DDS::LENGTH_UNLIMITED) &&
      (instance_ptr->rcvd_samples_.size_ >=
        this->qos_.resource_limits.max_samples_per_instance)) {

    // According to spec 1.2, Samples that contain no data do not
    // count towards the limits imposed by the RESOURCE_LIMITS QoS policy
    // so do not remove the oldest sample when unregister/dispose
    // message arrives.

    if (!is_dispose_msg && !is_unregister_msg
      && instance_ptr->rcvd_samples_.head_->sample_state_
      == DDS::NOT_READ_SAMPLE_STATE)
    {
      // for now the implemented QoS means that if the head sample
      // is NOT_READ then none are read.
      // TBD - in future we will reads may not read in order so
      //       just looking at the head will not be enough.
      DDS::DataReaderListener_var listener
        = listener_for(DDS::SAMPLE_REJECTED_STATUS);

      set_status_changed_flag(DDS::SAMPLE_REJECTED_STATUS, true);

      sample_rejected_status_.last_reason =
        DDS::REJECTED_BY_SAMPLES_PER_INSTANCE_LIMIT;
      ++sample_rejected_status_.total_count;
      ++sample_rejected_status_.total_count_change;
      sample_rejected_status_.last_instance_handle = instance_ptr->instance_handle_;

      if (!CORBA::is_nil(listener.in()))
      {
        ACE_GUARD(typename DataReaderImpl::Reverse_Lock_t, unlock_guard, reverse_sample_lock_);

        listener->on_sample_rejected(this, sample_rejected_status_);
        sample_rejected_status_.total_count_change = 0;
      }  // do we want to do something if listener is nil???
      notify_status_condition_no_sample_lock();
      return;
    }
    else if (!is_dispose_msg && !is_unregister_msg)
    {
      // Discard the oldest previously-read sample
      OpenDDS::DCPS::ReceivedDataElement *item =
        instance_ptr->rcvd_samples_.head_;
      instance_ptr->rcvd_samples_.remove(item);
      item->dec_ref();
    }
  }
  else if (this->qos_.resource_limits.max_samples != DDS::LENGTH_UNLIMITED)
  {
    CORBA::Long total_samples = 0;
    {
      ACE_GUARD(ACE_Recursive_Thread_Mutex, instance_guard, this->instances_lock_);
      for (OpenDDS::DCPS::DataReaderImpl::SubscriptionInstanceMapType::iterator iter = instances_.begin();
        iter != instances_.end();
        ++iter) {
        OpenDDS::DCPS::SubscriptionInstance_rch ptr = iter->second;

        total_samples += (CORBA::Long) ptr->rcvd_samples_.size_;
      }
    }

    if (total_samples >= this->qos_.resource_limits.max_samples)
    {
      // According to spec 1.2, Samples that contain no data do not
      // count towards the limits imposed by the RESOURCE_LIMITS QoS policy
      // so do not remove the oldest sample when unregister/dispose
      // message arrives.

      if (!is_dispose_msg && !is_unregister_msg
        && instance_ptr->rcvd_samples_.head_->sample_state_
        == DDS::NOT_READ_SAMPLE_STATE)
      {
        // for now the implemented QoS means that if the head sample
        // is NOT_READ then none are read.
        // TBD - in future we will reads may not read in order so
        //       just looking at the head will not be enough.
        DDS::DataReaderListener_var listener
          = listener_for(DDS::SAMPLE_REJECTED_STATUS);

        set_status_changed_flag(DDS::SAMPLE_REJECTED_STATUS, true);

        sample_rejected_status_.last_reason =
          DDS::REJECTED_BY_SAMPLES_LIMIT;
        ++sample_rejected_status_.total_count;
        ++sample_rejected_status_.total_count_change;
        sample_rejected_status_.last_instance_handle = instance_ptr->instance_handle_;
        if (!CORBA::is_nil(listener.in()))
        {
          ACE_GUARD(typename DataReaderImpl::Reverse_Lock_t, unlock_guard, reverse_sample_lock_);

          listener->on_sample_rejected(this, sample_rejected_status_);
          sample_rejected_status_.total_count_change = 0;
        }  // do we want to do something if listener is nil???
        notify_status_condition_no_sample_lock();

        return;
      }
      else if (!is_dispose_msg && !is_unregister_msg)
      {
        // Discard the oldest previously-read sample
        OpenDDS::DCPS::ReceivedDataElement *item =
          instance_ptr->rcvd_samples_.head_;
        instance_ptr->rcvd_samples_.remove(item);
        item->dec_ref();
      }
    }
  }

  bool event_notify = false;

  if (is_dispose_msg) {
    event_notify = instance_ptr->instance_state_->dispose_was_received(header.publication_id_);
  }

  if (is_unregister_msg) {
    if (instance_ptr->instance_state_->unregister_was_received(header.publication_id_)) {
      event_notify = true;
    }
  }

  if (!is_dispose_msg && !is_unregister_msg) {
    event_notify = true;
    instance_ptr->instance_state_->data_was_received(header.publication_id_);
  }

  if (!event_notify) {
    return;
  }

  OpenDDS::DCPS::ReceivedDataElement *ptr =
    new (*rd_allocator_.get()) OpenDDS::DCPS::ReceivedDataElementWithType<MessageTypeWithAllocator>(header,instance_data.release(), &this->sample_lock_);

  ptr->disposed_generation_count_ =
    instance_ptr->instance_state_->disposed_generation_count();
  ptr->no_writers_generation_count_ =
    instance_ptr->instance_state_->no_writers_generation_count();

  instance_ptr->last_sequence_ = header.sequence_;

  instance_ptr->rcvd_strategy_->add(ptr);

  if (! is_dispose_msg  && ! is_unregister_msg
      && instance_ptr->rcvd_samples_.size_ > get_depth())
    {
      OpenDDS::DCPS::ReceivedDataElement* head_ptr =
        instance_ptr->rcvd_samples_.head_;

      instance_ptr->rcvd_samples_.remove(head_ptr);

      if (head_ptr->sample_state_ == DDS::NOT_READ_SAMPLE_STATE)
        {
          DDS::DataReaderListener_var listener
            = listener_for (DDS::SAMPLE_LOST_STATUS);

          ++sample_lost_status_.total_count;
          ++sample_lost_status_.total_count_change;

          set_status_changed_flag(DDS::SAMPLE_LOST_STATUS, true);

          if (!CORBA::is_nil(listener.in()))
            {
              ACE_GUARD(typename DataReaderImpl::Reverse_Lock_t, unlock_guard, reverse_sample_lock_);

              listener->on_sample_lost(this, sample_lost_status_);

              sample_lost_status_.total_count_change = 0;
            }

          notify_status_condition_no_sample_lock();
        }

      head_ptr->dec_ref();
    }

#ifndef OPENDDS_NO_OBJECT_MODEL_PROFILE
  if (! ptr->coherent_change_) {
#endif
    RcHandle<OpenDDS::DCPS::SubscriberImpl> sub = get_subscriber_servant ();
    if (!sub)
      return;

    sub->set_status_changed_flag(DDS::DATA_ON_READERS_STATUS, true);

    set_status_changed_flag(DDS::DATA_AVAILABLE_STATUS, true);

    DDS::SubscriberListener_var sub_listener =
        sub->listener_for(DDS::DATA_ON_READERS_STATUS);
    if (!CORBA::is_nil(sub_listener.in()) && !this->coherent_)
      {
        ACE_GUARD(typename DataReaderImpl::Reverse_Lock_t, unlock_guard, reverse_sample_lock_);

        sub_listener->on_data_on_readers(sub.in());
        sub->set_status_changed_flag(DDS::DATA_ON_READERS_STATUS, false);
      }
    else
      {
        sub->notify_status_condition();

        DDS::DataReaderListener_var listener =
            listener_for (DDS::DATA_AVAILABLE_STATUS);

        if (!CORBA::is_nil(listener.in()))
          {
            ACE_GUARD(typename DataReaderImpl::Reverse_Lock_t, unlock_guard, reverse_sample_lock_);

            listener->on_data_available(this);
            set_status_changed_flag(DDS::DATA_AVAILABLE_STATUS, false);
            sub->set_status_changed_flag(DDS::DATA_ON_READERS_STATUS, false);
          }
        else
          {
            notify_status_condition_no_sample_lock();
          }
      }
#ifndef OPENDDS_NO_OBJECT_MODEL_PROFILE
  }
#endif
}

/// Release sample_lock_ during status notifications in store_instance_data()
/// as the lock is not needed and could cause deadlock condition.
/// See comments in member function implementation for details.
void notify_status_condition_no_sample_lock()
{
  // This member function avoids a deadlock condition which otherwise
  // could occur as follows:
  // Thread 1: Call to WaitSet::wait() causes WaitSet::lock_ to lock and
  // eventually DataReaderImpl::sample_lock_ to lock in call to
  // DataReaderImpl::contains_samples().
  // Thread2: Call to DataReaderImpl::data_received()
  // causes DataReaderImpl::sample_lock_ to lock and eventually
  // during notify of status condition a call to WaitSet::signal()
  // causes WaitSet::lock_ to lock.
  // Because the DataReaderImpl::sample_lock_ is not needed during
  // status notification this member function is used in
  // store_instance_data() to release sample_lock_ before making
  // the notification.
  ACE_GUARD(typename DataReaderImpl::Reverse_Lock_t, unlock_guard, reverse_sample_lock_);
  notify_status_condition();
}


/// Common input read* & take* input processing and precondition checks
DDS::ReturnCode_t check_inputs (
                                const char* method_name,
                                MessageSequenceType & received_data,
                                DDS::SampleInfoSeq & info_seq,
                                ::CORBA::Long max_samples)
{
  typename MessageSequenceType::PrivateMemberAccess received_data_p (received_data);

  // ---- start of preconditions common to read and take -----
  // SPEC ref v1.2 7.1.2.5.3.8 #1
  // NOTE: We can't check maximum() or release() here since those are
  //       implementation details of the sequences.  In general, the
  //       info_seq will have release() == true and maximum() == 0.
  //       If we're in zero-copy mode, the received_data will have
  //       release() == false and maximum() == 0.  If it's not
  //       zero-copy then received_data will have release == true()
  //       and maximum() == anything.
  if (received_data.length() != info_seq.length())
    {
      ACE_DEBUG((LM_DEBUG,
                 ACE_TEXT("(%P|%t) %CDataReaderImpl::%C ")
                 ACE_TEXT("PRECONDITION_NOT_MET sample and info input ")
                 ACE_TEXT("sequences do not match.\n"),
                 TraitsType::type_name(),
                 method_name ));
      return DDS::RETCODE_PRECONDITION_NOT_MET;
    }

  //SPEC ref v1.2 7.1.2.5.3.8 #4
  if ((received_data.maximum() > 0) && (received_data.release() == false))
    {
      ACE_DEBUG((LM_DEBUG,
                 ACE_TEXT("(%P|%t) %CDataReaderImpl::%C ")
                 ACE_TEXT("PRECONDITION_NOT_MET mismatch of ")
                 ACE_TEXT("maximum %d and owns %d\n"),
                 TraitsType::type_name(),
                 method_name,
                 received_data.maximum(),
                 received_data.release() ));

      return DDS::RETCODE_PRECONDITION_NOT_MET;
    }

  if (received_data.maximum() == 0)
    {
      // not in SPEC but needed.
      if (max_samples == DDS::LENGTH_UNLIMITED)
        {
          max_samples =
            static_cast< ::CORBA::Long> (received_data_p.max_slots());
        }
    }
  else
    {
      if (max_samples == DDS::LENGTH_UNLIMITED)
        {
          //SPEC ref v1.2 7.1.2.5.3.8 #5a
          max_samples = received_data.maximum();
        }
      else if (
               max_samples > static_cast< ::CORBA::Long> (received_data.maximum()))
        {
          //SPEC ref v1.2 7.1.2.5.3.8 #5c
          ACE_DEBUG((LM_DEBUG,
                     ACE_TEXT("(%P|%t) %CDataReaderImpl::%C ")
                     ACE_TEXT("PRECONDITION_NOT_MET max_samples %d > maximum %d\n"),
                     TraitsType::type_name(),
                     method_name,
                     max_samples,
                     received_data.maximum()));
          return DDS::RETCODE_PRECONDITION_NOT_MET;
        }
      //else
      //SPEC ref v1.2 7.1.2.5.3.8 #5b - is true by impl below.
    }

  // The spec does not say what to do in this case but it appears to be a good thing.
  // Note: max_slots is the greater of the sequence's maximum and init_size.
  if (static_cast< ::CORBA::Long> (received_data_p.max_slots()) < max_samples)
    {
      max_samples = static_cast< ::CORBA::Long> (received_data_p.max_slots());
    }
  //---- end of preconditions common to read and take -----

  return DDS::RETCODE_OK;
}

class FilterDelayedHandler : public Watchdog {
public:
  FilterDelayedHandler(DataReaderImpl_T<MessageType>& data_reader_impl)
  // Watchdog's interval_ only used for resetting current intervals
  : Watchdog(TimeDuration::zero_value)
  , data_reader_impl_(data_reader_impl)
  {
  }

  virtual ~FilterDelayedHandler()
  {
  }

  void cancel()
  {
    cancel_all();
    cleanup();
  }

  void delay_sample(DDS::InstanceHandle_t handle,
                    unique_ptr<MessageTypeWithAllocator> data,
                    const OpenDDS::DCPS::DataSampleHeader& header,
                    const bool just_registered,
                    const TimeDuration& filter_time_expired)
  {
    // sample_lock_ should already be held
    RcHandle<DataReaderImpl_T<MessageType> > data_reader_impl(data_reader_impl_.lock());

    if (!data_reader_impl) {
      return;
    }

    MessageTypeWithAllocator* instance_data = data.get();

    DataSampleHeader_ptr hdr(new OpenDDS::DCPS::DataSampleHeader(header));

    typename FilterDelayedSampleMap::iterator i = map_.find(handle);
    if (i == map_.end()) {

      // emplace()/insert() only if the sample is going to be
      // new (otherwise we call move(data) twice).
      std::pair<typename FilterDelayedSampleMap::iterator, bool> result =
#ifdef ACE_HAS_CPP11
      map_.emplace(std::piecewise_construct,
                   std::forward_as_tuple(handle),
                   std::forward_as_tuple(move(data), hdr, just_registered));
#else
      map_.insert(std::make_pair(handle, FilterDelayedSample(move(data), hdr, just_registered)));
#endif
      FilterDelayedSample& sample = result.first->second;

      const TimeDuration interval(
        data_reader_impl->qos_.time_based_filter.minimum_separation);

      const TimeDuration filter_time_remaining =
        TimeDuration(data_reader_impl->qos_.time_based_filter.minimum_separation) -
        filter_time_expired;

      long timer_id = -1;

      {
        ACE_GUARD(Reverse_Lock_t, unlock_guard, data_reader_impl->reverse_sample_lock_);
        timer_id = schedule_timer(reinterpret_cast<const void*>(intptr_t(handle)),
          filter_time_remaining, interval);
      }

      // ensure that another sample has not replaced this while the lock was released
      if (instance_data == sample.message.get()) {
        sample.timer_id = timer_id;
      }
    } else {
      FilterDelayedSample& sample = i->second;
      // we only care about the most recently filtered sample, so clean up the last one

      sample.message = move(data);
      sample.header = hdr;
      sample.new_instance = just_registered;
      // already scheduled for timeout at the desired time
    }
  }

  void clear_sample(DDS::InstanceHandle_t handle)
  {
    // sample_lock_ should already be held

    typename FilterDelayedSampleMap::iterator sample = map_.find(handle);
    if (sample != map_.end()) {
      // leave the entry in the container, so that the key remains valid if the reactor is waiting on this lock while this is occurring
      sample->second.message.reset();
    }
  }

  void drop_sample(DDS::InstanceHandle_t handle)
  {
    // sample_lock_ should already be held

    typename FilterDelayedSampleMap::iterator sample = map_.find(handle);
    if (sample != map_.end()) {
      {
        RcHandle<DataReaderImpl_T<MessageType> > data_reader_impl(data_reader_impl_.lock());
        if (data_reader_impl) {
          ACE_GUARD(Reverse_Lock_t, unlock_guard, data_reader_impl->reverse_sample_lock_);
          cancel_timer(sample->second.timer_id);
        }
      }

      // use the handle to erase, since the sample lock was released
      map_.erase(handle);
    }
  }

private:

  int handle_timeout(const ACE_Time_Value&, const void* act)
  {
    DDS::InstanceHandle_t handle = static_cast<DDS::InstanceHandle_t>(reinterpret_cast<intptr_t>(act));

    RcHandle<DataReaderImpl_T<MessageType> > data_reader_impl(data_reader_impl_.lock());
    if (!data_reader_impl) {
      return -1;
    }

    SubscriptionInstance_rch instance = data_reader_impl->get_handle_instance(handle);
    if (!instance) {
      return 0;
    }

    long cancel_timer_id = -1;

    {
      ACE_GUARD_RETURN(ACE_Recursive_Thread_Mutex, guard, data_reader_impl->sample_lock_, -1);

      typename FilterDelayedSampleMap::iterator data = map_.find(handle);
      if (data == map_.end()) {
        return 0;
      }

      if (data->second.message) {
        const bool NOT_DISPOSE_MSG = false;
        const bool NOT_UNREGISTER_MSG = false;
        // clear the message, since ownership is being transfered to finish_store_instance_data.

        instance->last_accepted_.set_to_now();
        const DataSampleHeader_ptr header = data->second.header;
        const bool new_instance = data->second.new_instance;

        // should not use data iterator anymore, since finish_store_instance_data releases sample_lock_
        data_reader_impl->finish_store_instance_data(
          move(data->second.message),
          *header,
          instance,
          NOT_DISPOSE_MSG,
          NOT_UNREGISTER_MSG);

        data_reader_impl->accept_sample_processing(instance, *header, new_instance);
      } else {
        // this check is performed to handle the corner case where
        // store_instance_data received and delivered a sample, while this
        // method was waiting for the lock
        const TimeDuration interval(data_reader_impl->qos_.time_based_filter.minimum_separation);
        if (MonotonicTimePoint::now() - instance->last_sample_tv_ >= interval) {
          // nothing to process, so unregister this handle for timeout
          cancel_timer_id = data->second.timer_id;
          // no new data to process, so remove from container
          map_.erase(data);
        }
      }
    }

    if (cancel_timer_id != -1) {
      cancel_timer(cancel_timer_id);
    }
    return 0;
  }

  virtual void reschedule_deadline()
  {
    RcHandle<DataReaderImpl_T<MessageType> > data_reader_impl(data_reader_impl_.lock());

    if (data_reader_impl) {
      ACE_GUARD(ACE_Recursive_Thread_Mutex, guard, data_reader_impl->sample_lock_);

      for (typename FilterDelayedSampleMap::iterator sample = map_.begin(); sample != map_.end(); ++sample) {
        reset_timer_interval(sample->second.timer_id);
      }
    }
  }

  void cleanup()
  {
    RcHandle<DataReaderImpl_T<MessageType> > data_reader_impl(data_reader_impl_.lock());
    if (data_reader_impl) {
      ACE_GUARD(ACE_Recursive_Thread_Mutex, guard, data_reader_impl->sample_lock_);
      // insure instance_ptrs get freed
      map_.clear();
    }
  }

  WeakRcHandle<DataReaderImpl_T<MessageType> > data_reader_impl_;

  typedef ACE_Strong_Bound_Ptr<const OpenDDS::DCPS::DataSampleHeader, ACE_Null_Mutex> DataSampleHeader_ptr;

  struct FilterDelayedSample {

    FilterDelayedSample(unique_ptr<MessageTypeWithAllocator> msg, DataSampleHeader_ptr hdr, bool new_inst)
    : message(move(msg))
    , header(hdr)
    , new_instance(new_inst)
    , timer_id(-1) {
    }

    container_supported_unique_ptr<MessageTypeWithAllocator> message;
    DataSampleHeader_ptr header;
    bool new_instance;
    long timer_id;
  };


  typedef OPENDDS_MAP(DDS::InstanceHandle_t, FilterDelayedSample) FilterDelayedSampleMap;

  FilterDelayedSampleMap map_;
public:
  typedef typename DataReaderImpl_T<MessageType>::DataAllocator DataAllocator;
  //We put the data_allocator_ inside FilterDelayedHandler because the reactor thread in FilterDelayedHandler may be still alive
  // after the containing DataReaderImpl is destroyed. This avoids access violation during cleanup.
  unique_ptr<DataAllocator> data_allocator_;
};

unique_ptr<DataAllocator>& data_allocator() { return filter_delayed_handler_->data_allocator_; }

RcHandle<FilterDelayedHandler> filter_delayed_handler_;

InstanceMap  instance_map_;
};

template <typename MessageType>
void* DataReaderImpl_T<MessageType>::MessageTypeWithAllocator::operator new(size_t , ACE_New_Allocator& pool)
{
  typedef typename DataReaderImpl_T<MessageType>::MessageTypeMemoryBlock MessageTypeMemoryBlock;
  MessageTypeMemoryBlock* block =
    static_cast<MessageTypeMemoryBlock*>(pool.malloc(sizeof(MessageTypeMemoryBlock)));
  block->allocator_ = &pool;
  return block;
}

template <typename MessageType>
void DataReaderImpl_T<MessageType>::MessageTypeWithAllocator::operator delete(void* memory)
{
  if (memory) {
    MessageTypeMemoryBlock* block = static_cast<MessageTypeMemoryBlock*>(memory);
    block->allocator_->free(block);
  }
}

template <typename MessageType>
void DataReaderImpl_T<MessageType>::MessageTypeWithAllocator::operator delete(void* memory, ACE_New_Allocator&)
{
  operator delete(memory);
}

}
}

OPENDDS_END_VERSIONED_NAMESPACE_DECL

#endif /* OPENDDS_DDS_DCPS_DATAREADERIMPL_T_H */<|MERGE_RESOLUTION|>--- conflicted
+++ resolved
@@ -896,16 +896,6 @@
                                OpenDDS::DCPS::SubscriptionInstance_rch& instance)
   {
     //!!! caller should already have the sample_lock_
-<<<<<<< HEAD
-    const bool cdr_header = sample.header_.cdr_encapsulation_;
-    OpenDDS::DCPS::Serializer ser(sample.sample_.get(), cdr_header, sample.header_.byte_order_);
-    if (cdr_header && !ser.good_bit()) {
-      ACE_ERROR((LM_ERROR, ACE_TEXT("(%P|%t) ERROR ")
-        ACE_TEXT("%CDataReaderImpl::lookup_instance: ")
-        ACE_TEXT("deserialization of CDR header failed.\n"),
-        TraitsType::type_name()));
-      return;
-=======
     const bool encapsulated = sample.header_.cdr_encapsulation_;
     OpenDDS::DCPS::Serializer ser(
       sample.sample_.get(),
@@ -926,7 +916,6 @@
         return;
       }
       ser.encoding(encoding);
->>>>>>> b576d67f
     }
 
     MessageType data;
