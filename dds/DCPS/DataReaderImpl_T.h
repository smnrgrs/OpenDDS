#ifndef dds_DCPS_DataReaderImpl_T_h
#define dds_DCPS_DataReaderImpl_T_h

#include "dds/DCPS/MultiTopicImpl.h"
#include "dds/DCPS/RakeResults_T.h"
#include "dds/DCPS/SubscriberImpl.h"
#include "dds/DCPS/BuiltInTopicUtils.h"
#include "dds/DCPS/Util.h"
#include "dds/DCPS/TypeSupportImpl.h"
#include "dds/DCPS/Watchdog.h"
#include "dcps_export.h"

#include "ace/Bound_Ptr.h"
#include "ace/Time_Value.h"

OPENDDS_BEGIN_VERSIONED_NAMESPACE_DECL

namespace OpenDDS {
  namespace DCPS {

  /** Servant for DataReader interface of Traits::MessageType data type.
   *
   * See the DDS specification, OMG formal/04-12-02, for a description of
   * this interface.
   *
   */
  template <typename MessageType>
    class
#if ( __GNUC__ == 4 && __GNUC_MINOR__ == 1)
    OpenDDS_Dcps_Export
#endif
    DataReaderImpl_T
    : public virtual OpenDDS::DCPS::LocalObject<typename DDSTraits<MessageType>::DataReaderType>,
      public virtual OpenDDS::DCPS::DataReaderImpl
  {
  public:
    typedef DDSTraits<MessageType> TraitsType;
    typedef typename TraitsType::MessageSequenceType MessageSequenceType;

    typedef OPENDDS_MAP_CMP(MessageType, DDS::InstanceHandle_t,
                            typename TraitsType::LessThanType) InstanceMap;


    class MessageTypeWithAllocator : public MessageType
    {
    public:
      void* operator new(size_t size, ACE_New_Allocator& pool);
      void operator delete(void* memory);


      MessageTypeWithAllocator(){}
      MessageTypeWithAllocator(const MessageType& other)
        : MessageType(other)
      {
      }
    };

    struct MessageTypeMemoryBlock {
      ACE_New_Allocator* allocator_;
      MessageTypeWithAllocator element_;
    };

    typedef OpenDDS::DCPS::Cached_Allocator_With_Overflow<MessageTypeMemoryBlock, ACE_Null_Mutex>  DataAllocator;

    typedef typename TraitsType::DataReaderType Interface;

    DataReaderImpl_T (void)
    : filter_delayed_handler_(make_rch<FilterDelayedHandler>(this))
    , data_allocator_ (0)
    {
    }

    virtual ~DataReaderImpl_T (void)
    {
      for (typename InstanceMap::iterator it = instance_map_.begin();
           it != instance_map_.end(); ++it)
        {
          OpenDDS::DCPS::SubscriptionInstance_rch ptr =
            get_handle_instance(it->second);
          this->purge_data(ptr);
        }

      delete data_allocator_;
      //X SHH release the data samples in the instance_map_.
    }

    /**
     * Do parts of enable specific to the datatype.
     * Called by DataReaderImpl::enable().
     */
    virtual DDS::ReturnCode_t enable_specific ()
    {
      data_allocator_ = new DataAllocator(get_n_chunks ());
      if (OpenDDS::DCPS::DCPS_debug_level >= 2)
        ACE_DEBUG((LM_DEBUG,
                   ACE_TEXT("(%P|%t) %CDataReaderImpl::")
                   ACE_TEXT("enable_specific-data")
                   ACE_TEXT(" Cached_Allocator_With_Overflow ")
                   ACE_TEXT("%x with %d chunks\n"),
                   TraitsType::type_name(),
                   data_allocator_,
                   this->get_n_chunks ()));

      return DDS::RETCODE_OK;
    }

    virtual DDS::ReturnCode_t read (
                                    MessageSequenceType & received_data,
                                    DDS::SampleInfoSeq & info_seq,
                                    ::CORBA::Long max_samples,
                                    DDS::SampleStateMask sample_states,
                                    DDS::ViewStateMask view_states,
                                    DDS::InstanceStateMask instance_states)
    {
      DDS::ReturnCode_t const precond =
        check_inputs("read", received_data, info_seq, max_samples);
      if (DDS::RETCODE_OK != precond)
        {
          return precond;
        }

      ACE_GUARD_RETURN (ACE_Recursive_Thread_Mutex,
                        guard,
                        this->sample_lock_,
                        DDS::RETCODE_ERROR);

      return read_i(received_data, info_seq, max_samples, sample_states,
                    view_states, instance_states, 0);
    }

    virtual DDS::ReturnCode_t take (
                                      MessageSequenceType & received_data,
                                      DDS::SampleInfoSeq & info_seq,
                                      ::CORBA::Long max_samples,
                                      DDS::SampleStateMask sample_states,
                                      DDS::ViewStateMask view_states,
                                      DDS::InstanceStateMask instance_states)
    {
      DDS::ReturnCode_t const precond =
        check_inputs("take", received_data, info_seq, max_samples);
      if (DDS::RETCODE_OK != precond)
        {
          return precond;
        }

      ACE_GUARD_RETURN (ACE_Recursive_Thread_Mutex,
                        guard,
                        this->sample_lock_,
                        DDS::RETCODE_ERROR);

      return take_i(received_data, info_seq, max_samples, sample_states,
                    view_states, instance_states, 0);
    }

    virtual DDS::ReturnCode_t read_w_condition (
                                                  MessageSequenceType & received_data,
                                                  DDS::SampleInfoSeq & sample_info,
                                                  ::CORBA::Long max_samples,
                                                  DDS::ReadCondition_ptr a_condition)
    {
      DDS::ReturnCode_t const precond =
        check_inputs("read_w_condition", received_data, sample_info, max_samples);
      if (DDS::RETCODE_OK != precond)
        {
          return precond;
        }

      ACE_GUARD_RETURN (ACE_Recursive_Thread_Mutex, guard, this->sample_lock_,
                        DDS::RETCODE_ERROR);

      if (!has_readcondition(a_condition))
        {
          return DDS::RETCODE_PRECONDITION_NOT_MET;
        }

      return read_i(received_data, sample_info, max_samples,
                    a_condition->get_sample_state_mask(),
                    a_condition->get_view_state_mask(),
                    a_condition->get_instance_state_mask(),
#ifndef OPENDDS_NO_QUERY_CONDITION
                    dynamic_cast< DDS::QueryCondition_ptr >(a_condition));
#else
      0);
#endif
  }

    virtual DDS::ReturnCode_t take_w_condition (
                                                  MessageSequenceType & received_data,
                                                  DDS::SampleInfoSeq & sample_info,
                                                  ::CORBA::Long max_samples,
                                                  DDS::ReadCondition_ptr a_condition)
    {
      DDS::ReturnCode_t const precond =
        check_inputs("take_w_condition", received_data, sample_info, max_samples);
      if (DDS::RETCODE_OK != precond)
        {
          return precond;
        }

      ACE_GUARD_RETURN (ACE_Recursive_Thread_Mutex, guard, this->sample_lock_,
                        DDS::RETCODE_ERROR);

      if (!has_readcondition(a_condition))
        {
          return DDS::RETCODE_PRECONDITION_NOT_MET;
        }

      return take_i(received_data, sample_info, max_samples,
                    a_condition->get_sample_state_mask(),
                    a_condition->get_view_state_mask(),
                    a_condition->get_instance_state_mask(),
#ifndef OPENDDS_NO_QUERY_CONDITION
                    dynamic_cast< DDS::QueryCondition_ptr >(a_condition)
#else
                    0
#endif
                    );
    }

  virtual DDS::ReturnCode_t read_next_sample (
                                                MessageType & received_data,
                                                DDS::SampleInfo & sample_info)
  {

    bool found_data = false;

    ACE_GUARD_RETURN (ACE_Recursive_Thread_Mutex,
                      guard,
                      this->sample_lock_,
                      DDS::RETCODE_ERROR);

    typename InstanceMap::iterator const the_end = instance_map_.end ();
    for (typename InstanceMap::iterator it = instance_map_.begin ();
         it != the_end;
         ++it)
      {
        DDS::InstanceHandle_t handle = it->second;
        OpenDDS::DCPS::SubscriptionInstance_rch ptr = get_handle_instance(handle);

        bool mrg = false; //most_recent_generation

        if ((ptr->instance_state_.view_state() & DDS::ANY_VIEW_STATE) &&
            (ptr->instance_state_.instance_state() & DDS::ANY_INSTANCE_STATE))
          {
            for (OpenDDS::DCPS::ReceivedDataElement* item = ptr->rcvd_samples_.head_;
                 item != 0;
                 item = item->next_data_sample_)
              {
#ifndef OPENDDS_NO_OBJECT_MODEL_PROFILE
                if (item->coherent_change_) continue;
#endif

                if (item->sample_state_ & DDS::NOT_READ_SAMPLE_STATE)
                  {
                    if (item->registered_data_ != 0)
                      {
                        received_data =
                          *static_cast< MessageType *> (item->registered_data_);
                      }
                    ptr->instance_state_.sample_info(sample_info, item);

                    item->sample_state_ = DDS::READ_SAMPLE_STATE;


                    if (!mrg) mrg = ptr->instance_state_.most_recent_generation(item);

                    found_data = true;
                  }
                if (found_data)
                  {
                    break;
                  }
              }
          }

        if (found_data)
          {
            if (mrg) ptr->instance_state_.accessed();

            // Get the sample_ranks, generation_ranks, and
            // absolute_generation_ranks for this info_seq
            this->sample_info(sample_info, ptr->rcvd_samples_.tail_);

            break;
          }
      }
    post_read_or_take();
    return found_data ? DDS::RETCODE_OK : DDS::RETCODE_NO_DATA;
  }

  virtual DDS::ReturnCode_t take_next_sample (
                                                MessageType & received_data,
                                                DDS::SampleInfo & sample_info)
  {
    bool found_data = false;


    ACE_GUARD_RETURN (ACE_Recursive_Thread_Mutex,
                      guard,
                      this->sample_lock_,
                      DDS::RETCODE_ERROR);

    typename InstanceMap::iterator const the_end = instance_map_.end ();
    for (typename InstanceMap::iterator it = instance_map_.begin ();
         it != the_end;
         ++it)
      {
        DDS::InstanceHandle_t handle = it->second;
        OpenDDS::DCPS::SubscriptionInstance_rch ptr = get_handle_instance(handle);

        bool mrg = false; //most_recent_generation

        OpenDDS::DCPS::ReceivedDataElement *tail = 0;
        if ((ptr->instance_state_.view_state() & DDS::ANY_VIEW_STATE) &&
            (ptr->instance_state_.instance_state() & DDS::ANY_INSTANCE_STATE))
          {

            OpenDDS::DCPS::ReceivedDataElement *next;
            tail = 0;
            OpenDDS::DCPS::ReceivedDataElement *item = ptr->rcvd_samples_.head_;
            while (item)
              {
#ifndef OPENDDS_NO_OBJECT_MODEL_PROFILE
                if (item->coherent_change_)
                  {
                    item = item->next_data_sample_;
                    continue;
                  }
#endif
                if (item->sample_state_ & DDS::NOT_READ_SAMPLE_STATE)
                  {
                    if (item->registered_data_ != 0)
                      {
                        received_data =
                          *static_cast< MessageType *> (item->registered_data_);
                      }
                    ptr->instance_state_.sample_info(sample_info, item);

                    item->sample_state_ = DDS::READ_SAMPLE_STATE;

                    if (!mrg) mrg = ptr->instance_state_.most_recent_generation(item);

                    if (item == ptr->rcvd_samples_.tail_)
                      {
                        tail = ptr->rcvd_samples_.tail_;
                        item = item->next_data_sample_;
                      }
                    else
                      {
                        next = item->next_data_sample_;

                        ptr->rcvd_samples_.remove(item);
                        item->dec_ref();

                        item = next;
                      }

                    found_data = true;
                  }
                if (found_data)
                  {
                    break;
                  }
              }
          }

        if (found_data)
          {
            if (mrg) ptr->instance_state_.accessed();

            //
            // Get the sample_ranks, generation_ranks, and
            // absolute_generation_ranks for this info_seq
            //
            if (tail)
              {
                this->sample_info(sample_info, tail);

                ptr->rcvd_samples_.remove(tail);
                tail->dec_ref();
              }
            else
              {
                this->sample_info(sample_info, ptr->rcvd_samples_.tail_);
              }

            break;
          }
      }
    post_read_or_take();
    return found_data ? DDS::RETCODE_OK : DDS::RETCODE_NO_DATA;
  }

  virtual DDS::ReturnCode_t read_instance (
                                             MessageSequenceType & received_data,
                                             DDS::SampleInfoSeq & info_seq,
                                             ::CORBA::Long max_samples,
                                             DDS::InstanceHandle_t a_handle,
                                             DDS::SampleStateMask sample_states,
                                             DDS::ViewStateMask view_states,
                                             DDS::InstanceStateMask instance_states)
  {
    DDS::ReturnCode_t const precond =
      check_inputs("read_instance", received_data, info_seq, max_samples);
    if (DDS::RETCODE_OK != precond)
      {
        return precond;
      }

    ACE_GUARD_RETURN (ACE_Recursive_Thread_Mutex,
                      guard,
                      this->sample_lock_,
                      DDS::RETCODE_ERROR);
    return read_instance_i(received_data, info_seq, max_samples, a_handle,
                           sample_states, view_states, instance_states, 0);
  }

  virtual DDS::ReturnCode_t take_instance (
                                             MessageSequenceType & received_data,
                                             DDS::SampleInfoSeq & info_seq,
                                             ::CORBA::Long max_samples,
                                             DDS::InstanceHandle_t a_handle,
                                             DDS::SampleStateMask sample_states,
                                             DDS::ViewStateMask view_states,
                                             DDS::InstanceStateMask instance_states)
  {
    DDS::ReturnCode_t const precond =
      check_inputs("take_instance", received_data, info_seq, max_samples);
    if (DDS::RETCODE_OK != precond)
      {
        return precond;
      }

    ACE_GUARD_RETURN (ACE_Recursive_Thread_Mutex,
                      guard,
                      this->sample_lock_,
                      DDS::RETCODE_ERROR);
    return take_instance_i(received_data, info_seq, max_samples, a_handle,
                           sample_states, view_states, instance_states, 0);
  }

  virtual DDS::ReturnCode_t read_instance_w_condition (
                                                       MessageSequenceType & received_data,
                                                       DDS::SampleInfoSeq & info_seq,
                                                       ::CORBA::Long max_samples,
                                                       DDS::InstanceHandle_t a_handle,
                                                       DDS::ReadCondition_ptr a_condition)
  {
    DDS::ReturnCode_t const precond =
      check_inputs("read_instance_w_condition", received_data, info_seq,
                   max_samples);
    if (DDS::RETCODE_OK != precond)
      {
        return precond;
      }

    ACE_GUARD_RETURN (ACE_Recursive_Thread_Mutex, guard, this->sample_lock_,
                      DDS::RETCODE_ERROR);

    if (!has_readcondition(a_condition))
      {
        return DDS::RETCODE_PRECONDITION_NOT_MET;
      }

#ifndef OPENDDS_NO_QUERY_CONDITION
    DDS::QueryCondition_ptr query_condition =
        dynamic_cast< DDS::QueryCondition_ptr >(a_condition);
#endif

    return read_instance_i(received_data, info_seq, max_samples, a_handle,
                           a_condition->get_sample_state_mask(),
                           a_condition->get_view_state_mask(),
                           a_condition->get_instance_state_mask(),
#ifndef OPENDDS_NO_QUERY_CONDITION
                           query_condition
#else
                           0
#endif
                           );
  }

  virtual DDS::ReturnCode_t take_instance_w_condition (
                                                       MessageSequenceType & received_data,
                                                       DDS::SampleInfoSeq & info_seq,
                                                       ::CORBA::Long max_samples,
                                                       DDS::InstanceHandle_t a_handle,
                                                       DDS::ReadCondition_ptr a_condition)
  {
    DDS::ReturnCode_t const precond =
      check_inputs("take_instance_w_condition", received_data, info_seq,
                   max_samples);
    if (DDS::RETCODE_OK != precond)
      {
        return precond;
      }

    ACE_GUARD_RETURN (ACE_Recursive_Thread_Mutex, guard, this->sample_lock_,
                      DDS::RETCODE_ERROR);

    if (!has_readcondition(a_condition))
      {
        return DDS::RETCODE_PRECONDITION_NOT_MET;
      }

#ifndef OPENDDS_NO_QUERY_CONDITION
    DDS::QueryCondition_ptr query_condition =
        dynamic_cast< DDS::QueryCondition_ptr >(a_condition);
#endif

    return take_instance_i(received_data, info_seq, max_samples, a_handle,
                           a_condition->get_sample_state_mask(),
                           a_condition->get_view_state_mask(),
                           a_condition->get_instance_state_mask(),
#ifndef OPENDDS_NO_QUERY_CONDITION
                           query_condition
#else
                           0
#endif
                           );
  }

  virtual DDS::ReturnCode_t read_next_instance (
                                                  MessageSequenceType & received_data,
                                                  DDS::SampleInfoSeq & info_seq,
                                                  ::CORBA::Long max_samples,
                                                  DDS::InstanceHandle_t a_handle,
                                                  DDS::SampleStateMask sample_states,
                                                  DDS::ViewStateMask view_states,
                                                  DDS::InstanceStateMask instance_states)
  {
    DDS::ReturnCode_t const precond =
      check_inputs("read_next_instance", received_data, info_seq, max_samples);
    if (DDS::RETCODE_OK != precond)
      {
        return precond;
      }

    return read_next_instance_i(received_data, info_seq, max_samples, a_handle,
                                sample_states, view_states, instance_states, 0);
  }

  virtual DDS::ReturnCode_t take_next_instance (
                                                  MessageSequenceType & received_data,
                                                  DDS::SampleInfoSeq & info_seq,
                                                  ::CORBA::Long max_samples,
                                                  DDS::InstanceHandle_t a_handle,
                                                  DDS::SampleStateMask sample_states,
                                                  DDS::ViewStateMask view_states,
                                                  DDS::InstanceStateMask instance_states)
  {
    DDS::ReturnCode_t const precond =
      check_inputs("take_next_instance", received_data, info_seq, max_samples);
    if (DDS::RETCODE_OK != precond)
      {
        return precond;
      }

    return take_next_instance_i(received_data, info_seq, max_samples, a_handle,
                                sample_states, view_states, instance_states, 0);
  }

  virtual DDS::ReturnCode_t read_next_instance_w_condition (
                                                              MessageSequenceType & received_data,
                                                              DDS::SampleInfoSeq & info_seq,
                                                              ::CORBA::Long max_samples,
                                                              DDS::InstanceHandle_t a_handle,
                                                              DDS::ReadCondition_ptr a_condition)
  {
    DDS::ReturnCode_t const precond =
      check_inputs("read_next_instance_w_condition", received_data, info_seq,
                   max_samples);
    if (DDS::RETCODE_OK != precond)
      {
        return precond;
      }

    ACE_GUARD_RETURN (ACE_Recursive_Thread_Mutex, guard, this->sample_lock_,
                      DDS::RETCODE_ERROR);

    if (!has_readcondition(a_condition))
      {
        return DDS::RETCODE_PRECONDITION_NOT_MET;
      }

#ifndef OPENDDS_NO_QUERY_CONDITION
    DDS::QueryCondition_ptr query_condition =
        dynamic_cast< DDS::QueryCondition_ptr >(a_condition);
#endif

    return read_next_instance_i(received_data, info_seq, max_samples, a_handle,
                                a_condition->get_sample_state_mask(),
                                a_condition->get_view_state_mask(),
                                a_condition->get_instance_state_mask(),
#ifndef OPENDDS_NO_QUERY_CONDITION
                                query_condition
#else
                                0
#endif
                                );
  }

  virtual DDS::ReturnCode_t take_next_instance_w_condition (
                                                              MessageSequenceType & received_data,
                                                              DDS::SampleInfoSeq & info_seq,
                                                              ::CORBA::Long max_samples,
                                                              DDS::InstanceHandle_t a_handle,
                                                              DDS::ReadCondition_ptr a_condition)
  {
    DDS::ReturnCode_t const precond =
      check_inputs("take_next_instance_w_condition", received_data, info_seq,
                   max_samples);
    if (DDS::RETCODE_OK != precond)
      {
        return precond;
      }

    ACE_GUARD_RETURN (ACE_Recursive_Thread_Mutex, guard, this->sample_lock_,
                      DDS::RETCODE_ERROR);

    if (!has_readcondition(a_condition))
      {
        return DDS::RETCODE_PRECONDITION_NOT_MET;
      }

#ifndef OPENDDS_NO_QUERY_CONDITION
    DDS::QueryCondition_ptr query_condition =
        dynamic_cast< DDS::QueryCondition_ptr >(a_condition);
#endif

    return take_next_instance_i(received_data, info_seq, max_samples, a_handle,
                                a_condition->get_sample_state_mask(),
                                a_condition->get_view_state_mask(),
                                a_condition->get_instance_state_mask(),
#ifndef OPENDDS_NO_QUERY_CONDITION
                                query_condition
#else
                                0
#endif
                                );
  }

  virtual DDS::ReturnCode_t return_loan (
                                           MessageSequenceType & received_data,
                                           DDS::SampleInfoSeq & info_seq)
  {
    // Some incomplete tests to see that the data and info are from the
    // same read.
    if (received_data.length() != info_seq.length())
      {
        return DDS::RETCODE_PRECONDITION_NOT_MET;
      }

    if (received_data.release())
      {
        // nothing to do because this is not zero-copy data
        return DDS::RETCODE_OK;
      }
    else
      {
        info_seq.length(0);
        received_data.length(0);
      }
    return DDS::RETCODE_OK;
  }

  virtual DDS::ReturnCode_t get_key_value (
                                             MessageType & key_holder,
                                             DDS::InstanceHandle_t handle)
  {
    ACE_GUARD_RETURN (ACE_Recursive_Thread_Mutex,
                      guard,
                      this->sample_lock_,
                      DDS::RETCODE_ERROR);

    typename InstanceMap::iterator const the_end = instance_map_.end ();
    for (typename InstanceMap::iterator it = instance_map_.begin ();
         it != the_end;
         ++it)
      {
        if (it->second == handle)
          {
            key_holder = it->first;
            return DDS::RETCODE_OK;
          }
      }

    return DDS::RETCODE_BAD_PARAMETER;
  }

  virtual DDS::InstanceHandle_t lookup_instance (const MessageType & instance_data)
  {
    typename InstanceMap::const_iterator const it = instance_map_.find(instance_data);

    if (it == instance_map_.end())
      {
        return DDS::HANDLE_NIL;
      }
    else
      {
        return it->second;
      }
  }

  virtual DDS::ReturnCode_t auto_return_loan(void* seq)
  {
    MessageSequenceType& received_data =
      *static_cast< MessageSequenceType*> (seq);

    if (!received_data.release())
      {
        // this->release_loan(received_data);
        received_data.length(0);
      }
    return DDS::RETCODE_OK;
  }

  void release_loan (MessageSequenceType & received_data)
  {
    received_data.length(0);
  }


  virtual void delete_instance_map (void* map)
  {
    InstanceMap* instances = reinterpret_cast <InstanceMap* > (map);
    delete instances;
  }

#ifndef OPENDDS_NO_CONTENT_SUBSCRIPTION_PROFILE
  bool contains_sample_filtered(DDS::SampleStateMask sample_states,
                                DDS::ViewStateMask view_states,
                                DDS::InstanceStateMask instance_states,
                                const OpenDDS::DCPS::FilterEvaluator& evaluator,
                                const DDS::StringSeq& params)
  {
    using namespace OpenDDS::DCPS;
    ACE_GUARD_RETURN(ACE_Recursive_Thread_Mutex, guard, sample_lock_, false);
    ACE_GUARD_RETURN(ACE_Recursive_Thread_Mutex, instance_guard, this->instances_lock_, false);

    for (SubscriptionInstanceMapType::iterator iter = instances_.begin(),
           end = instances_.end(); iter != end; ++iter) {
      SubscriptionInstance& inst = *iter->second;

      if ((inst.instance_state_.view_state() & view_states) &&
          (inst.instance_state_.instance_state() & instance_states)) {
        for (ReceivedDataElement* item = inst.rcvd_samples_.head_; item != 0;
             item = item->next_data_sample_) {
          if (item->sample_state_ & sample_states
#ifndef OPENDDS_NO_OBJECT_MODEL_PROFILE
              && !item->coherent_change_
#endif
              && item->registered_data_) {
            if (evaluator.eval(*static_cast< MessageType* >(item->registered_data_), params)) {
              return true;
            }
          }
        }
      }
    }

    return false;
  }

  DDS::ReturnCode_t read_generic(
                                   OpenDDS::DCPS::DataReaderImpl::GenericBundle& gen,
                                   DDS::SampleStateMask sample_states, DDS::ViewStateMask view_states,
                                   DDS::InstanceStateMask instance_states,
                                   bool adjust_ref_count=false)
  {

    MessageSequenceType data;
    DDS::ReturnCode_t rc;
    ACE_GUARD_RETURN (ACE_Recursive_Thread_Mutex,
                      guard,
                      this->sample_lock_,
                      DDS::RETCODE_ERROR);
    {
      rc = read_i(data, gen.info_,
                  DDS::LENGTH_UNLIMITED,
                  sample_states, view_states, instance_states, 0);
      if (true == adjust_ref_count ) {
        data.increment_references();
      }
    }
    gen.samples_.reserve(data.length());
    for (CORBA::ULong i = 0; i < data.length(); ++i) {
      gen.samples_.push_back(&data[i]);
    }
    return rc;

  }

  DDS::InstanceHandle_t lookup_instance_generic(const void* data)
  {
    return lookup_instance(*static_cast<const MessageType*>(data));
  }

  virtual DDS::ReturnCode_t take(
                                 OpenDDS::DCPS::AbstractSamples& samples,
                                 DDS::SampleStateMask sample_states, DDS::ViewStateMask view_states,
                                 DDS::InstanceStateMask instance_states)
  {

    ACE_GUARD_RETURN (ACE_Recursive_Thread_Mutex,
                      guard,
                      this->sample_lock_,
                      DDS::RETCODE_ERROR);

    MessageSequenceType data;
    DDS::SampleInfoSeq infos;
    DDS::ReturnCode_t rc = take_i(data, infos, DDS::LENGTH_UNLIMITED,
                                  sample_states, view_states, instance_states, 0);

    samples.reserve(data.length());

    for (CORBA::ULong i = 0; i < data.length(); ++i) {
      samples.push_back(infos[i], &data[i]);
    }

    return rc;
  }

  DDS::ReturnCode_t read_instance_generic(void*& data,
                                          DDS::SampleInfo& info, DDS::InstanceHandle_t instance,
                                          DDS::SampleStateMask sample_states, DDS::ViewStateMask view_states,
                                          DDS::InstanceStateMask instance_states)
  {
    MessageSequenceType dataseq;
    DDS::SampleInfoSeq infoseq;
    const DDS::ReturnCode_t rc = read_instance_i(dataseq, infoseq,
                                                 DDS::LENGTH_UNLIMITED, instance, sample_states, view_states,
                                                 instance_states, 0);
    if (rc != DDS::RETCODE_NO_DATA)
      {
        const CORBA::ULong last = dataseq.length() - 1;
        data = new MessageType(dataseq[last]);
        info = infoseq[last];
      }
    return rc;
  }

  DDS::ReturnCode_t read_next_instance_generic(void*& data,
                                               DDS::SampleInfo& info, DDS::InstanceHandle_t previous_instance,
                                               DDS::SampleStateMask sample_states, DDS::ViewStateMask view_states,
                                               DDS::InstanceStateMask instance_states)
  {
    MessageSequenceType dataseq;
    DDS::SampleInfoSeq infoseq;
    const DDS::ReturnCode_t rc = read_next_instance_i(dataseq, infoseq,
                                                      DDS::LENGTH_UNLIMITED, previous_instance, sample_states, view_states,
                                                      instance_states, 0);
    if (rc != DDS::RETCODE_NO_DATA)
      {
        const CORBA::ULong last = dataseq.length() - 1;
        data = new MessageType(dataseq[last]);
        info = infoseq[last];
      }
    return rc;
  }

#endif

  DDS::InstanceHandle_t store_synthetic_data(const MessageType& sample,
                                             DDS::ViewStateKind view)
  {
    using namespace OpenDDS::DCPS;
    ACE_GUARD_RETURN(ACE_Recursive_Thread_Mutex, guard, sample_lock_,
                     DDS::HANDLE_NIL);

#ifndef OPENDDS_NO_MULTI_TOPIC
    DDS::TopicDescription_var descr = get_topicdescription();
    if (MultiTopicImpl* mt = dynamic_cast<MultiTopicImpl*>(descr.in())) {
      if (!mt->filter(sample)) {
        return DDS::HANDLE_NIL;
      }
    }
#endif

    get_subscriber_servant()->data_received(this);

    DDS::InstanceHandle_t inst = lookup_instance(sample);
    bool filtered;
    SubscriptionInstance_rch instance;

    // Call store_instance_data() once or twice, depending on if we need to
    // process the INSTANCE_REGISTRATION.  In either case, store_instance_data()
    // owns the memory for the sample and it must come from the correct allocator.
    for (int i = 0; i < 2; ++i) {
      if (i == 0 && inst != DDS::HANDLE_NIL) continue;

      DataSampleHeader header;
      header.message_id_ = i ? SAMPLE_DATA : INSTANCE_REGISTRATION;
      bool just_registered;
<<<<<<< HEAD
      MessageType* data = 0;
      ACE_NEW_MALLOC_NORETURN(data,
                              static_cast< MessageType*>(data_allocator_->malloc(sizeof(MessageType))),
                              MessageType(sample));
=======
      MessageTypeWithAllocator* data = new (*data_allocator_) MessageTypeWithAllocator(sample);
>>>>>>> 2bfad769
      store_instance_data(data, header, instance, just_registered, filtered);
      if (instance) inst = instance->instance_handle_;
    }

    if (!filtered) {
      if (view == DDS::NOT_NEW_VIEW_STATE) {
        if (instance) instance->instance_state_.accessed();
      }
      notify_read_conditions();
    }
    return inst;
  }

  void set_instance_state(DDS::InstanceHandle_t instance,
                          DDS::InstanceStateKind state)
  {
    using namespace OpenDDS::DCPS;
    ACE_GUARD(ACE_Recursive_Thread_Mutex, guard, sample_lock_);

    SubscriptionInstance_rch si = get_handle_instance(instance);
    if (si && state != DDS::ALIVE_INSTANCE_STATE) {
      DataSampleHeader header;
      header.message_id_ = (state == DDS::NOT_ALIVE_DISPOSED_INSTANCE_STATE)
        ? DISPOSE_INSTANCE : UNREGISTER_INSTANCE;
      bool just_registered, filtered;
      MessageTypeWithAllocator* data =  new (*data_allocator_) MessageTypeWithAllocator;
      get_key_value(*data, instance);
      store_instance_data(data, header, si, just_registered, filtered);
      if (!filtered)
      {
        notify_read_conditions();
      }
    }
  }

  virtual void lookup_instance(const OpenDDS::DCPS::ReceivedDataSample& sample,
                               OpenDDS::DCPS::SubscriptionInstance_rch& instance)
  {
    //!!! caller should already have the sample_lock_

    MessageType data;

    const bool cdr = sample.header_.cdr_encapsulation_;

    OpenDDS::DCPS::Serializer ser(
      sample.sample_.get(),
      sample.header_.byte_order_ != ACE_CDR_BYTE_ORDER,
      cdr ? OpenDDS::DCPS::Serializer::ALIGN_CDR
          : OpenDDS::DCPS::Serializer::ALIGN_NONE);

    if (cdr) {
      ACE_CDR::ULong header;
      if (!(ser >> header)) {
        ACE_ERROR((LM_ERROR, ACE_TEXT("(%P|%t) %CDataReaderImpl::lookup_instance ")
                  ACE_TEXT("deserialization header failed.\n"),
                  TraitsType::type_name()));
        return;
      }

      if (Serializer::use_rti_serialization()) {
        // Start counting byte-offset AFTER header
        ser.reset_alignment();
      }
    }

    if (sample.header_.key_fields_only_) {
      ser >> OpenDDS::DCPS::KeyOnly< MessageType>(data);
    } else {
      ser >> data;
    }

    if (!ser.good_bit()) {
      ACE_ERROR((LM_ERROR, ACE_TEXT("(%P|%t) %CDataReaderImpl::lookup_instance ")
                 ACE_TEXT("deserialization failed.\n"),
                 TraitsType::type_name()));
      return;
    }

    DDS::InstanceHandle_t handle(DDS::HANDLE_NIL);
    typename InstanceMap::const_iterator const it = instance_map_.find(data);
    if (it != instance_map_.end()) {
      handle = it->second;
    }

    if (handle == DDS::HANDLE_NIL) {
      instance.reset();
    } else {
      instance = get_handle_instance(handle);
    }
  }

  virtual void cleanup()
  {
    if (filter_delayed_handler_.in()) {
      filter_delayed_handler_->detach();
      filter_delayed_handler_.reset();
    }
    DataReaderImpl::cleanup();
  }

  virtual void qos_change(const DDS::DataReaderQos& qos)
  {
    // reliability is not changeable, just time_based_filter
    if (qos.reliability.kind == DDS::RELIABLE_RELIABILITY_QOS) {
      if (qos.time_based_filter.minimum_separation != qos_.time_based_filter.minimum_separation) {
        const DDS::Duration_t zero = { DDS::DURATION_ZERO_SEC, DDS::DURATION_ZERO_NSEC };
        if (qos_.time_based_filter.minimum_separation != zero) {
          if (qos.time_based_filter.minimum_separation != zero) {
            const ACE_Time_Value new_interval = duration_to_time_value(qos.time_based_filter.minimum_separation);
            if (filter_delayed_handler_.in()) {
              filter_delayed_handler_->reset_interval(new_interval);
            }
          } else {
            if (filter_delayed_handler_.in()) {
              filter_delayed_handler_->cancel();
            }
          }
        }
        // else no existing timers to change/cancel
      }
      // else no qos change so nothing to change
    }

    DataReaderImpl::qos_change(qos);
  }

protected:

  virtual void dds_demarshal(const OpenDDS::DCPS::ReceivedDataSample& sample,
                             OpenDDS::DCPS::SubscriptionInstance_rch& instance,
                             bool & just_registered,
                             bool & filtered,
                             OpenDDS::DCPS::MarshalingType marshaling_type)
  {
    MessageTypeWithAllocator* data = new (*data_allocator_) MessageTypeWithAllocator;
    const bool cdr = sample.header_.cdr_encapsulation_;

    OpenDDS::DCPS::Serializer ser(
                                  sample.sample_.get(),
                                  sample.header_.byte_order_ != ACE_CDR_BYTE_ORDER,
                                  cdr ? OpenDDS::DCPS::Serializer::ALIGN_CDR : OpenDDS::DCPS::Serializer::ALIGN_NONE);

    if (cdr) {
      ACE_CDR::ULong header;
      if (!(ser >> header)) {
        ACE_ERROR((LM_ERROR, ACE_TEXT("(%P|%t) %CDataReaderImpl::dds_demarshal ")
                  ACE_TEXT("deserialization header failed, dropping sample.\n"),
                  TraitsType::type_name()));
        return;
      }

      if (Serializer::use_rti_serialization()) {
        // Start counting byte-offset AFTER header
        ser.reset_alignment();
      }
    }

    if (marshaling_type == OpenDDS::DCPS::KEY_ONLY_MARSHALING) {
      ser >> OpenDDS::DCPS::KeyOnly< MessageType>(*data);
    } else {
      ser >> *data;
    }

    if (!ser.good_bit()) {
      ACE_ERROR((LM_ERROR, ACE_TEXT("(%P|%t) %CDataReaderImpl::dds_demarshal ")
                 ACE_TEXT("deserialization failed, dropping sample.\n"),
                 TraitsType::type_name()));
      return;
    }

#ifndef OPENDDS_NO_CONTENT_FILTERED_TOPIC
    if (!sample.header_.content_filter_) { // if this is true, the writer has already filtered
      using OpenDDS::DCPS::ContentFilteredTopicImpl;
      if (ContentFilteredTopicImpl* cft =
          dynamic_cast<ContentFilteredTopicImpl*>(content_filtered_topic_.in())) {
        if (sample.header_.message_id_ == OpenDDS::DCPS::SAMPLE_DATA
            && !cft->filter(static_cast<MessageType&>(*data))) {
          filtered = true;
          return;
        }
      }
    }
#endif

    store_instance_data(data, sample.header_, instance, just_registered, filtered);
  }

  virtual void dispose_unregister(const OpenDDS::DCPS::ReceivedDataSample& sample,
                                  OpenDDS::DCPS::SubscriptionInstance_rch& instance)
  {
    //!!! caller should already have the sample_lock_

    // The data sample in this dispose message does not contain any valid data.
    // What it needs here is the key value to identify the instance to dispose.
    // The demarshal push this "sample" to received sample list so the user
    // can be notified the dispose event.
    bool just_registered = false;
    bool filtered = false;
    OpenDDS::DCPS::MarshalingType marshaling = OpenDDS::DCPS::FULL_MARSHALING;
    if (sample.header_.key_fields_only_) {
      marshaling = OpenDDS::DCPS::KEY_ONLY_MARSHALING;
    }
    this->dds_demarshal(sample, instance, just_registered, filtered, marshaling);
  }

  virtual void purge_data(OpenDDS::DCPS::SubscriptionInstance_rch instance)
  {
    if (filter_delayed_handler_.in()) {
      filter_delayed_handler_->drop_sample(instance->instance_handle_);
    }

    instance->instance_state_.cancel_release();

    while (instance->rcvd_samples_.size_ > 0)
      {
        OpenDDS::DCPS::ReceivedDataElement* head =
          instance->rcvd_samples_.remove_head();
        head->dec_ref();
      }
  }

  virtual void release_instance_i (DDS::InstanceHandle_t handle)
  {
    typename InstanceMap::iterator const the_end = instance_map_.end ();
    typename InstanceMap::iterator it = instance_map_.begin ();
    while (it != the_end)
      {
        if (it->second == handle)
          {
            typename InstanceMap::iterator curIt = it;
            ++ it;
            instance_map_.erase (curIt);
          }
        else
          ++ it;
      }
  }

private:

  DDS::ReturnCode_t read_i (
                              MessageSequenceType & received_data,
                              DDS::SampleInfoSeq & info_seq,
                              ::CORBA::Long max_samples,
                              DDS::SampleStateMask sample_states,
                              DDS::ViewStateMask view_states,
                              DDS::InstanceStateMask instance_states,
#ifndef OPENDDS_NO_QUERY_CONDITION
                              DDS::QueryCondition_ptr a_condition)
#else
  int ignored)
#endif
{
#ifdef OPENDDS_NO_QUERY_CONDITION
  ACE_UNUSED_ARG(ignored);
#endif

  typename MessageSequenceType::PrivateMemberAccess received_data_p(received_data);

#ifndef OPENDDS_NO_OBJECT_MODEL_PROFILE
  if (this->subqos_.presentation.access_scope == DDS::GROUP_PRESENTATION_QOS
      && ! this->coherent_) {
    return DDS::RETCODE_PRECONDITION_NOT_MET;
  }

  bool group_coherent_ordered
    = this->subqos_.presentation.access_scope == DDS::GROUP_PRESENTATION_QOS
    && this->subqos_.presentation.coherent_access
    && this->subqos_.presentation.ordered_access;

  if (group_coherent_ordered && this->coherent_) {
    max_samples = 1;
  }
#endif

  OpenDDS::DCPS::RakeResults< MessageSequenceType >
    results(this, received_data, info_seq, max_samples,
            this->subqos_.presentation,
#ifndef OPENDDS_NO_QUERY_CONDITION
            a_condition,
#endif
            OpenDDS::DCPS::DDS_OPERATION_READ);

#ifndef OPENDDS_NO_OBJECT_MODEL_PROFILE
  if (! group_coherent_ordered) {
#endif
    for (typename InstanceMap::iterator it = instance_map_.begin(),
           the_end = instance_map_.end(); it != the_end; ++it)
      {
        DDS::InstanceHandle_t handle = it->second;

        OpenDDS::DCPS::SubscriptionInstance_rch inst = get_handle_instance(handle);

        if ((inst->instance_state_.view_state() & view_states) &&
            (inst->instance_state_.instance_state() & instance_states))
          {
            size_t i(0);
            for (OpenDDS::DCPS::ReceivedDataElement *item = inst->rcvd_samples_.head_;
                 item != 0; item = item->next_data_sample_)
              {
                if (item->sample_state_ & sample_states
#ifndef OPENDDS_NO_OBJECT_MODEL_PROFILE
                    && !item->coherent_change_
#endif
                    )
                  {
                    results.insert_sample(item, inst, ++i);
                  }
              }
          }
      }
#ifndef OPENDDS_NO_OBJECT_MODEL_PROFILE
  }
  else {
    OpenDDS::DCPS::RakeData item = this->group_coherent_ordered_data_.get_data();
    results.insert_sample(item.rde_, item.si_, item.index_in_instance_);
  }
#endif

  results.copy_to_user();

  DDS::ReturnCode_t ret = DDS::RETCODE_NO_DATA;
  if (received_data.length())
    {
      ret = DDS::RETCODE_OK;
      if (received_data.maximum() == 0) //using ZeroCopy
        {
          received_data_p.set_loaner(this);
        }
    }

  post_read_or_take();

  return ret;
}

DDS::ReturnCode_t take_i (
                            MessageSequenceType & received_data,
                            DDS::SampleInfoSeq & info_seq,
                            ::CORBA::Long max_samples,
                            DDS::SampleStateMask sample_states,
                            DDS::ViewStateMask view_states,
                            DDS::InstanceStateMask instance_states,
#ifndef OPENDDS_NO_QUERY_CONDITION
                            DDS::QueryCondition_ptr a_condition)
#else
  int ignored)
#endif
{
#ifdef OPENDDS_NO_QUERY_CONDITION
  ACE_UNUSED_ARG(ignored);
#endif

  typename MessageSequenceType::PrivateMemberAccess received_data_p(received_data);

#ifndef OPENDDS_NO_OBJECT_MODEL_PROFILE
  if (this->subqos_.presentation.access_scope == DDS::GROUP_PRESENTATION_QOS
      && ! this->coherent_) {
    return DDS::RETCODE_PRECONDITION_NOT_MET;
  }

  bool group_coherent_ordered
    = this->subqos_.presentation.access_scope == DDS::GROUP_PRESENTATION_QOS
    && this->subqos_.presentation.coherent_access
    && this->subqos_.presentation.ordered_access;

  if (group_coherent_ordered && this->coherent_) {
    max_samples = 1;
  }
#endif

  OpenDDS::DCPS::RakeResults< MessageSequenceType >
    results(this, received_data, info_seq, max_samples,
            this->subqos_.presentation,
#ifndef OPENDDS_NO_QUERY_CONDITION
            a_condition,
#endif
            OpenDDS::DCPS::DDS_OPERATION_TAKE);

#ifndef OPENDDS_NO_OBJECT_MODEL_PROFILE
  if (! group_coherent_ordered) {
#endif

    for (typename InstanceMap::iterator it = instance_map_.begin(),
           the_end = instance_map_.end(); it != the_end; ++it)
      {
        DDS::InstanceHandle_t handle = it->second;

        OpenDDS::DCPS::SubscriptionInstance_rch inst = get_handle_instance(handle);

        if ((inst->instance_state_.view_state() & view_states) &&
            (inst->instance_state_.instance_state() & instance_states))
          {
            size_t i(0);
            for (OpenDDS::DCPS::ReceivedDataElement *item = inst->rcvd_samples_.head_;
                 item != 0; item = item->next_data_sample_)
              {
                if (item->sample_state_ & sample_states
#ifndef OPENDDS_NO_OBJECT_MODEL_PROFILE
                    && !item->coherent_change_
#endif
                    )
                  {
                    results.insert_sample(item, inst, ++i);
                  }
              }
          }
      }
#ifndef OPENDDS_NO_OBJECT_MODEL_PROFILE
  }
  else {
    OpenDDS::DCPS::RakeData item = this->group_coherent_ordered_data_.get_data();
    results.insert_sample(item.rde_, item.si_, item.index_in_instance_);
  }
#endif

  results.copy_to_user();

  DDS::ReturnCode_t ret = DDS::RETCODE_NO_DATA;
  if (received_data.length())
    {
      ret = DDS::RETCODE_OK;
      if (received_data.maximum() == 0) //using ZeroCopy
        {
          received_data_p.set_loaner(this);
        }
    }

  post_read_or_take();
  return ret;
}

DDS::ReturnCode_t read_instance_i (
                                     MessageSequenceType & received_data,
                                     DDS::SampleInfoSeq & info_seq,
                                     ::CORBA::Long max_samples,
                                     DDS::InstanceHandle_t a_handle,
                                     DDS::SampleStateMask sample_states,
                                     DDS::ViewStateMask view_states,
                                     DDS::InstanceStateMask instance_states,
#ifndef OPENDDS_NO_QUERY_CONDITION
                                     DDS::QueryCondition_ptr a_condition)
#else
int ignored)
#endif
{
#ifdef OPENDDS_NO_QUERY_CONDITION
  ACE_UNUSED_ARG(ignored);
#endif

  typename MessageSequenceType::PrivateMemberAccess received_data_p(received_data);

  OpenDDS::DCPS::RakeResults< MessageSequenceType >
    results(this, received_data, info_seq, max_samples,
            this->subqos_.presentation,
#ifndef OPENDDS_NO_QUERY_CONDITION
            a_condition,
#endif
            OpenDDS::DCPS::DDS_OPERATION_READ);

  OpenDDS::DCPS::SubscriptionInstance_rch inst = get_handle_instance(a_handle);
  if (!inst) return DDS::RETCODE_BAD_PARAMETER;

  if ((inst->instance_state_.view_state() & view_states) &&
      (inst->instance_state_.instance_state() & instance_states))
    {
      size_t i(0);
      for (OpenDDS::DCPS::ReceivedDataElement* item = inst->rcvd_samples_.head_;
           item; item = item->next_data_sample_)
        {
          if (item->sample_state_ & sample_states
#ifndef OPENDDS_NO_OBJECT_MODEL_PROFILE
              && !item->coherent_change_
#endif
              )
            {
              results.insert_sample(item, inst, ++i);
            }
        }
    }

  results.copy_to_user();

  DDS::ReturnCode_t ret = DDS::RETCODE_NO_DATA;
  if (received_data.length())
    {
      ret = DDS::RETCODE_OK;
      if (received_data.maximum() == 0) //using ZeroCopy
        {
          received_data_p.set_loaner(this);
        }
    }

  post_read_or_take();
  return ret;
}

DDS::ReturnCode_t take_instance_i (
                                   MessageSequenceType & received_data,
                                   DDS::SampleInfoSeq & info_seq,
                                   ::CORBA::Long max_samples,
                                   DDS::InstanceHandle_t a_handle,
                                   DDS::SampleStateMask sample_states,
                                   DDS::ViewStateMask view_states,
                                   DDS::InstanceStateMask instance_states,
#ifndef OPENDDS_NO_QUERY_CONDITION
                                   DDS::QueryCondition_ptr a_condition)
#else
                                   int ignored)
#endif
{
#ifdef OPENDDS_NO_QUERY_CONDITION
  ACE_UNUSED_ARG(ignored);
#endif

  typename MessageSequenceType::PrivateMemberAccess received_data_p(received_data);

  OpenDDS::DCPS::RakeResults< MessageSequenceType >
    results(this, received_data, info_seq, max_samples,
            this->subqos_.presentation,
#ifndef OPENDDS_NO_QUERY_CONDITION
            a_condition,
#endif
            OpenDDS::DCPS::DDS_OPERATION_TAKE);

  OpenDDS::DCPS::SubscriptionInstance_rch inst = get_handle_instance(a_handle);
  if (!inst) return DDS::RETCODE_BAD_PARAMETER;

  if ((inst->instance_state_.view_state() & view_states) &&
      (inst->instance_state_.instance_state() & instance_states))
    {
      size_t i(0);
      for (OpenDDS::DCPS::ReceivedDataElement* item = inst->rcvd_samples_.head_;
           item; item = item->next_data_sample_)
        {
          if (item->sample_state_ & sample_states
#ifndef OPENDDS_NO_OBJECT_MODEL_PROFILE
              && !item->coherent_change_
#endif
              )
            {
              results.insert_sample(item, inst, ++i);
            }
        }
    }

  results.copy_to_user();

  DDS::ReturnCode_t ret = DDS::RETCODE_NO_DATA;
  if (received_data.length())
    {
      ret = DDS::RETCODE_OK;
      if (received_data.maximum() == 0) //using ZeroCopy
        {
          received_data_p.set_loaner(this);
        }
    }

  post_read_or_take();
  return ret;
}

DDS::ReturnCode_t read_next_instance_i (
                                        MessageSequenceType & received_data,
                                        DDS::SampleInfoSeq & info_seq,
                                        ::CORBA::Long max_samples,
                                        DDS::InstanceHandle_t a_handle,
                                        DDS::SampleStateMask sample_states,
                                        DDS::ViewStateMask view_states,
                                        DDS::InstanceStateMask instance_states,
#ifndef OPENDDS_NO_QUERY_CONDITION
                                        DDS::QueryCondition_ptr a_condition)
#else
                                        int ignored)
#endif
{
#ifdef OPENDDS_NO_QUERY_CONDITION
  ACE_UNUSED_ARG(ignored);
#endif

  DDS::InstanceHandle_t handle(DDS::HANDLE_NIL);

  ACE_GUARD_RETURN (ACE_Recursive_Thread_Mutex,
                    guard,
                    this->sample_lock_,
                    DDS::RETCODE_ERROR);

  typename InstanceMap::iterator it;
  typename InstanceMap::iterator const the_end = instance_map_.end ();

  if (a_handle == DDS::HANDLE_NIL)
    {
      it = instance_map_.begin ();
    }
  else
    {
      for (it = instance_map_.begin ();
           it != the_end;
           ++it)
        {
          if (a_handle == it->second)
            {
              ++it;
              break;
            }
        }
    }

  for (; it != the_end; ++it)
    {
      handle = it->second;
      DDS::ReturnCode_t const status =
          read_instance_i(received_data, info_seq, max_samples, handle,
                          sample_states, view_states, instance_states,
#ifndef OPENDDS_NO_QUERY_CONDITION
                          a_condition);
#else
      0);
#endif
  if (status != DDS::RETCODE_NO_DATA)
    {
      post_read_or_take();
      return status;
    }
}

post_read_or_take();
return DDS::RETCODE_NO_DATA;
}

DDS::ReturnCode_t take_next_instance_i (
                                        MessageSequenceType & received_data,
                                        DDS::SampleInfoSeq & info_seq,
                                        ::CORBA::Long max_samples,
                                        DDS::InstanceHandle_t a_handle,
                                        DDS::SampleStateMask sample_states,
                                        DDS::ViewStateMask view_states,
                                        DDS::InstanceStateMask instance_states,
#ifndef OPENDDS_NO_QUERY_CONDITION
                                        DDS::QueryCondition_ptr a_condition)
#else
                                        int ignored)
#endif
{
#ifdef OPENDDS_NO_QUERY_CONDITION
  ACE_UNUSED_ARG(ignored);
#endif

  DDS::InstanceHandle_t handle(DDS::HANDLE_NIL);

  ACE_GUARD_RETURN (ACE_Recursive_Thread_Mutex,
                    guard,
                    this->sample_lock_,
                    DDS::RETCODE_ERROR);

  typename InstanceMap::iterator it;
  typename InstanceMap::iterator const the_end = instance_map_.end ();

  if (a_handle == DDS::HANDLE_NIL)
    {
      it = instance_map_.begin ();
    }
  else
    {
      for (it = instance_map_.begin (); it != the_end; ++it)
        {
          if (a_handle == it->second)
            {
              ++it;
              break;
            }
        }
    }

  for (; it != the_end; ++it)
    {
      handle = it->second;
      DDS::ReturnCode_t const status =
          take_instance_i(received_data, info_seq, max_samples, handle,
                          sample_states, view_states, instance_states,
#ifndef OPENDDS_NO_QUERY_CONDITION
                          a_condition);
#else
      0);
#endif
  if (status != DDS::RETCODE_NO_DATA)
    {
      total_samples();  // see if we are empty
      post_read_or_take();
      return status;
    }
}
post_read_or_take();
return DDS::RETCODE_NO_DATA;
}

void store_instance_data(
                         MessageTypeWithAllocator *instance_data,
                         const OpenDDS::DCPS::DataSampleHeader& header,
                         OpenDDS::DCPS::SubscriptionInstance_rch& instance_ptr,
                         bool & just_registered,
                         bool & filtered)
{
  const bool is_dispose_msg =
    header.message_id_ == OpenDDS::DCPS::DISPOSE_INSTANCE ||
    header.message_id_ == OpenDDS::DCPS::DISPOSE_UNREGISTER_INSTANCE;
  const bool is_unregister_msg =
    header.message_id_ == OpenDDS::DCPS::UNREGISTER_INSTANCE ||
    header.message_id_ == OpenDDS::DCPS::DISPOSE_UNREGISTER_INSTANCE;

  // not filtering any data, except what is specifically identified as filtered below
  filtered = false;

  DDS::InstanceHandle_t handle(DDS::HANDLE_NIL);

  //!!! caller should already have the sample_lock_
  //We will unlock it before calling into listeners

  typename InstanceMap::const_iterator const it = instance_map_.find(*instance_data);

  if ((is_dispose_msg || is_unregister_msg) && it == instance_map_.end())
  {
    delete instance_data;
    return;
  }

  if (it == instance_map_.end())
  {
    std::size_t instances_size = 0;
    {
      ACE_GUARD(ACE_Recursive_Thread_Mutex, instance_guard, instances_lock_);
      instances_size = instances_.size();
    }
    if ((this->qos_.resource_limits.max_instances != DDS::LENGTH_UNLIMITED) &&
      ((::CORBA::Long) instances_size >= this->qos_.resource_limits.max_instances))
    {
      DDS::DataReaderListener_var listener
        = listener_for (DDS::SAMPLE_REJECTED_STATUS);

      set_status_changed_flag (DDS::SAMPLE_REJECTED_STATUS, true);

      sample_rejected_status_.last_reason = DDS::REJECTED_BY_INSTANCES_LIMIT;
      ++sample_rejected_status_.total_count;
      ++sample_rejected_status_.total_count_change;
      sample_rejected_status_.last_instance_handle = handle;

      if (!CORBA::is_nil(listener.in()))
      {
        ACE_GUARD(typename DataReaderImpl::Reverse_Lock_t, unlock_guard, reverse_sample_lock_);

        listener->on_sample_rejected(this, sample_rejected_status_);
        sample_rejected_status_.total_count_change = 0;
      }  // do we want to do something if listener is nil???
      notify_status_condition_no_sample_lock();

      delete instance_data;
      return;
    }

#ifndef OPENDDS_NO_OWNERSHIP_KIND_EXCLUSIVE
    InstanceMap* inst = 0;
    bool new_handle = true;
    if (this->is_exclusive_ownership_) {
      if (this->owner_manager_->instance_lock_acquire () != 0) {
        ACE_ERROR ((LM_ERROR,
                    ACE_TEXT("(%P|%t) ")
                    ACE_TEXT("%CDataReaderImpl::")
                    ACE_TEXT("store_instance_data, ")
                    ACE_TEXT("acquire instance_lock failed. \n"), TraitsType::type_name()));
        return;
      }

      inst = (InstanceMap*)(
        this->owner_manager_->get_instance_map(this->topic_servant_->type_name(), this));
      if (inst != 0) {
        typename InstanceMap::const_iterator const iter = inst->find(*instance_data);
        if (iter != inst->end ()) {
          handle = iter->second;
          new_handle = false;
        }
      }
    }
#endif

    just_registered = true;
    DDS::BuiltinTopicKey_t key = OpenDDS::DCPS::keyFromSample(static_cast<MessageType*>(instance_data));
    handle = handle == DDS::HANDLE_NIL ? this->get_next_handle( key) : handle;
    OpenDDS::DCPS::SubscriptionInstance_rch instance =
      OpenDDS::DCPS::make_rch<OpenDDS::DCPS::SubscriptionInstance>(
        this,
        this->qos_,
        ref(this->instances_lock_),
        handle);

    instance->instance_handle_ = handle;

    {
      ACE_GUARD(ACE_Recursive_Thread_Mutex, instance_guard, instances_lock_);
      int ret = OpenDDS::DCPS::bind(instances_, handle, instance);

      if (ret != 0)
      {
        ACE_ERROR ((LM_ERROR,
                    ACE_TEXT("(%P|%t) ")
                    ACE_TEXT("%CDataReaderImpl::")
                    ACE_TEXT("store_instance_data, ")
                    ACE_TEXT("insert handle failed. \n"), TraitsType::type_name()));
        return;
      }
    }

#ifndef OPENDDS_NO_OWNERSHIP_KIND_EXCLUSIVE
    if (this->is_exclusive_ownership_) {
      if (inst == 0) {
        inst = new InstanceMap ();
        this->owner_manager_->set_instance_map(
          this->topic_servant_->type_name(), reinterpret_cast <void* > (inst), this);
      }

      if (new_handle) {
        std::pair<typename InstanceMap::iterator, bool> bpair =
          inst->insert(typename InstanceMap::value_type(*instance_data,
            handle));
        if (bpair.second == false)
        {
          ACE_ERROR ((LM_ERROR,
                      ACE_TEXT("(%P|%t) ")
                      ACE_TEXT("%CDataReaderImpl::")
                      ACE_TEXT("store_instance_data, ")
                      ACE_TEXT("insert to participant scope %C failed. \n"), TraitsType::type_name(), TraitsType::type_name()));
          return;
        }
      }

      if (this->owner_manager_->instance_lock_release () != 0) {
        ACE_ERROR ((LM_ERROR,
                    ACE_TEXT("(%P|%t) ")
                    ACE_TEXT("%CDataReaderImpl::")
                    ACE_TEXT("store_instance_data, ")
                    ACE_TEXT("release instance_lock failed. \n"), TraitsType::type_name()));
        return;
      }
    }
#endif

    std::pair<typename InstanceMap::iterator, bool> bpair =
      instance_map_.insert(typename InstanceMap::value_type(*instance_data,
        handle));
    if (bpair.second == false)
    {
      ACE_ERROR ((LM_ERROR,
                  ACE_TEXT("(%P|%t) ")
                  ACE_TEXT("%CDataReaderImpl::")
                  ACE_TEXT("store_instance_data, ")
                  ACE_TEXT("insert %C failed. \n"), TraitsType::type_name(), TraitsType::type_name()));
      return;
    }
  }
  else
  {
    just_registered = false;
    handle = it->second;
  }

  if (header.message_id_ != OpenDDS::DCPS::INSTANCE_REGISTRATION)
  {
    instance_ptr = get_handle_instance(handle);

    if (header.message_id_ == OpenDDS::DCPS::SAMPLE_DATA)
    {
      filtered = ownership_filter_instance(instance_ptr, header.publication_id_);

      ACE_Time_Value filter_time_expired;
      if (!filtered &&
          time_based_filter_instance(instance_ptr, filter_time_expired)) {
        filtered = true;
        if (this->qos_.reliability.kind == DDS::RELIABLE_RELIABILITY_QOS) {
          if (filter_delayed_handler_.in()) {
            filter_delayed_handler_->delay_sample(handle, instance_data, header, just_registered, filter_time_expired);
          }
          // handed off to filter_delayed_handler_, so do not free
          instance_data = 0;
        }
      } else {
        // nothing time based filtered now
        if (filter_delayed_handler_.in()) {
          filter_delayed_handler_->clear_sample(handle);
        }
      }

      if (filtered)
      {
        delete instance_data;
        return;
      }
    }

    finish_store_instance_data(instance_data, header, instance_ptr, is_dispose_msg, is_unregister_msg);
  }
  else
  {
    instance_ptr = this->get_handle_instance(handle);
    instance_ptr->instance_state_.lively(header.publication_id_);
    delete instance_data;
  }
}

void finish_store_instance_data(MessageTypeWithAllocator* instance_data, const DataSampleHeader& header,
  SubscriptionInstance_rch instance_ptr, bool is_dispose_msg, bool is_unregister_msg )
{
  if ((this->qos_.resource_limits.max_samples_per_instance !=
        DDS::LENGTH_UNLIMITED) &&
      (instance_ptr->rcvd_samples_.size_ >=
        this->qos_.resource_limits.max_samples_per_instance)) {

    // According to spec 1.2, Samples that contain no data do not
    // count towards the limits imposed by the RESOURCE_LIMITS QoS policy
    // so do not remove the oldest sample when unregister/dispose
    // message arrives.

    if (!is_dispose_msg && !is_unregister_msg
      && instance_ptr->rcvd_samples_.head_->sample_state_
      == DDS::NOT_READ_SAMPLE_STATE)
    {
      // for now the implemented QoS means that if the head sample
      // is NOT_READ then none are read.
      // TBD - in future we will reads may not read in order so
      //       just looking at the head will not be enough.
      DDS::DataReaderListener_var listener
        = listener_for(DDS::SAMPLE_REJECTED_STATUS);

      set_status_changed_flag(DDS::SAMPLE_REJECTED_STATUS, true);

      sample_rejected_status_.last_reason =
        DDS::REJECTED_BY_SAMPLES_PER_INSTANCE_LIMIT;
      ++sample_rejected_status_.total_count;
      ++sample_rejected_status_.total_count_change;
      sample_rejected_status_.last_instance_handle = instance_ptr->instance_handle_;

      if (!CORBA::is_nil(listener.in()))
      {
        ACE_GUARD(typename DataReaderImpl::Reverse_Lock_t, unlock_guard, reverse_sample_lock_);

        listener->on_sample_rejected(this, sample_rejected_status_);
        sample_rejected_status_.total_count_change = 0;
      }  // do we want to do something if listener is nil???
      notify_status_condition_no_sample_lock();
      delete instance_data;
      return;
    }
    else if (!is_dispose_msg && !is_unregister_msg)
    {
      // Discard the oldest previously-read sample
      OpenDDS::DCPS::ReceivedDataElement *item =
        instance_ptr->rcvd_samples_.head_;
      instance_ptr->rcvd_samples_.remove(item);
      item->dec_ref();
    }
  }
  else if (this->qos_.resource_limits.max_samples != DDS::LENGTH_UNLIMITED)
  {
    CORBA::Long total_samples = 0;
    {
      ACE_GUARD(ACE_Recursive_Thread_Mutex, instance_guard, this->instances_lock_);
      for (OpenDDS::DCPS::DataReaderImpl::SubscriptionInstanceMapType::iterator iter = instances_.begin();
        iter != instances_.end();
        ++iter) {
        OpenDDS::DCPS::SubscriptionInstance_rch ptr = iter->second;

        total_samples += (CORBA::Long) ptr->rcvd_samples_.size_;
      }
    }

    if (total_samples >= this->qos_.resource_limits.max_samples)
    {
      // According to spec 1.2, Samples that contain no data do not
      // count towards the limits imposed by the RESOURCE_LIMITS QoS policy
      // so do not remove the oldest sample when unregister/dispose
      // message arrives.

      if (!is_dispose_msg && !is_unregister_msg
        && instance_ptr->rcvd_samples_.head_->sample_state_
        == DDS::NOT_READ_SAMPLE_STATE)
      {
        // for now the implemented QoS means that if the head sample
        // is NOT_READ then none are read.
        // TBD - in future we will reads may not read in order so
        //       just looking at the head will not be enough.
        DDS::DataReaderListener_var listener
          = listener_for(DDS::SAMPLE_REJECTED_STATUS);

        set_status_changed_flag(DDS::SAMPLE_REJECTED_STATUS, true);

        sample_rejected_status_.last_reason =
          DDS::REJECTED_BY_SAMPLES_LIMIT;
        ++sample_rejected_status_.total_count;
        ++sample_rejected_status_.total_count_change;
        sample_rejected_status_.last_instance_handle = instance_ptr->instance_handle_;
        if (!CORBA::is_nil(listener.in()))
        {
          ACE_GUARD(typename DataReaderImpl::Reverse_Lock_t, unlock_guard, reverse_sample_lock_);

          listener->on_sample_rejected(this, sample_rejected_status_);
          sample_rejected_status_.total_count_change = 0;
        }  // do we want to do something if listener is nil???
        notify_status_condition_no_sample_lock();

        delete instance_data;
        return;
      }
      else if (!is_dispose_msg && !is_unregister_msg)
      {
        // Discard the oldest previously-read sample
        OpenDDS::DCPS::ReceivedDataElement *item =
          instance_ptr->rcvd_samples_.head_;
        instance_ptr->rcvd_samples_.remove(item);
        item->dec_ref();
      }
    }
  }

<<<<<<< HEAD
=======
  if (is_dispose_msg || is_unregister_msg)
  {
    delete instance_data;
    instance_data = 0;
  }

>>>>>>> 2bfad769
  bool event_notify = false;

  if (is_dispose_msg) {
    event_notify = instance_ptr->instance_state_.dispose_was_received(header.publication_id_);
  }

  if (is_unregister_msg) {
    if (instance_ptr->instance_state_.unregister_was_received(header.publication_id_)) {
      event_notify = true;
    }
  }

  if (!is_dispose_msg && !is_unregister_msg) {
    event_notify = true;
    instance_ptr->instance_state_.data_was_received(header.publication_id_);
  }

  if (!event_notify) {
    return;
  }

<<<<<<< HEAD
  OpenDDS::DCPS::ReceivedDataElement *ptr = 0;
  ACE_NEW_MALLOC (ptr,
                  static_cast<OpenDDS::DCPS::ReceivedDataElement *> (
                                                                      rd_allocator_->malloc (
                                                                                            sizeof (OpenDDS::DCPS::ReceivedDataElement))),
                  OpenDDS::DCPS::ReceivedDataElement(header,
                                                      instance_data));
=======
  OpenDDS::DCPS::ReceivedDataElement *ptr =
    new (*rd_allocator_) OpenDDS::DCPS::ReceivedDataElementWithType<MessageTypeWithAllocator>(header,instance_data, &this->sample_lock_);
>>>>>>> 2bfad769

  ptr->disposed_generation_count_ =
    instance_ptr->instance_state_.disposed_generation_count();
  ptr->no_writers_generation_count_ =
    instance_ptr->instance_state_.no_writers_generation_count();

  instance_ptr->last_sequence_ = header.sequence_;

  instance_ptr->rcvd_strategy_->add(ptr);

  if (! is_dispose_msg  && ! is_unregister_msg
      && instance_ptr->rcvd_samples_.size_ > get_depth())
    {
      OpenDDS::DCPS::ReceivedDataElement* head_ptr =
        instance_ptr->rcvd_samples_.head_;

      instance_ptr->rcvd_samples_.remove(head_ptr);

      if (head_ptr->sample_state_ == DDS::NOT_READ_SAMPLE_STATE)
        {
          DDS::DataReaderListener_var listener
            = listener_for (DDS::SAMPLE_LOST_STATUS);

          ++sample_lost_status_.total_count;
          ++sample_lost_status_.total_count_change;

          set_status_changed_flag(DDS::SAMPLE_LOST_STATUS, true);

          if (!CORBA::is_nil(listener.in()))
            {
              ACE_GUARD(typename DataReaderImpl::Reverse_Lock_t, unlock_guard, reverse_sample_lock_);

              listener->on_sample_lost(this, sample_lost_status_);

              sample_lost_status_.total_count_change = 0;
            }

          notify_status_condition_no_sample_lock();
        }

      head_ptr->dec_ref();
    }

#ifndef OPENDDS_NO_OBJECT_MODEL_PROFILE
  if (! ptr->coherent_change_) {
#endif
    OpenDDS::DCPS::SubscriberImpl* sub = get_subscriber_servant ();

    sub->set_status_changed_flag(DDS::DATA_ON_READERS_STATUS, true);
    set_status_changed_flag(DDS::DATA_AVAILABLE_STATUS, true);

    DDS::SubscriberListener_var sub_listener =
        sub->listener_for(DDS::DATA_ON_READERS_STATUS);
    if (!CORBA::is_nil(sub_listener.in()) && !this->coherent_)
      {
        ACE_GUARD(typename DataReaderImpl::Reverse_Lock_t, unlock_guard, reverse_sample_lock_);

        sub_listener->on_data_on_readers(sub);
        sub->set_status_changed_flag(DDS::DATA_ON_READERS_STATUS, false);
      }
    else
      {
        sub->notify_status_condition();

        DDS::DataReaderListener_var listener =
            listener_for (DDS::DATA_AVAILABLE_STATUS);

        if (!CORBA::is_nil(listener.in()))
          {
            ACE_GUARD(typename DataReaderImpl::Reverse_Lock_t, unlock_guard, reverse_sample_lock_);

            listener->on_data_available(this);
            set_status_changed_flag(DDS::DATA_AVAILABLE_STATUS, false);
            sub->set_status_changed_flag(DDS::DATA_ON_READERS_STATUS, false);
          }
        else
          {
            notify_status_condition_no_sample_lock();
          }
      }
#ifndef OPENDDS_NO_OBJECT_MODEL_PROFILE
  }
#endif
}

/// Release sample_lock_ during status notifications in store_instance_data()
/// as the lock is not needed and could cause deadlock condition.
/// See comments in member function implementation for details.
void notify_status_condition_no_sample_lock()
{
  // This member function avoids a deadlock condition which otherwise
  // could occur as follows:
  // Thread 1: Call to WaitSet::wait() causes WaitSet::lock_ to lock and
  // eventually DataReaderImpl::sample_lock_ to lock in call to
  // DataReaderImpl::contains_samples().
  // Thread2: Call to DataReaderImpl::data_received()
  // causes DataReaderImpl::sample_lock_ to lock and eventually
  // during notify of status condition a call to WaitSet::signal()
  // causes WaitSet::lock_ to lock.
  // Because the DataReaderImpl::sample_lock_ is not needed during
  // status notification this member function is used in
  // store_instance_data() to release sample_lock_ before making
  // the notification.
  ACE_GUARD(typename DataReaderImpl::Reverse_Lock_t, unlock_guard, reverse_sample_lock_);
  notify_status_condition();
}


/// Common input read* & take* input processing and precondition checks
DDS::ReturnCode_t check_inputs (
                                const char* method_name,
                                MessageSequenceType & received_data,
                                DDS::SampleInfoSeq & info_seq,
                                ::CORBA::Long max_samples)
{
  typename MessageSequenceType::PrivateMemberAccess received_data_p (received_data);

  // ---- start of preconditions common to read and take -----
  // SPEC ref v1.2 7.1.2.5.3.8 #1
  // NOTE: We can't check maximum() or release() here since those are
  //       implementation details of the sequences.  In general, the
  //       info_seq will have release() == true and maximum() == 0.
  //       If we're in zero-copy mode, the received_data will have
  //       release() == false and maximum() == 0.  If it's not
  //       zero-copy then received_data will have release == true()
  //       and maximum() == anything.
  if (received_data.length() != info_seq.length())
    {
      ACE_DEBUG((LM_DEBUG,
                 ACE_TEXT("(%P|%t) %CDataReaderImpl::%C ")
                 ACE_TEXT("PRECONDITION_NOT_MET sample and info input ")
                 ACE_TEXT("sequences do not match.\n"),
                 TraitsType::type_name(),
                 method_name ));
      return DDS::RETCODE_PRECONDITION_NOT_MET;
    }

  //SPEC ref v1.2 7.1.2.5.3.8 #4
  if ((received_data.maximum() > 0) && (received_data.release() == false))
    {
      ACE_DEBUG((LM_DEBUG,
                 ACE_TEXT("(%P|%t) %CDataReaderImpl::%C ")
                 ACE_TEXT("PRECONDITION_NOT_MET mismatch of ")
                 ACE_TEXT("maximum %d and owns %d\n"),
                 TraitsType::type_name(),
                 method_name,
                 received_data.maximum(),
                 received_data.release() ));

      return DDS::RETCODE_PRECONDITION_NOT_MET;
    }

  if (received_data.maximum() == 0)
    {
      // not in SPEC but needed.
      if (max_samples == DDS::LENGTH_UNLIMITED)
        {
          max_samples =
            static_cast< ::CORBA::Long> (received_data_p.max_slots());
        }
    }
  else
    {
      if (max_samples == DDS::LENGTH_UNLIMITED)
        {
          //SPEC ref v1.2 7.1.2.5.3.8 #5a
          max_samples = received_data.maximum();
        }
      else if (
               max_samples > static_cast< ::CORBA::Long> (received_data.maximum()))
        {
          //SPEC ref v1.2 7.1.2.5.3.8 #5c
          ACE_DEBUG((LM_DEBUG,
                     ACE_TEXT("(%P|%t) %CDataReaderImpl::%C ")
                     ACE_TEXT("PRECONDITION_NOT_MET max_samples %d > maximum %d\n"),
                     TraitsType::type_name(),
                     method_name,
                     max_samples,
                     received_data.maximum()));
          return DDS::RETCODE_PRECONDITION_NOT_MET;
        }
      //else
      //SPEC ref v1.2 7.1.2.5.3.8 #5b - is true by impl below.
    }

  // The spec does not say what to do in this case but it appears to be a good thing.
  // Note: max_slots is the greater of the sequence's maximum and init_size.
  if (static_cast< ::CORBA::Long> (received_data_p.max_slots()) < max_samples)
    {
      max_samples = static_cast< ::CORBA::Long> (received_data_p.max_slots());
    }
  //---- end of preconditions common to read and take -----

  return DDS::RETCODE_OK;
}

class FilterDelayedHandler : public Watchdog {
public:
  FilterDelayedHandler(DataReaderImpl_T<MessageType>* data_reader_impl)
  // Watchdog's interval_ only used for resetting current intervals
  : Watchdog(ACE_Time_Value(0))
  , data_reader_impl_(data_reader_impl)
  , data_reader_var_(DDS::DataReader::_duplicate(data_reader_impl))
  {
  }

  virtual ~FilterDelayedHandler()
  {
  }

  void detach()
  {
    cancel();
    data_reader_impl_ = 0;
    data_reader_var_ = DDS::DataReader::_nil();
  }

  void cancel()
  {
    cancel_all();
    cleanup();
  }

  void delay_sample(DDS::InstanceHandle_t handle,
                    MessageTypeWithAllocator* instance_data,
                    const OpenDDS::DCPS::DataSampleHeader& header,
                    const bool just_registered,
                    const ACE_Time_Value& filter_time_expired)
  {
    // sample_lock_ should already be held
    if (!data_reader_impl_) {
      return;
    }

    DataSampleHeader_ptr hdr(new OpenDDS::DCPS::DataSampleHeader(header));
    std::pair<typename FilterDelayedSampleMap::iterator, bool> result =
      map_.insert(std::make_pair(handle, FilterDelayedSample(instance_data, hdr, just_registered)));
    FilterDelayedSample& sample = result.first->second;
    if (result.second) {
      const ACE_Time_Value interval = duration_to_time_value(data_reader_impl_->qos_.time_based_filter.minimum_separation);

      const ACE_Time_Value filter_time_remaining = duration_to_time_value(data_reader_impl_->qos_.time_based_filter.minimum_separation) - filter_time_expired;

      long timer_id = -1;

      {
        ACE_GUARD(Reverse_Lock_t, unlock_guard, data_reader_impl_->reverse_sample_lock_);
        timer_id = schedule_timer(reinterpret_cast<const void*>(intptr_t(handle)),
          filter_time_remaining, interval);
      }

      // ensure that another sample has not replaced this while the lock was released
      if (instance_data == sample.message) {
        sample.timer_id = timer_id;
      }
    } else {
      // we only care about the most recently filtered sample, so clean up the last one
      clear_message(sample.message);

      sample.message = instance_data;
      sample.header = hdr;
      sample.new_instance = just_registered;
      // already scheduled for timeout at the desired time
    }
  }

  void clear_sample(DDS::InstanceHandle_t handle)
  {
    // sample_lock_ should already be held

    typename FilterDelayedSampleMap::iterator sample = map_.find(handle);
    if (sample != map_.end()) {
      // leave the entry in the container, so that the key remains valid if the reactor is waiting on this lock while this is occurring
      clear_message(sample->second.message);
    }
  }

  void drop_sample(DDS::InstanceHandle_t handle)
  {
    // sample_lock_ should already be held

    typename FilterDelayedSampleMap::iterator sample = map_.find(handle);
    if (sample != map_.end()) {
      clear_message(sample->second.message);

      {
        ACE_GUARD(Reverse_Lock_t, unlock_guard, data_reader_impl_->reverse_sample_lock_);
        cancel_timer(sample->second.timer_id);
      }

      // use the handle to erase, since the sample lock was released
      map_.erase(handle);
    }
  }

private:

  int handle_timeout(const ACE_Time_Value&, const void* act)
  {

    DDS::InstanceHandle_t handle = static_cast<DDS::InstanceHandle_t>(reinterpret_cast<intptr_t>(act));

    if (!data_reader_impl_)
      return -1;

    SubscriptionInstance_rch instance = data_reader_impl_->get_handle_instance(handle);

    if (!instance)
      return 0;

    long cancel_timer_id = -1;

    {
      ACE_GUARD_RETURN(ACE_Recursive_Thread_Mutex, guard, data_reader_impl_->sample_lock_, -1);

      typename FilterDelayedSampleMap::iterator data = map_.find(handle);
      if (data == map_.end()) {
        return 0;
      }

      if (data->second.message) {
        const bool NOT_DISPOSE_MSG = false;
        const bool NOT_UNREGISTER_MSG = false;
        // clear the message, since ownership is being transfered to finish_store_instance_data.
        MessageTypeWithAllocator* const instance_data = static_cast<MessageTypeWithAllocator*>(data->second.message);
        data->second.message = 0;
        instance->last_accepted_ = ACE_OS::gettimeofday();
        const DataSampleHeader_ptr header = data->second.header;
        const bool new_instance = data->second.new_instance;

        // should not use data iterator anymore, since finish_store_instance_data releases sample_lock_
        data_reader_impl_->finish_store_instance_data(instance_data, *header, instance, NOT_DISPOSE_MSG, NOT_UNREGISTER_MSG);

        data_reader_impl_->accept_sample_processing(instance, *header, new_instance);
      } else {
        // this check is performed to handle the corner case where store_instance_data received and delivered a sample, while this
        // method was waiting for the lock
        const ACE_Time_Value interval = duration_to_time_value(data_reader_impl_->qos_.time_based_filter.minimum_separation);
        if (ACE_OS::gettimeofday() - instance->last_sample_tv_ >= interval) {
          // nothing to process, so unregister this handle for timeout
          cancel_timer_id = data->second.timer_id;
          // no new data to process, so remove from container
          map_.erase(data);
        }
      }
    }

    if (cancel_timer_id != -1) {
      cancel_timer(cancel_timer_id);
    }
    return 0;
  }

  virtual void reschedule_deadline()
  {
    if (data_reader_impl_) {
      ACE_GUARD(ACE_Recursive_Thread_Mutex, guard, data_reader_impl_->sample_lock_);

      for (typename FilterDelayedSampleMap::iterator sample = map_.begin(); sample != map_.end(); ++sample) {
        reset_timer_interval(sample->second.timer_id);
      }
    }
  }

  void cleanup()
  {
    if (data_reader_impl_) {
      ACE_GUARD(ACE_Recursive_Thread_Mutex, guard, data_reader_impl_->sample_lock_);
      // insure instance_ptrs get freed
      for (typename FilterDelayedSampleMap::iterator sample = map_.begin(); sample != map_.end(); ++sample) {
        clear_message(sample->second.message);
      }

      map_.clear();
    }
  }

  void clear_message(MessageTypeWithAllocator*& message)
  {
    if (data_reader_impl_) {
      delete message;
      message = 0;
    }
  }

  DataReaderImpl_T<MessageType>* data_reader_impl_;
  DDS::DataReader_var data_reader_var_;

  typedef ACE_Strong_Bound_Ptr<const OpenDDS::DCPS::DataSampleHeader, ACE_Null_Mutex> DataSampleHeader_ptr;

  struct FilterDelayedSample {
    FilterDelayedSample(MessageTypeWithAllocator* msg, DataSampleHeader_ptr hdr, bool new_inst)
    : message(msg)
    , header(hdr)
    , new_instance(new_inst)
    , timer_id(-1) {
    }

    MessageTypeWithAllocator* message;
    DataSampleHeader_ptr header;
    bool new_instance;
    long timer_id;
  };

  typedef OPENDDS_MAP(DDS::InstanceHandle_t, FilterDelayedSample) FilterDelayedSampleMap;

  FilterDelayedSampleMap map_;
};



RcHandle<FilterDelayedHandler> filter_delayed_handler_;

InstanceMap  instance_map_;
DataAllocator* data_allocator_;
};

template <typename MessageType>
void* DataReaderImpl_T<MessageType>::MessageTypeWithAllocator::operator new(size_t , ACE_New_Allocator& pool)
{
  typedef typename DataReaderImpl_T<MessageType>::MessageTypeMemoryBlock MessageTypeMemoryBlock;
  MessageTypeMemoryBlock* block =
    static_cast<MessageTypeMemoryBlock*>(pool.malloc(sizeof(MessageTypeMemoryBlock)));
  block->allocator_ = &pool;
  return &block->element_;
}

template <typename MessageType>
void DataReaderImpl_T<MessageType>::MessageTypeWithAllocator::operator delete(void* memory)
{
  if (memory) {
    ACE_New_Allocator** ptr_alloactor = static_cast<ACE_New_Allocator**>(memory)-1;
    (*ptr_alloactor)->free(ptr_alloactor);
  }
}

}
}

OPENDDS_END_VERSIONED_NAMESPACE_DECL

#endif /* dds_DCPS_DataReaderImpl_T_h */<|MERGE_RESOLUTION|>--- conflicted
+++ resolved
@@ -891,14 +891,7 @@
       DataSampleHeader header;
       header.message_id_ = i ? SAMPLE_DATA : INSTANCE_REGISTRATION;
       bool just_registered;
-<<<<<<< HEAD
-      MessageType* data = 0;
-      ACE_NEW_MALLOC_NORETURN(data,
-                              static_cast< MessageType*>(data_allocator_->malloc(sizeof(MessageType))),
-                              MessageType(sample));
-=======
       MessageTypeWithAllocator* data = new (*data_allocator_) MessageTypeWithAllocator(sample);
->>>>>>> 2bfad769
       store_instance_data(data, header, instance, just_registered, filtered);
       if (instance) inst = instance->instance_handle_;
     }
@@ -1920,15 +1913,6 @@
     }
   }
 
-<<<<<<< HEAD
-=======
-  if (is_dispose_msg || is_unregister_msg)
-  {
-    delete instance_data;
-    instance_data = 0;
-  }
-
->>>>>>> 2bfad769
   bool event_notify = false;
 
   if (is_dispose_msg) {
@@ -1950,18 +1934,8 @@
     return;
   }
 
-<<<<<<< HEAD
-  OpenDDS::DCPS::ReceivedDataElement *ptr = 0;
-  ACE_NEW_MALLOC (ptr,
-                  static_cast<OpenDDS::DCPS::ReceivedDataElement *> (
-                                                                      rd_allocator_->malloc (
-                                                                                            sizeof (OpenDDS::DCPS::ReceivedDataElement))),
-                  OpenDDS::DCPS::ReceivedDataElement(header,
-                                                      instance_data));
-=======
   OpenDDS::DCPS::ReceivedDataElement *ptr =
     new (*rd_allocator_) OpenDDS::DCPS::ReceivedDataElementWithType<MessageTypeWithAllocator>(header,instance_data, &this->sample_lock_);
->>>>>>> 2bfad769
 
   ptr->disposed_generation_count_ =
     instance_ptr->instance_state_.disposed_generation_count();
