#ifndef dds_DCPS_DataReaderImpl_T_h
#define dds_DCPS_DataReaderImpl_T_h
#include "dds/DCPS/MultiTopicImpl.h"
#include "dds/DCPS/RakeResults_T.h"
#include "dds/DCPS/SubscriberImpl.h"
#include "dds/DCPS/BuiltInTopicUtils.h"
#include "dds/DCPS/Util.h"
#include "dds/DCPS/TypeSupportImpl.h"
#include "dds/DCPS/Watchdog.h"
#include "dcps_export.h"
#include "dds/DCPS/GuidConverter.h"

#include "ace/Bound_Ptr.h"
#include "ace/Time_Value.h"

OPENDDS_BEGIN_VERSIONED_NAMESPACE_DECL

namespace OpenDDS {
  namespace DCPS {

  /** Servant for DataReader interface of Traits::MessageType data type.
   *
   * See the DDS specification, OMG formal/04-12-02, for a description of
   * this interface.
   *
   */
  template <typename MessageType>
    class
#if ( __GNUC__ == 4 && __GNUC_MINOR__ == 1)
    OpenDDS_Dcps_Export
#endif
    DataReaderImpl_T
    : public virtual OpenDDS::DCPS::LocalObject<typename DDSTraits<MessageType>::DataReaderType>,
      public virtual OpenDDS::DCPS::DataReaderImpl
  {
  public:
    typedef DDSTraits<MessageType> TraitsType;
    typedef typename TraitsType::MessageSequenceType MessageSequenceType;

    typedef OPENDDS_MAP_CMP_T(MessageType, DDS::InstanceHandle_t,
                              typename TraitsType::LessThanType) InstanceMap;

    class SharedInstanceMap
      : public RcObject
      , public InstanceMap
    {
    };

    typedef RcHandle<SharedInstanceMap> SharedInstanceMap_rch;

    class MessageTypeWithAllocator
      : public MessageType
      , public EnableContainerSupportedUniquePtr<MessageTypeWithAllocator>
    {
    public:
      void* operator new(size_t size, ACE_New_Allocator& pool);
      void operator delete(void* memory, ACE_New_Allocator& pool);
      void operator delete(void* memory);

      MessageTypeWithAllocator(){}
      MessageTypeWithAllocator(const MessageType& other)
        : MessageType(other)
      {
      }
    };

    struct MessageTypeMemoryBlock {
      MessageTypeWithAllocator element_;
      ACE_New_Allocator* allocator_;
    };

    typedef OpenDDS::DCPS::Cached_Allocator_With_Overflow<MessageTypeMemoryBlock, ACE_Null_Mutex>  DataAllocator;

    typedef typename TraitsType::DataReaderType Interface;

    DataReaderImpl_T (void)
    : filter_delayed_handler_(make_rch<FilterDelayedHandler>(ref(*this)))
    {
    }

    virtual ~DataReaderImpl_T (void)
    {
      for (typename InstanceMap::iterator it = instance_map_.begin();
           it != instance_map_.end(); ++it)
        {
          OpenDDS::DCPS::SubscriptionInstance_rch ptr = get_handle_instance(it->second);
          this->purge_data(ptr);
        }
      //X SHH release the data samples in the instance_map_.
    }

    /**
     * Do parts of enable specific to the datatype.
     * Called by DataReaderImpl::enable().
     */
    virtual DDS::ReturnCode_t enable_specific ()
    {
      data_allocator().reset(new DataAllocator(get_n_chunks ()));
      if (OpenDDS::DCPS::DCPS_debug_level >= 2)
        ACE_DEBUG((LM_DEBUG,
                   ACE_TEXT("(%P|%t) %CDataReaderImpl::")
                   ACE_TEXT("enable_specific-data")
                   ACE_TEXT(" Cached_Allocator_With_Overflow ")
                   ACE_TEXT("%x with %d chunks\n"),
                   TraitsType::type_name(),
                   data_allocator().get(),
                   this->get_n_chunks ()));

      return DDS::RETCODE_OK;
    }

    virtual DDS::ReturnCode_t read (
                                    MessageSequenceType & received_data,
                                    DDS::SampleInfoSeq & info_seq,
                                    ::CORBA::Long max_samples,
                                    DDS::SampleStateMask sample_states,
                                    DDS::ViewStateMask view_states,
                                    DDS::InstanceStateMask instance_states)
    {
      DDS::ReturnCode_t const precond =
        check_inputs("read", received_data, info_seq, max_samples);
      if (DDS::RETCODE_OK != precond)
        {
          return precond;
        }

      ACE_GUARD_RETURN (ACE_Recursive_Thread_Mutex,
                        guard,
                        this->sample_lock_,
                        DDS::RETCODE_ERROR);

      return read_i(received_data, info_seq, max_samples, sample_states,
                    view_states, instance_states, 0);
    }

    virtual DDS::ReturnCode_t take (
                                      MessageSequenceType & received_data,
                                      DDS::SampleInfoSeq & info_seq,
                                      ::CORBA::Long max_samples,
                                      DDS::SampleStateMask sample_states,
                                      DDS::ViewStateMask view_states,
                                      DDS::InstanceStateMask instance_states)
    {
      DDS::ReturnCode_t const precond =
        check_inputs("take", received_data, info_seq, max_samples);
      if (DDS::RETCODE_OK != precond)
        {
          return precond;
        }

      ACE_GUARD_RETURN (ACE_Recursive_Thread_Mutex,
                        guard,
                        this->sample_lock_,
                        DDS::RETCODE_ERROR);

      return take_i(received_data, info_seq, max_samples, sample_states,
                    view_states, instance_states, 0);
    }

    virtual DDS::ReturnCode_t read_w_condition (
                                                  MessageSequenceType & received_data,
                                                  DDS::SampleInfoSeq & sample_info,
                                                  ::CORBA::Long max_samples,
                                                  DDS::ReadCondition_ptr a_condition)
    {
      DDS::ReturnCode_t const precond =
        check_inputs("read_w_condition", received_data, sample_info, max_samples);
      if (DDS::RETCODE_OK != precond)
        {
          return precond;
        }

      ACE_GUARD_RETURN (ACE_Recursive_Thread_Mutex, guard, this->sample_lock_,
                        DDS::RETCODE_ERROR);

      if (!has_readcondition(a_condition))
        {
          return DDS::RETCODE_PRECONDITION_NOT_MET;
        }

      return read_i(received_data, sample_info, max_samples,
                    a_condition->get_sample_state_mask(),
                    a_condition->get_view_state_mask(),
                    a_condition->get_instance_state_mask(),
#ifndef OPENDDS_NO_QUERY_CONDITION
                    dynamic_cast< DDS::QueryCondition_ptr >(a_condition));
#else
      0);
#endif
  }

    virtual DDS::ReturnCode_t take_w_condition (
                                                  MessageSequenceType & received_data,
                                                  DDS::SampleInfoSeq & sample_info,
                                                  ::CORBA::Long max_samples,
                                                  DDS::ReadCondition_ptr a_condition)
    {
      DDS::ReturnCode_t const precond =
        check_inputs("take_w_condition", received_data, sample_info, max_samples);
      if (DDS::RETCODE_OK != precond)
        {
          return precond;
        }

      ACE_GUARD_RETURN (ACE_Recursive_Thread_Mutex, guard, this->sample_lock_,
                        DDS::RETCODE_ERROR);

      if (!has_readcondition(a_condition))
        {
          return DDS::RETCODE_PRECONDITION_NOT_MET;
        }

      return take_i(received_data, sample_info, max_samples,
                    a_condition->get_sample_state_mask(),
                    a_condition->get_view_state_mask(),
                    a_condition->get_instance_state_mask(),
#ifndef OPENDDS_NO_QUERY_CONDITION
                    dynamic_cast< DDS::QueryCondition_ptr >(a_condition)
#else
                    0
#endif
                    );
    }

  virtual DDS::ReturnCode_t read_next_sample(MessageType& received_data,
                                             DDS::SampleInfo& sample_info)
  {
    bool found_data = false;

    ACE_GUARD_RETURN(ACE_Recursive_Thread_Mutex, guard, sample_lock_, DDS::RETCODE_ERROR);

    const typename InstanceMap::iterator the_end = instance_map_.end();
    for (typename InstanceMap::iterator it = instance_map_.begin(); it != the_end; ++it) {
      const SubscriptionInstance_rch ptr = get_handle_instance(it->second);

      bool most_recent_generation = false;

      for (ReceivedDataElement* item = ptr->rcvd_samples_.head_; item; item = item->next_data_sample_) {
#ifndef OPENDDS_NO_OBJECT_MODEL_PROFILE
        if (item->coherent_change_) continue;
#endif

        if (item->sample_state_ & DDS::NOT_READ_SAMPLE_STATE) {
          if (item->registered_data_) {
            received_data = *static_cast<MessageType*>(item->registered_data_);
          }
          ptr->instance_state_->sample_info(sample_info, item);
          item->sample_state_ = DDS::READ_SAMPLE_STATE;

          if (!most_recent_generation) {
            most_recent_generation = ptr->instance_state_->most_recent_generation(item);
          }
          found_data = true;
        }
        if (found_data) {
          break;
        }
      }

      if (found_data) {
        if (most_recent_generation) {
          ptr->instance_state_->accessed();
        }
        // Get the sample_ranks, generation_ranks, and
        // absolute_generation_ranks for this info_seq
        this->sample_info(sample_info, ptr->rcvd_samples_.tail_);

        break;
      }
    }

    post_read_or_take();
    return found_data ? DDS::RETCODE_OK : DDS::RETCODE_NO_DATA;
  }

  virtual DDS::ReturnCode_t take_next_sample(MessageType& received_data,
                                             DDS::SampleInfo& sample_info)
  {
    bool found_data = false;
    ACE_GUARD_RETURN(ACE_Recursive_Thread_Mutex, guard, sample_lock_, DDS::RETCODE_ERROR);

    const typename InstanceMap::iterator the_end = instance_map_.end();
    for (typename InstanceMap::iterator it = instance_map_.begin(); it != the_end; ++it) {
      DDS::InstanceHandle_t handle = it->second;
      OpenDDS::DCPS::SubscriptionInstance_rch ptr = get_handle_instance(handle);

      bool most_recent_generation = false;

      OpenDDS::DCPS::ReceivedDataElement* tail = 0;
      OpenDDS::DCPS::ReceivedDataElement* next;
      OpenDDS::DCPS::ReceivedDataElement* item = ptr->rcvd_samples_.head_;
      while (item) {
#ifndef OPENDDS_NO_OBJECT_MODEL_PROFILE
        if (item->coherent_change_) {
          item = item->next_data_sample_;
          continue;
        }
#endif
        if (item->sample_state_ & DDS::NOT_READ_SAMPLE_STATE) {
          if (item->registered_data_) {
            received_data = *static_cast<MessageType*>(item->registered_data_);
          }
          ptr->instance_state_->sample_info(sample_info, item);

          item->sample_state_ = DDS::READ_SAMPLE_STATE;

          if (!most_recent_generation) {
            most_recent_generation = ptr->instance_state_->most_recent_generation(item);
          }

          if (item == ptr->rcvd_samples_.tail_) {
            tail = ptr->rcvd_samples_.tail_;
            item = item->next_data_sample_;

          } else {
            next = item->next_data_sample_;

            ptr->rcvd_samples_.remove(item);
            item->dec_ref();

            item = next;
          }

          found_data = true;
        }

        if (found_data) {
          break;
        }
      }

      if (found_data) {
        if (most_recent_generation) {
          ptr->instance_state_->accessed();
        }

        //
        // Get the sample_ranks, generation_ranks, and
        // absolute_generation_ranks for this info_seq
        //
        if (tail) {
          this->sample_info(sample_info, tail);

          ptr->rcvd_samples_.remove(tail);
          tail->dec_ref();

        } else {
          this->sample_info(sample_info, ptr->rcvd_samples_.tail_);
        }

        break;
      }
    }

    post_read_or_take();
    return found_data ? DDS::RETCODE_OK : DDS::RETCODE_NO_DATA;
  }

  virtual DDS::ReturnCode_t read_instance (
                                             MessageSequenceType & received_data,
                                             DDS::SampleInfoSeq & info_seq,
                                             ::CORBA::Long max_samples,
                                             DDS::InstanceHandle_t a_handle,
                                             DDS::SampleStateMask sample_states,
                                             DDS::ViewStateMask view_states,
                                             DDS::InstanceStateMask instance_states)
  {
    DDS::ReturnCode_t const precond =
      check_inputs("read_instance", received_data, info_seq, max_samples);
    if (DDS::RETCODE_OK != precond)
      {
        return precond;
      }

    ACE_GUARD_RETURN (ACE_Recursive_Thread_Mutex,
                      guard,
                      this->sample_lock_,
                      DDS::RETCODE_ERROR);
    return read_instance_i(received_data, info_seq, max_samples, a_handle,
                           sample_states, view_states, instance_states, 0);
  }

  virtual DDS::ReturnCode_t take_instance (
                                             MessageSequenceType & received_data,
                                             DDS::SampleInfoSeq & info_seq,
                                             ::CORBA::Long max_samples,
                                             DDS::InstanceHandle_t a_handle,
                                             DDS::SampleStateMask sample_states,
                                             DDS::ViewStateMask view_states,
                                             DDS::InstanceStateMask instance_states)
  {
    DDS::ReturnCode_t const precond =
      check_inputs("take_instance", received_data, info_seq, max_samples);
    if (DDS::RETCODE_OK != precond)
      {
        return precond;
      }

    ACE_GUARD_RETURN (ACE_Recursive_Thread_Mutex,
                      guard,
                      this->sample_lock_,
                      DDS::RETCODE_ERROR);
    return take_instance_i(received_data, info_seq, max_samples, a_handle,
                           sample_states, view_states, instance_states, 0);
  }

  virtual DDS::ReturnCode_t read_instance_w_condition (
                                                       MessageSequenceType & received_data,
                                                       DDS::SampleInfoSeq & info_seq,
                                                       ::CORBA::Long max_samples,
                                                       DDS::InstanceHandle_t a_handle,
                                                       DDS::ReadCondition_ptr a_condition)
  {
    DDS::ReturnCode_t const precond =
      check_inputs("read_instance_w_condition", received_data, info_seq,
                   max_samples);
    if (DDS::RETCODE_OK != precond)
      {
        return precond;
      }

    ACE_GUARD_RETURN (ACE_Recursive_Thread_Mutex, guard, this->sample_lock_,
                      DDS::RETCODE_ERROR);

    if (!has_readcondition(a_condition))
      {
        return DDS::RETCODE_PRECONDITION_NOT_MET;
      }

#ifndef OPENDDS_NO_QUERY_CONDITION
    DDS::QueryCondition_ptr query_condition =
        dynamic_cast< DDS::QueryCondition_ptr >(a_condition);
#endif

    return read_instance_i(received_data, info_seq, max_samples, a_handle,
                           a_condition->get_sample_state_mask(),
                           a_condition->get_view_state_mask(),
                           a_condition->get_instance_state_mask(),
#ifndef OPENDDS_NO_QUERY_CONDITION
                           query_condition
#else
                           0
#endif
                           );
  }

  virtual DDS::ReturnCode_t take_instance_w_condition (
                                                       MessageSequenceType & received_data,
                                                       DDS::SampleInfoSeq & info_seq,
                                                       ::CORBA::Long max_samples,
                                                       DDS::InstanceHandle_t a_handle,
                                                       DDS::ReadCondition_ptr a_condition)
  {
    DDS::ReturnCode_t const precond =
      check_inputs("take_instance_w_condition", received_data, info_seq,
                   max_samples);
    if (DDS::RETCODE_OK != precond)
      {
        return precond;
      }

    ACE_GUARD_RETURN (ACE_Recursive_Thread_Mutex, guard, this->sample_lock_,
                      DDS::RETCODE_ERROR);

    if (!has_readcondition(a_condition))
      {
        return DDS::RETCODE_PRECONDITION_NOT_MET;
      }

#ifndef OPENDDS_NO_QUERY_CONDITION
    DDS::QueryCondition_ptr query_condition =
        dynamic_cast< DDS::QueryCondition_ptr >(a_condition);
#endif

    return take_instance_i(received_data, info_seq, max_samples, a_handle,
                           a_condition->get_sample_state_mask(),
                           a_condition->get_view_state_mask(),
                           a_condition->get_instance_state_mask(),
#ifndef OPENDDS_NO_QUERY_CONDITION
                           query_condition
#else
                           0
#endif
                           );
  }

  virtual DDS::ReturnCode_t read_next_instance (
                                                  MessageSequenceType & received_data,
                                                  DDS::SampleInfoSeq & info_seq,
                                                  ::CORBA::Long max_samples,
                                                  DDS::InstanceHandle_t a_handle,
                                                  DDS::SampleStateMask sample_states,
                                                  DDS::ViewStateMask view_states,
                                                  DDS::InstanceStateMask instance_states)
  {
    DDS::ReturnCode_t const precond =
      check_inputs("read_next_instance", received_data, info_seq, max_samples);
    if (DDS::RETCODE_OK != precond)
      {
        return precond;
      }

    return read_next_instance_i(received_data, info_seq, max_samples, a_handle,
                                sample_states, view_states, instance_states, 0);
  }

  virtual DDS::ReturnCode_t take_next_instance (
                                                  MessageSequenceType & received_data,
                                                  DDS::SampleInfoSeq & info_seq,
                                                  ::CORBA::Long max_samples,
                                                  DDS::InstanceHandle_t a_handle,
                                                  DDS::SampleStateMask sample_states,
                                                  DDS::ViewStateMask view_states,
                                                  DDS::InstanceStateMask instance_states)
  {
    DDS::ReturnCode_t const precond =
      check_inputs("take_next_instance", received_data, info_seq, max_samples);
    if (DDS::RETCODE_OK != precond)
      {
        return precond;
      }

    return take_next_instance_i(received_data, info_seq, max_samples, a_handle,
                                sample_states, view_states, instance_states, 0);
  }

  virtual DDS::ReturnCode_t read_next_instance_w_condition (
                                                              MessageSequenceType & received_data,
                                                              DDS::SampleInfoSeq & info_seq,
                                                              ::CORBA::Long max_samples,
                                                              DDS::InstanceHandle_t a_handle,
                                                              DDS::ReadCondition_ptr a_condition)
  {
    DDS::ReturnCode_t const precond =
      check_inputs("read_next_instance_w_condition", received_data, info_seq,
                   max_samples);
    if (DDS::RETCODE_OK != precond)
      {
        return precond;
      }

    ACE_GUARD_RETURN (ACE_Recursive_Thread_Mutex, guard, this->sample_lock_,
                      DDS::RETCODE_ERROR);

    if (!has_readcondition(a_condition))
      {
        return DDS::RETCODE_PRECONDITION_NOT_MET;
      }

#ifndef OPENDDS_NO_QUERY_CONDITION
    DDS::QueryCondition_ptr query_condition =
        dynamic_cast< DDS::QueryCondition_ptr >(a_condition);
#endif

    return read_next_instance_i(received_data, info_seq, max_samples, a_handle,
                                a_condition->get_sample_state_mask(),
                                a_condition->get_view_state_mask(),
                                a_condition->get_instance_state_mask(),
#ifndef OPENDDS_NO_QUERY_CONDITION
                                query_condition
#else
                                0
#endif
                                );
  }

  virtual DDS::ReturnCode_t take_next_instance_w_condition (
                                                              MessageSequenceType & received_data,
                                                              DDS::SampleInfoSeq & info_seq,
                                                              ::CORBA::Long max_samples,
                                                              DDS::InstanceHandle_t a_handle,
                                                              DDS::ReadCondition_ptr a_condition)
  {
    DDS::ReturnCode_t const precond =
      check_inputs("take_next_instance_w_condition", received_data, info_seq,
                   max_samples);
    if (DDS::RETCODE_OK != precond)
      {
        return precond;
      }

    ACE_GUARD_RETURN (ACE_Recursive_Thread_Mutex, guard, this->sample_lock_,
                      DDS::RETCODE_ERROR);

    if (!has_readcondition(a_condition))
      {
        return DDS::RETCODE_PRECONDITION_NOT_MET;
      }

#ifndef OPENDDS_NO_QUERY_CONDITION
    DDS::QueryCondition_ptr query_condition =
        dynamic_cast< DDS::QueryCondition_ptr >(a_condition);
#endif

    return take_next_instance_i(received_data, info_seq, max_samples, a_handle,
                                a_condition->get_sample_state_mask(),
                                a_condition->get_view_state_mask(),
                                a_condition->get_instance_state_mask(),
#ifndef OPENDDS_NO_QUERY_CONDITION
                                query_condition
#else
                                0
#endif
                                );
  }

  virtual DDS::ReturnCode_t return_loan (
                                           MessageSequenceType & received_data,
                                           DDS::SampleInfoSeq & info_seq)
  {
    // Some incomplete tests to see that the data and info are from the
    // same read.
    if (received_data.length() != info_seq.length())
      {
        return DDS::RETCODE_PRECONDITION_NOT_MET;
      }

    if (received_data.release())
      {
        // nothing to do because this is not zero-copy data
        return DDS::RETCODE_OK;
      }
    else
      {
        info_seq.length(0);
        received_data.length(0);
      }
    return DDS::RETCODE_OK;
  }

  virtual DDS::ReturnCode_t get_key_value (
                                             MessageType & key_holder,
                                             DDS::InstanceHandle_t handle)
  {
    ACE_GUARD_RETURN (ACE_Recursive_Thread_Mutex,
                      guard,
                      this->sample_lock_,
                      DDS::RETCODE_ERROR);

    typename InstanceMap::iterator const the_end = instance_map_.end ();
    for (typename InstanceMap::iterator it = instance_map_.begin ();
         it != the_end;
         ++it)
      {
        if (it->second == handle)
          {
            key_holder = it->first;
            return DDS::RETCODE_OK;
          }
      }

    return DDS::RETCODE_BAD_PARAMETER;
  }

  virtual DDS::InstanceHandle_t lookup_instance (const MessageType & instance_data)
  {
    typename InstanceMap::const_iterator const it = instance_map_.find(instance_data);

    if (it == instance_map_.end())
      {
        return DDS::HANDLE_NIL;
      }
    else
      {
        return it->second;
      }
  }

  virtual DDS::ReturnCode_t auto_return_loan(void* seq)
  {
    MessageSequenceType& received_data =
      *static_cast< MessageSequenceType*> (seq);

    if (!received_data.release())
      {
        // this->release_loan(received_data);
        received_data.length(0);
      }
    return DDS::RETCODE_OK;
  }

  void release_loan (MessageSequenceType & received_data)
  {
    received_data.length(0);
  }

#ifndef OPENDDS_NO_CONTENT_SUBSCRIPTION_PROFILE
  bool contains_sample_filtered(DDS::SampleStateMask sample_states,
                                DDS::ViewStateMask view_states,
                                DDS::InstanceStateMask instance_states,
                                const OpenDDS::DCPS::FilterEvaluator& evaluator,
                                const DDS::StringSeq& params)
  {
    using namespace OpenDDS::DCPS;
    ACE_GUARD_RETURN(ACE_Recursive_Thread_Mutex, guard, sample_lock_, false);
    ACE_GUARD_RETURN(ACE_Recursive_Thread_Mutex, instance_guard, instances_lock_, false);

<<<<<<< HEAD
    const bool filter_has_non_key_fields =
      evaluator.has_non_key_fields(getMetaStruct<MessageType>());

    for (SubscriptionInstanceMapType::iterator iter = instances_.begin(),
           end = instances_.end(); iter != end; ++iter) {
=======
    for (SubscriptionInstanceMapType::iterator iter = instances_.begin(), end = instances_.end(); iter != end; ++iter) {
>>>>>>> 4054fbe2
      SubscriptionInstance& inst = *iter->second;

      if (inst.instance_state_->match(view_states, instance_states)) {
        for (ReceivedDataElement* item = inst.rcvd_samples_.head_; item != 0; item = item->next_data_sample_) {
          if ((item->sample_state_ & sample_states)
#ifndef OPENDDS_NO_OBJECT_MODEL_PROFILE
              && !item->coherent_change_
#endif
              && item->registered_data_) {
<<<<<<< HEAD
            if (!item->valid_data_ && filter_has_non_key_fields) {
              continue;
            }
            if (evaluator.eval(*static_cast< MessageType* >(item->registered_data_), params)) {
=======
            if (evaluator.eval(*static_cast<MessageType*>(item->registered_data_), params)) {
>>>>>>> 4054fbe2
              return true;
            }
          }
        }
      }
    }

    return false;
  }

  DDS::ReturnCode_t read_generic(
                                   OpenDDS::DCPS::DataReaderImpl::GenericBundle& gen,
                                   DDS::SampleStateMask sample_states, DDS::ViewStateMask view_states,
                                   DDS::InstanceStateMask instance_states,
                                   bool adjust_ref_count=false)
  {

    MessageSequenceType data;
    DDS::ReturnCode_t rc;
    ACE_GUARD_RETURN (ACE_Recursive_Thread_Mutex,
                      guard,
                      this->sample_lock_,
                      DDS::RETCODE_ERROR);
    {
      rc = read_i(data, gen.info_,
                  DDS::LENGTH_UNLIMITED,
                  sample_states, view_states, instance_states, 0);
      if (true == adjust_ref_count ) {
        data.increment_references();
      }
    }
    gen.samples_.reserve(data.length());
    for (CORBA::ULong i = 0; i < data.length(); ++i) {
      gen.samples_.push_back(&data[i]);
    }
    return rc;

  }

  DDS::InstanceHandle_t lookup_instance_generic(const void* data)
  {
    return lookup_instance(*static_cast<const MessageType*>(data));
  }

  virtual DDS::ReturnCode_t take(
                                 OpenDDS::DCPS::AbstractSamples& samples,
                                 DDS::SampleStateMask sample_states, DDS::ViewStateMask view_states,
                                 DDS::InstanceStateMask instance_states)
  {

    ACE_GUARD_RETURN (ACE_Recursive_Thread_Mutex,
                      guard,
                      this->sample_lock_,
                      DDS::RETCODE_ERROR);

    MessageSequenceType data;
    DDS::SampleInfoSeq infos;
    DDS::ReturnCode_t rc = take_i(data, infos, DDS::LENGTH_UNLIMITED,
                                  sample_states, view_states, instance_states, 0);

    samples.reserve(data.length());

    for (CORBA::ULong i = 0; i < data.length(); ++i) {
      samples.push_back(infos[i], &data[i]);
    }

    return rc;
  }

  DDS::ReturnCode_t read_instance_generic(void*& data,
                                          DDS::SampleInfo& info, DDS::InstanceHandle_t instance,
                                          DDS::SampleStateMask sample_states, DDS::ViewStateMask view_states,
                                          DDS::InstanceStateMask instance_states)
  {
    MessageSequenceType dataseq;
    DDS::SampleInfoSeq infoseq;
    const DDS::ReturnCode_t rc = read_instance_i(dataseq, infoseq,
                                                 DDS::LENGTH_UNLIMITED, instance, sample_states, view_states,
                                                 instance_states, 0);
    if (rc != DDS::RETCODE_NO_DATA)
      {
        const CORBA::ULong last = dataseq.length() - 1;
        data = new MessageType(dataseq[last]);
        info = infoseq[last];
      }
    return rc;
  }

  DDS::ReturnCode_t read_next_instance_generic(void*& data,
                                               DDS::SampleInfo& info, DDS::InstanceHandle_t previous_instance,
                                               DDS::SampleStateMask sample_states, DDS::ViewStateMask view_states,
                                               DDS::InstanceStateMask instance_states)
  {
    MessageSequenceType dataseq;
    DDS::SampleInfoSeq infoseq;
    const DDS::ReturnCode_t rc = read_next_instance_i(dataseq, infoseq,
                                                      DDS::LENGTH_UNLIMITED, previous_instance, sample_states, view_states,
                                                      instance_states, 0);
    if (rc != DDS::RETCODE_NO_DATA)
      {
        const CORBA::ULong last = dataseq.length() - 1;
        data = new MessageType(dataseq[last]);
        info = infoseq[last];
      }
    return rc;
  }

#endif

  DDS::InstanceHandle_t store_synthetic_data(const MessageType& sample,
                                             DDS::ViewStateKind view)
  {
    using namespace OpenDDS::DCPS;
    ACE_GUARD_RETURN(ACE_Recursive_Thread_Mutex, guard, sample_lock_,
                     DDS::HANDLE_NIL);

#ifndef OPENDDS_NO_MULTI_TOPIC
    DDS::TopicDescription_var descr = get_topicdescription();
    if (MultiTopicImpl* mt = dynamic_cast<MultiTopicImpl*>(descr.in())) {
      if (!mt->filter(sample)) {
        return DDS::HANDLE_NIL;
      }
    }
#endif

    get_subscriber_servant()->data_received(this);

    DDS::InstanceHandle_t inst = lookup_instance(sample);
    bool filtered = false;
    SubscriptionInstance_rch instance;

    // Call store_instance_data() once or twice, depending on if we need to
    // process the INSTANCE_REGISTRATION.  In either case, store_instance_data()
    // owns the memory for the sample and it must come from the correct allocator.
    for (int i = 0; i < 2; ++i) {
      if (i == 0 && inst != DDS::HANDLE_NIL) continue;

      DataSampleHeader header;
      const int msg = i ? SAMPLE_DATA : INSTANCE_REGISTRATION;
      header.message_id_ = static_cast<char>(msg);
      bool just_registered;
      unique_ptr<MessageTypeWithAllocator> data(new (*data_allocator()) MessageTypeWithAllocator(sample));
      store_instance_data(move(data), header, instance, just_registered, filtered);
      if (instance) inst = instance->instance_handle_;
    }

    if (!filtered) {
      if (view == DDS::NOT_NEW_VIEW_STATE) {
        if (instance) instance->instance_state_->accessed();
      }
      notify_read_conditions();
    }
    return inst;
  }

  void set_instance_state(DDS::InstanceHandle_t instance,
                          DDS::InstanceStateKind state)
  {
    using namespace OpenDDS::DCPS;
    ACE_GUARD(ACE_Recursive_Thread_Mutex, guard, sample_lock_);

    SubscriptionInstance_rch si = get_handle_instance(instance);
    if (si && state != DDS::ALIVE_INSTANCE_STATE) {
      DataSampleHeader header;
      const int msg = (state == DDS::NOT_ALIVE_DISPOSED_INSTANCE_STATE)
        ? DISPOSE_INSTANCE : UNREGISTER_INSTANCE;
      header.message_id_ = static_cast<char>(msg);
      bool just_registered, filtered;
      unique_ptr<MessageTypeWithAllocator> data(new (*data_allocator()) MessageTypeWithAllocator);
      get_key_value(*data, instance);
      store_instance_data(move(data), header, si, just_registered, filtered);
      if (!filtered)
      {
        notify_read_conditions();
      }
    }
  }

  virtual void lookup_instance(const OpenDDS::DCPS::ReceivedDataSample& sample,
                               OpenDDS::DCPS::SubscriptionInstance_rch& instance)
  {
    //!!! caller should already have the sample_lock_

    MessageType data;

    const bool cdr = sample.header_.cdr_encapsulation_;

    OpenDDS::DCPS::Serializer ser(
      sample.sample_.get(),
      sample.header_.byte_order_ != ACE_CDR_BYTE_ORDER,
      cdr ? OpenDDS::DCPS::Serializer::ALIGN_CDR
          : OpenDDS::DCPS::Serializer::ALIGN_NONE);

    if (cdr) {
      ACE_CDR::ULong header;
      if (!(ser >> header)) {
        ACE_ERROR((LM_ERROR, ACE_TEXT("(%P|%t) %CDataReaderImpl::lookup_instance ")
                  ACE_TEXT("deserialization header failed.\n"),
                  TraitsType::type_name()));
        return;
      }

      if (Serializer::use_rti_serialization()) {
        // Start counting byte-offset AFTER header
        ser.reset_alignment();
      }
    }

    if (sample.header_.key_fields_only_) {
      ser >> OpenDDS::DCPS::KeyOnly< MessageType>(data);
    } else {
      ser >> data;
    }

    if (!ser.good_bit()) {
      ACE_ERROR((LM_ERROR, ACE_TEXT("(%P|%t) %CDataReaderImpl::lookup_instance ")
                 ACE_TEXT("deserialization failed.\n"),
                 TraitsType::type_name()));
      return;
    }

    DDS::InstanceHandle_t handle(DDS::HANDLE_NIL);
    typename InstanceMap::const_iterator const it = instance_map_.find(data);
    if (it != instance_map_.end()) {
      handle = it->second;
    }

    if (handle == DDS::HANDLE_NIL) {
      instance.reset();
    } else {
      instance = get_handle_instance(handle);
    }
  }

  virtual void qos_change(const DDS::DataReaderQos& qos)
  {
    // reliability is not changeable, just time_based_filter
    if (qos.reliability.kind == DDS::RELIABLE_RELIABILITY_QOS) {
      if (qos.time_based_filter.minimum_separation != qos_.time_based_filter.minimum_separation) {
        const DDS::Duration_t zero = { DDS::DURATION_ZERO_SEC, DDS::DURATION_ZERO_NSEC };
        if (qos_.time_based_filter.minimum_separation != zero) {
          if (qos.time_based_filter.minimum_separation != zero) {
            const ACE_Time_Value new_interval = duration_to_time_value(qos.time_based_filter.minimum_separation);
            filter_delayed_handler_->reset_interval(new_interval);
          } else {
            filter_delayed_handler_->cancel();
          }
        }
        // else no existing timers to change/cancel
      }
      // else no qos change so nothing to change
    }

    DataReaderImpl::qos_change(qos);
  }

protected:

  virtual void dds_demarshal(const OpenDDS::DCPS::ReceivedDataSample& sample,
                             OpenDDS::DCPS::SubscriptionInstance_rch& instance,
                             bool& just_registered,
                             bool& filtered,
                             OpenDDS::DCPS::MarshalingType marshaling_type)
  {
    unique_ptr<MessageTypeWithAllocator> data(new (*data_allocator()) MessageTypeWithAllocator);
    const bool cdr = sample.header_.cdr_encapsulation_;

    OpenDDS::DCPS::Serializer ser(
                                  sample.sample_.get(),
                                  sample.header_.byte_order_ != ACE_CDR_BYTE_ORDER,
                                  cdr ? OpenDDS::DCPS::Serializer::ALIGN_CDR : OpenDDS::DCPS::Serializer::ALIGN_NONE);

    if (cdr) {
      ACE_CDR::ULong header;
      if (!(ser >> header)) {
        ACE_ERROR((LM_ERROR, ACE_TEXT("(%P|%t) %CDataReaderImpl::dds_demarshal ")
                  ACE_TEXT("deserialization header failed, dropping sample.\n"),
                  TraitsType::type_name()));
        return;
      }

      if (Serializer::use_rti_serialization()) {
        // Start counting byte-offset AFTER header
        ser.reset_alignment();
      }
    }

    if (marshaling_type == OpenDDS::DCPS::KEY_ONLY_MARSHALING) {
      ser >> OpenDDS::DCPS::KeyOnly< MessageType>(*data);
    } else {
      ser >> *data;
    }

    if (!ser.good_bit()) {
      ACE_ERROR((LM_ERROR, ACE_TEXT("(%P|%t) %CDataReaderImpl::dds_demarshal ")
                 ACE_TEXT("deserialization failed, dropping sample.\n"),
                 TraitsType::type_name()));
      return;
    }

#ifndef OPENDDS_NO_CONTENT_FILTERED_TOPIC
    if (!sample.header_.content_filter_) { // if this is true, the writer has already filtered
      using OpenDDS::DCPS::ContentFilteredTopicImpl;
      if (content_filtered_topic_) {
        const bool sample_only_has_key_fields = !sample.header_.valid_data();
        const MessageType& type = static_cast<MessageType&>(*data);
        if (!content_filtered_topic_->filter(type, sample_only_has_key_fields)) {
          filtered = true;
          return;
        }
      }
    }
#endif

    store_instance_data(move(data), sample.header_, instance, just_registered, filtered);
  }

  virtual void dispose_unregister(const OpenDDS::DCPS::ReceivedDataSample& sample,
                                  OpenDDS::DCPS::SubscriptionInstance_rch& instance)
  {
    //!!! caller should already have the sample_lock_

    // The data sample in this dispose message does not contain any valid data.
    // What it needs here is the key value to identify the instance to dispose.
    // The demarshal push this "sample" to received sample list so the user
    // can be notified the dispose event.
    bool just_registered = false;
    bool filtered = false;
    OpenDDS::DCPS::MarshalingType marshaling = OpenDDS::DCPS::FULL_MARSHALING;
    if (sample.header_.key_fields_only_) {
      marshaling = OpenDDS::DCPS::KEY_ONLY_MARSHALING;
    }
    this->dds_demarshal(sample, instance, just_registered, filtered, marshaling);
  }

  virtual void purge_data(OpenDDS::DCPS::SubscriptionInstance_rch instance)
  {
    filter_delayed_handler_->drop_sample(instance->instance_handle_);


    instance->instance_state_->cancel_release();

    while (instance->rcvd_samples_.size_ > 0)
      {
        OpenDDS::DCPS::ReceivedDataElement* head =
          instance->rcvd_samples_.remove_head();
        head->dec_ref();
      }
  }

  virtual void release_instance_i (DDS::InstanceHandle_t handle)
  {
    typename InstanceMap::iterator const the_end = instance_map_.end ();
    typename InstanceMap::iterator it = instance_map_.begin ();
    while (it != the_end)
      {
        if (it->second == handle)
          {
            typename InstanceMap::iterator curIt = it;
            ++ it;
            instance_map_.erase (curIt);
          }
        else
          ++ it;
      }
  }

private:

  DDS::ReturnCode_t read_i(MessageSequenceType& received_data,
                           DDS::SampleInfoSeq& info_seq,
                           CORBA::Long max_samples,
                           DDS::SampleStateMask sample_states,
                           DDS::ViewStateMask view_states,
                           DDS::InstanceStateMask instance_states,
#ifndef OPENDDS_NO_QUERY_CONDITION
                           DDS::QueryCondition_ptr a_condition)
#else
    int)
#endif
{

  typename MessageSequenceType::PrivateMemberAccess received_data_p(received_data);

#ifndef OPENDDS_NO_OBJECT_MODEL_PROFILE
  if (subqos_.presentation.access_scope == DDS::GROUP_PRESENTATION_QOS && !coherent_) {
    return DDS::RETCODE_PRECONDITION_NOT_MET;
  }

  const bool group_coherent_ordered =
    subqos_.presentation.access_scope == DDS::GROUP_PRESENTATION_QOS
    && subqos_.presentation.coherent_access
    && subqos_.presentation.ordered_access;

  if (group_coherent_ordered && coherent_) {
    max_samples = 1;
  }
#endif

  RakeResults<MessageSequenceType> results(this, received_data, info_seq, max_samples, subqos_.presentation,
#ifndef OPENDDS_NO_QUERY_CONDITION
                                           a_condition,
#endif
                                           DDS_OPERATION_READ);

#ifndef OPENDDS_NO_OBJECT_MODEL_PROFILE
  if (!group_coherent_ordered) {
#endif
    for (typename InstanceMap::iterator it = instance_map_.begin(),
         the_end = instance_map_.end(); it != the_end; ++it) {

      const DDS::InstanceHandle_t handle = it->second;
      const SubscriptionInstance_rch inst = get_handle_instance(handle);

      if (inst->instance_state_->match(view_states, instance_states)) {
        size_t i(0);
        for (ReceivedDataElement* item = inst->rcvd_samples_.head_; item; item = item->next_data_sample_) {
          if ((item->sample_state_ & sample_states)
#ifndef OPENDDS_NO_OBJECT_MODEL_PROFILE
              && !item->coherent_change_
#endif
              ) {
            results.insert_sample(item, inst, ++i);
          }
        }
      }
    }
#ifndef OPENDDS_NO_OBJECT_MODEL_PROFILE
  } else {
    const RakeData item = group_coherent_ordered_data_.get_data();
    results.insert_sample(item.rde_, item.si_, item.index_in_instance_);
  }
#endif

  results.copy_to_user();

  DDS::ReturnCode_t ret = DDS::RETCODE_NO_DATA;
  if (received_data.length()) {
    ret = DDS::RETCODE_OK;
    if (received_data.maximum() == 0) { // using ZeroCopy
      received_data_p.set_loaner(this);
    }
  }

  post_read_or_take();
  return ret;
}

DDS::ReturnCode_t take_i(MessageSequenceType& received_data,
                         DDS::SampleInfoSeq& info_seq,
                         CORBA::Long max_samples,
                         DDS::SampleStateMask sample_states,
                         DDS::ViewStateMask view_states,
                         DDS::InstanceStateMask instance_states,
#ifndef OPENDDS_NO_QUERY_CONDITION
                         DDS::QueryCondition_ptr a_condition)
#else
  int)
#endif
{
  typename MessageSequenceType::PrivateMemberAccess received_data_p(received_data);

#ifndef OPENDDS_NO_OBJECT_MODEL_PROFILE
  if (subqos_.presentation.access_scope == DDS::GROUP_PRESENTATION_QOS && !coherent_) {
    return DDS::RETCODE_PRECONDITION_NOT_MET;
  }

  const bool group_coherent_ordered =
    subqos_.presentation.access_scope == DDS::GROUP_PRESENTATION_QOS
    && subqos_.presentation.coherent_access
    && subqos_.presentation.ordered_access;

  if (group_coherent_ordered && coherent_) {
    max_samples = 1;
  }
#endif

  RakeResults<MessageSequenceType> results(this, received_data, info_seq, max_samples, subqos_.presentation,
#ifndef OPENDDS_NO_QUERY_CONDITION
                                           a_condition,
#endif
                                           DDS_OPERATION_TAKE);

#ifndef OPENDDS_NO_OBJECT_MODEL_PROFILE
  if (!group_coherent_ordered) {
#endif

    for (typename InstanceMap::iterator it = instance_map_.begin(), the_end = instance_map_.end(); it != the_end; ++it) {

      const DDS::InstanceHandle_t handle = it->second;
      const SubscriptionInstance_rch inst = get_handle_instance(handle);

      if (inst->instance_state_->match(view_states, instance_states)) {
        size_t i(0);
        for (ReceivedDataElement* item = inst->rcvd_samples_.head_; item; item = item->next_data_sample_) {
          if ((item->sample_state_ & sample_states)
#ifndef OPENDDS_NO_OBJECT_MODEL_PROFILE
              && !item->coherent_change_
#endif
              ) {
            results.insert_sample(item, inst, ++i);
          }
        }
      }
    }
#ifndef OPENDDS_NO_OBJECT_MODEL_PROFILE
  } else {
    const RakeData item = group_coherent_ordered_data_.get_data();
    results.insert_sample(item.rde_, item.si_, item.index_in_instance_);
  }
#endif

  results.copy_to_user();

  DDS::ReturnCode_t ret = DDS::RETCODE_NO_DATA;
  if (received_data.length()) {
    ret = DDS::RETCODE_OK;
    if (received_data.maximum() == 0) { // using ZeroCopy
      received_data_p.set_loaner(this);
    }
  }

  post_read_or_take();
  return ret;
}

DDS::ReturnCode_t read_instance_i(MessageSequenceType& received_data,
                                  DDS::SampleInfoSeq& info_seq,
                                  CORBA::Long max_samples,
                                  DDS::InstanceHandle_t a_handle,
                                  DDS::SampleStateMask sample_states,
                                  DDS::ViewStateMask view_states,
                                  DDS::InstanceStateMask instance_states,
#ifndef OPENDDS_NO_QUERY_CONDITION
                                  DDS::QueryCondition_ptr a_condition)
#else
  int)
#endif
{
  const SubscriptionInstance_rch inst = get_handle_instance(a_handle);
  if (!inst) return DDS::RETCODE_BAD_PARAMETER;

  typename MessageSequenceType::PrivateMemberAccess received_data_p(received_data);

  RakeResults<MessageSequenceType> results(this, received_data, info_seq, max_samples, subqos_.presentation,
#ifndef OPENDDS_NO_QUERY_CONDITION
                                           a_condition,
#endif
                                           DDS_OPERATION_READ);

  const InstanceState_rch state_obj = inst->instance_state_;
  if (state_obj->match(view_states, instance_states)) {
    size_t i(0);
    for (ReceivedDataElement* item = inst->rcvd_samples_.head_; item; item = item->next_data_sample_) {
      if ((item->sample_state_ & sample_states)
#ifndef OPENDDS_NO_OBJECT_MODEL_PROFILE
          && !item->coherent_change_
#endif
          ) {
        results.insert_sample(item, inst, ++i);
      }
    }
  } else if (DCPS_debug_level >= 8) {
    OPENDDS_STRING msg;
    if ((state_obj->view_state() & view_states) == 0) {
      msg = "view state is not valid";
    }
    if ((state_obj->instance_state() & instance_states) == 0) {
      if (!msg.empty()) msg += " and ";
      msg += "instance state is "
        + state_obj->instance_state_string()
        + " while the validity mask is "
        + InstanceState::instance_state_mask_string(instance_states);
    }
    const GuidConverter conv(get_subscription_id());
    ACE_DEBUG((LM_DEBUG, ACE_TEXT("(%P|%t) DataReaderImpl_T::read_instance_i: ")
               ACE_TEXT("will return no data reading sub %C because:\n  %C\n"),
               OPENDDS_STRING(conv).c_str(), msg.c_str()));
  }

  results.copy_to_user();

  DDS::ReturnCode_t ret = DDS::RETCODE_NO_DATA;
  if (received_data.length()) {
    ret = DDS::RETCODE_OK;
    if (received_data.maximum() == 0) { // using ZeroCopy
      received_data_p.set_loaner(this);
    }
  }

  post_read_or_take();
  return ret;
}

DDS::ReturnCode_t take_instance_i(MessageSequenceType& received_data,
                                  DDS::SampleInfoSeq& info_seq,
                                  CORBA::Long max_samples,
                                  DDS::InstanceHandle_t a_handle,
                                  DDS::SampleStateMask sample_states,
                                  DDS::ViewStateMask view_states,
                                  DDS::InstanceStateMask instance_states,
#ifndef OPENDDS_NO_QUERY_CONDITION
                                  DDS::QueryCondition_ptr a_condition)
#else
  ignored)
#endif
{
  const SubscriptionInstance_rch inst = get_handle_instance(a_handle);
  if (!inst) return DDS::RETCODE_BAD_PARAMETER;

  typename MessageSequenceType::PrivateMemberAccess received_data_p(received_data);

  RakeResults<MessageSequenceType> results(this, received_data, info_seq, max_samples, subqos_.presentation,
#ifndef OPENDDS_NO_QUERY_CONDITION
                                           a_condition,
#endif
                                           DDS_OPERATION_TAKE);

  if (inst->instance_state_->match(view_states, instance_states)) {
    size_t i(0);
    for (ReceivedDataElement* item = inst->rcvd_samples_.head_; item; item = item->next_data_sample_) {
      if ((item->sample_state_ & sample_states)
#ifndef OPENDDS_NO_OBJECT_MODEL_PROFILE
          && !item->coherent_change_
#endif
          ) {
        results.insert_sample(item, inst, ++i);
      }
    }
  }

  results.copy_to_user();

  DDS::ReturnCode_t ret = DDS::RETCODE_NO_DATA;
  if (received_data.length()) {
    ret = DDS::RETCODE_OK;
    if (received_data.maximum() == 0) { // using ZeroCopy
      received_data_p.set_loaner(this);
    }
  }

  post_read_or_take();
  return ret;
}

DDS::ReturnCode_t read_next_instance_i(MessageSequenceType& received_data,
                                       DDS::SampleInfoSeq& info_seq,
                                       CORBA::Long max_samples,
                                       DDS::InstanceHandle_t a_handle,
                                       DDS::SampleStateMask sample_states,
                                       DDS::ViewStateMask view_states,
                                       DDS::InstanceStateMask instance_states,
#ifndef OPENDDS_NO_QUERY_CONDITION
                                       DDS::QueryCondition_ptr a_condition)
#else
  int)
#endif
{
  DDS::InstanceHandle_t handle(DDS::HANDLE_NIL);

  ACE_GUARD_RETURN(ACE_Recursive_Thread_Mutex, guard, sample_lock_, DDS::RETCODE_ERROR);

  typename InstanceMap::iterator it;
  const typename InstanceMap::iterator the_end = instance_map_.end ();

  if (a_handle == DDS::HANDLE_NIL) {
      it = instance_map_.begin();

  } else {
    for (it = instance_map_.begin(); it != the_end; ++it) {
      if (a_handle == it->second) {
        ++it;
        break;
      }
    }
  }

  for (; it != the_end; ++it) {
    handle = it->second;
    const DDS::ReturnCode_t status =
      read_instance_i(received_data, info_seq, max_samples, handle,
                      sample_states, view_states, instance_states,
#ifndef OPENDDS_NO_QUERY_CONDITION
                      a_condition);
#else
      0);
#endif
    if (status != DDS::RETCODE_NO_DATA) {
      post_read_or_take();
      return status;
    }
  }

  post_read_or_take();
  return DDS::RETCODE_NO_DATA;
}

DDS::ReturnCode_t take_next_instance_i(MessageSequenceType& received_data,
                                       DDS::SampleInfoSeq& info_seq,
                                       CORBA::Long max_samples,
                                       DDS::InstanceHandle_t a_handle,
                                       DDS::SampleStateMask sample_states,
                                       DDS::ViewStateMask view_states,
                                       DDS::InstanceStateMask instance_states,
#ifndef OPENDDS_NO_QUERY_CONDITION
                                       DDS::QueryCondition_ptr a_condition)
#else
  int)
#endif
{
  ACE_GUARD_RETURN(ACE_Recursive_Thread_Mutex, guard, this->sample_lock_, DDS::RETCODE_ERROR);

  typename InstanceMap::iterator it;
  const typename InstanceMap::iterator the_end = instance_map_.end ();

  if (a_handle == DDS::HANDLE_NIL) {
    it = instance_map_.begin();

  } else {
    for (it = instance_map_.begin(); it != the_end; ++it) {
      if (a_handle == it->second) {
        ++it;
        break;
      }
    }
  }

  DDS::InstanceHandle_t handle(DDS::HANDLE_NIL);
  for (; it != the_end; ++it) {
    handle = it->second;
    const DDS::ReturnCode_t status =
      take_instance_i(received_data, info_seq, max_samples, handle,
                      sample_states, view_states, instance_states,
#ifndef OPENDDS_NO_QUERY_CONDITION
                      a_condition);
#else
      0);
#endif
    if (status != DDS::RETCODE_NO_DATA) {
      total_samples();  // see if we are empty
      post_read_or_take();
      return status;
    }
  }

  post_read_or_take();
  return DDS::RETCODE_NO_DATA;
}

void store_instance_data(
                         unique_ptr<MessageTypeWithAllocator> instance_data,
                         const OpenDDS::DCPS::DataSampleHeader& header,
                         OpenDDS::DCPS::SubscriptionInstance_rch& instance_ptr,
                         bool& just_registered,
                         bool& filtered)
{
  const bool is_dispose_msg =
    header.message_id_ == OpenDDS::DCPS::DISPOSE_INSTANCE ||
    header.message_id_ == OpenDDS::DCPS::DISPOSE_UNREGISTER_INSTANCE;
  const bool is_unregister_msg =
    header.message_id_ == OpenDDS::DCPS::UNREGISTER_INSTANCE ||
    header.message_id_ == OpenDDS::DCPS::DISPOSE_UNREGISTER_INSTANCE;

  // not filtering any data, except what is specifically identified as filtered below
  filtered = false;

  DDS::InstanceHandle_t handle(DDS::HANDLE_NIL);

  //!!! caller should already have the sample_lock_
  //We will unlock it before calling into listeners

  typename InstanceMap::const_iterator const it = instance_map_.find(*instance_data);

  if ((is_dispose_msg || is_unregister_msg) && it == instance_map_.end())
  {
    return;
  }

  if (it == instance_map_.end())
  {
    std::size_t instances_size = 0;
    {
      ACE_GUARD(ACE_Recursive_Thread_Mutex, instance_guard, instances_lock_);
      instances_size = instances_.size();
    }
    if ((this->qos_.resource_limits.max_instances != DDS::LENGTH_UNLIMITED) &&
      ((::CORBA::Long) instances_size >= this->qos_.resource_limits.max_instances))
    {
      DDS::DataReaderListener_var listener
        = listener_for (DDS::SAMPLE_REJECTED_STATUS);

      set_status_changed_flag (DDS::SAMPLE_REJECTED_STATUS, true);

      sample_rejected_status_.last_reason = DDS::REJECTED_BY_INSTANCES_LIMIT;
      ++sample_rejected_status_.total_count;
      ++sample_rejected_status_.total_count_change;
      sample_rejected_status_.last_instance_handle = handle;

      if (!CORBA::is_nil(listener.in()))
      {
        ACE_GUARD(typename DataReaderImpl::Reverse_Lock_t, unlock_guard, reverse_sample_lock_);

        listener->on_sample_rejected(this, sample_rejected_status_);
        sample_rejected_status_.total_count_change = 0;
      }  // do we want to do something if listener is nil???
      notify_status_condition_no_sample_lock();

      return;
    }

#ifndef OPENDDS_NO_OWNERSHIP_KIND_EXCLUSIVE
    SharedInstanceMap_rch inst;
    bool new_handle = true;
    if (this->is_exclusive_ownership_) {
      OwnershipManagerPtr owner_manager = this->ownership_manager();

      if (!owner_manager || owner_manager->instance_lock_acquire () != 0) {
        ACE_ERROR ((LM_ERROR,
                    ACE_TEXT("(%P|%t) ")
                    ACE_TEXT("%CDataReaderImpl::")
                    ACE_TEXT("store_instance_data, ")
                    ACE_TEXT("acquire instance_lock failed. \n"), TraitsType::type_name()));
        return;
      }

      inst = dynamic_rchandle_cast<SharedInstanceMap>(
        owner_manager->get_instance_map(this->topic_servant_->type_name(), this));
      if (inst != 0) {
        typename InstanceMap::const_iterator const iter = inst->find(*instance_data);
        if (iter != inst->end ()) {
          handle = iter->second;
          new_handle = false;
        }
      }
    }
#endif

    just_registered = true;
    DDS::BuiltinTopicKey_t key = OpenDDS::DCPS::keyFromSample(static_cast<MessageType*>(instance_data.get()));
    handle = handle == DDS::HANDLE_NIL ? this->get_next_handle( key) : handle;
    OpenDDS::DCPS::SubscriptionInstance_rch instance =
      OpenDDS::DCPS::make_rch<OpenDDS::DCPS::SubscriptionInstance>(
        this,
        this->qos_,
        ref(this->instances_lock_),
        handle);

    instance->instance_handle_ = handle;

    {
      ACE_GUARD(ACE_Recursive_Thread_Mutex, instance_guard, instances_lock_);
      int ret = OpenDDS::DCPS::bind(instances_, handle, instance);

      if (ret != 0)
      {
        ACE_ERROR ((LM_ERROR,
                    ACE_TEXT("(%P|%t) ")
                    ACE_TEXT("%CDataReaderImpl::")
                    ACE_TEXT("store_instance_data, ")
                    ACE_TEXT("insert handle failed. \n"), TraitsType::type_name()));
        return;
      }
    }

#ifndef OPENDDS_NO_OWNERSHIP_KIND_EXCLUSIVE
    OwnershipManagerPtr owner_manager = this->ownership_manager();

    if (owner_manager) {
      if (!inst) {
        inst = make_rch<SharedInstanceMap>();
        owner_manager->set_instance_map(
          this->topic_servant_->type_name(),
          inst,
          this);
      }

      if (new_handle) {
        std::pair<typename InstanceMap::iterator, bool> bpair =
          inst->insert(typename InstanceMap::value_type(*instance_data,
            handle));
        if (bpair.second == false)
        {
          ACE_ERROR ((LM_ERROR,
                      ACE_TEXT("(%P|%t) ")
                      ACE_TEXT("%CDataReaderImpl::")
                      ACE_TEXT("store_instance_data, ")
                      ACE_TEXT("insert to participant scope %C failed. \n"), TraitsType::type_name(), TraitsType::type_name()));
          return;
        }
      }

      if (owner_manager->instance_lock_release () != 0) {
        ACE_ERROR ((LM_ERROR,
                    ACE_TEXT("(%P|%t) ")
                    ACE_TEXT("%CDataReaderImpl::")
                    ACE_TEXT("store_instance_data, ")
                    ACE_TEXT("release instance_lock failed. \n"), TraitsType::type_name()));
        return;
      }
    }
#endif

    std::pair<typename InstanceMap::iterator, bool> bpair =
      instance_map_.insert(typename InstanceMap::value_type(*instance_data,
        handle));
    if (bpair.second == false)
    {
      ACE_ERROR ((LM_ERROR,
                  ACE_TEXT("(%P|%t) ")
                  ACE_TEXT("%CDataReaderImpl::")
                  ACE_TEXT("store_instance_data, ")
                  ACE_TEXT("insert %C failed. \n"), TraitsType::type_name(), TraitsType::type_name()));
      return;
    }
  }
  else
  {
    just_registered = false;
    handle = it->second;
  }

  if (header.message_id_ != OpenDDS::DCPS::INSTANCE_REGISTRATION)
  {
    instance_ptr = get_handle_instance(handle);

    if (header.message_id_ == OpenDDS::DCPS::SAMPLE_DATA)
    {
      filtered = ownership_filter_instance(instance_ptr, header.publication_id_);

      ACE_Time_Value filter_time_expired;
      if (!filtered &&
          time_based_filter_instance(instance_ptr, filter_time_expired)) {
        filtered = true;
        if (this->qos_.reliability.kind == DDS::RELIABLE_RELIABILITY_QOS) {
          filter_delayed_handler_->delay_sample(handle, move(instance_data), header, just_registered, filter_time_expired);

        }
      } else {
        // nothing time based filtered now
        filter_delayed_handler_->clear_sample(handle);

      }

      if (filtered)
      {
        return;
      }
    }

    finish_store_instance_data(move(instance_data), header, instance_ptr, is_dispose_msg, is_unregister_msg);
  }
  else
  {
    instance_ptr = this->get_handle_instance(handle);
    instance_ptr->instance_state_->lively(header.publication_id_);
  }
}

void finish_store_instance_data(unique_ptr<MessageTypeWithAllocator> instance_data, const DataSampleHeader& header,
  SubscriptionInstance_rch instance_ptr, bool is_dispose_msg, bool is_unregister_msg )
{
  if ((this->qos_.resource_limits.max_samples_per_instance !=
        DDS::LENGTH_UNLIMITED) &&
      (instance_ptr->rcvd_samples_.size_ >=
        this->qos_.resource_limits.max_samples_per_instance)) {

    // According to spec 1.2, Samples that contain no data do not
    // count towards the limits imposed by the RESOURCE_LIMITS QoS policy
    // so do not remove the oldest sample when unregister/dispose
    // message arrives.

    if (!is_dispose_msg && !is_unregister_msg
      && instance_ptr->rcvd_samples_.head_->sample_state_
      == DDS::NOT_READ_SAMPLE_STATE)
    {
      // for now the implemented QoS means that if the head sample
      // is NOT_READ then none are read.
      // TBD - in future we will reads may not read in order so
      //       just looking at the head will not be enough.
      DDS::DataReaderListener_var listener
        = listener_for(DDS::SAMPLE_REJECTED_STATUS);

      set_status_changed_flag(DDS::SAMPLE_REJECTED_STATUS, true);

      sample_rejected_status_.last_reason =
        DDS::REJECTED_BY_SAMPLES_PER_INSTANCE_LIMIT;
      ++sample_rejected_status_.total_count;
      ++sample_rejected_status_.total_count_change;
      sample_rejected_status_.last_instance_handle = instance_ptr->instance_handle_;

      if (!CORBA::is_nil(listener.in()))
      {
        ACE_GUARD(typename DataReaderImpl::Reverse_Lock_t, unlock_guard, reverse_sample_lock_);

        listener->on_sample_rejected(this, sample_rejected_status_);
        sample_rejected_status_.total_count_change = 0;
      }  // do we want to do something if listener is nil???
      notify_status_condition_no_sample_lock();
      return;
    }
    else if (!is_dispose_msg && !is_unregister_msg)
    {
      // Discard the oldest previously-read sample
      OpenDDS::DCPS::ReceivedDataElement *item =
        instance_ptr->rcvd_samples_.head_;
      instance_ptr->rcvd_samples_.remove(item);
      item->dec_ref();
    }
  }
  else if (this->qos_.resource_limits.max_samples != DDS::LENGTH_UNLIMITED)
  {
    CORBA::Long total_samples = 0;
    {
      ACE_GUARD(ACE_Recursive_Thread_Mutex, instance_guard, this->instances_lock_);
      for (OpenDDS::DCPS::DataReaderImpl::SubscriptionInstanceMapType::iterator iter = instances_.begin();
        iter != instances_.end();
        ++iter) {
        OpenDDS::DCPS::SubscriptionInstance_rch ptr = iter->second;

        total_samples += (CORBA::Long) ptr->rcvd_samples_.size_;
      }
    }

    if (total_samples >= this->qos_.resource_limits.max_samples)
    {
      // According to spec 1.2, Samples that contain no data do not
      // count towards the limits imposed by the RESOURCE_LIMITS QoS policy
      // so do not remove the oldest sample when unregister/dispose
      // message arrives.

      if (!is_dispose_msg && !is_unregister_msg
        && instance_ptr->rcvd_samples_.head_->sample_state_
        == DDS::NOT_READ_SAMPLE_STATE)
      {
        // for now the implemented QoS means that if the head sample
        // is NOT_READ then none are read.
        // TBD - in future we will reads may not read in order so
        //       just looking at the head will not be enough.
        DDS::DataReaderListener_var listener
          = listener_for(DDS::SAMPLE_REJECTED_STATUS);

        set_status_changed_flag(DDS::SAMPLE_REJECTED_STATUS, true);

        sample_rejected_status_.last_reason =
          DDS::REJECTED_BY_SAMPLES_LIMIT;
        ++sample_rejected_status_.total_count;
        ++sample_rejected_status_.total_count_change;
        sample_rejected_status_.last_instance_handle = instance_ptr->instance_handle_;
        if (!CORBA::is_nil(listener.in()))
        {
          ACE_GUARD(typename DataReaderImpl::Reverse_Lock_t, unlock_guard, reverse_sample_lock_);

          listener->on_sample_rejected(this, sample_rejected_status_);
          sample_rejected_status_.total_count_change = 0;
        }  // do we want to do something if listener is nil???
        notify_status_condition_no_sample_lock();

        return;
      }
      else if (!is_dispose_msg && !is_unregister_msg)
      {
        // Discard the oldest previously-read sample
        OpenDDS::DCPS::ReceivedDataElement *item =
          instance_ptr->rcvd_samples_.head_;
        instance_ptr->rcvd_samples_.remove(item);
        item->dec_ref();
      }
    }
  }

  bool event_notify = false;

  if (is_dispose_msg) {
    event_notify = instance_ptr->instance_state_->dispose_was_received(header.publication_id_);
  }

  if (is_unregister_msg) {
    if (instance_ptr->instance_state_->unregister_was_received(header.publication_id_)) {
      event_notify = true;
    }
  }

  if (!is_dispose_msg && !is_unregister_msg) {
    event_notify = true;
    instance_ptr->instance_state_->data_was_received(header.publication_id_);
  }

  if (!event_notify) {
    return;
  }

  OpenDDS::DCPS::ReceivedDataElement *ptr =
    new (*rd_allocator_.get()) OpenDDS::DCPS::ReceivedDataElementWithType<MessageTypeWithAllocator>(header,instance_data.release(), &this->sample_lock_);

  ptr->disposed_generation_count_ =
    instance_ptr->instance_state_->disposed_generation_count();
  ptr->no_writers_generation_count_ =
    instance_ptr->instance_state_->no_writers_generation_count();

  instance_ptr->last_sequence_ = header.sequence_;

  instance_ptr->rcvd_strategy_->add(ptr);

  if (! is_dispose_msg  && ! is_unregister_msg
      && instance_ptr->rcvd_samples_.size_ > get_depth())
    {
      OpenDDS::DCPS::ReceivedDataElement* head_ptr =
        instance_ptr->rcvd_samples_.head_;

      instance_ptr->rcvd_samples_.remove(head_ptr);

      if (head_ptr->sample_state_ == DDS::NOT_READ_SAMPLE_STATE)
        {
          DDS::DataReaderListener_var listener
            = listener_for (DDS::SAMPLE_LOST_STATUS);

          ++sample_lost_status_.total_count;
          ++sample_lost_status_.total_count_change;

          set_status_changed_flag(DDS::SAMPLE_LOST_STATUS, true);

          if (!CORBA::is_nil(listener.in()))
            {
              ACE_GUARD(typename DataReaderImpl::Reverse_Lock_t, unlock_guard, reverse_sample_lock_);

              listener->on_sample_lost(this, sample_lost_status_);

              sample_lost_status_.total_count_change = 0;
            }

          notify_status_condition_no_sample_lock();
        }

      head_ptr->dec_ref();
    }

#ifndef OPENDDS_NO_OBJECT_MODEL_PROFILE
  if (! ptr->coherent_change_) {
#endif
    RcHandle<OpenDDS::DCPS::SubscriberImpl> sub = get_subscriber_servant ();
    if (!sub)
      return;

    sub->set_status_changed_flag(DDS::DATA_ON_READERS_STATUS, true);

    set_status_changed_flag(DDS::DATA_AVAILABLE_STATUS, true);

    DDS::SubscriberListener_var sub_listener =
        sub->listener_for(DDS::DATA_ON_READERS_STATUS);
    if (!CORBA::is_nil(sub_listener.in()) && !this->coherent_)
      {
        ACE_GUARD(typename DataReaderImpl::Reverse_Lock_t, unlock_guard, reverse_sample_lock_);

        sub_listener->on_data_on_readers(sub.in());
        sub->set_status_changed_flag(DDS::DATA_ON_READERS_STATUS, false);
      }
    else
      {
        sub->notify_status_condition();

        DDS::DataReaderListener_var listener =
            listener_for (DDS::DATA_AVAILABLE_STATUS);

        if (!CORBA::is_nil(listener.in()))
          {
            ACE_GUARD(typename DataReaderImpl::Reverse_Lock_t, unlock_guard, reverse_sample_lock_);

            listener->on_data_available(this);
            set_status_changed_flag(DDS::DATA_AVAILABLE_STATUS, false);
            sub->set_status_changed_flag(DDS::DATA_ON_READERS_STATUS, false);
          }
        else
          {
            notify_status_condition_no_sample_lock();
          }
      }
#ifndef OPENDDS_NO_OBJECT_MODEL_PROFILE
  }
#endif
}

/// Release sample_lock_ during status notifications in store_instance_data()
/// as the lock is not needed and could cause deadlock condition.
/// See comments in member function implementation for details.
void notify_status_condition_no_sample_lock()
{
  // This member function avoids a deadlock condition which otherwise
  // could occur as follows:
  // Thread 1: Call to WaitSet::wait() causes WaitSet::lock_ to lock and
  // eventually DataReaderImpl::sample_lock_ to lock in call to
  // DataReaderImpl::contains_samples().
  // Thread2: Call to DataReaderImpl::data_received()
  // causes DataReaderImpl::sample_lock_ to lock and eventually
  // during notify of status condition a call to WaitSet::signal()
  // causes WaitSet::lock_ to lock.
  // Because the DataReaderImpl::sample_lock_ is not needed during
  // status notification this member function is used in
  // store_instance_data() to release sample_lock_ before making
  // the notification.
  ACE_GUARD(typename DataReaderImpl::Reverse_Lock_t, unlock_guard, reverse_sample_lock_);
  notify_status_condition();
}


/// Common input read* & take* input processing and precondition checks
DDS::ReturnCode_t check_inputs (
                                const char* method_name,
                                MessageSequenceType & received_data,
                                DDS::SampleInfoSeq & info_seq,
                                ::CORBA::Long max_samples)
{
  typename MessageSequenceType::PrivateMemberAccess received_data_p (received_data);

  // ---- start of preconditions common to read and take -----
  // SPEC ref v1.2 7.1.2.5.3.8 #1
  // NOTE: We can't check maximum() or release() here since those are
  //       implementation details of the sequences.  In general, the
  //       info_seq will have release() == true and maximum() == 0.
  //       If we're in zero-copy mode, the received_data will have
  //       release() == false and maximum() == 0.  If it's not
  //       zero-copy then received_data will have release == true()
  //       and maximum() == anything.
  if (received_data.length() != info_seq.length())
    {
      ACE_DEBUG((LM_DEBUG,
                 ACE_TEXT("(%P|%t) %CDataReaderImpl::%C ")
                 ACE_TEXT("PRECONDITION_NOT_MET sample and info input ")
                 ACE_TEXT("sequences do not match.\n"),
                 TraitsType::type_name(),
                 method_name ));
      return DDS::RETCODE_PRECONDITION_NOT_MET;
    }

  //SPEC ref v1.2 7.1.2.5.3.8 #4
  if ((received_data.maximum() > 0) && (received_data.release() == false))
    {
      ACE_DEBUG((LM_DEBUG,
                 ACE_TEXT("(%P|%t) %CDataReaderImpl::%C ")
                 ACE_TEXT("PRECONDITION_NOT_MET mismatch of ")
                 ACE_TEXT("maximum %d and owns %d\n"),
                 TraitsType::type_name(),
                 method_name,
                 received_data.maximum(),
                 received_data.release() ));

      return DDS::RETCODE_PRECONDITION_NOT_MET;
    }

  if (received_data.maximum() == 0)
    {
      // not in SPEC but needed.
      if (max_samples == DDS::LENGTH_UNLIMITED)
        {
          max_samples =
            static_cast< ::CORBA::Long> (received_data_p.max_slots());
        }
    }
  else
    {
      if (max_samples == DDS::LENGTH_UNLIMITED)
        {
          //SPEC ref v1.2 7.1.2.5.3.8 #5a
          max_samples = received_data.maximum();
        }
      else if (
               max_samples > static_cast< ::CORBA::Long> (received_data.maximum()))
        {
          //SPEC ref v1.2 7.1.2.5.3.8 #5c
          ACE_DEBUG((LM_DEBUG,
                     ACE_TEXT("(%P|%t) %CDataReaderImpl::%C ")
                     ACE_TEXT("PRECONDITION_NOT_MET max_samples %d > maximum %d\n"),
                     TraitsType::type_name(),
                     method_name,
                     max_samples,
                     received_data.maximum()));
          return DDS::RETCODE_PRECONDITION_NOT_MET;
        }
      //else
      //SPEC ref v1.2 7.1.2.5.3.8 #5b - is true by impl below.
    }

  // The spec does not say what to do in this case but it appears to be a good thing.
  // Note: max_slots is the greater of the sequence's maximum and init_size.
  if (static_cast< ::CORBA::Long> (received_data_p.max_slots()) < max_samples)
    {
      max_samples = static_cast< ::CORBA::Long> (received_data_p.max_slots());
    }
  //---- end of preconditions common to read and take -----

  return DDS::RETCODE_OK;
}

class FilterDelayedHandler : public Watchdog {
public:
  FilterDelayedHandler(DataReaderImpl_T<MessageType>& data_reader_impl)
  // Watchdog's interval_ only used for resetting current intervals
  : Watchdog(ACE_Time_Value(0))
  , data_reader_impl_(data_reader_impl)
  {
  }

  virtual ~FilterDelayedHandler()
  {
  }

  void cancel()
  {
    cancel_all();
    cleanup();
  }

  void delay_sample(DDS::InstanceHandle_t handle,
                    unique_ptr<MessageTypeWithAllocator> data,
                    const OpenDDS::DCPS::DataSampleHeader& header,
                    const bool just_registered,
                    const ACE_Time_Value& filter_time_expired)
  {
    // sample_lock_ should already be held
    RcHandle<DataReaderImpl_T<MessageType> > data_reader_impl(data_reader_impl_.lock());

    if (!data_reader_impl) {
      return;
    }

    MessageTypeWithAllocator* instance_data = data.get();

    DataSampleHeader_ptr hdr(new OpenDDS::DCPS::DataSampleHeader(header));

    typename FilterDelayedSampleMap::iterator i = map_.find(handle);
    if (i == map_.end()) {

      // emplace()/insert() only if the sample is going to be
      // new (otherwise we call move(data) twice).
      std::pair<typename FilterDelayedSampleMap::iterator, bool> result =
#ifdef ACE_HAS_CPP11
      map_.emplace(std::piecewise_construct,
                   std::forward_as_tuple(handle),
                   std::forward_as_tuple(move(data), hdr, just_registered));
#else
      map_.insert(std::make_pair(handle, FilterDelayedSample(move(data), hdr, just_registered)));
#endif
      FilterDelayedSample& sample = result.first->second;

      const ACE_Time_Value interval = duration_to_time_value(
        data_reader_impl->qos_.time_based_filter.minimum_separation);

      const ACE_Time_Value filter_time_remaining = duration_to_time_value(
        data_reader_impl->qos_.time_based_filter.minimum_separation) - filter_time_expired;

      long timer_id = -1;

      {
        ACE_GUARD(Reverse_Lock_t, unlock_guard, data_reader_impl->reverse_sample_lock_);
        timer_id = schedule_timer(reinterpret_cast<const void*>(intptr_t(handle)),
          filter_time_remaining, interval);
      }

      // ensure that another sample has not replaced this while the lock was released
      if (instance_data == sample.message.get()) {
        sample.timer_id = timer_id;
      }
    } else {
      FilterDelayedSample& sample = i->second;
      // we only care about the most recently filtered sample, so clean up the last one

      sample.message = move(data);
      sample.header = hdr;
      sample.new_instance = just_registered;
      // already scheduled for timeout at the desired time
    }
  }

  void clear_sample(DDS::InstanceHandle_t handle)
  {
    // sample_lock_ should already be held

    typename FilterDelayedSampleMap::iterator sample = map_.find(handle);
    if (sample != map_.end()) {
      // leave the entry in the container, so that the key remains valid if the reactor is waiting on this lock while this is occurring
      sample->second.message.reset();
    }
  }

  void drop_sample(DDS::InstanceHandle_t handle)
  {
    // sample_lock_ should already be held

    typename FilterDelayedSampleMap::iterator sample = map_.find(handle);
    if (sample != map_.end()) {
      {
        RcHandle<DataReaderImpl_T<MessageType> > data_reader_impl(data_reader_impl_.lock());
        if (data_reader_impl) {
          ACE_GUARD(Reverse_Lock_t, unlock_guard, data_reader_impl->reverse_sample_lock_);
          cancel_timer(sample->second.timer_id);
        }
      }

      // use the handle to erase, since the sample lock was released
      map_.erase(handle);
    }
  }

private:



  int handle_timeout(const ACE_Time_Value&, const void* act)
  {
    DDS::InstanceHandle_t handle = static_cast<DDS::InstanceHandle_t>(reinterpret_cast<intptr_t>(act));

    RcHandle<DataReaderImpl_T<MessageType> > data_reader_impl(data_reader_impl_.lock());
    if (!data_reader_impl)
      return -1;

    SubscriptionInstance_rch instance = data_reader_impl->get_handle_instance(handle);

    if (!instance)
      return 0;

    long cancel_timer_id = -1;

    {
      ACE_GUARD_RETURN(ACE_Recursive_Thread_Mutex, guard, data_reader_impl->sample_lock_, -1);

      typename FilterDelayedSampleMap::iterator data = map_.find(handle);
      if (data == map_.end()) {
        return 0;
      }

      if (data->second.message) {
        const bool NOT_DISPOSE_MSG = false;
        const bool NOT_UNREGISTER_MSG = false;
        // clear the message, since ownership is being transfered to finish_store_instance_data.

        instance->last_accepted_ = ACE_OS::gettimeofday();
        const DataSampleHeader_ptr header = data->second.header;
        const bool new_instance = data->second.new_instance;

        // should not use data iterator anymore, since finish_store_instance_data releases sample_lock_
        data_reader_impl->finish_store_instance_data(
          move(data->second.message),
          *header,
          instance,
          NOT_DISPOSE_MSG,
          NOT_UNREGISTER_MSG);

        data_reader_impl->accept_sample_processing(instance, *header, new_instance);
      } else {
        // this check is performed to handle the corner case where store_instance_data received and delivered a sample, while this
        // method was waiting for the lock
        const ACE_Time_Value interval = duration_to_time_value(data_reader_impl->qos_.time_based_filter.minimum_separation);
        if (ACE_OS::gettimeofday() - instance->last_sample_tv_ >= interval) {
          // nothing to process, so unregister this handle for timeout
          cancel_timer_id = data->second.timer_id;
          // no new data to process, so remove from container
          map_.erase(data);
        }
      }
    }

    if (cancel_timer_id != -1) {
      cancel_timer(cancel_timer_id);
    }
    return 0;
  }

  virtual void reschedule_deadline()
  {
    RcHandle<DataReaderImpl_T<MessageType> > data_reader_impl(data_reader_impl_.lock());

    if (data_reader_impl) {
      ACE_GUARD(ACE_Recursive_Thread_Mutex, guard, data_reader_impl->sample_lock_);

      for (typename FilterDelayedSampleMap::iterator sample = map_.begin(); sample != map_.end(); ++sample) {
        reset_timer_interval(sample->second.timer_id);
      }
    }
  }

  void cleanup()
  {
    RcHandle<DataReaderImpl_T<MessageType> > data_reader_impl(data_reader_impl_.lock());
    if (data_reader_impl) {
      ACE_GUARD(ACE_Recursive_Thread_Mutex, guard, data_reader_impl->sample_lock_);
      // insure instance_ptrs get freed
      map_.clear();
    }
  }

  WeakRcHandle<DataReaderImpl_T<MessageType> > data_reader_impl_;

  typedef ACE_Strong_Bound_Ptr<const OpenDDS::DCPS::DataSampleHeader, ACE_Null_Mutex> DataSampleHeader_ptr;

  struct FilterDelayedSample {

    FilterDelayedSample(unique_ptr<MessageTypeWithAllocator> msg, DataSampleHeader_ptr hdr, bool new_inst)
    : message(move(msg))
    , header(hdr)
    , new_instance(new_inst)
    , timer_id(-1) {
    }

    container_supported_unique_ptr<MessageTypeWithAllocator> message;
    DataSampleHeader_ptr header;
    bool new_instance;
    long timer_id;
  };


  typedef OPENDDS_MAP(DDS::InstanceHandle_t, FilterDelayedSample) FilterDelayedSampleMap;

  FilterDelayedSampleMap map_;
public:
  typedef typename DataReaderImpl_T<MessageType>::DataAllocator DataAllocator;
  //We put the data_allocator_ inside FilterDelayedHandler because the reactor thread in FilterDelayedHandler may be still alive
  // after the containing DataReaderImpl is destroyed. This avoids access violation during cleanup.
  unique_ptr<DataAllocator> data_allocator_;
};

unique_ptr<DataAllocator>& data_allocator() { return filter_delayed_handler_->data_allocator_; }

RcHandle<FilterDelayedHandler> filter_delayed_handler_;

InstanceMap  instance_map_;
};

template <typename MessageType>
void* DataReaderImpl_T<MessageType>::MessageTypeWithAllocator::operator new(size_t , ACE_New_Allocator& pool)
{
  typedef typename DataReaderImpl_T<MessageType>::MessageTypeMemoryBlock MessageTypeMemoryBlock;
  MessageTypeMemoryBlock* block =
    static_cast<MessageTypeMemoryBlock*>(pool.malloc(sizeof(MessageTypeMemoryBlock)));
  block->allocator_ = &pool;
  return block;
}

template <typename MessageType>
void DataReaderImpl_T<MessageType>::MessageTypeWithAllocator::operator delete(void* memory)
{
  if (memory) {
    MessageTypeMemoryBlock* block = static_cast<MessageTypeMemoryBlock*>(memory);
    block->allocator_->free(block);
  }
}

template <typename MessageType>
void DataReaderImpl_T<MessageType>::MessageTypeWithAllocator::operator delete(void* memory, ACE_New_Allocator&)
{
  operator delete(memory);
}

}
}

OPENDDS_END_VERSIONED_NAMESPACE_DECL

#endif /* dds_DCPS_DataReaderImpl_T_h */<|MERGE_RESOLUTION|>--- conflicted
+++ resolved
@@ -695,15 +695,10 @@
     ACE_GUARD_RETURN(ACE_Recursive_Thread_Mutex, guard, sample_lock_, false);
     ACE_GUARD_RETURN(ACE_Recursive_Thread_Mutex, instance_guard, instances_lock_, false);
 
-<<<<<<< HEAD
     const bool filter_has_non_key_fields =
       evaluator.has_non_key_fields(getMetaStruct<MessageType>());
 
-    for (SubscriptionInstanceMapType::iterator iter = instances_.begin(),
-           end = instances_.end(); iter != end; ++iter) {
-=======
     for (SubscriptionInstanceMapType::iterator iter = instances_.begin(), end = instances_.end(); iter != end; ++iter) {
->>>>>>> 4054fbe2
       SubscriptionInstance& inst = *iter->second;
 
       if (inst.instance_state_->match(view_states, instance_states)) {
@@ -713,14 +708,10 @@
               && !item->coherent_change_
 #endif
               && item->registered_data_) {
-<<<<<<< HEAD
             if (!item->valid_data_ && filter_has_non_key_fields) {
               continue;
             }
-            if (evaluator.eval(*static_cast< MessageType* >(item->registered_data_), params)) {
-=======
             if (evaluator.eval(*static_cast<MessageType*>(item->registered_data_), params)) {
->>>>>>> 4054fbe2
               return true;
             }
           }
