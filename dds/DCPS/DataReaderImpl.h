--- conflicted
+++ resolved
@@ -784,12 +784,8 @@
 
   WeakRcHandle<DomainParticipantImpl> participant_servant_;
   TopicDescriptionPtr<TopicImpl> topic_servant_;
-<<<<<<< HEAD
   TypeSupportImpl* type_support_;
-  RepoId topic_id_;
-=======
   GUID_t topic_id_;
->>>>>>> dc3e691f
 
 #ifndef OPENDDS_NO_OWNERSHIP_KIND_EXCLUSIVE
   bool is_exclusive_ownership_;
@@ -813,12 +809,7 @@
 
   DDS::SubscriberQos subqos_;
 
-<<<<<<< HEAD
-  virtual void add_link(const DataLink_rch& link, const RepoId& peer);
-=======
-protected:
   virtual void add_link(const DataLink_rch& link, const GUID_t& peer);
->>>>>>> dc3e691f
 
 private:
   virtual void install_type_support(TypeSupportImpl*) {}
