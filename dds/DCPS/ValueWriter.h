--- conflicted
+++ resolved
@@ -88,13 +88,9 @@
   void write_wstring(const ACE_CDR::WChar* value)
   {
 #ifdef DDS_HAS_WCHAR
-<<<<<<< HEAD
-    write_wstring(value, wcslen(value));
+    write_wstring(value, std::wcslen(value));
 #else
     ACE_UNUSED_ARG(value);
-=======
-    write_wstring(value, std::wcslen(value));
->>>>>>> e0f6cb3e
 #endif
   }
   void write_wstring(const std::wstring& value)
