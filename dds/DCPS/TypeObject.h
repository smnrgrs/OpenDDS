/*
 * Distributed under the OpenDDS License.
 * See: http://www.opendds.org/license.html
 */

#ifndef OPENDDS_DCPS_TYPE_OBJECT_H
#define OPENDDS_DCPS_TYPE_OBJECT_H

#include "External.h"
#include "PoolAllocationBase.h"
#include "PoolAllocator.h"
#include "Serializer.h"

#include <tao/Array_VarOut_T.h>

#include <ace/CDR_Base.h>

#include <algorithm>
#include <cstring>

namespace DDS {
  class OctetSeq;
}

OPENDDS_BEGIN_VERSIONED_NAMESPACE_DECL

namespace OpenDDS {
namespace XTypes {

  OpenDDS_Dcps_Export
  const DCPS::Encoding& get_typeobject_encoding();

  template <typename T>
  struct Optional {
    bool present;
    T value;

    Optional()
      : present(false)
    {}

    Optional(const T& v)
      : present(true)
      , value(v)
    {}
  };

  template <typename T>
  struct Sequence {
    OPENDDS_VECTOR(T) members;

    Sequence& append(const T& member)
    {
      members.push_back(member);
      return *this;
    }

    Sequence& sort()
    {
      std::sort(members.begin(), members.end());
      return *this;
    }

    ACE_CDR::ULong length() const
    {
      return static_cast<ACE_CDR::ULong>(members.size());
    }

    void length(ACE_CDR::ULong len)
    {
      return members.resize(len);
    }

    const T& operator[](ACE_CDR::ULong i) const
    {
      return members[i];
    }

    T& operator[](ACE_CDR::ULong i)
    {
      return members[i];
    }

    T* get_buffer() { return &members[0]; }
    const T* get_buffer() const { return &members[0]; }
  };

  // Based on dds-xtypes_typeobject.idl

  // The types in this file shall be serialized with XCDR encoding version 2

  // ---------- Equivalence Kinds -------------------
  typedef ACE_CDR::Octet EquivalenceKind;
  const EquivalenceKind EK_MINIMAL   = 0xF1; // 0x1111 0001
  const EquivalenceKind EK_COMPLETE  = 0xF2; // 0x1111 0010
  const EquivalenceKind EK_BOTH      = 0xF3; // 0x1111 0011

  // ---------- TypeKinds (begin) -------------------
  typedef ACE_CDR::Octet TypeKind;

  // Primitive TKs
  const TypeKind TK_NONE       = 0x00;
  const TypeKind TK_BOOLEAN    = 0x01;
  const TypeKind TK_BYTE       = 0x02;
  const TypeKind TK_INT16      = 0x03;
  const TypeKind TK_INT32      = 0x04;
  const TypeKind TK_INT64      = 0x05;
  const TypeKind TK_UINT16     = 0x06;
  const TypeKind TK_UINT32     = 0x07;
  const TypeKind TK_UINT64     = 0x08;
  const TypeKind TK_FLOAT32    = 0x09;
  const TypeKind TK_FLOAT64    = 0x0A;
  const TypeKind TK_FLOAT128   = 0x0B;
  const TypeKind TK_INT8       = 0x0C; // XTypes 1.3 Annex B
  const TypeKind TK_UINT8      = 0x0D; // XTypes 1.3 Annex B
  const TypeKind TK_CHAR8      = 0x10;
  const TypeKind TK_CHAR16     = 0x11;

  // String TKs
  const TypeKind TK_STRING8    = 0x20;
  const TypeKind TK_STRING16   = 0x21;

  // Constructed/Named types
  const TypeKind TK_ALIAS      = 0x30;

  // Enumerated TKs
  const TypeKind TK_ENUM       = 0x40;
  const TypeKind TK_BITMASK    = 0x41;

  // Structured TKs
  const TypeKind TK_ANNOTATION = 0x50;
  const TypeKind TK_STRUCTURE  = 0x51;
  const TypeKind TK_UNION      = 0x52;
  const TypeKind TK_BITSET     = 0x53;

  // Collection TKs
  const TypeKind TK_SEQUENCE   = 0x60;
  const TypeKind TK_ARRAY      = 0x61;
  const TypeKind TK_MAP        = 0x62;
  // ---------- TypeKinds (end) -------------------

  // ---------- Extra TypeIdentifiers (begin) ------------
  typedef ACE_CDR::Octet TypeIdentifierKind;
  const TypeIdentifierKind TI_STRING8_SMALL        = 0x70;
  const TypeIdentifierKind TI_STRING8_LARGE        = 0x71;
  const TypeIdentifierKind TI_STRING16_SMALL       = 0x72;
  const TypeIdentifierKind TI_STRING16_LARGE       = 0x73;

  const TypeIdentifierKind TI_PLAIN_SEQUENCE_SMALL = 0x80;
  const TypeIdentifierKind TI_PLAIN_SEQUENCE_LARGE = 0x81;

  const TypeIdentifierKind TI_PLAIN_ARRAY_SMALL    = 0x90;
  const TypeIdentifierKind TI_PLAIN_ARRAY_LARGE    = 0x91;

  const TypeIdentifierKind TI_PLAIN_MAP_SMALL      = 0xA0;
  const TypeIdentifierKind TI_PLAIN_MAP_LARGE      = 0xA1;

  const TypeIdentifierKind TI_STRONGLY_CONNECTED_COMPONENT = 0xB0;
  // ---------- Extra TypeIdentifiers (end) --------------

  // The name of some element (e.g. type, type member, module)
  // Valid characters are alphanumeric plus the "_" cannot start with digit
  const ACE_CDR::Long MEMBER_NAME_MAX_LENGTH = 256;
  typedef OPENDDS_STRING MemberName;

  // Qualified type name includes the name of containing modules
  // using "::" as separator. No leading "::". E.g. "MyModule::MyType"
  const ACE_CDR::Long TYPE_NAME_MAX_LENGTH = 256;
  typedef OPENDDS_STRING QualifiedTypeName;

  // Every type has an ID. Those of the primitive types are pre-defined.
  typedef ACE_CDR::Octet PrimitiveTypeId;

  // First 14 bytes of MD5 of the serialized TypeObject using XCDR
  // version 2 with Little Endian encoding
  typedef ACE_CDR::Octet EquivalenceHash[14];
  struct EquivalenceHash_tag {};
  typedef ACE_CDR::Octet EquivalenceHash_slice;
  typedef TAO_Array_Forany_T<EquivalenceHash, EquivalenceHash_slice, EquivalenceHash_tag> EquivalenceHash_forany;

  // First 4 bytes of MD5 of of a member name converted to bytes
  // using UTF-8 encoding and without a 'nul' terminator.
  // Example: the member name "color" has NameHash {0x70, 0xDD, 0xA5, 0xDF}
  typedef ACE_CDR::Octet NameHash[4];
  struct NameHash_tag {};
  typedef ACE_CDR::Octet NameHash_slice;
  typedef TAO_Array_Forany_T<NameHash, NameHash_slice, NameHash_tag> NameHash_forany;

  // Long Bound of a collection type
  typedef ACE_CDR::ULong LBound;
  typedef Sequence<LBound> LBoundSeq;
  const LBound INVALID_LBOUND = 0;

  // Short Bound of a collection type
  typedef ACE_CDR::Octet SBound;
  typedef Sequence<SBound> SBoundSeq;
  const SBound INVALID_SBOUND = 0;

  // union TypeObjectHashId switch (octet) {
  //     case EK_COMPLETE:
  //     case EK_MINIMAL:
  //         EquivalenceHash  hash;
  // };
  struct TypeObjectHashId {
    EquivalenceKind kind;
    EquivalenceHash hash;

    TypeObjectHashId() {}

    TypeObjectHashId(const EquivalenceKind& a_kind,
                     const EquivalenceHash& a_hash)
      : kind(a_kind)
    {
      std::memcpy(hash, a_hash, sizeof hash);
    }
  };

  // Flags that apply to struct/union/collection/enum/bitmask/bitset
  // members/elements and DO affect type assignability
  // Depending on the flag it may not apply to members of all types
  // When not all, the applicable member types are listed
  typedef ACE_CDR::UShort MemberFlag;
  const MemberFlag TRY_CONSTRUCT1 = 1 << 0;     // T1 | 00 = INVALID, 01 = DISCARD
  const MemberFlag TRY_CONSTRUCT2 = 1 << 1;     // T2 | 10 = USE_DEFAULT, 11 = TRIM
  const MemberFlag IS_EXTERNAL = 1 << 2;        // X  StructMember, UnionMember,
  //    CollectionElement
  const MemberFlag IS_OPTIONAL = 1 << 3;        // O  StructMember
  const MemberFlag IS_MUST_UNDERSTAND = 1 << 4; // M  StructMember
  const MemberFlag IS_KEY = 1 << 5;             // K  StructMember, UnionDiscriminator
  const MemberFlag IS_DEFAULT = 1 << 6;         // D  UnionMember, EnumerationLiteral

  typedef MemberFlag CollectionElementFlag;   // T1, T2, X
  typedef MemberFlag StructMemberFlag;        // T1, T2, O, M, K, X
  typedef MemberFlag UnionMemberFlag;         // T1, T2, D, X
  typedef MemberFlag UnionDiscriminatorFlag;  // T1, T2, K
  typedef MemberFlag EnumeratedLiteralFlag;   // D
  typedef MemberFlag AnnotationParameterFlag; // Unused. No flags apply
  typedef MemberFlag AliasMemberFlag;         // Unused. No flags apply
  typedef MemberFlag BitflagFlag;             // Unused. No flags apply
  typedef MemberFlag BitsetMemberFlag;        // Unused. No flags apply

  // Mask used to remove the flags that do not affect assignability
  // Selects  T1, T2, O, M, K, D
  const MemberFlag MemberFlagMinimalMask = 0x003f;

  // Flags that apply to type declarations and DO affect assignability
  // Depending on the flag it may not apply to all types
  // When not all, the applicable types are listed
  typedef ACE_CDR::UShort TypeFlag;
  const TypeFlag IS_FINAL = 1 << 0;        // F |
  const TypeFlag IS_APPENDABLE = 1 << 1;   // A |-  Struct, Union
  const TypeFlag IS_MUTABLE = 1 << 2;      // M |   (exactly one flag)

  const TypeFlag IS_NESTED = 1 << 3;       // N     Struct, Union
  const TypeFlag IS_AUTOID_HASH = 1 << 4;  // H     Struct

  typedef TypeFlag StructTypeFlag;      // All flags apply
  typedef TypeFlag UnionTypeFlag;       // All flags apply
  typedef TypeFlag CollectionTypeFlag;  // Unused. No flags apply
  typedef TypeFlag AnnotationTypeFlag;  // Unused. No flags apply
  typedef TypeFlag AliasTypeFlag;       // Unused. No flags apply
  typedef TypeFlag EnumTypeFlag;        // Unused. No flags apply
  typedef TypeFlag BitmaskTypeFlag;     // Unused. No flags apply
  typedef TypeFlag BitsetTypeFlag;      // Unused. No flags apply

  // Mask used to remove the flags that do no affect assignability
  const TypeFlag TypeFlagMinimalMask = 0x0007; // Selects  M, A, F

  // Forward declaration
  struct TypeIdentifier;

  // 1 Byte
  struct StringSTypeDefn {
    SBound bound;

    StringSTypeDefn() {}

    explicit StringSTypeDefn(const SBound a_bound)
      : bound(a_bound)
    {}
  };

  // 4 Bytes
  struct StringLTypeDefn {
    LBound bound;

    StringLTypeDefn() {}

    explicit StringLTypeDefn(const LBound a_bound)
      : bound(a_bound)
    {}
  };

  struct PlainCollectionHeader {
    EquivalenceKind equiv_kind;
    CollectionElementFlag element_flags;

    PlainCollectionHeader() {}

    PlainCollectionHeader(const EquivalenceKind& a_equiv_kind,
                          const CollectionElementFlag& a_element_flags)
      : equiv_kind(a_equiv_kind)
      , element_flags(a_element_flags)
    {}
  };

  struct PlainSequenceSElemDefn {
    PlainCollectionHeader header;
    SBound bound;
    External<TypeIdentifier> element_identifier;

    PlainSequenceSElemDefn() {}

    PlainSequenceSElemDefn(const PlainCollectionHeader& a_header,
                           const SBound& a_bound,
                           const TypeIdentifier& a_element_identifier)
      : header(a_header)
      , bound(a_bound)
      , element_identifier(a_element_identifier)
    {}
  };

  struct PlainSequenceLElemDefn {
    PlainCollectionHeader header;
    LBound bound;
    External<TypeIdentifier> element_identifier;

    PlainSequenceLElemDefn() {}

    PlainSequenceLElemDefn(const PlainCollectionHeader& a_header,
                           const LBound& a_bound,
                           const TypeIdentifier& a_element_identifier)
      : header(a_header)
      , bound(a_bound)
      , element_identifier(a_element_identifier)
    {}
  };

  struct PlainArraySElemDefn {
    PlainCollectionHeader header;
    SBoundSeq array_bound_seq;
    External<TypeIdentifier> element_identifier;

    PlainArraySElemDefn() {}

    PlainArraySElemDefn(const PlainCollectionHeader& a_header,
                        const SBoundSeq& a_array_bound_seq,
                        const TypeIdentifier& a_element_identifier)
      : header(a_header)
      , array_bound_seq(a_array_bound_seq)
      , element_identifier(a_element_identifier)
    {}
  };

  struct PlainArrayLElemDefn {
    PlainCollectionHeader header;
    LBoundSeq array_bound_seq;
    External<TypeIdentifier> element_identifier;

    PlainArrayLElemDefn() {}

    PlainArrayLElemDefn(const PlainCollectionHeader& a_header,
                        const LBoundSeq& a_array_bound_seq,
                        const TypeIdentifier& a_element_identifier)
      : header(a_header)
      , array_bound_seq(a_array_bound_seq)
      , element_identifier(a_element_identifier)
    {}
  };

  struct PlainMapSTypeDefn {
    PlainCollectionHeader header;
    SBound bound;
    External<TypeIdentifier> element_identifier;
    CollectionElementFlag key_flags;
    External<TypeIdentifier> key_identifier;

    PlainMapSTypeDefn() {}

    PlainMapSTypeDefn(const PlainCollectionHeader& a_header,
                      const SBound& a_bound,
                      const TypeIdentifier& a_element_identifier,
                      const CollectionElementFlag& a_key_flags,
                      const TypeIdentifier& a_key_identifier)
      : header(a_header)
      , bound(a_bound)
      , element_identifier(a_element_identifier)
      , key_flags(a_key_flags)
      , key_identifier(a_key_identifier)
    {}
  };

  struct PlainMapLTypeDefn {
    PlainCollectionHeader header;
    LBound bound;
    External<TypeIdentifier> element_identifier;
    CollectionElementFlag key_flags;
    External<TypeIdentifier> key_identifier;

    PlainMapLTypeDefn() {}

    PlainMapLTypeDefn(const PlainCollectionHeader& a_header,
                      const LBound& a_bound,
                      const TypeIdentifier& a_element_identifier,
                      const CollectionElementFlag& a_key_flags,
                      const TypeIdentifier& a_key_identifier)
      : header(a_header)
      , bound(a_bound)
      , element_identifier(a_element_identifier)
      , key_flags(a_key_flags)
      , key_identifier(a_key_identifier)
    {}
  };

  // Used for Types that have cyclic dependencies with other types
  struct StronglyConnectedComponentId {
    TypeObjectHashId sc_component_id; // Hash StronglyConnectedComponent
    ACE_CDR::Long scc_length; // StronglyConnectedComponent.length
    ACE_CDR::Long scc_index; // identify type in Strongly Connected Comp.

    StronglyConnectedComponentId() {}

    StronglyConnectedComponentId(const TypeObjectHashId& a_sc_component_id,
                                 const ACE_CDR::Long& a_scc_length,
                                 const ACE_CDR::Long& a_scc_index)
      : sc_component_id(a_sc_component_id)
      , scc_length(a_scc_length)
      , scc_index(a_scc_index)
    {}
  };

  // Future extensibility
  struct ExtendedTypeDefn {
    // Empty. Available for future extension
  };



  // The TypeIdentifier uniquely identifies a type (a set of equivalent
  // types according to an equivalence relationship:  COMPLETE, MNIMAL).
  //
  // In some cases (primitive types, strings, plain types) the identifier
  // is a explicit description of the type.
  // In other cases the Identifier is a Hash of the type description
  //
  // In the case of primitive types and strings the implied equivalence
  // relation is the identity.
  //
  // For Plain Types and Hash-defined TypeIdentifiers there are three
  //  possibilities: MINIMAL, COMPLETE, and COMMON:
  //   - MINIMAL indicates the TypeIdentifier identifies equivalent types
  //     according to the MINIMAL equivalence relation
  //   - COMPLETE indicates the TypeIdentifier identifies equivalent types
  //     according to the COMPLETE equivalence relation
  //   - COMMON indicates the TypeIdentifier identifies equivalent types
  //     according to both the MINIMAL and the COMMON equivalence relation.
  //     This means the TypeIdentifier is the same for both relationships
  //
  // @extensibility(FINAL) @nested
  // union TypeIdentifier switch (octet) {
  //   // ============  Primitive types - use TypeKind ====================
  //   // All primitive types fall here.
  //   // Commented-out because Unions cannot have cases with no member.
  //   /*
  //     case TK_NONE:
  //     case TK_BOOLEAN:
  //     case TK_BYTE_TYPE:
  //     case TK_INT16_TYPE:
  //     case TK_INT32_TYPE:
  //     case TK_INT64_TYPE:
  //     case TK_UINT16_TYPE:
  //     case TK_UINT32_TYPE:
  //     case TK_UINT64_TYPE:
  //     case TK_FLOAT32_TYPE:
  //     case TK_FLOAT64_TYPE:
  //     case TK_FLOAT128_TYPE:
  //     case TK_CHAR8_TYPE:
  //     case TK_CHAR16_TYPE:
  //     // No Value
  //     */

  //   // ============ Strings - use TypeIdentifierKind ===================
  // case TI_STRING8_SMALL:
  // case TI_STRING16_SMALL:
  //   StringSTypeDefn         string_sdefn;

  // case TI_STRING8_LARGE:
  // case TI_STRING16_LARGE:
  //   StringLTypeDefn         string_ldefn;

  //   // ============  Plain collections - use TypeIdentifierKind =========
  // case TI_PLAIN_SEQUENCE_SMALL:
  //   PlainSequenceSElemDefn  seq_sdefn;
  // case TI_PLAIN_SEQUENCE_LARGE:
  //   PlainSequenceLElemDefn  seq_ldefn;

  // case TI_PLAIN_ARRAY_SMALL:
  //   PlainArraySElemDefn     array_sdefn;
  // case TI_PLAIN_ARRAY_LARGE:
  //   PlainArrayLElemDefn     array_ldefn;

  // case TI_PLAIN_MAP_SMALL:
  //   PlainMapSTypeDefn       map_sdefn;
  // case TI_PLAIN_MAP_LARGE:
  //   PlainMapLTypeDefn       map_ldefn;

  //   // ============  Types that are mutually dependent on each other ===
  // case TI_STRONGLY_CONNECTED_COMPONENT:
  //   StronglyConnectedComponentId  sc_component_id;

  //   // ============  The remaining cases - use EquivalenceKind =========
  // case EK_COMPLETE:
  // case EK_MINIMAL:
  //   EquivalenceHash         equivalence_hash;

  //   // ===================  Future extensibility  ============
  //   // Future extensions
  // default:
  //   ExtendedTypeDefn        extended_defn;
  // };

  class OpenDDS_Dcps_Export TypeIdentifier : public DCPS::PoolAllocationBase {
  public:
    explicit TypeIdentifier(ACE_CDR::Octet kind = TK_NONE);
    TypeIdentifier(const TypeIdentifier& other);
    TypeIdentifier& operator=(const TypeIdentifier& other);
    ~TypeIdentifier() { reset(); }

    ACE_CDR::Octet kind() const { return kind_; }
    void kind(ACE_CDR::Octet k);

#define OPENDDS_UNION_ACCESSORS(T, N)                         \
    const T& N() const { return *static_cast<T*>(active_); }  \
    T& N() { return *static_cast<T*>(active_); }
    OPENDDS_UNION_ACCESSORS(StringSTypeDefn, string_sdefn);
    OPENDDS_UNION_ACCESSORS(StringLTypeDefn, string_ldefn);
    OPENDDS_UNION_ACCESSORS(PlainSequenceSElemDefn, seq_sdefn);
    OPENDDS_UNION_ACCESSORS(PlainSequenceLElemDefn, seq_ldefn);
    OPENDDS_UNION_ACCESSORS(PlainArraySElemDefn, array_sdefn);
    OPENDDS_UNION_ACCESSORS(PlainArrayLElemDefn, array_ldefn);
    OPENDDS_UNION_ACCESSORS(PlainMapSTypeDefn, map_sdefn);
    OPENDDS_UNION_ACCESSORS(PlainMapLTypeDefn, map_ldefn);
    OPENDDS_UNION_ACCESSORS(StronglyConnectedComponentId, sc_component_id);
    OPENDDS_UNION_ACCESSORS(EquivalenceHash, equivalence_hash);
    OPENDDS_UNION_ACCESSORS(ExtendedTypeDefn, extended_defn);
#undef OPENDDS_UNION_ACCESSORS

    static TypeIdentifier makeString(bool wide, const StringSTypeDefn& string_sdefn)
    {
      TypeIdentifier ti(wide ? TI_STRING16_SMALL : TI_STRING8_SMALL);
      ti.string_sdefn() = string_sdefn;
      return ti;
    }

    static TypeIdentifier makeString(bool wide, const StringLTypeDefn& string_ldefn)
    {
      TypeIdentifier ti(wide ? TI_STRING16_LARGE : TI_STRING8_LARGE);
      ti.string_ldefn() = string_ldefn;
      return ti;
    }

    static TypeIdentifier makePlainSequence(const TypeIdentifier& base_type,
                                            const SBound& bound)
    {
      TypeIdentifier ti(TI_PLAIN_SEQUENCE_SMALL);
      ti.seq_sdefn() = PlainSequenceSElemDefn
        (
         PlainCollectionHeader
         (EquivalenceKind(EK_MINIMAL), // TODO [anonymous]: Pick the correct kind.
          CollectionElementFlag()), // TODO [anonymous]: Set this
         bound,
         base_type);
      return ti;
    }

    static TypeIdentifier makePlainSequence(const TypeIdentifier& base_type,
                                            const LBound& bound)
    {
      TypeIdentifier ti(TI_PLAIN_SEQUENCE_LARGE);
      ti.seq_ldefn() = PlainSequenceLElemDefn
        (
         PlainCollectionHeader
         (EquivalenceKind(EK_MINIMAL), // TODO [anonymous]:  Pick the correct kind.
          CollectionElementFlag()), // TODO [anonymous]: Set this.
         bound,
         base_type);
      return ti;
    }

    static TypeIdentifier makePlainArray(const TypeIdentifier& base_type,
                                         const SBoundSeq& bound_seq)
    {
      TypeIdentifier ti(TI_PLAIN_ARRAY_SMALL);
      ti.array_sdefn() = PlainArraySElemDefn
        (
         PlainCollectionHeader
         (EquivalenceKind(EK_MINIMAL), // TODO [anonymous]: Pick the correct kind.
          CollectionElementFlag()), // TODO [anonymous]: Set this
         bound_seq,
         base_type);
      return ti;
    }

    static TypeIdentifier makePlainArray(const TypeIdentifier& base_type,
                                         const LBoundSeq& bound_seq)
    {
      TypeIdentifier ti(TI_PLAIN_ARRAY_LARGE);
      ti.array_ldefn() = PlainArrayLElemDefn
        (
         PlainCollectionHeader
         (EquivalenceKind(EK_MINIMAL), // TODO [anonymous]:  Pick the correct kind.
          CollectionElementFlag()), // TODO [anonymous]: Set this.
         bound_seq,
         base_type);
      return ti;
    }

    static TypeIdentifier make(ACE_CDR::Octet k,
                               const PlainMapSTypeDefn& map_sdefn)
    {
      TypeIdentifier ti(k);
      ti.map_sdefn() = map_sdefn;
      return ti;
    }

    static TypeIdentifier make(ACE_CDR::Octet k,
                               const PlainMapLTypeDefn& map_ldefn)
    {
      TypeIdentifier ti(k);
      ti.map_ldefn() = map_ldefn;
      return ti;
    }

    static TypeIdentifier make(ACE_CDR::Octet k,
                               const StronglyConnectedComponentId& sc_component_id)
    {
      TypeIdentifier ti(k);
      ti.sc_component_id() = sc_component_id;
      return ti;
    }

    static TypeIdentifier make(ACE_CDR::Octet k,
                               const EquivalenceHash& equivalence_hash)
    {
      TypeIdentifier ti(k);
      std::memcpy(ti.equivalence_hash(), equivalence_hash, sizeof equivalence_hash);
      return ti;
    }

    static TypeIdentifier make(ACE_CDR::Octet k,
                               const ExtendedTypeDefn& extended_defn)
    {
      TypeIdentifier ti(k);
      ti.extended_defn() = extended_defn;
      return ti;
    }

  private:
    ACE_CDR::Octet kind_;
    void* active_;
    union {
      ACE_CDR::ULongLong max_alignment;
#define OPENDDS_UNION_MEMBER(T, N) char N ## _[sizeof(T)]
      OPENDDS_UNION_MEMBER(StringSTypeDefn, string_sdefn);
      OPENDDS_UNION_MEMBER(StringLTypeDefn, string_ldefn);
      OPENDDS_UNION_MEMBER(PlainSequenceSElemDefn, seq_sdefn);
      OPENDDS_UNION_MEMBER(PlainSequenceLElemDefn, seq_ldefn);
      OPENDDS_UNION_MEMBER(PlainArraySElemDefn, array_sdefn);
      OPENDDS_UNION_MEMBER(PlainArrayLElemDefn, array_ldefn);
      OPENDDS_UNION_MEMBER(PlainMapSTypeDefn, map_sdefn);
      OPENDDS_UNION_MEMBER(PlainMapLTypeDefn, map_ldefn);
      OPENDDS_UNION_MEMBER(StronglyConnectedComponentId, sc_component_id);
      OPENDDS_UNION_MEMBER(EquivalenceHash, equivalence_hash);
      OPENDDS_UNION_MEMBER(ExtendedTypeDefn, extended_defn);
#undef OPENDDS_UNION_MEMBER
    };
    void activate(const TypeIdentifier* other = 0);
    void reset();
  };

  typedef Sequence<TypeIdentifier> TypeIdentifierSeq;

  // --- Annotation usage: -----------------------------------------------

  // ID of a type member
  typedef ACE_CDR::ULong MemberId;
  const ACE_CDR::ULong ANNOTATION_STR_VALUE_MAX_LEN = 128;
  const ACE_CDR::ULong ANNOTATION_OCTETSEC_VALUE_MAX_LEN = 128;

  struct ExtendedAnnotationParameterValue {
    // Empty. Available for future extension
  };

  /* Literal value of an annotation member: either the default value in its
   * definition or the value applied in its usage.
   */
  // @extensibility(FINAL) @nested
  // union AnnotationParameterValue switch (octet) {
  // case TK_BOOLEAN:
  //   boolean             boolean_value;
  // case TK_BYTE:
  //   octet               byte_value;
  // case TK_INT16:
  //   short               int16_value;
  // case TK_UINT16:
  //   unsigned short      uint_16_value;
  // case TK_INT32:
  //   long                int32_value;
  // case TK_UINT32:
  //   unsigned long       uint32_value;
  // case TK_INT64:
  //   long long           int64_value;
  // case TK_UINT64:
  //   unsigned long long  uint64_value;
  // case TK_FLOAT32:
  //   float               float32_value;
  // case TK_FLOAT64:
  //   double              float64_value;
  // case TK_FLOAT128:
  //   long double         float128_value;
  // case TK_CHAR8:
  //   char                char_value;
  // case TK_CHAR16:
  //   wchar               wchar_value;
  // case TK_ENUM:
  //   long                enumerated_value;
  // case TK_STRING8:
  //   string<ANNOTATION_STR_VALUE_MAX_LEN>  string8_value;
  // case TK_STRING16:
  //   wstring<ANNOTATION_STR_VALUE_MAX_LEN> string16_value;
  // default:
  //   ExtendedAnnotationParameterValue      extended_value;
  // };

  struct AnnotationParameterValue {
    ACE_CDR::Octet kind;
    ACE_CDR::Boolean boolean_value;
    ACE_CDR::Octet byte_value;
    ACE_CDR::Short int16_value;
    ACE_CDR::UShort uint_16_value;
    ACE_CDR::Long int32_value;
    ACE_CDR::ULong uint32_value;
    ACE_CDR::LongLong int64_value;
    ACE_CDR::ULongLong uint64_value;
    ACE_CDR::Float float32_value;
    ACE_CDR::Double float64_value;
    ACE_CDR::LongDouble float128_value;
    ACE_CDR::Char char_value;
    ACE_CDR::WChar wchar_value;
    ACE_CDR::Long enumerated_value;
    OPENDDS_STRING string8_value;
    OPENDDS_WSTRING string16_value;
    ExtendedAnnotationParameterValue extended_value;
  };

  // The application of an annotation to some type or type member
  struct AppliedAnnotationParameter {
    NameHash paramname_hash;
    AnnotationParameterValue value;
  };
  // Sorted by AppliedAnnotationParameter.paramname_hash
  typedef Sequence<AppliedAnnotationParameter> AppliedAnnotationParameterSeq;

  struct AppliedAnnotation {
    TypeIdentifier annotation_typeid;
    Optional<AppliedAnnotationParameterSeq> param_seq;
  };
  // Sorted by AppliedAnnotation.annotation_typeid
  typedef Sequence<AppliedAnnotation> AppliedAnnotationSeq;

  // @verbatim(placement="<placement>", language="<lang>", text="<text>")
  struct AppliedVerbatimAnnotation {
    OPENDDS_STRING placement;
    OPENDDS_STRING language;
    OPENDDS_STRING text;
  };


  // --- Aggregate types: ------------------------------------------------
  struct AppliedBuiltinMemberAnnotations {
    Optional<OPENDDS_STRING> unit; // @unit("<unit>")
    Optional<AnnotationParameterValue> min; // @min , @range
    Optional<AnnotationParameterValue> max; // @max , @range
    Optional<OPENDDS_STRING> hash_id; // @hash_id("<membername>")
  };

  struct CommonStructMember {
    MemberId member_id;
    StructMemberFlag member_flags;
    TypeIdentifier member_type_id;

    CommonStructMember (const MemberId& a_member_id,
                        const StructMemberFlag& a_member_flags,
                        const TypeIdentifier& a_member_type_id)
      : member_id(a_member_id)
      , member_flags(a_member_flags)
      , member_type_id(a_member_type_id)
    {}
  };

  // COMPLETE Details for a member of an aggregate type
  struct CompleteMemberDetail {
    MemberName name;
    Optional<AppliedBuiltinMemberAnnotations> ann_builtin;
    Optional<AppliedAnnotationSeq> ann_custom;
  };

  // MINIMAL Details for a member of an aggregate type
  struct OpenDDS_Dcps_Export MinimalMemberDetail {
    NameHash name_hash;

    MinimalMemberDetail() {}
    explicit MinimalMemberDetail(const OPENDDS_STRING& name);
  };

  // Member of an aggregate type
  struct CompleteStructMember {
    CommonStructMember common;
    CompleteMemberDetail detail;
  };
  // Ordered by the member_index
  typedef Sequence<CompleteStructMember> CompleteStructMemberSeq;

  // Member of an aggregate type
  struct MinimalStructMember {
    CommonStructMember common;
    MinimalMemberDetail detail;

    MinimalStructMember(const CommonStructMember& a_common,
                        const MinimalMemberDetail& a_detail)
      : common(a_common)
      , detail(a_detail)
    {}

    bool operator<(const MinimalStructMember& other) const
    {
      return common.member_id < other.common.member_id;
    }
  };
  // Ordered by common.member_id
  typedef Sequence<MinimalStructMember> MinimalStructMemberSeq;

  struct AppliedBuiltinTypeAnnotations {
    Optional<AppliedVerbatimAnnotation> verbatim;  // @verbatim(...)
  };

  struct MinimalTypeDetail {
    // Empty. Available for future extension
  };

  struct CompleteTypeDetail {
    Optional<AppliedBuiltinTypeAnnotations> ann_builtin;
    Optional<AppliedAnnotationSeq> ann_custom;
    QualifiedTypeName type_name;
  };

  struct CompleteStructHeader {
    TypeIdentifier base_type;
    CompleteTypeDetail detail;
  };

  struct MinimalStructHeader {
    TypeIdentifier base_type;
    MinimalTypeDetail detail;

    MinimalStructHeader() {}

    MinimalStructHeader(const TypeIdentifier& a_base_type,
                        const MinimalTypeDetail& a_detail)
      : base_type(a_base_type)
      , detail(a_detail)
    {}
  };

  struct CompleteStructType {
    StructTypeFlag struct_flags;
    CompleteStructHeader header;
    CompleteStructMemberSeq member_seq;
  };

  struct MinimalStructType {
    StructTypeFlag struct_flags;
    MinimalStructHeader header;
    MinimalStructMemberSeq member_seq;

    MinimalStructType() {}

    MinimalStructType(const StructTypeFlag& a_struct_flags,
                      const MinimalStructHeader& a_header,
                      const MinimalStructMemberSeq& a_member_seq)
      : struct_flags(a_struct_flags)
      , header(a_header)
      , member_seq(a_member_seq)
    {}
  };

  // --- Union: ----------------------------------------------------------

  // Case labels that apply to a member of a union type
  // Ordered by their values
  typedef Sequence<ACE_CDR::Long> UnionCaseLabelSeq;

  struct CommonUnionMember {
    MemberId member_id;
    UnionMemberFlag member_flags;
    TypeIdentifier type_id;
    UnionCaseLabelSeq label_seq;

    CommonUnionMember() {}

    CommonUnionMember(const MemberId& a_member_id,
                      const UnionMemberFlag& a_member_flags,
                      const TypeIdentifier& a_type_id,
                      const UnionCaseLabelSeq& a_label_seq)
      : member_id(a_member_id)
      , member_flags(a_member_flags)
      , type_id(a_type_id)
      , label_seq(a_label_seq)
    {}
  };

  // Member of a union type
  struct CompleteUnionMember {
    CommonUnionMember common;
    CompleteMemberDetail detail;
  };
  // Ordered by member_index
  typedef Sequence<CompleteUnionMember> CompleteUnionMemberSeq;

  // Member of a union type
  struct MinimalUnionMember {
    CommonUnionMember common;
    MinimalMemberDetail detail;

    MinimalUnionMember() {}

    MinimalUnionMember(const CommonUnionMember& a_common,
                       const MinimalMemberDetail& a_detail)
      : common(a_common)
      , detail(a_detail)
    {}

    bool operator<(const MinimalUnionMember& other) const
    {
      return common.member_id < other.common.member_id;
    }
  };
  // Ordered by MinimalUnionMember.common.member_id
  typedef Sequence<MinimalUnionMember> MinimalUnionMemberSeq;

  struct CommonDiscriminatorMember {
    UnionDiscriminatorFlag member_flags;
    TypeIdentifier type_id;

    CommonDiscriminatorMember() {}

    CommonDiscriminatorMember(const UnionDiscriminatorFlag& a_member_flags,
                              const TypeIdentifier& a_type_id)
      : member_flags(a_member_flags)
      , type_id(a_type_id)
    {}
  };

  // Member of a union type
  struct CompleteDiscriminatorMember {
    CommonDiscriminatorMember common;
    Optional<AppliedBuiltinTypeAnnotations> ann_builtin;
    Optional<AppliedAnnotationSeq> ann_custom;
  };

  // Member of a union type
  struct MinimalDiscriminatorMember {
    CommonDiscriminatorMember common;

    MinimalDiscriminatorMember() {}

    explicit MinimalDiscriminatorMember(const CommonDiscriminatorMember& a_common)
      : common(a_common)
    {}
  };

  struct CompleteUnionHeader {
    CompleteTypeDetail detail;
  };

  struct MinimalUnionHeader {
    MinimalTypeDetail detail;

    MinimalUnionHeader() {}

    explicit MinimalUnionHeader(const MinimalTypeDetail& a_detail)
      : detail(a_detail)
    {}
  };

  struct CompleteUnionType {
    UnionTypeFlag union_flags;
    CompleteUnionHeader header;
    CompleteDiscriminatorMember discriminator;
    CompleteUnionMemberSeq member_seq;
  };

  struct MinimalUnionType {
    UnionTypeFlag union_flags;
    MinimalUnionHeader header;
    MinimalDiscriminatorMember discriminator;
    MinimalUnionMemberSeq member_seq;

    MinimalUnionType() {}

    MinimalUnionType(const UnionTypeFlag& a_union_flags,
                     const MinimalUnionHeader& a_header,
                     const MinimalDiscriminatorMember& a_discriminator,
                     const MinimalUnionMemberSeq& a_member_seq)
      : union_flags(a_union_flags)
      , header(a_header)
      , discriminator(a_discriminator)
      , member_seq(a_member_seq)
    {}
  };

  // --- Annotation: ----------------------------------------------------
  struct CommonAnnotationParameter {
    AnnotationParameterFlag member_flags;
    TypeIdentifier member_type_id;
  };

  // Member of an annotation type
  struct CompleteAnnotationParameter {
    CommonAnnotationParameter common;
    MemberName name;
    AnnotationParameterValue default_value;
  };
  // Ordered by CompleteAnnotationParameter.name
  typedef Sequence<CompleteAnnotationParameter> CompleteAnnotationParameterSeq;

  struct MinimalAnnotationParameter {
    CommonAnnotationParameter common;
    NameHash name_hash;
    AnnotationParameterValue default_value;
  };
  // Ordered by MinimalAnnotationParameter.name_hash
  typedef Sequence<MinimalAnnotationParameter> MinimalAnnotationParameterSeq;

  struct CompleteAnnotationHeader {
    QualifiedTypeName annotation_name;
  };

  struct MinimalAnnotationHeader {
    // Empty. Available for future extension
  };

  struct CompleteAnnotationType {
    AnnotationTypeFlag annotation_flag;
    CompleteAnnotationHeader header;
    CompleteAnnotationParameterSeq member_seq;
  };

  struct MinimalAnnotationType {
    AnnotationTypeFlag annotation_flag;
    MinimalAnnotationHeader header;
    MinimalAnnotationParameterSeq member_seq;
  };

  // --- Alias: ----------------------------------------------------------
  struct CommonAliasBody {
    AliasMemberFlag related_flags;
    TypeIdentifier related_type;

    CommonAliasBody() {}

    CommonAliasBody(const AliasMemberFlag& a_related_flags,
                    const TypeIdentifier& a_related_type)
      : related_flags(a_related_flags)
      , related_type(a_related_type)
    {}
  };

  struct CompleteAliasBody {
    CommonAliasBody common;
    Optional<AppliedBuiltinMemberAnnotations> ann_builtin;
    Optional<AppliedAnnotationSeq> ann_custom;
  };

  struct MinimalAliasBody {
    CommonAliasBody common;

    MinimalAliasBody() {}

    explicit MinimalAliasBody(const CommonAliasBody& a_common)
      : common(a_common)
    {}
  };

  struct CompleteAliasHeader {
    CompleteTypeDetail detail;
  };

  struct MinimalAliasHeader {
    // Empty. Available for future extension
  };

  struct CompleteAliasType {
    AliasTypeFlag alias_flags;
    CompleteAliasHeader header;
    CompleteAliasBody body;
  };

  struct MinimalAliasType {
    AliasTypeFlag alias_flags;
    MinimalAliasHeader header;
    MinimalAliasBody body;

    MinimalAliasType() {}

    MinimalAliasType(const AliasTypeFlag& a_alias_flags,
                     const MinimalAliasHeader& a_header,
                     const MinimalAliasBody& a_body)
      : alias_flags(a_alias_flags)
      , header(a_header)
      , body(a_body)
    {}
  };

  // --- Collections: ----------------------------------------------------
  struct CompleteElementDetail {
    Optional<AppliedBuiltinMemberAnnotations> ann_builtin;
    Optional<AppliedAnnotationSeq> ann_custom;
  };

  struct CommonCollectionElement {
    CollectionElementFlag element_flags;
    TypeIdentifier type;
  };

  struct CompleteCollectionElement {
    CommonCollectionElement common;
    CompleteElementDetail detail;
  };

  struct MinimalCollectionElement {
    CommonCollectionElement common;
  };

  struct CommonCollectionHeader {
    LBound bound;
  };

  struct CompleteCollectionHeader {
    CommonCollectionHeader common;
    Optional<CompleteTypeDetail> detail; // not present for anonymous
  };

  struct MinimalCollectionHeader {
    CommonCollectionHeader common;
  };

  // --- Sequence: ------------------------------------------------------
  struct CompleteSequenceType {
    CollectionTypeFlag collection_flag;
    CompleteCollectionHeader header;
    CompleteCollectionElement element;
  };

  struct MinimalSequenceType {
    CollectionTypeFlag collection_flag;
    MinimalCollectionHeader header;
    MinimalCollectionElement element;
  };

  // --- Array: ------------------------------------------------------
  struct CommonArrayHeader {
    LBoundSeq bound_seq;
  };

  struct CompleteArrayHeader {
    CommonArrayHeader common;
    CompleteTypeDetail detail;
  };

  struct MinimalArrayHeader {
    CommonArrayHeader common;
  };

  struct CompleteArrayType  {
    CollectionTypeFlag collection_flag;
    CompleteArrayHeader header;
    CompleteCollectionElement element;
  };

  struct MinimalArrayType  {
    CollectionTypeFlag collection_flag;
    MinimalArrayHeader header;
    MinimalCollectionElement element;
  };

  // --- Map: ------------------------------------------------------
  struct CompleteMapType {
    CollectionTypeFlag collection_flag;
    CompleteCollectionHeader header;
    CompleteCollectionElement key;
    CompleteCollectionElement element;
  };

  struct MinimalMapType {
    CollectionTypeFlag collection_flag;
    MinimalCollectionHeader header;
    MinimalCollectionElement key;
    MinimalCollectionElement element;
  };

  // --- Enumeration: ----------------------------------------------------
  typedef ACE_CDR::UShort BitBound;

  // Constant in an enumerated type
  struct CommonEnumeratedLiteral {
    ACE_CDR::Long value;
    EnumeratedLiteralFlag flags;

    CommonEnumeratedLiteral() {}

    CommonEnumeratedLiteral(const ACE_CDR::Long& a_value,
                            const EnumeratedLiteralFlag a_flags)
      : value(a_value)
      , flags(a_flags)
    {}
  };

  // Constant in an enumerated type
  struct CompleteEnumeratedLiteral {
    CommonEnumeratedLiteral common;
    CompleteMemberDetail detail;
  };
  // Ordered by EnumeratedLiteral.common.value
  typedef Sequence<CompleteEnumeratedLiteral> CompleteEnumeratedLiteralSeq;

  // Constant in an enumerated type
  struct MinimalEnumeratedLiteral {
    CommonEnumeratedLiteral common;
    MinimalMemberDetail detail;

    MinimalEnumeratedLiteral() {}

    MinimalEnumeratedLiteral(const CommonEnumeratedLiteral& a_common,
                             const MinimalMemberDetail& a_detail)
      : common(a_common)
      , detail(a_detail)
    {}

    bool operator<(const MinimalEnumeratedLiteral& other) const {
      return common.value < other.common.value;
    }
  };
  // Ordered by EnumeratedLiteral.common.value
  typedef Sequence<MinimalEnumeratedLiteral> MinimalEnumeratedLiteralSeq;

  struct CommonEnumeratedHeader {
    BitBound bit_bound;

    CommonEnumeratedHeader() {}

    explicit CommonEnumeratedHeader(const BitBound& a_bit_bound)
      : bit_bound(a_bit_bound)
    {}
  };

  struct CompleteEnumeratedHeader {
    CommonEnumeratedHeader common;
    CompleteTypeDetail detail;
  };

  struct MinimalEnumeratedHeader {
    CommonEnumeratedHeader common;

    MinimalEnumeratedHeader() {}

    explicit MinimalEnumeratedHeader(const CommonEnumeratedHeader& a_common)
      : common(a_common)
    {}
  };

  // Enumerated type
  struct CompleteEnumeratedType  {
    EnumTypeFlag enum_flags; // unused
    CompleteEnumeratedHeader header;
    CompleteEnumeratedLiteralSeq literal_seq;
  };

  // Enumerated type
  struct MinimalEnumeratedType  {
    EnumTypeFlag enum_flags; // unused
    MinimalEnumeratedHeader header;
    MinimalEnumeratedLiteralSeq literal_seq;

    MinimalEnumeratedType() {}

    MinimalEnumeratedType(const EnumTypeFlag& a_enum_flags,
                          const MinimalEnumeratedHeader& a_header,
                          const MinimalEnumeratedLiteralSeq& a_literal_seq)
      : enum_flags(a_enum_flags)
      , header(a_header)
      , literal_seq(a_literal_seq)
    {}
  };

  // --- Bitmask: --------------------------------------------------------
  // Bit in a bit mask
  struct CommonBitflag {
    ACE_CDR::UShort position;
    BitflagFlag flags;
  };

  struct CompleteBitflag {
    CommonBitflag common;
    CompleteMemberDetail detail;
  };
  // Ordered by Bitflag.position
  typedef Sequence<CompleteBitflag> CompleteBitflagSeq;

  struct MinimalBitflag {
    CommonBitflag common;
    MinimalMemberDetail detail;
  };
  // Ordered by Bitflag.position
  typedef Sequence<MinimalBitflag> MinimalBitflagSeq;

  struct CommonBitmaskHeader {
    BitBound bit_bound;
  };

  typedef CompleteEnumeratedHeader CompleteBitmaskHeader;

  typedef MinimalEnumeratedHeader MinimalBitmaskHeader;

  struct CompleteBitmaskType {
    BitmaskTypeFlag bitmask_flags; // unused
    CompleteBitmaskHeader header;
    CompleteBitflagSeq flag_seq;
  };

  struct MinimalBitmaskType {
    BitmaskTypeFlag bitmask_flags; // unused
    MinimalBitmaskHeader header;
    MinimalBitflagSeq flag_seq;
  };

  // --- Bitset: ----------------------------------------------------------
  struct CommonBitfield {
    ACE_CDR::UShort position;
    BitsetMemberFlag flags;
    ACE_CDR::Octet bitcount;
    TypeKind holder_type; // Must be primitive integer type
  };

  struct CompleteBitfield {
    CommonBitfield common;
    CompleteMemberDetail detail;
  };
  // Ordered by Bitfield.position
  typedef Sequence<CompleteBitfield> CompleteBitfieldSeq;

  struct MinimalBitfield {
    CommonBitfield common;
    NameHash name_hash;
  };
  // Ordered by Bitfield.position
  typedef Sequence<MinimalBitfield> MinimalBitfieldSeq;

  struct CompleteBitsetHeader {
    CompleteTypeDetail detail;
  };

  struct MinimalBitsetHeader {
    // Empty. Available for future extension
  };

  struct CompleteBitsetType  {
    BitsetTypeFlag bitset_flags; // unused
    CompleteBitsetHeader header;
    CompleteBitfieldSeq field_seq;
  };

  struct MinimalBitsetType  {
    BitsetTypeFlag bitset_flags; // unused
    MinimalBitsetHeader header;
    MinimalBitfieldSeq field_seq;
  };

  // --- Type Object: ---------------------------------------------------
  // The types associated with each case selection must have extensibility
  // kind APPENDABLE or MUTABLE so that they can be extended in the future

  struct CompleteExtendedType {
    // Empty. Available for future extension
  };

  // @extensibility(FINAL)     @nested
  // union CompleteTypeObject switch (octet) {
  // case TK_ALIAS:
  //   CompleteAliasType      alias_type;
  // case TK_ANNOTATION:
  //   CompleteAnnotationType annotation_type;
  // case TK_STRUCTURE:
  //   CompleteStructType     struct_type;
  // case TK_UNION:
  //   CompleteUnionType      union_type;
  // case TK_BITSET:
  //   CompleteBitsetType     bitset_type;
  // case TK_SEQUENCE:
  //   CompleteSequenceType   sequence_type;
  // case TK_ARRAY:
  //   CompleteArrayType      array_type;
  // case TK_MAP:
  //   CompleteMapType        map_type;
  // case TK_ENUM:
  //   CompleteEnumeratedType enumerated_type;
  // case TK_BITMASK:
  //   CompleteBitmaskType    bitmask_type;

  //   // ===================  Future extensibility  ============
  // default:
  //   CompleteExtendedType   extended_type;
  // };

  struct CompleteTypeObject {
    ACE_CDR::Octet kind;
    CompleteAliasType alias_type;
    CompleteAnnotationType annotation_type;
    CompleteStructType struct_type;
    CompleteUnionType union_type;
    CompleteBitsetType bitset_type;
    CompleteSequenceType sequence_type;
    CompleteArrayType array_type;
    CompleteMapType map_type;
    CompleteEnumeratedType enumerated_type;
    CompleteBitmaskType bitmask_type;

    // ===================  Future extensibility  ============
    CompleteExtendedType extended_type;
  };

  struct MinimalExtendedType {
    // Empty. Available for future extension
  };

  // @extensibility(FINAL)     @nested
  // union MinimalTypeObject switch (octet) {
  // case TK_ALIAS:
  //   MinimalAliasType       alias_type;
  // case TK_ANNOTATION:
  //   MinimalAnnotationType  annotation_type;
  // case TK_STRUCTURE:
  //   MinimalStructType      struct_type;
  // case TK_UNION:
  //   MinimalUnionType       union_type;
  // case TK_BITSET:
  //   MinimalBitsetType      bitset_type;
  // case TK_SEQUENCE:
  //   MinimalSequenceType    sequence_type;
  // case TK_ARRAY:
  //   MinimalArrayType       array_type;
  // case TK_MAP:
  //   MinimalMapType         map_type;
  // case TK_ENUM:
  //   MinimalEnumeratedType  enumerated_type;
  // case TK_BITMASK:
  //   MinimalBitmaskType     bitmask_type;

  //   // ===================  Future extensibility  ============
  // default:
  //   MinimalExtendedType    extended_type;
  // };

  struct MinimalTypeObject {
    ACE_CDR::Octet kind;
    MinimalAliasType alias_type;
    MinimalAnnotationType annotation_type;
    MinimalStructType struct_type;
    MinimalUnionType union_type;
    MinimalBitsetType bitset_type;
    MinimalSequenceType sequence_type;
    MinimalArrayType array_type;
    MinimalMapType map_type;
    MinimalEnumeratedType enumerated_type;
    MinimalBitmaskType bitmask_type;

    // ===================  Future extensibility  ============
    MinimalExtendedType extended_type;

    MinimalTypeObject() {}

    explicit MinimalTypeObject(const MinimalAliasType& alias)
      : kind(TK_ALIAS)
      , alias_type(alias)
    {}

    explicit MinimalTypeObject(const MinimalAnnotationType& annotation)
      : kind(TK_ANNOTATION)
      , annotation_type(annotation)
    {}

    explicit MinimalTypeObject(const MinimalStructType& struct_)
      : kind(TK_STRUCTURE)
      , struct_type(struct_)
    {}

    explicit MinimalTypeObject(const MinimalUnionType& union_)
      : kind(TK_UNION)
      , union_type(union_)
    {}

    explicit MinimalTypeObject(const MinimalBitsetType& bitset)
      : kind(TK_BITSET)
      , bitset_type(bitset)
    {}

    explicit MinimalTypeObject(const MinimalSequenceType& sequence)
      : kind(TK_SEQUENCE)
      , sequence_type(sequence)
    {}

    explicit MinimalTypeObject(const MinimalArrayType& array)
      : kind(TK_ARRAY)
      , array_type(array)
    {}

    explicit MinimalTypeObject(const MinimalMapType& map)
      : kind(TK_MAP)
      , map_type(map)
    {}

    explicit MinimalTypeObject(const MinimalEnumeratedType& enum_)
      : kind(TK_ENUM)
      , enumerated_type(enum_)
    {}

    explicit MinimalTypeObject(const MinimalBitmaskType& bitmask)
      : kind(TK_BITMASK)
      , bitmask_type(bitmask)
    {}
  };

  // @extensibility(APPENDABLE)  @nested
  // union TypeObject switch (octet) { // EquivalenceKind
  // case EK_COMPLETE:
  //   CompleteTypeObject   complete;
  // case EK_MINIMAL:
  //   MinimalTypeObject    minimal;
  // };

  struct TypeObject {
    ACE_CDR::Octet kind;
    CompleteTypeObject complete;
    MinimalTypeObject minimal;

    TypeObject(const CompleteTypeObject& a_complete)
      : kind(EK_COMPLETE)
      , complete(a_complete)
    {}

    TypeObject(const MinimalTypeObject& a_minimal)
      : kind(EK_MINIMAL)
      , minimal(a_minimal)
    {}
  };

  typedef Sequence<TypeObject> TypeObjectSeq;

  // Set of TypeObjects representing a strong component: Equivalence class
  // for the Strong Connectivity relationship (mutual reachability between
  // types).
  // Ordered by fully qualified typename lexicographic order
  typedef TypeObjectSeq StronglyConnectedComponent;

  struct TypeIdentifierTypeObjectPair {
    TypeIdentifier type_identifier;
    TypeObject type_object;
  };
  typedef Sequence<TypeIdentifierTypeObjectPair> TypeIdentifierTypeObjectPairSeq;

  struct TypeIdentifierPair {
    TypeIdentifier type_identifier1;
    TypeIdentifier type_identifier2;
  };
  typedef Sequence<TypeIdentifierPair> TypeIdentifierPairSeq;

  struct TypeIdentifierWithSize {
    TypeIdentifier type_id;
    ACE_CDR::ULong typeobject_serialized_size;
  };
  typedef Sequence<TypeIdentifierWithSize> TypeIdentifierWithSizeSeq;

  struct TypeIdentifierWithDependencies {
    TypeIdentifierWithSize typeid_with_size;
    // The total additional types related to minimal_type
    ACE_CDR::Long dependent_typeid_count;
    TypeIdentifierWithSizeSeq dependent_typeids;
  };

  typedef Sequence<TypeIdentifierWithDependencies> TypeIdentifierWithDependenciesSeq;

  // This appears in the builtin DDS topics PublicationBuiltinTopicData
  // and SubscriptionBuiltinTopicData

  struct TypeInformation {
    TypeIdentifierWithDependencies minimal;
    TypeIdentifierWithDependencies complete;
  };
  typedef Sequence<TypeInformation> TypeInformationSeq;

  OpenDDS_Dcps_Export
<<<<<<< HEAD
  TypeIdentifierPtr makeTypeIdentifier(const TypeObject& type_object);

  OpenDDS_Dcps_Export
  void serialize_type_info(const TypeInformation& type_info, DDS::OctetSeq& seq);

  OpenDDS_Dcps_Export
  void deserialize_type_info(TypeInformation& type_info, const DDS::OctetSeq& seq);

=======
  TypeIdentifier makeTypeIdentifier(const TypeObject& type_object);
>>>>>>> 90afd889
} // namespace XTypes

namespace DCPS {

template<typename T>
const XTypes::TypeObject& getMinimalTypeObject();

template<typename T>
XTypes::TypeIdentifier getMinimalTypeIdentifier();

template<> OpenDDS_Dcps_Export
XTypes::TypeIdentifier getMinimalTypeIdentifier<void>();

template<> OpenDDS_Dcps_Export
XTypes::TypeIdentifier getMinimalTypeIdentifier<ACE_CDR::Boolean>();

template<> OpenDDS_Dcps_Export
XTypes::TypeIdentifier getMinimalTypeIdentifier<ACE_CDR::Octet>();

template<> OpenDDS_Dcps_Export
XTypes::TypeIdentifier getMinimalTypeIdentifier<ACE_CDR::Short>();

template<> OpenDDS_Dcps_Export
XTypes::TypeIdentifier getMinimalTypeIdentifier<ACE_CDR::Long>();

template<> OpenDDS_Dcps_Export
XTypes::TypeIdentifier getMinimalTypeIdentifier<ACE_CDR::LongLong>();

template<> OpenDDS_Dcps_Export
XTypes::TypeIdentifier getMinimalTypeIdentifier<ACE_CDR::UShort>();

template<> OpenDDS_Dcps_Export
XTypes::TypeIdentifier getMinimalTypeIdentifier<ACE_CDR::ULong>();

template<> OpenDDS_Dcps_Export
XTypes::TypeIdentifier getMinimalTypeIdentifier<ACE_CDR::ULongLong>();

template<> OpenDDS_Dcps_Export
XTypes::TypeIdentifier getMinimalTypeIdentifier<ACE_CDR::Float>();

template<> OpenDDS_Dcps_Export
XTypes::TypeIdentifier getMinimalTypeIdentifier<ACE_CDR::Double>();

template<> OpenDDS_Dcps_Export
XTypes::TypeIdentifier getMinimalTypeIdentifier<ACE_CDR::LongDouble>();

template<> OpenDDS_Dcps_Export
XTypes::TypeIdentifier getMinimalTypeIdentifier<ACE_CDR::Char>();

template<> OpenDDS_Dcps_Export
XTypes::TypeIdentifier getMinimalTypeIdentifier<ACE_OutputCDR::from_wchar>();

template<> OpenDDS_Dcps_Export
XTypes::TypeIdentifier getMinimalTypeIdentifier<ACE_CDR::Char*>();

template<> OpenDDS_Dcps_Export
XTypes::TypeIdentifier getMinimalTypeIdentifier<ACE_CDR::WChar*>();


template<typename T>
void serialized_size(const Encoding& encoding, size_t& size,
                     const XTypes::Optional<T>& opt)
{
  size += DCPS::boolean_cdr_size;
  if (opt.present) {
    serialized_size(encoding, size, opt.value);
  }
}

template<typename T>
bool operator<<(Serializer& strm, const XTypes::Optional<T>& opt)
{
  if (!(strm << ACE_OutputCDR::from_boolean(opt.present))) {
    return false;
  }
  return !opt.present || strm << opt.value;
}

template<typename T>
bool operator>>(Serializer& strm, XTypes::Optional<T>& opt)
{
  if (!(strm >> ACE_InputCDR::to_boolean(opt.present))) {
    return false;
  }
  return !opt.present || strm >> opt.value;
}


template<typename T>
void serialized_size(const Encoding& encoding, size_t& size,
                     const XTypes::Sequence<T>& seq)
{
  serialized_size_ulong(encoding, size);
  for (ACE_CDR::ULong i = 0; i < seq.length(); ++i) {
    serialized_size(encoding, size, seq[i]);
  }
}

template<typename T>
bool operator<<(Serializer& strm, const XTypes::Sequence<T>& seq)
{
  const ACE_CDR::ULong length = seq.length();
  if (!(strm << length)) {
    return false;
  }
  for (ACE_CDR::ULong i = 0; i < length; ++i) {
    if (!(strm << seq[i])) {
      return false;
    }
  }
  return true;
}

template<typename T>
bool operator>>(Serializer& strm, XTypes::Sequence<T>& seq)
{
  ACE_CDR::ULong length;
  if (!(strm >> length)) {
    return false;
  }
  seq.length(length);
  for (ACE_CDR::ULong i = 0; i < length; ++i) {
    if (!(strm >> seq[i])) {
      return false;
    }
  }
  return true;
}

void serialized_size(const Encoding& encoding, size_t& size,
  const XTypes::LBoundSeq& seq);
bool operator<<(Serializer& strm, const XTypes::LBoundSeq& seq);
bool operator>>(Serializer& strm, XTypes::LBoundSeq& seq);

void serialized_size(const Encoding& encoding, size_t& size,
  const XTypes::SBoundSeq& seq);
bool operator<<(Serializer& strm, const XTypes::SBoundSeq& seq);
bool operator>>(Serializer& strm, XTypes::SBoundSeq& seq);

void serialized_size(const Encoding& encoding, size_t& size,
  const XTypes::UnionCaseLabelSeq& seq);
bool operator<<(Serializer& strm, const XTypes::UnionCaseLabelSeq& seq);
bool operator>>(Serializer& strm, XTypes::UnionCaseLabelSeq& seq);

inline void serialized_size(const Encoding&, size_t&, const XTypes::MinimalTypeDetail&)
{}
inline bool operator<<(Serializer&, const XTypes::MinimalTypeDetail&) { return true; }
inline bool operator>>(Serializer&, XTypes::MinimalTypeDetail&) { return true; }

inline void serialized_size(const Encoding&, size_t&, const XTypes::ExtendedAnnotationParameterValue&)
{}
inline bool operator<<(Serializer&, const XTypes::ExtendedAnnotationParameterValue&) { return true; }
inline bool operator>>(Serializer&, XTypes::ExtendedAnnotationParameterValue&) { return true; }

void serialized_size(const Encoding& encoding, size_t& size,
  const XTypes::NameHash_forany& arr);
bool operator<<(Serializer& ser, const XTypes::NameHash_forany& arr);
bool operator>>(Serializer& ser, XTypes::NameHash_forany& arr);

void serialized_size(const Encoding& encoding, size_t& size,
  const XTypes::EquivalenceHash_forany& arr);
bool operator<<(Serializer& ser, const XTypes::EquivalenceHash_forany& arr);
bool operator>>(Serializer& ser, XTypes::EquivalenceHash_forany& arr);

void serialized_size(const Encoding& encoding, size_t& size,
  const XTypes::CompleteTypeDetail& stru);
bool operator<<(Serializer& ser, const XTypes::CompleteTypeDetail& stru);
bool operator>>(Serializer& ser, XTypes::CompleteTypeDetail& stru);

void serialized_size(const Encoding& encoding, size_t& size,
  const XTypes::CompleteStructHeader& stru);
bool operator<<(Serializer& ser, const XTypes::CompleteStructHeader& stru);
bool operator>>(Serializer& ser, XTypes::CompleteStructHeader& stru);

void serialized_size(const Encoding& encoding, size_t& size,
  const XTypes::MinimalStructHeader& stru);
bool operator<<(Serializer& ser, const XTypes::MinimalStructHeader& stru);
bool operator>>(Serializer& ser, XTypes::MinimalStructHeader& stru);

void serialized_size(const Encoding& encoding, size_t& size,
  const XTypes::CompleteStructType& stru);
bool operator<<(Serializer& ser, const XTypes::CompleteStructType& stru);
bool operator>>(Serializer& ser, XTypes::CompleteStructType& stru);

void serialized_size(const Encoding& encoding, size_t& size,
  const XTypes::MinimalStructType& stru);
bool operator<<(Serializer& ser, const XTypes::MinimalStructType& stru);
bool operator>>(Serializer& ser, XTypes::MinimalStructType& stru);

void serialized_size(const Encoding& encoding, size_t& size,
  const XTypes::CompleteUnionType& stru);
bool operator<<(Serializer& ser, const XTypes::CompleteUnionType& stru);
bool operator>>(Serializer& ser, XTypes::CompleteUnionType& stru);

void serialized_size(const Encoding& encoding, size_t& size,
  const XTypes::MinimalUnionType& stru);
bool operator<<(Serializer& ser, const XTypes::MinimalUnionType& stru);
bool operator>>(Serializer& ser, XTypes::MinimalUnionType& stru);

void serialized_size(const Encoding& encoding, size_t& size,
  const XTypes::CompleteAnnotationType& stru);
bool operator<<(Serializer& ser, const XTypes::CompleteAnnotationType& stru);
bool operator>>(Serializer& ser, XTypes::CompleteAnnotationType& stru);

void serialized_size(const Encoding& encoding, size_t& size,
  const XTypes::MinimalAnnotationType& stru);
bool operator>>(Serializer& ser, const XTypes::MinimalAnnotationType& stru);
bool operator<<(Serializer& ser, XTypes::MinimalAnnotationType& stru);

void serialized_size(const Encoding& encoding, size_t& size,
  const XTypes::CompleteAliasType& stru);
bool operator>>(Serializer& ser, const XTypes::CompleteAliasType& stru);
bool operator<<(Serializer& ser, XTypes::CompleteAliasType& stru);

void serialized_size(const Encoding& encoding, size_t& size,
  const XTypes::MinimalAliasType& stru);
bool operator>>(Serializer& ser, const XTypes::MinimalAliasType& stru);
bool operator<<(Serializer& ser, XTypes::MinimalAliasType& stru);

void serialized_size(const Encoding& encoding, size_t& size,
  const XTypes::CompleteSequenceType& stru);
bool operator<<(Serializer& ser, const XTypes::CompleteSequenceType& stru);
bool operator>>(Serializer& ser, XTypes::CompleteSequenceType& stru);

void serialized_size(const Encoding& encoding, size_t& size,
  const XTypes::MinimalSequenceType& stru);
bool operator<<(Serializer& ser, const XTypes::MinimalSequenceType& stru);
bool operator>>(Serializer& ser, XTypes::MinimalSequenceType& stru);

void serialized_size(const Encoding& encoding, size_t& size,
  const XTypes::CompleteArrayType& stru);
bool operator<<(Serializer& ser, const XTypes::CompleteArrayType& stru);
bool operator>>(Serializer& ser, XTypes::CompleteArrayType& stru);

void serialized_size(const Encoding& encoding, size_t& size,
  const XTypes::MinimalArrayType& stru);
bool operator<<(Serializer& ser, const XTypes::MinimalArrayType& stru);
bool operator>>(Serializer& ser, XTypes::MinimalArrayType& stru);

void serialized_size(const Encoding& encoding, size_t& size,
  const XTypes::CompleteMapType& stru);
bool operator<<(Serializer& ser, const XTypes::CompleteMapType& stru);
bool operator>>(Serializer& ser, XTypes::CompleteMapType& stru);

void serialized_size(const Encoding& encoding, size_t& size,
  const XTypes::MinimalMapType& stru);
bool operator<<(Serializer& ser, const XTypes::MinimalMapType& stru);
bool operator>>(Serializer& ser, XTypes::MinimalMapType& stru);

void serialized_size(const Encoding& encoding, size_t& size,
  const XTypes::CompleteEnumeratedHeader& stru);
bool operator<<(Serializer& ser, const XTypes::CompleteEnumeratedHeader& stru);
bool operator>>(Serializer& ser, XTypes::CompleteEnumeratedHeader& stru);

void serialized_size(const Encoding& encoding, size_t& size,
  const XTypes::MinimalEnumeratedHeader& stru);
bool operator<<(Serializer& ser, const XTypes::MinimalEnumeratedHeader& stru);
bool operator>>(Serializer& ser, XTypes::MinimalEnumeratedHeader& stru);

void serialized_size(const Encoding& encoding, size_t& size,
  const XTypes::CompleteEnumeratedType& stru);
bool operator<<(Serializer& ser, const XTypes::CompleteEnumeratedType& stru);
bool operator>>(Serializer& ser, XTypes::CompleteEnumeratedType& stru);

void serialized_size(const Encoding& encoding, size_t& size,
  const XTypes::MinimalEnumeratedType& stru);
bool operator<<(Serializer& ser, const XTypes::MinimalEnumeratedType& stru);
bool operator>>(Serializer& ser, XTypes::MinimalEnumeratedType& stru);

void serialized_size(const Encoding& encoding, size_t& size,
  const XTypes::MinimalBitmaskType& stru);
bool operator<<(Serializer& ser, const XTypes::MinimalBitmaskType& stru);
bool operator>>(Serializer& ser, XTypes::MinimalBitmaskType& stru);

void serialized_size(const Encoding& encoding, size_t& size,
  const XTypes::CompleteBitmaskType& stru);
bool operator<<(Serializer& ser, const XTypes::CompleteBitmaskType& stru);
bool operator>>(Serializer& ser, XTypes::CompleteBitmaskType& stru);

void serialized_size(const Encoding& encoding, size_t& size,
  const XTypes::CompleteBitsetType& stru);
bool operator<<(Serializer& ser, const XTypes::CompleteBitsetType& stru);
bool operator>>(Serializer& ser, XTypes::CompleteBitsetType& stru);

void serialized_size(const Encoding& encoding, size_t& size,
  const XTypes::MinimalBitsetType& stru);
bool operator<<(Serializer& ser, const XTypes::MinimalBitsetType& stru);
bool operator>>(Serializer& ser, XTypes::MinimalBitsetType& stru);

inline void serialized_size(const Encoding&, size_t&,
  const XTypes::CompleteExtendedType&) {}
inline bool operator<<(Serializer&, const XTypes::CompleteExtendedType&) { return true; }
inline bool operator>>(Serializer&, XTypes::CompleteExtendedType&) { return true; }

void serialized_size(const Encoding& encoding, size_t& size,
  const XTypes::CompleteTypeObject& type_object);
bool operator<<(Serializer& ser, const XTypes::CompleteTypeObject& type_object);
bool operator>>(Serializer& ser, XTypes::CompleteTypeObject& type_object);

inline void serialized_size(const Encoding&, size_t&,
  const XTypes::MinimalExtendedType&) {}
inline bool operator<<(Serializer&, const XTypes::MinimalExtendedType&) { return true; }
inline bool operator>>(Serializer&, XTypes::MinimalExtendedType&) { return true; }

void serialized_size(const Encoding& encoding, size_t& size,
  const XTypes::MinimalTypeObject& type_object);
bool operator<<(Serializer& ser, const XTypes::MinimalTypeObject& type_object);
bool operator>>(Serializer& ser, XTypes::MinimalTypeObject& type_object);

OpenDDS_Dcps_Export
void serialized_size(const Encoding& encoding, size_t& size,
  const XTypes::TypeObject& type_object);

OpenDDS_Dcps_Export
bool operator<<(Serializer& ser, const XTypes::TypeObject& type_object);

OpenDDS_Dcps_Export
bool operator>>(Serializer& ser, XTypes::TypeObject& type_object);

OpenDDS_Dcps_Export
void serialized_size(const Encoding& encoding, size_t& size,
  const XTypes::TypeInformation& type_info);

OpenDDS_Dcps_Export
bool operator<<(Serializer& ser, const XTypes::TypeInformation& type_info);

OpenDDS_Dcps_Export
bool operator>>(Serializer& ser, XTypes::TypeInformation& type_info);

void serialized_size(const Encoding& encoding, size_t& size,
  const XTypes::TypeIdentifier& stru);
bool operator<<(Serializer& ser, const XTypes::TypeIdentifier& stru);
bool operator>>(Serializer& ser, XTypes::TypeIdentifier& stru);

void serialized_size(const Encoding& encoding, size_t& size,
  const XTypes::TypeIdentifierWithSize& stru);
bool operator<<(Serializer& ser, const XTypes::TypeIdentifierWithSize& stru);
bool operator>>(Serializer& ser, XTypes::TypeIdentifierWithSize& stru);

void serialized_size(const Encoding& encoding, size_t& size,
  const XTypes::TypeIdentifierWithSizeSeq& stru);
bool operator<<(Serializer& ser, const XTypes::TypeIdentifierWithSizeSeq& stru);
bool operator>>(Serializer& ser, XTypes::TypeIdentifierWithSizeSeq& stru);

void serialized_size(const Encoding& encoding, size_t& size,
  const XTypes::TypeIdentifierWithDependencies& stru);
bool operator<<(Serializer& ser, const XTypes::TypeIdentifierWithDependencies& stru);
bool operator>>(Serializer& ser, XTypes::TypeIdentifierWithDependencies& stru);

void serialized_size(const Encoding& encoding, size_t& size,
  const XTypes::AppliedAnnotation& stru);
bool operator<<(Serializer& ser, const XTypes::AppliedAnnotation& stru);
bool operator>>(Serializer& ser, XTypes::AppliedAnnotation& stru);

void serialized_size(const Encoding& encoding, size_t& size,
  const XTypes::AppliedBuiltinTypeAnnotations& stru);
bool operator<<(Serializer& ser, const XTypes::AppliedBuiltinTypeAnnotations& stru);
bool operator>>(Serializer& ser, XTypes::AppliedBuiltinTypeAnnotations& stru);

void serialized_size(const Encoding& encoding, size_t& size,
  const XTypes::CompleteAliasBody& stru);
bool operator<<(Serializer& ser, const XTypes::CompleteAliasBody& stru);
bool operator>>(Serializer& ser, XTypes::CompleteAliasBody& stru);

void serialized_size(const Encoding& encoding, size_t& size,
  const XTypes::CompleteAliasHeader& stru);
bool operator<<(Serializer& ser, const XTypes::CompleteAliasHeader& stru);
bool operator>>(Serializer& ser, XTypes::CompleteAliasHeader& stru);

void serialized_size(const Encoding& encoding, size_t& size,
  const XTypes::CompleteAnnotationHeader& stru);
bool operator<<(Serializer& ser, const XTypes::CompleteAnnotationHeader& stru);
bool operator>>(Serializer& ser, XTypes::CompleteAnnotationHeader& stru);

void serialized_size(const Encoding& encoding, size_t& size,
  const XTypes::CompleteAnnotationParameter& stru);
bool operator<<(Serializer& ser, const XTypes::CompleteAnnotationParameter& stru);
bool operator>>(Serializer& ser, XTypes::CompleteAnnotationParameter& stru);

void serialized_size(const Encoding& encoding, size_t& size,
  const XTypes::CompleteArrayHeader& stru);
bool operator<<(Serializer& ser, const XTypes::CompleteArrayHeader& stru);
bool operator>>(Serializer& ser, XTypes::CompleteArrayHeader& stru);

void serialized_size(const Encoding& encoding, size_t& size,
  const XTypes::CompleteBitfield& stru);
bool operator<<(Serializer& ser, const XTypes::CompleteBitfield& stru);
bool operator>>(Serializer& ser, XTypes::CompleteBitfield& stru);

void serialized_size(const Encoding& encoding, size_t& size,
  const XTypes::CompleteBitflag& stru);
bool operator<<(Serializer& ser, const XTypes::CompleteBitflag& stru);
bool operator>>(Serializer& ser, XTypes::CompleteBitflag& stru);

void serialized_size(const Encoding& encoding, size_t& size,
  const XTypes::CompleteBitsetHeader& stru);
bool operator<<(Serializer& ser, const XTypes::CompleteBitsetHeader& stru);
bool operator>>(Serializer& ser, XTypes::CompleteBitsetHeader& stru);

void serialized_size(const Encoding& encoding, size_t& size,
  const XTypes::CompleteCollectionElement& stru);
bool operator<<(Serializer& ser, const XTypes::CompleteCollectionElement& stru);
bool operator>>(Serializer& ser, XTypes::CompleteCollectionElement& stru);

void serialized_size(const Encoding& encoding, size_t& size,
  const XTypes::CompleteCollectionHeader& stru);
bool operator<<(Serializer& ser, const XTypes::CompleteCollectionHeader& stru);
bool operator>>(Serializer& ser, XTypes::CompleteCollectionHeader& stru);

void serialized_size(const Encoding& encoding, size_t& size,
  const XTypes::CompleteDiscriminatorMember& stru);
bool operator<<(Serializer& ser, const XTypes::CompleteDiscriminatorMember& stru);
bool operator>>(Serializer& ser, XTypes::CompleteDiscriminatorMember& stru);

void serialized_size(const Encoding& encoding, size_t& size,
  const XTypes::CompleteEnumeratedLiteral& stru);
bool operator<<(Serializer& ser, const XTypes::CompleteEnumeratedLiteral& stru);
bool operator>>(Serializer& ser, XTypes::CompleteEnumeratedLiteral& stru);

void serialized_size(const Encoding& encoding, size_t& size,
  const XTypes::CompleteStructMember& stru);
bool operator<<(Serializer& ser, const XTypes::CompleteStructMember& stru);
bool operator>>(Serializer& ser, XTypes::CompleteStructMember& stru);

void serialized_size(const Encoding& encoding, size_t& size,
  const XTypes::CompleteUnionHeader& stru);
bool operator<<(Serializer& ser, const XTypes::CompleteUnionHeader& stru);
bool operator>>(Serializer& ser, XTypes::CompleteUnionHeader& stru);

void serialized_size(const Encoding& encoding, size_t& size,
  const XTypes::CompleteUnionMember& stru);
bool operator<<(Serializer& ser, const XTypes::CompleteUnionMember& stru);
bool operator>>(Serializer& ser, XTypes::CompleteUnionMember& stru);

void serialized_size(const Encoding& encoding, size_t& size,
  const XTypes::MinimalAliasBody& stru);
bool operator<<(Serializer& ser, const XTypes::MinimalAliasBody& stru);
bool operator>>(Serializer& ser, XTypes::MinimalAliasBody& stru);

void serialized_size(const Encoding& encoding, size_t& size,
  const XTypes::MinimalAliasHeader& stru);
bool operator<<(Serializer& ser, const XTypes::MinimalAliasHeader& stru);
bool operator>>(Serializer& ser, XTypes::MinimalAliasHeader& stru);

void serialized_size(const Encoding& encoding, size_t& size,
  const XTypes::MinimalAnnotationHeader& stru);
bool operator<<(Serializer& ser, const XTypes::MinimalAnnotationHeader& stru);
bool operator>>(Serializer& ser, XTypes::MinimalAnnotationHeader& stru);

void serialized_size(const Encoding& encoding, size_t& size,
  const XTypes::MinimalAnnotationParameter& stru);
bool operator<<(Serializer& ser, const XTypes::MinimalAnnotationParameter& stru);
bool operator>>(Serializer& ser, XTypes::MinimalAnnotationParameter& stru);

void serialized_size(const Encoding& encoding, size_t& size,
  const XTypes::MinimalArrayHeader& stru);
bool operator<<(Serializer& ser, const XTypes::MinimalArrayHeader& stru);
bool operator>>(Serializer& ser, XTypes::MinimalArrayHeader& stru);

void serialized_size(const Encoding& encoding, size_t& size,
  const XTypes::MinimalBitfield& stru);
bool operator<<(Serializer& ser, const XTypes::MinimalBitfield& stru);
bool operator>>(Serializer& ser, XTypes::MinimalBitfield& stru);

void serialized_size(const Encoding& encoding, size_t& size,
  const XTypes::MinimalBitflag& stru);
bool operator<<(Serializer& ser, const XTypes::MinimalBitflag& stru);
bool operator>>(Serializer& ser, XTypes::MinimalBitflag& stru);

void serialized_size(const Encoding& encoding, size_t& size,
  const XTypes::MinimalBitsetHeader& stru);
bool operator<<(Serializer& ser, const XTypes::MinimalBitsetHeader& stru);
bool operator>>(Serializer& ser, XTypes::MinimalBitsetHeader& stru);

void serialized_size(const Encoding& encoding, size_t& size,
  const XTypes::MinimalCollectionElement& stru);
bool operator<<(Serializer& ser, const XTypes::MinimalCollectionElement& stru);
bool operator>>(Serializer& ser, XTypes::MinimalCollectionElement& stru);

void serialized_size(const Encoding& encoding, size_t& size,
  const XTypes::MinimalCollectionHeader& stru);
bool operator<<(Serializer& ser, const XTypes::MinimalCollectionHeader& stru);
bool operator>>(Serializer& ser, XTypes::MinimalCollectionHeader& stru);

void serialized_size(const Encoding& encoding, size_t& size,
  const XTypes::MinimalDiscriminatorMember& stru);
bool operator<<(Serializer& ser, const XTypes::MinimalDiscriminatorMember& stru);
bool operator>>(Serializer& ser, XTypes::MinimalDiscriminatorMember& stru);

void serialized_size(const Encoding& encoding, size_t& size,
  const XTypes::MinimalEnumeratedLiteral& stru);
bool operator<<(Serializer& ser, const XTypes::MinimalEnumeratedLiteral& stru);
bool operator>>(Serializer& ser, XTypes::MinimalEnumeratedLiteral& stru);

void serialized_size(const Encoding& encoding, size_t& size,
  const XTypes::MinimalStructMember& stru);
bool operator<<(Serializer& ser, const XTypes::MinimalStructMember& stru);
bool operator>>(Serializer& ser, XTypes::MinimalStructMember& stru);

void serialized_size(const Encoding& encoding, size_t& size,
  const XTypes::MinimalUnionHeader& stru);
bool operator<<(Serializer& ser, const XTypes::MinimalUnionHeader& stru);
bool operator>>(Serializer& ser, XTypes::MinimalUnionHeader& stru);

void serialized_size(const Encoding& encoding, size_t& size,
  const XTypes::MinimalUnionMember& stru);
bool operator<<(Serializer& ser, const XTypes::MinimalUnionMember& stru);
bool operator>>(Serializer& ser, XTypes::MinimalUnionMember& stru);

void serialized_size(const Encoding& encoding, size_t& size,
  const XTypes::AnnotationParameterValue& stru);
bool operator<<(Serializer& strm, const XTypes::AnnotationParameterValue& stru);
bool operator>>(Serializer& strm, XTypes::AnnotationParameterValue& stru);

void serialized_size(const Encoding& encoding, size_t& size,
  const XTypes::AppliedAnnotationParameter& stru);
bool operator<<(Serializer& strm, const XTypes::AppliedAnnotationParameter& stru);
bool operator>>(Serializer& strm, XTypes::AppliedAnnotationParameter& stru);

void serialized_size(const Encoding& encoding, size_t& size,
  const XTypes::AppliedBuiltinMemberAnnotations& stru);
bool operator<<(Serializer& strm, const XTypes::AppliedBuiltinMemberAnnotations& stru);
bool operator>>(Serializer& strm, XTypes::AppliedBuiltinMemberAnnotations& stru);

void serialized_size(const Encoding& encoding, size_t& size,
  const XTypes::AppliedVerbatimAnnotation& stru);
bool operator<<(Serializer& strm, const XTypes::AppliedVerbatimAnnotation& stru);
bool operator>>(Serializer& strm, XTypes::AppliedVerbatimAnnotation& stru);

void serialized_size(const Encoding& encoding, size_t& size,
  const XTypes::CommonAliasBody& stru);
bool operator<<(Serializer& strm, const XTypes::CommonAliasBody& stru);
bool operator>>(Serializer& strm, XTypes::CommonAliasBody& stru);

void serialized_size(const Encoding& encoding, size_t& size,
  const XTypes::CommonAnnotationParameter& stru);
bool operator<<(Serializer& strm, const XTypes::CommonAnnotationParameter& stru);
bool operator>>(Serializer& strm, XTypes::CommonAnnotationParameter& stru);

void serialized_size(const Encoding& encoding, size_t& size,
  const XTypes::CommonArrayHeader& stru);
bool operator<<(Serializer& strm, const XTypes::CommonArrayHeader& stru);
bool operator>>(Serializer& strm, XTypes::CommonArrayHeader& stru);

void serialized_size(const Encoding& encoding, size_t& size,
  const XTypes::CommonBitfield& stru);
bool operator<<(Serializer& strm, const XTypes::CommonBitfield& stru);
bool operator>>(Serializer& strm, XTypes::CommonBitfield& stru);

void serialized_size(const Encoding& encoding, size_t& size,
  const XTypes::CommonBitflag& stru);
bool operator<<(Serializer& strm, const XTypes::CommonBitflag& stru);
bool operator>>(Serializer& strm, XTypes::CommonBitflag& stru);

void serialized_size(const Encoding& encoding, size_t& size,
  const XTypes::CommonCollectionElement& stru);
bool operator<<(Serializer& strm, const XTypes::CommonCollectionElement& stru);
bool operator>>(Serializer& strm, XTypes::CommonCollectionElement& stru);

void serialized_size(const Encoding& encoding, size_t& size,
  const XTypes::CommonCollectionHeader& stru);
bool operator<<(Serializer& strm, const XTypes::CommonCollectionHeader& stru);
bool operator>>(Serializer& strm, XTypes::CommonCollectionHeader& stru);

void serialized_size(const Encoding& encoding, size_t& size,
  const XTypes::CommonDiscriminatorMember& stru);
bool operator<<(Serializer& strm, const XTypes::CommonDiscriminatorMember& stru);
bool operator>>(Serializer& strm, XTypes::CommonDiscriminatorMember& stru);

void serialized_size(const Encoding& encoding, size_t& size,
  const XTypes::CommonEnumeratedHeader& stru);
bool operator<<(Serializer& strm, const XTypes::CommonEnumeratedHeader& stru);
bool operator>>(Serializer& strm, XTypes::CommonEnumeratedHeader& stru);

void serialized_size(const Encoding& encoding, size_t& size,
  const XTypes::CommonEnumeratedLiteral& stru);
bool operator<<(Serializer& strm, const XTypes::CommonEnumeratedLiteral& stru);
bool operator>>(Serializer& strm, XTypes::CommonEnumeratedLiteral& stru);

void serialized_size(const Encoding& encoding, size_t& size,
  const XTypes::CommonStructMember& stru);
bool operator<<(Serializer& strm, const XTypes::CommonStructMember& stru);
bool operator>>(Serializer& strm, XTypes::CommonStructMember& stru);

void serialized_size(const Encoding& encoding, size_t& size,
  const XTypes::CommonUnionMember& stru);
bool operator<<(Serializer& strm, const XTypes::CommonUnionMember& stru);
bool operator>>(Serializer& strm, XTypes::CommonUnionMember& stru);

void serialized_size(const Encoding& encoding, size_t& size,
  const XTypes::CompleteElementDetail& stru);
bool operator<<(Serializer& strm, const XTypes::CompleteElementDetail& stru);
bool operator>>(Serializer& strm, XTypes::CompleteElementDetail& stru);

void serialized_size(const Encoding& encoding, size_t& size,
  const XTypes::CompleteMemberDetail& stru);
bool operator<<(Serializer& strm, const XTypes::CompleteMemberDetail& stru);
bool operator>>(Serializer& strm, XTypes::CompleteMemberDetail& stru);

void serialized_size(const Encoding& encoding, size_t& size,
  const XTypes::MinimalMemberDetail& stru);
bool operator<<(Serializer& strm, const XTypes::MinimalMemberDetail& stru);
bool operator>>(Serializer& strm, XTypes::MinimalMemberDetail& stru);

inline void serialized_size(const Encoding&, size_t&,
  const XTypes::ExtendedTypeDefn&) {}
inline bool operator<<(Serializer&, const XTypes::ExtendedTypeDefn&)
{ return true; }
inline bool operator>>(Serializer&, XTypes::ExtendedTypeDefn&) { return true; }

void serialized_size(const Encoding& encoding, size_t& size,
  const XTypes::PlainArrayLElemDefn& stru);
bool operator<<(Serializer& strm, const XTypes::PlainArrayLElemDefn& stru);
bool operator>>(Serializer& strm, XTypes::PlainArrayLElemDefn& stru);

void serialized_size(const Encoding& encoding, size_t& size,
  const XTypes::PlainArraySElemDefn& stru);
bool operator<<(Serializer& strm, const XTypes::PlainArraySElemDefn& stru);
bool operator>>(Serializer& strm, XTypes::PlainArraySElemDefn& stru);

void serialized_size(const Encoding& encoding, size_t& size,
  const XTypes::PlainMapLTypeDefn& stru);
bool operator<<(Serializer& strm, const XTypes::PlainMapLTypeDefn& stru);
bool operator>>(Serializer& strm, XTypes::PlainMapLTypeDefn& stru);

void serialized_size(const Encoding& encoding, size_t& size,
  const XTypes::PlainMapSTypeDefn& stru);
bool operator<<(Serializer& strm, const XTypes::PlainMapSTypeDefn& stru);
bool operator>>(Serializer& strm, XTypes::PlainMapSTypeDefn& stru);

void serialized_size(const Encoding& encoding, size_t& size,
  const XTypes::PlainSequenceLElemDefn& stru);
bool operator<<(Serializer& strm, const XTypes::PlainSequenceLElemDefn& stru);
bool operator>>(Serializer& strm, XTypes::PlainSequenceLElemDefn& stru);

void serialized_size(const Encoding& encoding, size_t& size,
  const XTypes::PlainSequenceSElemDefn& stru);
bool operator<<(Serializer& strm, const XTypes::PlainSequenceSElemDefn& stru);
bool operator>>(Serializer& strm, XTypes::PlainSequenceSElemDefn& stru);

void serialized_size(const Encoding& encoding, size_t& size,
  const XTypes::StringLTypeDefn& stru);
bool operator<<(Serializer& strm, const XTypes::StringLTypeDefn& stru);
bool operator>>(Serializer& strm, XTypes::StringLTypeDefn& stru);

void serialized_size(const Encoding& encoding, size_t& size,
  const XTypes::StringSTypeDefn& stru);
bool operator<<(Serializer& strm, const XTypes::StringSTypeDefn& stru);
bool operator>>(Serializer& strm, XTypes::StringSTypeDefn& stru);

void serialized_size(const Encoding& encoding, size_t& size,
  const XTypes::StronglyConnectedComponentId& stru);
bool operator<<(Serializer& strm, const XTypes::StronglyConnectedComponentId& stru);
bool operator>>(Serializer& strm, XTypes::StronglyConnectedComponentId& stru);

void serialized_size(const Encoding& encoding, size_t& size,
  const XTypes::PlainCollectionHeader& stru);
bool operator<<(Serializer& strm, const XTypes::PlainCollectionHeader& stru);
bool operator>>(Serializer& strm, XTypes::PlainCollectionHeader& stru);

void serialized_size(const Encoding& encoding, size_t& size,
  const XTypes::TypeObjectHashId& stru);
bool operator<<(Serializer& strm, const XTypes::TypeObjectHashId& stru);
bool operator>>(Serializer& strm, XTypes::TypeObjectHashId& stru);


} // namespace DCPS
} // namespace OpenDDS

OPENDDS_END_VERSIONED_NAMESPACE_DECL

#endif  /* OPENDDS_DCPS_TYPE_OBJECT_H */<|MERGE_RESOLUTION|>--- conflicted
+++ resolved
@@ -1609,7 +1609,6 @@
   typedef Sequence<TypeInformation> TypeInformationSeq;
 
   OpenDDS_Dcps_Export
-<<<<<<< HEAD
   TypeIdentifierPtr makeTypeIdentifier(const TypeObject& type_object);
 
   OpenDDS_Dcps_Export
@@ -1618,9 +1617,6 @@
   OpenDDS_Dcps_Export
   void deserialize_type_info(TypeInformation& type_info, const DDS::OctetSeq& seq);
 
-=======
-  TypeIdentifier makeTypeIdentifier(const TypeObject& type_object);
->>>>>>> 90afd889
 } // namespace XTypes
 
 namespace DCPS {
