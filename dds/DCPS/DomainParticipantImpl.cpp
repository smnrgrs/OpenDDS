/*
 *
 *
 * Distributed under the OpenDDS License.
 * See: http://www.opendds.org/license.html
 */

#include "DCPS/DdsDcps_pch.h" //Only the _pch include should start with DCPS/
#include "DomainParticipantImpl.h"
#include "dds/DdsDcpsGuidC.h"
#include "FeatureDisabledQosCheck.h"
#include "Service_Participant.h"
#include "Qos_Helper.h"
#include "GuidConverter.h"
#include "PublisherImpl.h"
#include "SubscriberImpl.h"
#include "DataWriterImpl.h"
#include "Marked_Default_Qos.h"
#include "Registered_Data_Types.h"
#include "Transient_Kludge.h"
#include "DomainParticipantFactoryImpl.h"
#include "Util.h"
#include "MonitorFactory.h"
#include "BitPubListenerImpl.h"
#include "ContentFilteredTopicImpl.h"
#include "MultiTopicImpl.h"
#include "dds/DCPS/transport/framework/TransportRegistry.h"
#include "dds/DCPS/transport/framework/TransportExceptions.h"

#ifdef OPENDDS_SECURITY
#include "dds/DCPS/security/framework/SecurityRegistry.h"
#include "dds/DCPS/security/framework/SecurityConfig.h"
#include "dds/DCPS/security/framework/Properties.h"
#endif

#include "RecorderImpl.h"
#include "ReplayerImpl.h"

#include "BuiltInTopicUtils.h"
#if !defined (DDS_HAS_MINIMUM_BIT)
#include "dds/DdsDcpsCoreTypeSupportImpl.h"
#endif // !defined (DDS_HAS_MINIMUM_BIT)

#include "tao/debug.h"
#include "ace/Reactor.h"
#include "ace/OS_NS_unistd.h"

namespace Util {

  template <typename Key>
  int find(
    OpenDDS::DCPS::DomainParticipantImpl::TopicMap& c,
    const Key& key,
    OpenDDS::DCPS::DomainParticipantImpl::TopicMap::mapped_type*& value)
  {
    OpenDDS::DCPS::DomainParticipantImpl::TopicMap::iterator iter =
      c.find(key);

    if (iter == c.end()) {
      return -1;
    }

    value = &iter->second;
    return 0;
  }

  DDS::PropertySeq filter_properties(const DDS::PropertySeq& properties, const std::string& prefix)
  {
    DDS::PropertySeq result(properties.length());
    result.length(properties.length());
    unsigned int count = 0;
    for (unsigned int i = 0; i < properties.length(); ++i) {
      if (std::string(properties[i].name.in()).find(prefix) == 0) {
        result[count++] = properties[i];
      }
    }
    result.length(count);
    return result;
  }

} // namespace Util

OPENDDS_BEGIN_VERSIONED_NAMESPACE_DECL

namespace OpenDDS {
namespace DCPS {

//TBD - add check for enabled in most methods.
//      Currently this is not needed because auto_enable_created_entities
//      cannot be false.

// Implementation skeleton constructor
DomainParticipantImpl::DomainParticipantImpl(
  DomainParticipantFactoryImpl* factory,
  const DDS::DomainId_t& domain_id,
  const DDS::DomainParticipantQos& qos,
  DDS::DomainParticipantListener_ptr a_listener,
  const DDS::StatusMask& mask)
  : factory_(factory),
    default_topic_qos_(TheServiceParticipant->initial_TopicQos()),
    default_publisher_qos_(TheServiceParticipant->initial_PublisherQos()),
    default_subscriber_qos_(TheServiceParticipant->initial_SubscriberQos()),
    qos_(qos),
#ifdef OPENDDS_SECURITY
    id_handle_(DDS::HANDLE_NIL),
    perm_handle_(DDS::HANDLE_NIL),
    part_crypto_handle_(DDS::HANDLE_NIL),
#endif
    domain_id_(domain_id),
    dp_id_(GUID_UNKNOWN),
    federated_(false),
    shutdown_condition_(shutdown_mutex_),
    shutdown_complete_(false),
    pub_id_gen_(dp_id_),
    automatic_liveliness_timer_(*this),
    participant_liveliness_timer_(*this)
{
  (void) this->set_listener(a_listener, mask);
  monitor_.reset(TheServiceParticipant->monitor_factory_->create_dp_monitor(this));
}

DomainParticipantImpl::~DomainParticipantImpl()
{
}

DDS::Publisher_ptr
DomainParticipantImpl::create_publisher(
  const DDS::PublisherQos & qos,
  DDS::PublisherListener_ptr a_listener,
  DDS::StatusMask mask)
{
  DDS::PublisherQos pub_qos = qos;

  if (! this->validate_publisher_qos(pub_qos))
    return DDS::Publisher::_nil();

  PublisherImpl* pub = 0;
  ACE_NEW_RETURN(pub,
                 PublisherImpl(participant_handles_.next(),
                               pub_id_gen_.next(),
                               pub_qos,
                               a_listener,
                               mask,
                               this),
                 DDS::Publisher::_nil());

  if ((enabled_ == true) && (qos_.entity_factory.autoenable_created_entities)) {
    pub->enable();
  }

  DDS::Publisher_ptr pub_obj(pub);

  // this object will also act as the guard for leaking Publisher Impl
  Publisher_Pair pair(pub, pub_obj, false);

  ACE_GUARD_RETURN(ACE_Recursive_Thread_Mutex,
                   tao_mon,
                   this->publishers_protector_,
                   DDS::Publisher::_nil());

  if (OpenDDS::DCPS::insert(publishers_, pair) == -1) {
    ACE_ERROR((LM_ERROR,
               ACE_TEXT("(%P|%t) ERROR: DomainParticipantImpl::create_publisher, ")
               ACE_TEXT("%p\n"),
               ACE_TEXT("insert")));
    return DDS::Publisher::_nil();
  }

  return DDS::Publisher::_duplicate(pub_obj);
}

DDS::ReturnCode_t
DomainParticipantImpl::delete_publisher(
  DDS::Publisher_ptr p)
{
  // The servant's ref count should be 2 at this point,
  // one referenced by poa, one referenced by the subscriber
  // set.
  PublisherImpl* the_servant = dynamic_cast<PublisherImpl*>(p);

  if (!the_servant) {
    ACE_ERROR((LM_ERROR,
      ACE_TEXT("(%P|%t) ERROR: ")
      ACE_TEXT("DomainParticipantImpl::delete_publisher, ")
      ACE_TEXT("Failed to obtain PublisherImpl.\n")));
    return DDS::RETCODE_ERROR;
  }

  if (!the_servant->is_clean()) {
    ACE_ERROR((LM_ERROR,
               ACE_TEXT("(%P|%t) ERROR: ")
               ACE_TEXT("DomainParticipantImpl::delete_publisher, ")
               ACE_TEXT("The publisher is not empty.\n")));
    return DDS::RETCODE_PRECONDITION_NOT_MET;
  }

  ACE_GUARD_RETURN(ACE_Recursive_Thread_Mutex,
                   tao_mon,
                   this->publishers_protector_,
                   DDS::RETCODE_ERROR);

  Publisher_Pair pair(the_servant, p, true);

  if (OpenDDS::DCPS::remove(publishers_, pair) == -1) {
    ACE_ERROR((LM_ERROR,
               ACE_TEXT("(%P|%t) ERROR: DomainParticipantImpl::delete_publisher, ")
               ACE_TEXT("%p\n"),
               ACE_TEXT("remove")));
    return DDS::RETCODE_ERROR;

  } else {
    return DDS::RETCODE_OK;
  }
}

DDS::Subscriber_ptr
DomainParticipantImpl::create_subscriber(
  const DDS::SubscriberQos & qos,
  DDS::SubscriberListener_ptr a_listener,
  DDS::StatusMask mask)
{
  DDS::SubscriberQos sub_qos = qos;

  if (! this->validate_subscriber_qos(sub_qos)) {
    return DDS::Subscriber::_nil();
  }

  SubscriberImpl* sub = 0 ;
  ACE_NEW_RETURN(sub,
                 SubscriberImpl(participant_handles_.next(),
                                sub_qos,
                                a_listener,
                                mask,
                                this),
                 DDS::Subscriber::_nil());

  if ((enabled_ == true) && (qos_.entity_factory.autoenable_created_entities)) {
    sub->enable();
  }

  DDS::Subscriber_ptr sub_obj(sub);

  Subscriber_Pair pair(sub, sub_obj, false);

  ACE_GUARD_RETURN(ACE_Recursive_Thread_Mutex,
                   tao_mon,
                   this->subscribers_protector_,
                   DDS::Subscriber::_nil());

  if (OpenDDS::DCPS::insert(subscribers_, pair) == -1) {
    ACE_ERROR((LM_ERROR,
               ACE_TEXT("(%P|%t) ERROR: DomainParticipantImpl::create_subscriber, ")
               ACE_TEXT("%p\n"),
               ACE_TEXT("insert")));
    return DDS::Subscriber::_nil();
  }

  return DDS::Subscriber::_duplicate(sub_obj);
}

DDS::ReturnCode_t
DomainParticipantImpl::delete_subscriber(
  DDS::Subscriber_ptr s)
{
  // The servant's ref count should be 2 at this point,
  // one referenced by poa, one referenced by the subscriber
  // set.
  SubscriberImpl* the_servant = dynamic_cast<SubscriberImpl*>(s);

  if (!the_servant) {
    ACE_ERROR((LM_ERROR,
      ACE_TEXT("(%P|%t) ERROR: ")
      ACE_TEXT("DomainParticipantImpl::delete_subscriber, ")
      ACE_TEXT("Failed to obtain SubscriberImpl.\n")));
    return DDS::RETCODE_ERROR;
  }

  if (!the_servant->is_clean()) {
    ACE_ERROR((LM_ERROR,
               ACE_TEXT("(%P|%t) ERROR: ")
               ACE_TEXT("DomainParticipantImpl::delete_subscriber, ")
               ACE_TEXT("The subscriber is not empty.\n")));
    return DDS::RETCODE_PRECONDITION_NOT_MET;
  }

  DDS::ReturnCode_t ret = the_servant->delete_contained_entities();
  if (ret != DDS::RETCODE_OK) {
    ACE_ERROR((LM_ERROR,
               ACE_TEXT("(%P|%t) ERROR: ")
               ACE_TEXT("DomainParticipantImpl::delete_subscriber, ")
               ACE_TEXT("Failed to delete contained entities.\n")));
    return DDS::RETCODE_ERROR;
  }

  ACE_GUARD_RETURN(ACE_Recursive_Thread_Mutex,
                   tao_mon,
                   this->subscribers_protector_,
                   DDS::RETCODE_ERROR);

  Subscriber_Pair pair(the_servant, s, true);

  if (OpenDDS::DCPS::remove(subscribers_, pair) == -1) {
    ACE_ERROR((LM_ERROR,
               ACE_TEXT("(%P|%t) ERROR: DomainParticipantImpl::delete_subscriber, ")
               ACE_TEXT("%p\n"),
               ACE_TEXT("remove")));
    return DDS::RETCODE_ERROR;

  } else {
    return DDS::RETCODE_OK;
  }
}

DDS::Subscriber_ptr
DomainParticipantImpl::get_builtin_subscriber()
{
  return DDS::Subscriber::_duplicate(bit_subscriber_.in());
}

DDS::Topic_ptr
DomainParticipantImpl::create_topic(
  const char * topic_name,
  const char * type_name,
  const DDS::TopicQos & qos,
  DDS::TopicListener_ptr a_listener,
  DDS::StatusMask mask)
{
  return create_topic_i(topic_name,
                        type_name,
                        qos,
                        a_listener,
                        mask,
                        0);
}

DDS::Topic_ptr
DomainParticipantImpl::create_typeless_topic(
  const char * topic_name,
  const char * type_name,
  bool type_has_keys,
  const DDS::TopicQos & qos,
  DDS::TopicListener_ptr a_listener,
  DDS::StatusMask mask)
{
  int topic_mask = (type_has_keys ? TOPIC_TYPE_HAS_KEYS : 0 ) | TOPIC_TYPELESS;

  return create_topic_i(topic_name,
                        type_name,
                        qos,
                        a_listener,
                        mask,
                        topic_mask);
}


DDS::Topic_ptr
DomainParticipantImpl::create_topic_i(
  const char * topic_name,
  const char * type_name,
  const DDS::TopicQos & qos,
  DDS::TopicListener_ptr a_listener,
  DDS::StatusMask mask,
  int topic_mask)
{
  DDS::TopicQos topic_qos;

  if (qos == TOPIC_QOS_DEFAULT) {
    this->get_default_topic_qos(topic_qos);

  } else {
    topic_qos = qos;
  }

  OPENDDS_NO_OWNERSHIP_KIND_EXCLUSIVE_COMPATIBILITY_CHECK(qos, DDS::Topic::_nil());
  OPENDDS_NO_OWNERSHIP_PROFILE_COMPATIBILITY_CHECK(qos, DDS::Topic::_nil());
  OPENDDS_NO_DURABILITY_SERVICE_COMPATIBILITY_CHECK(qos, DDS::Topic::_nil());
  OPENDDS_NO_DURABILITY_KIND_TRANSIENT_PERSISTENT_COMPATIBILITY_CHECK(qos, DDS::Topic::_nil());

  if (!Qos_Helper::valid(topic_qos)) {
    ACE_ERROR((LM_ERROR,
               ACE_TEXT("(%P|%t) ERROR: ")
               ACE_TEXT("DomainParticipantImpl::create_topic, ")
               ACE_TEXT("invalid qos.\n")));
    return DDS::Topic::_nil();
  }

  if (!Qos_Helper::consistent(topic_qos)) {
    ACE_ERROR((LM_ERROR,
               ACE_TEXT("(%P|%t) ERROR: ")
               ACE_TEXT("DomainParticipantImpl::create_topic, ")
               ACE_TEXT("inconsistent qos.\n")));
    return DDS::Topic::_nil();
  }

  // See if there is a Topic with the same name.
  TopicMap::mapped_type* entry = 0;
  bool found = false;
  {
    ACE_GUARD_RETURN(ACE_Recursive_Thread_Mutex,
                     tao_mon,
                     this->topics_protector_,
                     DDS::Topic::_nil());

#if !defined(OPENDDS_NO_CONTENT_FILTERED_TOPIC) || !defined(OPENDDS_NO_MULTI_TOPIC)
    if (topic_descrs_.count(topic_name)) {
      if (DCPS_debug_level > 3) {
        ACE_ERROR((LM_ERROR, ACE_TEXT("(%P|%t) ERROR: ")
          ACE_TEXT("DomainParticipantImpl::create_topic, ")
          ACE_TEXT("can't create a Topic due to name \"%C\" already in use ")
          ACE_TEXT("by a TopicDescription.\n"), topic_name));
      }
      return 0;
    }
#endif

    if (Util::find(topics_, topic_name, entry) == 0) {
      found = true;
    }
  }

  /*
   * If there is a topic with the same name, return the topic if it has the
   * same type name and QoS, else it is an error.
   */
  if (found) {
    CORBA::String_var found_type = entry->pair_.svt_->get_type_name();
<<<<<<< HEAD

=======
>>>>>>> 245a2f66
    if (ACE_OS::strcmp(type_name, found_type) == 0) {
      DDS::TopicQos found_qos;
      entry->pair_.svt_->get_qos(found_qos);

      if (topic_qos == found_qos) { // match type name, qos
        {
          ACE_GUARD_RETURN(ACE_Recursive_Thread_Mutex,
                           tao_mon,
                           this->topics_protector_,
                           DDS::Topic::_nil());
          ++entry->client_refs_;
        }
        return DDS::Topic::_duplicate(entry->pair_.obj_.in());

      } else { // Same Name and Type, Different QoS
        if (DCPS_debug_level >= 1) {
          ACE_ERROR((LM_ERROR,
            ACE_TEXT("(%P|%t) ERROR: DomainParticipantImpl::create_topic: ")
            ACE_TEXT("topic with name \"%C\" and type %C already exists, ")
            ACE_TEXT("but the QoS doesn't match.\n"),
            topic_name, type_name));
        }

        return DDS::Topic::_nil();
      }

    } else { // Same Name, Different Type
      if (DCPS_debug_level >= 1) {
        ACE_ERROR((LM_ERROR,
          ACE_TEXT("(%P|%t) ERROR: DomainParticipantImpl::create_topic: ")
          ACE_TEXT("topic with name \"%C\" already exists, but its type, %C ")
          ACE_TEXT("is not the same as %C.\n"),
          topic_name, found_type.in(), type_name));
      }

      return DDS::Topic::_nil();
    }

  } else {

    OpenDDS::DCPS::TypeSupport_var type_support;

    if (0 == topic_mask) {
       // creating a topic with compile time type
      type_support = Registered_Data_Types->lookup(this, type_name);
      if (CORBA::is_nil(type_support)) {
        if (DCPS_debug_level >= 1) {
           ACE_ERROR((LM_ERROR, ACE_TEXT("(%P|%t) ERROR: ")
                      ACE_TEXT("DomainParticipantImpl::create_topic, ")
                      ACE_TEXT("can't create a topic=%C type_name=%C ")
                      ACE_TEXT("is not registered.\n"),
                      topic_name, type_name));
        }
        return DDS::Topic::_nil();
      }
    }

    DDS::Topic_var new_topic = create_new_topic(topic_name,
                                                type_name,
                                                topic_qos,
                                                a_listener,
                                                mask,
                                                type_support);

    if (!new_topic) {
       ACE_ERROR((LM_WARNING,
                  ACE_TEXT("(%P|%t) WARNING: ")
                  ACE_TEXT("DomainParticipantImpl::create_topic, ")
                  ACE_TEXT("create_new_topic failed.\n")));
        return DDS::Topic::_nil();
    }

    if ((this->enabled_ == true) && qos_.entity_factory.autoenable_created_entities) {
      if (new_topic->enable() != DDS::RETCODE_OK) {
         ACE_ERROR((LM_WARNING,
                    ACE_TEXT("(%P|%t) WARNING: ")
                    ACE_TEXT("DomainParticipantImpl::create_topic, ")
                    ACE_TEXT("enable failed.\n")));
        return DDS::Topic::_nil();
      }
    }
    return new_topic._retn();
  }
}

DDS::ReturnCode_t
DomainParticipantImpl::delete_topic(
  DDS::Topic_ptr a_topic)
{
  return delete_topic_i(a_topic, false);
}

DDS::ReturnCode_t
DomainParticipantImpl::delete_topic_i(
  DDS::Topic_ptr a_topic,
  bool             remove_objref)
{

  DDS::ReturnCode_t ret = DDS::RETCODE_OK;

  try {
    // The servant's ref count should be greater than 2 at this point,
    // one referenced by poa, one referenced by the topic map and
    // others referenced by the datareader/datawriter.
    TopicImpl* the_topic_servant = dynamic_cast<TopicImpl*>(a_topic);

    if (!the_topic_servant) {
      ACE_ERROR_RETURN((LM_ERROR,
        ACE_TEXT("(%P|%t) ERROR: DomainParticipantImpl::delete_topic_i, ")
        ACE_TEXT("%p\n"),
        ACE_TEXT("failed to obtain TopicImpl.")),
        DDS::RETCODE_ERROR);
    }

    CORBA::String_var topic_name = the_topic_servant->get_name();

    DDS::DomainParticipant_var dp = the_topic_servant->get_participant();

    DomainParticipantImpl* the_dp_servant =
      dynamic_cast<DomainParticipantImpl*>(dp.in());

    if (the_dp_servant != this) {
      if (DCPS_debug_level >= 1) {
        ACE_DEBUG((LM_DEBUG,
          ACE_TEXT("(%P|%t) DomainParticipantImpl::delete_topic_i: ")
          ACE_TEXT("will return PRECONDITION_NOT_MET because this is not the ")
          ACE_TEXT("participant that owns this topic\n")));
      }
      return DDS::RETCODE_PRECONDITION_NOT_MET;
    }
    if (!remove_objref && the_topic_servant->has_entity_refs()) {
      // If entity_refs is true (nonzero), then some reader or writer is using
      // this topic and the spec requires delete_topic() to fail with the error:
      if (DCPS_debug_level >= 1) {
        ACE_DEBUG((LM_DEBUG,
          ACE_TEXT("(%P|%t) DomainParticipantImpl::delete_topic_i: ")
          ACE_TEXT("will return PRECONDITION_NOT_MET because there are still ")
          ACE_TEXT("outstanding references to this topic\n")));
      }
      return DDS::RETCODE_PRECONDITION_NOT_MET;
    }

    {
      ACE_GUARD_RETURN(ACE_Recursive_Thread_Mutex,
                       tao_mon,
                       this->topics_protector_,
                       DDS::RETCODE_ERROR);

      TopicMap::mapped_type* entry = 0;

      if (Util::find(topics_, topic_name.in(), entry) == -1) {
        ACE_ERROR_RETURN((LM_ERROR,
                          ACE_TEXT("(%P|%t) ERROR: DomainParticipantImpl::delete_topic_i, ")
                          ACE_TEXT("%p\n"),
                          ACE_TEXT("find")),
                         DDS::RETCODE_ERROR);
      }

      --entry->client_refs_;

      if (remove_objref == true ||
          0 == entry->client_refs_) {
        //TBD - mark the TopicImpl as deleted and make it
        //      reject calls to the TopicImpl.
        Discovery_rch disco = TheServiceParticipant->get_discovery(domain_id_);
        TopicStatus status = disco->remove_topic(
          the_dp_servant->get_domain_id(), the_dp_servant->get_id(), the_topic_servant->get_id());

        if (status != REMOVED) {
          ACE_ERROR_RETURN((LM_ERROR,
                            ACE_TEXT("(%P|%t) ERROR: DomainParticipantImpl::delete_topic_i, ")
                            ACE_TEXT("remove_topic failed with return value %d\n"), status),
                           DDS::RETCODE_ERROR);
        }

        // note: this will destroy the TopicImpl if there are no
        // client object reference to it.
        if (topics_.erase(topic_name.in()) == 0) {
          ACE_ERROR_RETURN((LM_ERROR,
                            ACE_TEXT("(%P|%t) ERROR: DomainParticipantImpl::delete_topic_i, ")
                            ACE_TEXT("%p \n"),
                            ACE_TEXT("unbind")),
                           DDS::RETCODE_ERROR);

        } else
          return DDS::RETCODE_OK;

      }
    }

  } catch (...) {
    ACE_ERROR((LM_ERROR,
               ACE_TEXT("(%P|%t) ERROR: DomainParticipantImpl::delete_topic_i, ")
               ACE_TEXT(" Caught Unknown Exception \n")));
    ret = DDS::RETCODE_ERROR;
  }

  return ret;
}

//Note: caller should NOT assign to Topic_var (without _duplicate'ing)
//      because it will steal the framework's reference.
DDS::Topic_ptr
DomainParticipantImpl::find_topic(
  const char* topic_name,
  const DDS::Duration_t& timeout)
{
  const MonotonicTimePoint timeout_at(MonotonicTimePoint::now() + TimeDuration(timeout));

  bool first_time = true;
  while (first_time || MonotonicTimePoint::now() < timeout_at) {
    if (first_time) {
      first_time = false;
    }

    TopicMap::mapped_type* entry = 0;
    {
      ACE_GUARD_RETURN(ACE_Recursive_Thread_Mutex,
                       tao_mon,
                       this->topics_protector_,
                       DDS::Topic::_nil());

      if (Util::find(topics_, topic_name, entry) == 0) {
        ++entry->client_refs_;
        return DDS::Topic::_duplicate(entry->pair_.obj_.in());
      }
    }

    RepoId topic_id;
    CORBA::String_var type_name;
    DDS::TopicQos_var qos;

    Discovery_rch disco = TheServiceParticipant->get_discovery(domain_id_);
    TopicStatus status = disco->find_topic(domain_id_,
                                           get_id(),
                                           topic_name,
                                           type_name.out(),
                                           qos.out(),
                                           topic_id);

    const MonotonicTimePoint now = MonotonicTimePoint::now();
    if (status == FOUND) {
      OpenDDS::DCPS::TypeSupport_var type_support =
        Registered_Data_Types->lookup(this, type_name.in());
      if (CORBA::is_nil(type_support)) {
        if (DCPS_debug_level) {
            ACE_ERROR((LM_ERROR, ACE_TEXT("(%P|%t) ERROR: ")
                       ACE_TEXT("DomainParticipantImpl::find_topic, ")
                       ACE_TEXT("can't create a Topic: type_name \"%C\" ")
                       ACE_TEXT("is not registered.\n"), type_name.in()));
        }

        return DDS::Topic::_nil();
      }

      DDS::Topic_ptr new_topic = create_new_topic(topic_name,
                                                  type_name,
                                                  qos,
                                                  DDS::TopicListener::_nil(),
                                                  OpenDDS::DCPS::DEFAULT_STATUS_MASK,
                                                  type_support);
      return new_topic;

    } else if (status == INTERNAL_ERROR) {
      ACE_ERROR((LM_ERROR,
                 ACE_TEXT("(%P|%t) ERROR: DomainParticipantImpl::find_topic - ")
                 ACE_TEXT("topic not found, discovery returned INTERNAL_ERROR!\n")));
      return DDS::Topic::_nil();
    } else if (now < timeout_at) {
      const TimeDuration remaining = timeout_at - now;

      if (remaining.value().sec() >= 1) {
        ACE_OS::sleep(1);

      } else {
        ACE_OS::sleep(remaining.value());
      }
    }
  }

  if (DCPS_debug_level >= 1) {
    // timed out
    ACE_DEBUG((LM_DEBUG,
               ACE_TEXT("(%P|%t) DomainParticipantImpl::find_topic, ")
               ACE_TEXT("timed out. \n")));
  }

  return DDS::Topic::_nil();
}

DDS::TopicDescription_ptr
DomainParticipantImpl::lookup_topicdescription(const char* name)
{
  ACE_GUARD_RETURN(ACE_Recursive_Thread_Mutex,
                   tao_mon,
                   this->topics_protector_,
                   DDS::Topic::_nil());

  TopicMap::mapped_type* entry = 0;

  if (Util::find(topics_, name, entry) == -1) {
#if !defined(OPENDDS_NO_CONTENT_FILTERED_TOPIC) || !defined(OPENDDS_NO_MULTI_TOPIC)
    TopicDescriptionMap::iterator iter = topic_descrs_.find(name);
    if (iter != topic_descrs_.end()) {
      return DDS::TopicDescription::_duplicate(iter->second);
    }
#endif
    return DDS::TopicDescription::_nil();

  } else {
    return DDS::TopicDescription::_duplicate(entry->pair_.obj_.in());
  }
}

#ifndef OPENDDS_NO_CONTENT_FILTERED_TOPIC

DDS::ContentFilteredTopic_ptr
DomainParticipantImpl::create_contentfilteredtopic(
  const char* name,
  DDS::Topic_ptr related_topic,
  const char* filter_expression,
  const DDS::StringSeq& expression_parameters)
{
  if (CORBA::is_nil(related_topic)) {
    if (DCPS_debug_level > 3) {
      ACE_ERROR((LM_ERROR, ACE_TEXT("(%P|%t) ERROR: ")
        ACE_TEXT("DomainParticipantImpl::create_contentfilteredtopic, ")
        ACE_TEXT("can't create a content-filtered topic due to null related ")
        ACE_TEXT("topic.\n")));
    }
    return 0;
  }

  ACE_GUARD_RETURN(ACE_Recursive_Thread_Mutex, guard, topics_protector_, 0);

  if (topics_.count(name)) {
    if (DCPS_debug_level > 3) {
      ACE_ERROR((LM_ERROR, ACE_TEXT("(%P|%t) ERROR: ")
        ACE_TEXT("DomainParticipantImpl::create_contentfilteredtopic, ")
        ACE_TEXT("can't create a content-filtered topic due to name \"%C\" ")
        ACE_TEXT("already in use by a Topic.\n"), name));
    }
    return 0;
  }

  if (topic_descrs_.count(name)) {
    if (DCPS_debug_level > 3) {
      ACE_ERROR((LM_ERROR, ACE_TEXT("(%P|%t) ERROR: ")
        ACE_TEXT("DomainParticipantImpl::create_contentfilteredtopic, ")
        ACE_TEXT("can't create a content-filtered topic due to name \"%C\" ")
        ACE_TEXT("already in use by a TopicDescription.\n"), name));
    }
    return 0;
  }

  DDS::ContentFilteredTopic_var cft;
  try {
    // Create the cft in two steps so that we only have one place to
    // check the expression parameters
    cft = new ContentFilteredTopicImpl(name, related_topic, filter_expression, this);
    if (cft->set_expression_parameters(expression_parameters) != DDS::RETCODE_OK) {
      return 0;
    }
  } catch (const std::exception& e) {
    if (DCPS_debug_level) {
      ACE_ERROR((LM_ERROR, ACE_TEXT("(%P|%t) ERROR: ")
        ACE_TEXT("DomainParticipantImpl::create_contentfilteredtopic, ")
        ACE_TEXT("can't create a content-filtered topic due to runtime error: ")
        ACE_TEXT("%C.\n"), e.what()));
    }
    return 0;
  }
  DDS::TopicDescription_var td = DDS::TopicDescription::_duplicate(cft);
  topic_descrs_[name] = td;
  return cft._retn();
}

DDS::ReturnCode_t DomainParticipantImpl::delete_contentfilteredtopic(
  DDS::ContentFilteredTopic_ptr a_contentfilteredtopic)
{
  ACE_GUARD_RETURN(ACE_Recursive_Thread_Mutex, guard, topics_protector_,
                   DDS::RETCODE_OUT_OF_RESOURCES);
  DDS::ContentFilteredTopic_var cft =
    DDS::ContentFilteredTopic::_duplicate(a_contentfilteredtopic);
  CORBA::String_var name = cft->get_name();
  TopicDescriptionMap::iterator iter = topic_descrs_.find(name.in());
  if (iter == topic_descrs_.end()) {
    if (DCPS_debug_level > 3) {
      ACE_ERROR((LM_ERROR, ACE_TEXT("(%P|%t) ERROR: ")
        ACE_TEXT("DomainParticipantImpl::delete_contentfilteredtopic, ")
        ACE_TEXT("can't delete a content-filtered topic \"%C\" ")
        ACE_TEXT("because it is not in the set.\n"), name.in ()));
    }
    return DDS::RETCODE_PRECONDITION_NOT_MET;
  }

  TopicDescriptionImpl* tdi = dynamic_cast<TopicDescriptionImpl*>(iter->second.in());

  if (!tdi) {
    if (DCPS_debug_level > 3) {
      ACE_ERROR((LM_ERROR, ACE_TEXT("(%P|%t) ERROR: ")
        ACE_TEXT("DomainParticipantImpl::delete_contentfilteredtopic, ")
        ACE_TEXT("can't delete a content-filtered topic \"%C\" ")
        ACE_TEXT("failed to obtain TopicDescriptionImpl\n"), name.in()));
    }
    return DDS::RETCODE_ERROR;
  }

  if (tdi->has_entity_refs()) {
    if (DCPS_debug_level > 3) {
      ACE_ERROR((LM_ERROR, ACE_TEXT("(%P|%t) ERROR: ")
        ACE_TEXT("DomainParticipantImpl::delete_contentfilteredtopic, ")
        ACE_TEXT("can't delete a content-filtered topic \"%C\" ")
        ACE_TEXT("because it is used by a datareader\n"), name.in ()));
    }
    return DDS::RETCODE_PRECONDITION_NOT_MET;
  }
  topic_descrs_.erase(iter);
  return DDS::RETCODE_OK;
}

#endif // OPENDDS_NO_CONTENT_FILTERED_TOPIC

#ifndef OPENDDS_NO_MULTI_TOPIC

DDS::MultiTopic_ptr DomainParticipantImpl::create_multitopic(
  const char* name, const char* type_name,
  const char* subscription_expression,
  const DDS::StringSeq& expression_parameters)
{
  ACE_GUARD_RETURN(ACE_Recursive_Thread_Mutex, guard, topics_protector_, 0);

  if (topics_.count(name)) {
    if (DCPS_debug_level > 3) {
      ACE_ERROR((LM_ERROR, ACE_TEXT("(%P|%t) ERROR: ")
        ACE_TEXT("DomainParticipantImpl::create_multitopic, ")
        ACE_TEXT("can't create a multi topic due to name \"%C\" ")
        ACE_TEXT("already in use by a Topic.\n"), name));
    }
    return 0;
  }

  if (topic_descrs_.count(name)) {
    if (DCPS_debug_level > 3) {
      ACE_ERROR((LM_ERROR, ACE_TEXT("(%P|%t) ERROR: ")
        ACE_TEXT("DomainParticipantImpl::create_multitopic, ")
        ACE_TEXT("can't create a multi topic due to name \"%C\" ")
        ACE_TEXT("already in use by a TopicDescription.\n"), name));
    }
    return 0;
  }

  DDS::MultiTopic_var mt;
  try {
    mt = new MultiTopicImpl(name, type_name, subscription_expression,
      expression_parameters, this);
  } catch (const std::exception& e) {
    if (DCPS_debug_level) {
      ACE_ERROR((LM_ERROR, ACE_TEXT("(%P|%t) ERROR: ")
        ACE_TEXT("DomainParticipantImpl::create_multitopic, ")
        ACE_TEXT("can't create a multi topic due to runtime error: ")
        ACE_TEXT("%C.\n"), e.what()));
    }
    return 0;
  }
  DDS::TopicDescription_var td = DDS::TopicDescription::_duplicate(mt);
  topic_descrs_[name] = td;
  return mt._retn();
}

DDS::ReturnCode_t DomainParticipantImpl::delete_multitopic(
  DDS::MultiTopic_ptr a_multitopic)
{
  ACE_GUARD_RETURN(ACE_Recursive_Thread_Mutex, guard, topics_protector_,
                   DDS::RETCODE_OUT_OF_RESOURCES);
  DDS::MultiTopic_var mt = DDS::MultiTopic::_duplicate(a_multitopic);
  CORBA::String_var mt_name = mt->get_name();
  TopicDescriptionMap::iterator iter = topic_descrs_.find(mt_name.in());
  if (iter == topic_descrs_.end()) {
    if (DCPS_debug_level > 3) {
      ACE_ERROR((LM_ERROR, ACE_TEXT("(%P|%t) ERROR: ")
        ACE_TEXT("DomainParticipantImpl::delete_multitopic, ")
        ACE_TEXT("can't delete a multitopic \"%C\" ")
        ACE_TEXT("because it is not in the set.\n"), mt_name.in ()));
    }
    return DDS::RETCODE_PRECONDITION_NOT_MET;
  }

  TopicDescriptionImpl* tdi = dynamic_cast<TopicDescriptionImpl*>(iter->second.in());

  if (!tdi) {
    if (DCPS_debug_level > 3) {
      ACE_ERROR((LM_ERROR, ACE_TEXT("(%P|%t) ERROR: ")
        ACE_TEXT("DomainParticipantImpl::delete_multitopic, ")
        ACE_TEXT("can't delete a multitopic topic \"%C\" ")
        ACE_TEXT("failed to obtain TopicDescriptionImpl.\n"),
        mt_name.in()));
    }
    return DDS::RETCODE_ERROR;
  }

  if (tdi->has_entity_refs()) {
    if (DCPS_debug_level > 3) {
      ACE_ERROR((LM_ERROR, ACE_TEXT("(%P|%t) ERROR: ")
        ACE_TEXT("DomainParticipantImpl::delete_multitopic, ")
        ACE_TEXT("can't delete a multitopic topic \"%C\" ")
        ACE_TEXT("because it is used by a datareader.\n"), mt_name.in ()));
    }
    return DDS::RETCODE_PRECONDITION_NOT_MET;
  }
  topic_descrs_.erase(iter);
  return DDS::RETCODE_OK;
}

#endif // OPENDDS_NO_MULTI_TOPIC

#ifndef OPENDDS_NO_CONTENT_SUBSCRIPTION_PROFILE

RcHandle<FilterEvaluator>
DomainParticipantImpl::get_filter_eval(const char* filter)
{
  ACE_GUARD_RETURN(ACE_Thread_Mutex, guard, filter_cache_lock_,
                   RcHandle<FilterEvaluator>());

  RcHandle<FilterEvaluator>& result = filter_cache_[filter];
  if (!result) {
    try {
      result = make_rch<FilterEvaluator>(filter, false);
    } catch (const std::exception& e) {
      filter_cache_.erase(filter);
      if (DCPS_debug_level) {
        ACE_ERROR((LM_ERROR, ACE_TEXT("(%P|%t) ERROR: ")
                   ACE_TEXT("DomainParticipantImpl::get_filter_eval, ")
                   ACE_TEXT("can't create a writer-side content filter due to ")
                   ACE_TEXT("runtime error: %C.\n"), e.what()));
      }
    }
  }
  return result;
}

void
DomainParticipantImpl::deref_filter_eval(const char* filter)
{
  ACE_GUARD(ACE_Thread_Mutex, guard, filter_cache_lock_);
  typedef std::map<OPENDDS_STRING, RcHandle<FilterEvaluator> > Map;
  Map::iterator iter = filter_cache_.find(filter);
  if (iter != filter_cache_.end()) {
    if (iter->second->ref_count() == 1) {
      filter_cache_.erase(iter);
    }
  }
}

#endif

DDS::ReturnCode_t
DomainParticipantImpl::delete_contained_entities()
{
  if (!get_deleted()) {
    // mark that the entity is being deleted
    set_deleted(true);

    if (!prepare_to_delete_datawriters()) {
      return DDS::RETCODE_ERROR;
    }
    if (!set_wait_pending_deadline(TheServiceParticipant->new_pending_timeout_deadline())) {
      return DDS::RETCODE_ERROR;
    }
  }

  // BIT subscriber and data readers will be deleted with the
  // rest of the entities, so need to report to discovery that
  // BIT is no longer available
  Discovery_rch disc = TheServiceParticipant->get_discovery(this->domain_id_);
  if (disc)
    disc->fini_bit(this);

  if (ACE_OS::thr_equal(TheServiceParticipant->reactor_owner(),
                        ACE_Thread::self())) {
    handle_exception(0);

  } else {
    TheServiceParticipant->reactor()->notify(this);

    shutdown_mutex_.acquire();
    while (!shutdown_complete_) {
      shutdown_condition_.wait();
    }
    shutdown_complete_ = false;
    shutdown_mutex_.release();
  }

  bit_subscriber_ = DDS::Subscriber::_nil();

  OpenDDS::DCPS::Registered_Data_Types->unregister_participant(this);

  // the participant can now start creating new contained entities
  set_deleted(false);
  return shutdown_result_;
}

CORBA::Boolean
DomainParticipantImpl::contains_entity(DDS::InstanceHandle_t a_handle)
{
  /// Check top-level containers for Topic, Subscriber,
  /// and Publisher instances.
  {
    ACE_GUARD_RETURN(ACE_Recursive_Thread_Mutex,
                     guard,
                     this->topics_protector_,
                     false);

    for (TopicMap::iterator it(topics_.begin());
         it != topics_.end(); ++it) {
      if (a_handle == it->second.pair_.svt_->get_instance_handle())
        return true;
    }
  }

  {
    ACE_GUARD_RETURN(ACE_Recursive_Thread_Mutex,
                     guard,
                     this->subscribers_protector_,
                     false);

    for (SubscriberSet::iterator it(subscribers_.begin());
         it != subscribers_.end(); ++it) {
      if (a_handle == it->svt_->get_instance_handle())
        return true;
    }
  }

  {
    ACE_GUARD_RETURN(ACE_Recursive_Thread_Mutex,
                     guard,
                     this->publishers_protector_,
                     false);

    for (PublisherSet::iterator it(publishers_.begin());
         it != publishers_.end(); ++it) {
      if (a_handle == it->svt_->get_instance_handle())
        return true;
    }
  }

  /// Recurse into SubscriberImpl and PublisherImpl for
  /// DataReader and DataWriter instances respectively.
  for (SubscriberSet::iterator it(subscribers_.begin());
       it != subscribers_.end(); ++it) {
    if (it->svt_->contains_reader(a_handle))
      return true;
  }

  for (PublisherSet::iterator it(publishers_.begin());
       it != publishers_.end(); ++it) {
    if (it->svt_->contains_writer(a_handle))
      return true;
  }

  return false;
}

DDS::ReturnCode_t
DomainParticipantImpl::set_qos(
  const DDS::DomainParticipantQos & qos)
{
  if (Qos_Helper::valid(qos) && Qos_Helper::consistent(qos)) {
    if (qos_ == qos)
      return DDS::RETCODE_OK;

    // for the not changeable qos, it can be changed before enable
    if (!Qos_Helper::changeable(qos_, qos) && enabled_ == true) {
      return DDS::RETCODE_IMMUTABLE_POLICY;

    } else {
      qos_ = qos;

      Discovery_rch disco = TheServiceParticipant->get_discovery(domain_id_);
      const bool status =
        disco->update_domain_participant_qos(domain_id_,
                                             dp_id_,
                                             qos_);

      if (!status) {
        ACE_ERROR_RETURN((LM_ERROR,
                          ACE_TEXT("(%P|%t) DomainParticipantImpl::set_qos, ")
                          ACE_TEXT("failed on compatibility check. \n")),
                         DDS::RETCODE_ERROR);
      }
    }

    return DDS::RETCODE_OK;

  } else {
    return DDS::RETCODE_INCONSISTENT_POLICY;
  }
}

DDS::ReturnCode_t
DomainParticipantImpl::get_qos(
  DDS::DomainParticipantQos & qos)
{
  qos = qos_;
  return DDS::RETCODE_OK;
}

DDS::ReturnCode_t
DomainParticipantImpl::set_listener(
  DDS::DomainParticipantListener_ptr a_listener,
  DDS::StatusMask mask)
{
  listener_mask_ = mask;
  //note: OK to duplicate  a nil object ref
  listener_ = DDS::DomainParticipantListener::_duplicate(a_listener);
  return DDS::RETCODE_OK;
}

DDS::DomainParticipantListener_ptr
DomainParticipantImpl::get_listener()
{
  return DDS::DomainParticipantListener::_duplicate(listener_.in());
}

DDS::ReturnCode_t
DomainParticipantImpl::ignore_participant(
  DDS::InstanceHandle_t handle)
{
#if !defined (DDS_HAS_MINIMUM_BIT)

  if (enabled_ == false) {
    ACE_ERROR_RETURN((LM_ERROR,
                      ACE_TEXT("(%P|%t) ERROR: DomainParticipantImpl::ignore_participant, ")
                      ACE_TEXT("Entity is not enabled. \n")),
                     DDS::RETCODE_NOT_ENABLED);
  }

  RepoId ignoreId = get_repoid(handle);
  HandleMap::const_iterator location = this->ignored_participants_.find(ignoreId);

  if (location == this->ignored_participants_.end()) {
    this->ignored_participants_[ ignoreId] = handle;
  }
  else {// ignore same participant again, just return ok.
    return DDS::RETCODE_OK;
  }

  if (DCPS_debug_level >= 4) {
    GuidConverter converter(dp_id_);
    ACE_DEBUG((LM_DEBUG,
               ACE_TEXT("(%P|%t) DomainParticipantImpl::ignore_participant: ")
               ACE_TEXT("%C ignoring handle %x.\n"),
               OPENDDS_STRING(converter).c_str(),
               handle));
  }

  Discovery_rch disco = TheServiceParticipant->get_discovery(domain_id_);
  if (!disco->ignore_domain_participant(domain_id_,
                                        dp_id_,
                                        ignoreId)) {
    ACE_ERROR_RETURN((LM_ERROR,
                      ACE_TEXT("(%P|%t) ERROR: DomainParticipantImpl::ignore_participant, ")
                      ACE_TEXT("Could not ignore domain participant.\n")),
                     DDS::RETCODE_NOT_ENABLED);
    return DDS::RETCODE_ERROR;
  }


  if (DCPS_debug_level >= 4) {
    GuidConverter converter(dp_id_);
    ACE_DEBUG((LM_DEBUG,
               ACE_TEXT("(%P|%t) DomainParticipantImpl::ignore_participant: ")
               ACE_TEXT("%C repo call returned.\n"),
               OPENDDS_STRING(converter).c_str()));
  }

  return DDS::RETCODE_OK;
#else
  ACE_UNUSED_ARG(handle);
  return DDS::RETCODE_UNSUPPORTED;
#endif // !defined (DDS_HAS_MINIMUM_BIT)
}

DDS::ReturnCode_t
DomainParticipantImpl::ignore_topic(
  DDS::InstanceHandle_t handle)
{
#if !defined (DDS_HAS_MINIMUM_BIT)

  if (enabled_ == false) {
    ACE_ERROR_RETURN((LM_ERROR,
                      ACE_TEXT("(%P|%t) ERROR: DomainParticipantImpl::ignore_topic, ")
                      ACE_TEXT(" Entity is not enabled. \n")),
                     DDS::RETCODE_NOT_ENABLED);
  }

  RepoId ignoreId = get_repoid(handle);
  HandleMap::const_iterator location = this->ignored_topics_.find(ignoreId);

  if (location == this->ignored_topics_.end()) {
    this->ignored_topics_[ ignoreId] = handle;
  }
  else { // ignore same topic again, just return ok.
    return DDS::RETCODE_OK;
  }

  if (DCPS_debug_level >= 4) {
    GuidConverter converter(dp_id_);
    ACE_DEBUG((LM_DEBUG,
               ACE_TEXT("(%P|%t) DomainParticipantImpl::ignore_topic: ")
               ACE_TEXT("%C ignoring handle %x.\n"),
               OPENDDS_STRING(converter).c_str(),
               handle));
  }

  Discovery_rch disco = TheServiceParticipant->get_discovery(domain_id_);
  if (!disco->ignore_topic(domain_id_,
                           dp_id_,
                           ignoreId)) {
    ACE_ERROR((LM_ERROR,
               ACE_TEXT("(%P|%t) ERROR: DomainParticipantImpl::ignore_topic, ")
               ACE_TEXT(" Could not ignore topic.\n")));
  }

  return DDS::RETCODE_OK;
#else
  ACE_UNUSED_ARG(handle);
  return DDS::RETCODE_UNSUPPORTED;
#endif // !defined (DDS_HAS_MINIMUM_BIT)
}

DDS::ReturnCode_t
DomainParticipantImpl::ignore_publication(
  DDS::InstanceHandle_t handle)
{
#if !defined (DDS_HAS_MINIMUM_BIT)

  if (enabled_ == false) {
    ACE_ERROR_RETURN((LM_ERROR,
                      ACE_TEXT("(%P|%t) ERROR: DomainParticipantImpl::ignore_publication, ")
                      ACE_TEXT(" Entity is not enabled. \n")),
                     DDS::RETCODE_NOT_ENABLED);
  }

  if (DCPS_debug_level >= 4) {
    GuidConverter converter(dp_id_);
    ACE_DEBUG((LM_DEBUG,
               ACE_TEXT("(%P|%t) DomainParticipantImpl::ignore_publication: ")
               ACE_TEXT("%C ignoring handle %x.\n"),
               OPENDDS_STRING(converter).c_str(),
               handle));
  }

  RepoId ignoreId = get_repoid(handle);
  Discovery_rch disco = TheServiceParticipant->get_discovery(domain_id_);
  if (!disco->ignore_publication(domain_id_,
                                 dp_id_,
                                 ignoreId)) {
    ACE_ERROR_RETURN((LM_ERROR,
                      ACE_TEXT("(%P|%t) ERROR: DomainParticipantImpl::ignore_publication, ")
                      ACE_TEXT(" could not ignore publication in discovery. \n")),
                     DDS::RETCODE_ERROR);
  }

  return DDS::RETCODE_OK;
#else
  ACE_UNUSED_ARG(handle);
  return DDS::RETCODE_UNSUPPORTED;
#endif // !defined (DDS_HAS_MINIMUM_BIT)
}

DDS::ReturnCode_t
DomainParticipantImpl::ignore_subscription(
  DDS::InstanceHandle_t handle)
{
#if !defined (DDS_HAS_MINIMUM_BIT)

  if (enabled_ == false) {
    ACE_ERROR_RETURN((LM_ERROR,
                      ACE_TEXT("(%P|%t) ERROR: DomainParticipantImpl::ignore_subscription, ")
                      ACE_TEXT(" Entity is not enabled. \n")),
                     DDS::RETCODE_NOT_ENABLED);
  }

  if (DCPS_debug_level >= 4) {
    GuidConverter converter(dp_id_);
    ACE_DEBUG((LM_DEBUG,
               ACE_TEXT("(%P|%t) DomainParticipantImpl::ignore_subscription: ")
               ACE_TEXT("%C ignoring handle %d.\n"),
               OPENDDS_STRING(converter).c_str(),
               handle));
  }


  RepoId ignoreId = get_repoid(handle);
  Discovery_rch disco = TheServiceParticipant->get_discovery(domain_id_);
  if (!disco->ignore_subscription(domain_id_,
                                  dp_id_,
                                  ignoreId)) {
    ACE_ERROR_RETURN((LM_ERROR,
                      ACE_TEXT("(%P|%t) ERROR: DomainParticipantImpl::ignore_subscription, ")
                      ACE_TEXT(" could not ignore subscription in discovery. \n")),
                     DDS::RETCODE_ERROR);
  }

  return DDS::RETCODE_OK;
#else
  ACE_UNUSED_ARG(handle);
  return DDS::RETCODE_UNSUPPORTED;
#endif // !defined (DDS_HAS_MINIMUM_BIT)
}

DDS::DomainId_t
DomainParticipantImpl::get_domain_id()
{
  return domain_id_;
}

DDS::ReturnCode_t
DomainParticipantImpl::assert_liveliness()
{
  // This operation needs to only be used if the DomainParticipant contains
  // DataWriter entities with the LIVELINESS set to MANUAL_BY_PARTICIPANT and
  // it only affects the liveliness of those DataWriter entities. Otherwise,
  // it has no effect.
  // This will do nothing in current implementation since we only
  // support the AUTOMATIC liveliness qos for datawriter.
  // Add implementation here.

  ACE_GUARD_RETURN(ACE_Recursive_Thread_Mutex,
                   tao_mon,
                   this->publishers_protector_,
                   DDS::RETCODE_ERROR);

  for (PublisherSet::iterator it(publishers_.begin());
       it != publishers_.end(); ++it) {
    it->svt_->assert_liveliness_by_participant();
  }

  last_liveliness_activity_.set_to_now();

  return DDS::RETCODE_OK;
}

DDS::ReturnCode_t
DomainParticipantImpl::set_default_publisher_qos(
  const DDS::PublisherQos & qos)
{
  if (Qos_Helper::valid(qos) && Qos_Helper::consistent(qos)) {
    default_publisher_qos_ = qos;
    return DDS::RETCODE_OK;

  } else {
    return DDS::RETCODE_INCONSISTENT_POLICY;
  }
}

DDS::ReturnCode_t
DomainParticipantImpl::get_default_publisher_qos(
  DDS::PublisherQos & qos)
{
  qos = default_publisher_qos_;
  return DDS::RETCODE_OK;
}

DDS::ReturnCode_t
DomainParticipantImpl::set_default_subscriber_qos(
  const DDS::SubscriberQos & qos)
{
  if (Qos_Helper::valid(qos) && Qos_Helper::consistent(qos)) {
    default_subscriber_qos_ = qos;
    return DDS::RETCODE_OK;

  } else {
    return DDS::RETCODE_INCONSISTENT_POLICY;
  }
}

DDS::ReturnCode_t
DomainParticipantImpl::get_default_subscriber_qos(
  DDS::SubscriberQos & qos)
{
  qos = default_subscriber_qos_;
  return DDS::RETCODE_OK;
}

DDS::ReturnCode_t
DomainParticipantImpl::set_default_topic_qos(
  const DDS::TopicQos & qos)
{
  if (Qos_Helper::valid(qos) && Qos_Helper::consistent(qos)) {
    default_topic_qos_ = qos;
    return DDS::RETCODE_OK;

  } else {
    return DDS::RETCODE_INCONSISTENT_POLICY;
  }
}

DDS::ReturnCode_t
DomainParticipantImpl::get_default_topic_qos(
  DDS::TopicQos & qos)
{
  qos = default_topic_qos_;
  return DDS::RETCODE_OK;
}

DDS::ReturnCode_t
DomainParticipantImpl::get_current_time(DDS::Time_t& current_time)
{
  current_time = SystemTimePoint::now().to_dds_time();
  return DDS::RETCODE_OK;
}

#if !defined (DDS_HAS_MINIMUM_BIT)

DDS::ReturnCode_t
DomainParticipantImpl::get_discovered_participants(
  DDS::InstanceHandleSeq & participant_handles)
{
  ACE_GUARD_RETURN(ACE_Recursive_Thread_Mutex,
                   guard,
                   this->handle_protector_,
                   DDS::RETCODE_ERROR);

  HandleMap::const_iterator itEnd = this->handles_.end();

  for (HandleMap::const_iterator iter = this->handles_.begin();
       iter != itEnd; ++iter) {
    GuidConverter converter(iter->first);

    if (converter.entityKind() == KIND_PARTICIPANT)
    {
      // skip itself and the ignored participant
      if (iter->first == this->dp_id_
      || (this->ignored_participants_.find(iter->first)
        != this->ignored_participants_.end ())) {
        continue;
      }

      push_back(participant_handles, iter->second);
    }
  }

  return DDS::RETCODE_OK;
}

DDS::ReturnCode_t
DomainParticipantImpl::get_discovered_participant_data(
  DDS::ParticipantBuiltinTopicData & participant_data,
  DDS::InstanceHandle_t participant_handle)
{
  {
    ACE_GUARD_RETURN(ACE_Recursive_Thread_Mutex,
                     guard,
                     this->handle_protector_,
                     DDS::RETCODE_ERROR);

    bool found = false;
    HandleMap::const_iterator itEnd = this->handles_.end();

    for (HandleMap::const_iterator iter = this->handles_.begin();
         iter != itEnd; ++iter) {
      GuidConverter converter(iter->first);

      if (participant_handle == iter->second
          && converter.entityKind() == KIND_PARTICIPANT) {
        found = true;
        break;
      }
    }

    if (!found)
      return DDS::RETCODE_PRECONDITION_NOT_MET;
  }

  DDS::SampleInfoSeq info;
  DDS::ParticipantBuiltinTopicDataSeq data;
  DDS::DataReader_var dr =
    this->bit_subscriber_->lookup_datareader(BUILT_IN_PARTICIPANT_TOPIC);
  DDS::ParticipantBuiltinTopicDataDataReader_var bit_part_dr =
    DDS::ParticipantBuiltinTopicDataDataReader::_narrow(dr);
  DDS::ReturnCode_t ret = bit_part_dr->read_instance(data,
                                                     info,
                                                     1,
                                                     participant_handle,
                                                     DDS::ANY_SAMPLE_STATE,
                                                     DDS::ANY_VIEW_STATE,
                                                     DDS::ANY_INSTANCE_STATE);

  if (ret == DDS::RETCODE_OK) {
    if (info[0].valid_data)
      participant_data = data[0];

    else
      return DDS::RETCODE_NO_DATA;
  }

  return ret;
}

DDS::ReturnCode_t
DomainParticipantImpl::get_discovered_topics(
  DDS::InstanceHandleSeq & topic_handles)
{
  ACE_GUARD_RETURN(ACE_Recursive_Thread_Mutex,
                   guard,
                   this->handle_protector_,
                   DDS::RETCODE_ERROR);

  HandleMap::const_iterator itEnd = this->handles_.end();

  for (HandleMap::const_iterator iter = this->handles_.begin();
       iter != itEnd; ++iter) {
    GuidConverter converter(iter->first);

    if (converter.isTopic()) {

      // skip the ignored topic
      if (this->ignored_topics_.find(iter->first)
          != this->ignored_topics_.end ()) {
        continue;
      }

      push_back(topic_handles, iter->second);
    }
  }

  return DDS::RETCODE_OK;
}

DDS::ReturnCode_t
DomainParticipantImpl::get_discovered_topic_data(
  DDS::TopicBuiltinTopicData & topic_data,
  DDS::InstanceHandle_t topic_handle)
{
  {
    ACE_GUARD_RETURN(ACE_Recursive_Thread_Mutex,
                     guard,
                     this->handle_protector_,
                     DDS::RETCODE_ERROR);

    bool found = false;
    HandleMap::const_iterator itEnd = this->handles_.end();

    for (HandleMap::const_iterator iter = this->handles_.begin();
         iter != itEnd; ++iter) {
      GuidConverter converter(iter->first);

      if (topic_handle == iter->second && converter.isTopic()) {
        found = true;
        break;
      }
    }

    if (!found)
      return DDS::RETCODE_PRECONDITION_NOT_MET;
  }

  DDS::DataReader_var dr =
    bit_subscriber_->lookup_datareader(BUILT_IN_TOPIC_TOPIC);
  DDS::TopicBuiltinTopicDataDataReader_var bit_topic_dr =
    DDS::TopicBuiltinTopicDataDataReader::_narrow(dr);

  DDS::SampleInfoSeq info;
  DDS::TopicBuiltinTopicDataSeq data;
  DDS::ReturnCode_t ret =
    bit_topic_dr->read_instance(data,
                                info,
                                1,
                                topic_handle,
                                DDS::ANY_SAMPLE_STATE,
                                DDS::ANY_VIEW_STATE,
                                DDS::ANY_INSTANCE_STATE);

  if (ret == DDS::RETCODE_OK) {
    if (info[0].valid_data)
      topic_data = data[0];

    else
      return DDS::RETCODE_NO_DATA;
  }

  return ret;
}

#endif

DDS::ReturnCode_t
DomainParticipantImpl::enable()
{
  //According spec:
  // - Calling enable on an already enabled Entity returns OK and has no
  // effect.
  // - Calling enable on an Entity whose factory is not enabled will fail
  // and return PRECONDITION_NOT_MET.

  if (this->is_enabled()) {
    return DDS::RETCODE_OK;
  }

#ifdef OPENDDS_SECURITY
  if (!security_config_ && TheServiceParticipant->get_security()) {
    security_config_ = TheSecurityRegistry->default_config();
    if (!security_config_) {
      security_config_ = TheSecurityRegistry->fix_empty_default();
    }
  }
#endif

  Discovery_rch disco = TheServiceParticipant->get_discovery(domain_id_);

  if (disco.is_nil()) {
    ACE_ERROR((LM_ERROR,
               ACE_TEXT("(%P|%t) ERROR: DomainParticipantImpl::enable, ")
               ACE_TEXT("no discovery found for domain id: %d.\n"), domain_id_));
    return DDS::RETCODE_ERROR;
  }

#ifdef OPENDDS_SECURITY
  if (TheServiceParticipant->get_security() && !security_config_) {
    ACE_ERROR((LM_ERROR,
               ACE_TEXT("(%P|%t) ERROR: DomainParticipantImpl::enable, ")
               ACE_TEXT("DCPSSecurity flag is set, but unable to load security plugin configuration.\n")));
    return DDS::RETCODE_ERROR;
  }
#endif

  AddDomainStatus value = {GUID_UNKNOWN, false};

#ifdef OPENDDS_SECURITY
  if (TheServiceParticipant->get_security() && security_config_->qos_implies_security(qos_)) {
    Security::Authentication_var auth = security_config_->get_authentication();

    DDS::Security::SecurityException se;
    DDS::Security::ValidationResult_t val_res =
      auth->validate_local_identity(id_handle_, dp_id_, domain_id_, qos_, disco->generate_participant_guid(), se);

    /* TODO - Handle VALIDATION_PENDING_RETRY */
    if (val_res != DDS::Security::VALIDATION_OK) {
      ACE_ERROR((LM_ERROR,
        ACE_TEXT("(%P|%t) ERROR: DomainParticipantImpl::enable, ")
        ACE_TEXT("Unable to validate local identity. SecurityException[%d.%d]: %C\n"),
          se.code, se.minor_code, se.message.in()));
      return DDS::Security::RETCODE_NOT_ALLOWED_BY_SECURITY;
    }

    Security::AccessControl_var access = security_config_->get_access_control();

    perm_handle_ = access->validate_local_permissions(auth, id_handle_, domain_id_, qos_, se);

    if (perm_handle_ == DDS::HANDLE_NIL) {
      ACE_ERROR((LM_ERROR,
        ACE_TEXT("(%P|%t) ERROR: DomainParticipantImpl::enable, ")
        ACE_TEXT("Unable to validate local permissions. SecurityException[%d.%d]: %C\n"),
          se.code, se.minor_code, se.message.in()));
      return DDS::Security::RETCODE_NOT_ALLOWED_BY_SECURITY;
    }

    bool check_create = access->check_create_participant(perm_handle_, domain_id_, qos_, se);
    if (!check_create) {
      ACE_ERROR((LM_ERROR,
        ACE_TEXT("(%P|%t) ERROR: DomainParticipantImpl::enable, ")
        ACE_TEXT("Unable to create participant. SecurityException[%d.%d]: %C\n"),
          se.code, se.minor_code, se.message.in()));
      return DDS::Security::RETCODE_NOT_ALLOWED_BY_SECURITY;
    }

    DDS::Security::ParticipantSecurityAttributes part_sec_attr;
    bool check_part_sec_attr = access->get_participant_sec_attributes(perm_handle_, part_sec_attr, se);

    if (!check_part_sec_attr) {
      ACE_ERROR((LM_ERROR,
        ACE_TEXT("(%P|%t) ERROR: DomainParticipantImpl::enable,")
        ACE_TEXT("Unable to get participant security attributes. SecurityException[%d.%d]: %C\n"),
          se.code, se.minor_code, se.message.in()));
      return DDS::RETCODE_ERROR;
    }

    if (part_sec_attr.is_rtps_protected) { // DDS-Security v1.1 8.4.2.4 Table 27 is_rtps_protected
      if (part_sec_attr.allow_unauthenticated_participants) {
        ACE_ERROR((LM_ERROR,
                   ACE_TEXT("(%P|%t) ERROR: DomainParticipantImpl::enable, ")
                   ACE_TEXT("allow_unauthenticated_participants is not possible with is_rtps_protected\n")));
        return DDS::Security::RETCODE_NOT_ALLOWED_BY_SECURITY;
      }

      const Security::CryptoKeyFactory_var crypto = security_config_->get_crypto_key_factory();
      part_crypto_handle_ = crypto->register_local_participant(id_handle_, perm_handle_,
        Util::filter_properties(qos_.property.value, "dds.sec.crypto."), part_sec_attr, se);
      if (part_crypto_handle_ == DDS::HANDLE_NIL) {
        ACE_ERROR((LM_ERROR,
                   ACE_TEXT("(%P|%t) ERROR: DomainParticipantImpl::enable, ")
                   ACE_TEXT("Unable to register local participant. SecurityException[%d.%d]: %C\n"),
                   se.code, se.minor_code, se.message.in()));
        return DDS::RETCODE_ERROR;
      }

    } else {
      part_crypto_handle_ = DDS::HANDLE_NIL;
    }

    value = disco->add_domain_participant_secure(domain_id_, qos_, dp_id_, id_handle_, perm_handle_, part_crypto_handle_);

    if (value.id == GUID_UNKNOWN) {
      ACE_ERROR((LM_ERROR,
                 ACE_TEXT("(%P|%t) ERROR: DomainParticipantImpl::enable, ")
                 ACE_TEXT("add_domain_participant_secure returned invalid id.\n")));
      return DDS::RETCODE_ERROR;
    }

  } else {
#endif

    value = disco->add_domain_participant(domain_id_, qos_);

    if (value.id == GUID_UNKNOWN) {
      ACE_ERROR((LM_ERROR,
                 ACE_TEXT("(%P|%t) ERROR: DomainParticipantImpl::enable, ")
                 ACE_TEXT("add_domain_participant returned invalid id.\n")));
      return DDS::RETCODE_ERROR;
    }

#ifdef OPENDDS_SECURITY
  }
#endif

  dp_id_ = value.id;
  federated_ = value.federated;

  if (monitor_) {
    monitor_->report();
  }

  if (TheServiceParticipant->monitor_) {
    TheServiceParticipant->monitor_->report();
  }

  const DDS::ReturnCode_t ret = this->set_enabled();

  if (DCPS_debug_level > 1) {
    ACE_DEBUG((LM_DEBUG, ACE_TEXT("(%P|%t) DomainParticipantImpl::enable: ")
               ACE_TEXT("enabled participant %C in domain %d\n"),
               OPENDDS_STRING(GuidConverter(dp_id_)).c_str(), domain_id_));
  }

  if (ret == DDS::RETCODE_OK && !TheTransientKludge->is_enabled()) {
    Discovery_rch disc = TheServiceParticipant->get_discovery(this->domain_id_);
    this->bit_subscriber_ = disc->init_bit(this);
  }

  if (ret != DDS::RETCODE_OK) {
    return ret;
  }

  if (qos_.entity_factory.autoenable_created_entities) {

    for (TopicMap::iterator it = topics_.begin(); it != topics_.end(); ++it) {
      it->second.pair_.svt_->enable();
    }

    for (PublisherSet::iterator it = publishers_.begin(); it != publishers_.end(); ++it) {
      it->svt_->enable();
    }

    for (SubscriberSet::iterator it = subscribers_.begin(); it != subscribers_.end(); ++it) {
      it->svt_->enable();
    }
  }

  return DDS::RETCODE_OK;
}

RepoId
DomainParticipantImpl::get_id()
{
  return dp_id_;
}

OPENDDS_STRING
DomainParticipantImpl::get_unique_id()
{
  return GuidConverter(dp_id_).uniqueId();
}


DDS::InstanceHandle_t
DomainParticipantImpl::get_instance_handle()
{
  return this->id_to_handle(this->dp_id_);
}

DDS::InstanceHandle_t
DomainParticipantImpl::id_to_handle(const RepoId& id)
{
  if (id == GUID_UNKNOWN) {
    return this->participant_handles_.next();
  }

  ACE_GUARD_RETURN(ACE_Recursive_Thread_Mutex,
                   guard,
                   this->handle_protector_,
                   HANDLE_UNKNOWN);

  HandleMap::const_iterator location = this->handles_.find(id);
  DDS::InstanceHandle_t result;

  if (location == this->handles_.end()) {
    // Map new handle in both directions
    result = this->participant_handles_.next();
    this->handles_[id] = result;
    this->repoIds_[result] = id;
  } else {
    result = location->second;
  }

  return result;
}

RepoId
DomainParticipantImpl::get_repoid(const DDS::InstanceHandle_t& handle)
{
  RepoId result = GUID_UNKNOWN;
  ACE_GUARD_RETURN(ACE_Recursive_Thread_Mutex,
                   guard,
                   this->handle_protector_,
                   GUID_UNKNOWN);
  RepoIdMap::const_iterator location = this->repoIds_.find(handle);
  if (location != this->repoIds_.end()) {
    result = location->second;
  }
  return result;
}

DDS::Topic_ptr
DomainParticipantImpl::create_new_topic(
  const char * topic_name,
  const char * type_name,
  const DDS::TopicQos & qos,
  DDS::TopicListener_ptr a_listener,
  const DDS::StatusMask & mask,
  OpenDDS::DCPS::TypeSupport_ptr type_support)
{
  ACE_GUARD_RETURN(ACE_Recursive_Thread_Mutex,
                   tao_mon,
                   this->topics_protector_,
                   DDS::Topic::_nil());

#ifdef OPENDDS_SECURITY
  if (perm_handle_ && !topicIsBIT(topic_name, type_name)) {
    Security::AccessControl_var access = security_config_->get_access_control();

    DDS::Security::SecurityException se;

    DDS::Security::TopicSecurityAttributes sec_attr;
    if (!access->get_topic_sec_attributes(perm_handle_, topic_name, sec_attr, se)) {
      ACE_ERROR((LM_WARNING,
        ACE_TEXT("(%P|%t) WARNING: ")
        ACE_TEXT("DomainParticipantImpl::create_new_topic, ")
        ACE_TEXT("Unable to get security attributes for topic '%C'. SecurityException[%d.%d]: %C\n"),
          topic_name, se.code, se.minor_code, se.message.in()));
      return DDS::Topic::_nil();
    }

    if ((sec_attr.is_write_protected || sec_attr.is_read_protected) &&
        !access->check_create_topic(perm_handle_, domain_id_, topic_name, qos, se)) {
      ACE_ERROR((LM_WARNING,
        ACE_TEXT("(%P|%t) WARNING: ")
        ACE_TEXT("DomainParticipantImpl::create_new_topic, ")
        ACE_TEXT("Permissions check failed to create new topic '%C'. SecurityException[%d.%d]: %C\n"),
          topic_name, se.code, se.minor_code, se.message.in()));
      return DDS::Topic::_nil();
    }
  }
#endif

  TopicImpl* topic_servant = 0;

  ACE_NEW_RETURN(topic_servant,
                 TopicImpl(topic_name,
                           type_name,
                           type_support,
                           qos,
                           a_listener,
                           mask,
                           this),
                 DDS::Topic::_nil());

  if ((enabled_ == true)
      && (qos_.entity_factory.autoenable_created_entities)) {
    const DDS::ReturnCode_t ret = topic_servant->enable();

    if (ret != DDS::RETCODE_OK) {
      ACE_ERROR((LM_WARNING,
          ACE_TEXT("(%P|%t) WARNING: ")
          ACE_TEXT("DomainParticipantImpl::create_new_topic, ")
          ACE_TEXT("enable failed.\n")));
      return DDS::Topic::_nil();
    }
  }

  DDS::Topic_ptr obj(topic_servant);

  // this object will also act as a guard against leaking the new TopicImpl
  RefCounted_Topic refCounted_topic(Topic_Pair(topic_servant, obj, false));

  if (OpenDDS::DCPS::bind(topics_, topic_name, refCounted_topic) == -1) {
    ACE_ERROR((LM_ERROR,
               ACE_TEXT("(%P|%t) ERROR: DomainParticipantImpl::create_new_topic, ")
               ACE_TEXT("%p \n"),
               ACE_TEXT("bind")));
    return DDS::Topic::_nil();
  }

  if (this->monitor_) {
    this->monitor_->report();
  }

  // the topics_ map has one reference and we duplicate to give
  // the caller another reference.
  return DDS::Topic::_duplicate(refCounted_topic.pair_.obj_.in());
}

bool
DomainParticipantImpl::is_clean() const
{
  bool sub_is_clean = subscribers_.empty();
  bool topics_is_clean = true;

  // check that the only remaining topics are built-in topics
  for (TopicMap::const_iterator it = topics_.begin(); it != topics_.end(); ++it) {
    if (!topicIsBIT(it->second.pair_.svt_->topic_name(), it->second.pair_.svt_->type_name())) {
      topics_is_clean = false;
    }
  }

  if (!TheTransientKludge->is_enabled()) {
    // There are built-in topics and built-in topic subscribers left.
    sub_is_clean = !sub_is_clean ? subscribers_.size() == 1 : true;
  }
  return (publishers_.empty()
          && sub_is_clean
          && topics_is_clean);
}

DDS::DomainParticipantListener_ptr
DomainParticipantImpl::listener_for(DDS::StatusKind kind)
{
  if (CORBA::is_nil(listener_.in()) || (listener_mask_ & kind) == 0) {
    return DDS::DomainParticipantListener::_nil ();
  } else {
    return DDS::DomainParticipantListener::_duplicate(listener_.in());
  }
}

void
DomainParticipantImpl::get_topic_ids(TopicIdVec& topics)
{
  ACE_GUARD(ACE_Recursive_Thread_Mutex,
            guard,
            this->topics_protector_);

  topics.reserve(topics_.size());
  for (TopicMap::iterator it(topics_.begin());
       it != topics_.end(); ++it) {
    topics.push_back(it->second.pair_.svt_->get_id());
  }
}

#ifndef OPENDDS_NO_OWNERSHIP_KIND_EXCLUSIVE

OwnershipManager*
DomainParticipantImpl::ownership_manager()
{
#if !defined (DDS_HAS_MINIMUM_BIT)

  DDS::DataReader_var dr =
    bit_subscriber_->lookup_datareader(BUILT_IN_PUBLICATION_TOPIC);
  DDS::PublicationBuiltinTopicDataDataReader_var bit_pub_dr =
    DDS::PublicationBuiltinTopicDataDataReader::_narrow(dr);

  if (!CORBA::is_nil(bit_pub_dr.in())) {
    DDS::DataReaderListener_var listener = bit_pub_dr->get_listener();
    if (CORBA::is_nil(listener.in())) {
      DDS::DataReaderListener_var bit_pub_listener =
        new BitPubListenerImpl(this);
      bit_pub_dr->set_listener(bit_pub_listener, DDS::DATA_AVAILABLE_STATUS);
      // Must call on_data_available when attaching a listener late - samples may be waiting
      bit_pub_listener->on_data_available(bit_pub_dr.in());
    }
  }

#endif
  return &this->owner_man_;
}

void
DomainParticipantImpl::update_ownership_strength (const PublicationId& pub_id,
                                                  const CORBA::Long& ownership_strength)
{
  ACE_GUARD(ACE_Recursive_Thread_Mutex,
            tao_mon,
            this->subscribers_protector_);

  if (this->get_deleted ())
    return;

  for (SubscriberSet::iterator it(this->subscribers_.begin());
      it != this->subscribers_.end(); ++it) {
    it->svt_->update_ownership_strength(pub_id, ownership_strength);
  }
}

#endif // OPENDDS_NO_OWNERSHIP_KIND_EXCLUSIVE

DomainParticipantImpl::RepoIdSequence::RepoIdSequence(const RepoId& base) :
  base_(base),
  serial_(0),
  builder_(base_)
{
}

RepoId
DomainParticipantImpl::RepoIdSequence::next()
{
  builder_.entityKey(++serial_);
  return builder_;
}


////////////////////////////////////////////////////////////////


bool
DomainParticipantImpl::validate_publisher_qos(DDS::PublisherQos & pub_qos)
{
  if (pub_qos == PUBLISHER_QOS_DEFAULT) {
    this->get_default_publisher_qos(pub_qos);
  }

  OPENDDS_NO_OBJECT_MODEL_PROFILE_COMPATIBILITY_CHECK(pub_qos, false);

  if (!Qos_Helper::valid(pub_qos) || !Qos_Helper::consistent(pub_qos)) {
    ACE_ERROR((LM_ERROR,
               ACE_TEXT("(%P|%t) ERROR: ")
               ACE_TEXT("DomainParticipantImpl::validate_publisher_qos, ")
               ACE_TEXT("invalid qos.\n")));
    return false;
  }

  return true;
}

bool
DomainParticipantImpl::validate_subscriber_qos(DDS::SubscriberQos & subscriber_qos)
{
  if (subscriber_qos == SUBSCRIBER_QOS_DEFAULT) {
    this->get_default_subscriber_qos(subscriber_qos);
  }

  OPENDDS_NO_OBJECT_MODEL_PROFILE_COMPATIBILITY_CHECK(subscriber_qos, false);

  if (!Qos_Helper::valid(subscriber_qos) || !Qos_Helper::consistent(subscriber_qos)) {
    ACE_ERROR((LM_ERROR,
               ACE_TEXT("(%P|%t) ERROR: ")
               ACE_TEXT("DomainParticipantImpl::validate_subscriber_qos, ")
               ACE_TEXT("invalid qos.\n")));
    return false;
  }


  return true;
}

Recorder_ptr
DomainParticipantImpl::create_recorder(DDS::Topic_ptr a_topic,
                                       const DDS::SubscriberQos& subscriber_qos,
                                       const DDS::DataReaderQos& datareader_qos,
                                       const RecorderListener_rch& a_listener,
                                       DDS::StatusMask mask)
{
  if (CORBA::is_nil(a_topic)) {
    ACE_ERROR((LM_ERROR,
               ACE_TEXT("(%P|%t) ERROR: ")
               ACE_TEXT("SubscriberImpl::create_datareader, ")
               ACE_TEXT("topic desc is nil.\n")));
    return 0;
  }

  DDS::SubscriberQos sub_qos = subscriber_qos;
  DDS::DataReaderQos dr_qos;

  if (! this->validate_subscriber_qos(sub_qos) ||
      ! SubscriberImpl::validate_datareader_qos(datareader_qos,
                                                TheServiceParticipant->initial_DataReaderQos(),
                                                a_topic,
                                                dr_qos, false) ) {
    return 0;
  }

  RecorderImpl* recorder(new RecorderImpl);
  Recorder_var result(recorder);

  recorder->init(dynamic_cast<TopicDescriptionImpl*>(a_topic),
    dr_qos, a_listener,
    mask, this, subscriber_qos);

  if ((enabled_ == true) && (qos_.entity_factory.autoenable_created_entities)) {
    recorder->enable();
  }

  ACE_Guard<ACE_Recursive_Thread_Mutex> guard(recorders_protector_);
  recorders_.insert(result);

  return result._retn();
}

Replayer_ptr
DomainParticipantImpl::create_replayer(DDS::Topic_ptr a_topic,
                                       const DDS::PublisherQos& publisher_qos,
                                       const DDS::DataWriterQos& datawriter_qos,
                                       const ReplayerListener_rch& a_listener,
                                       DDS::StatusMask mask)
{
  if (CORBA::is_nil(a_topic)) {
    ACE_ERROR((LM_ERROR,
               ACE_TEXT("(%P|%t) ERROR: ")
               ACE_TEXT("SubscriberImpl::create_datareader, ")
               ACE_TEXT("topic desc is nil.\n")));
    return 0;
  }

  DDS::PublisherQos pub_qos = publisher_qos;
  DDS::DataWriterQos dw_qos;

  if (! this->validate_publisher_qos(pub_qos) ||
      ! PublisherImpl::validate_datawriter_qos(datawriter_qos,
                                               TheServiceParticipant->initial_DataWriterQos(),
                                               a_topic,
                                               dw_qos)) {
    return 0;
  }

  TopicImpl* topic_servant = dynamic_cast<TopicImpl*>(a_topic);

  ReplayerImpl* replayer(new ReplayerImpl);
  Replayer_var result(replayer);

  replayer->init(a_topic, topic_servant, dw_qos, a_listener, mask, this, pub_qos);

  if ((this->enabled_ == true) && (qos_.entity_factory.autoenable_created_entities)) {
    const DDS::ReturnCode_t ret = replayer->enable();

    if (ret != DDS::RETCODE_OK) {
      ACE_ERROR((LM_ERROR,
                 ACE_TEXT("(%P|%t) ERROR: ")
                 ACE_TEXT("DomainParticipantImpl::create_replayer, ")
                 ACE_TEXT("enable failed.\n")));
      return 0;
    }
  }

  ACE_Guard<ACE_Recursive_Thread_Mutex> guard(replayers_protector_);
  replayers_.insert(result);
  return result._retn();
}

void
DomainParticipantImpl::delete_recorder(Recorder_ptr recorder)
{
  const Recorder_var recvar(Recorder::_duplicate(recorder));
  ACE_Guard<ACE_Recursive_Thread_Mutex> guard(recorders_protector_);
  recorders_.erase(recvar);
}

void
DomainParticipantImpl::delete_replayer(Replayer_ptr replayer)
{
  const Replayer_var repvar(Replayer::_duplicate(replayer));
  ACE_Guard<ACE_Recursive_Thread_Mutex> guard(replayers_protector_);
  replayers_.erase(repvar);
}

void
DomainParticipantImpl::add_adjust_liveliness_timers(DataWriterImpl* writer)
{
  automatic_liveliness_timer_.add_adjust(writer);
  participant_liveliness_timer_.add_adjust(writer);
}

void
DomainParticipantImpl::remove_adjust_liveliness_timers()
{
  automatic_liveliness_timer_.remove_adjust();
  participant_liveliness_timer_.remove_adjust();
}

DomainParticipantImpl::LivelinessTimer::LivelinessTimer(DomainParticipantImpl& impl,
                                                        DDS::LivelinessQosPolicyKind kind)
  : impl_(impl)
  , kind_(kind)
  , interval_(TimeDuration::max_value)
  , recalculate_interval_(false)
  , scheduled_(false)
{ }

DomainParticipantImpl::LivelinessTimer::~LivelinessTimer()
{
  if (scheduled_ && TheServiceParticipant->timer()) {
    TheServiceParticipant->timer()->cancel_timer(this);
  }
}

void
DomainParticipantImpl::LivelinessTimer::add_adjust(OpenDDS::DCPS::DataWriterImpl* writer)
{
  ACE_GUARD(ACE_Thread_Mutex, guard, lock_);

  const MonotonicTimePoint now = MonotonicTimePoint::now();

  // Calculate the time remaining to liveliness check.
  const TimeDuration remaining = interval_ - (now - last_liveliness_check_);

  // Adopt a smaller interval.
  interval_ = std::min(interval_, writer->liveliness_check_interval(kind_));

  // Reschedule or schedule a timer if necessary.
  if (scheduled_ && interval_ < remaining) {
    TheServiceParticipant->timer()->cancel_timer(this);
    TheServiceParticipant->timer()->schedule_timer(this, 0, interval_.value());
  } else if (!scheduled_) {
    TheServiceParticipant->timer()->schedule_timer(this, 0, interval_.value());
    scheduled_ = true;
    last_liveliness_check_ = now;
  }
}

void
DomainParticipantImpl::LivelinessTimer::remove_adjust()
{
  ACE_GUARD(ACE_Thread_Mutex, guard, this->lock_);

  recalculate_interval_ = true;
}

int
DomainParticipantImpl::LivelinessTimer::handle_timeout(
  const ACE_Time_Value& tv,
  const void* /* arg */)
{
  const MonotonicTimePoint now(tv);

  ACE_GUARD_RETURN(ACE_Thread_Mutex, guard, this->lock_, 0);

  scheduled_ = false;

  if (recalculate_interval_) {
    interval_ = impl_.liveliness_check_interval(kind_);
    recalculate_interval_ = false;
  }

  if (!interval_.is_max()) {
    dispatch(now);
    last_liveliness_check_ = now;
    TheServiceParticipant->timer()->schedule_timer(this, 0, interval_.value());
    scheduled_ = true;
  }

  return 0;
}

DomainParticipantImpl::AutomaticLivelinessTimer::AutomaticLivelinessTimer(DomainParticipantImpl& impl)
  : LivelinessTimer (impl, DDS::AUTOMATIC_LIVELINESS_QOS)
{ }

void
DomainParticipantImpl::AutomaticLivelinessTimer::dispatch(const MonotonicTimePoint& /* tv */)
{
  impl_.signal_liveliness (kind_);
}

DomainParticipantImpl::ParticipantLivelinessTimer::ParticipantLivelinessTimer(DomainParticipantImpl& impl)
  : LivelinessTimer (impl, DDS::MANUAL_BY_PARTICIPANT_LIVELINESS_QOS)
{ }

void
DomainParticipantImpl::ParticipantLivelinessTimer::dispatch(const MonotonicTimePoint& tv)
{
  if (impl_.participant_liveliness_activity_after (tv - interval())) {
    impl_.signal_liveliness (kind_);
  }
}

TimeDuration
DomainParticipantImpl::liveliness_check_interval(DDS::LivelinessQosPolicyKind kind)
{
  TimeDuration tv(TimeDuration::max_value);

  ACE_GUARD_RETURN (ACE_Recursive_Thread_Mutex,
                    tao_mon,
                    this->publishers_protector_,
                    tv);

  for (PublisherSet::iterator it(publishers_.begin());
       it != publishers_.end(); ++it) {
    tv = std::min (tv, it->svt_->liveliness_check_interval(kind));
  }

  return tv;
}

bool
DomainParticipantImpl::participant_liveliness_activity_after(const MonotonicTimePoint& tv)
{
  if (last_liveliness_activity_ > tv) {
    return true;
  }

  ACE_GUARD_RETURN(ACE_Recursive_Thread_Mutex, tao_mon, this->publishers_protector_, !tv.is_zero());

  for (PublisherSet::iterator it(publishers_.begin());
       it != publishers_.end(); ++it) {
    if (it->svt_->participant_liveliness_activity_after(tv)) {
      return true;
    }
  }

  return false;
}

void
DomainParticipantImpl::signal_liveliness (DDS::LivelinessQosPolicyKind kind)
{
  TheServiceParticipant->get_discovery(domain_id_)->signal_liveliness (domain_id_, get_id(), kind);
}

#ifdef OPENDDS_SECURITY
void
DomainParticipantImpl::set_security_config(const Security::SecurityConfig_rch& cfg)
{
  security_config_ = cfg;
}
#endif

int
DomainParticipantImpl::handle_exception(ACE_HANDLE /*fd*/)
{
  DDS::ReturnCode_t ret = DDS::RETCODE_OK;

  // delete publishers
  {
    ACE_GUARD_RETURN(ACE_Recursive_Thread_Mutex,
                     tao_mon,
                     this->publishers_protector_,
                     DDS::RETCODE_ERROR);

    PublisherSet::iterator pubIter = publishers_.begin();
    DDS::Publisher_ptr pubPtr;
    size_t pubsize = publishers_.size();

    while (pubsize > 0) {
      pubPtr = (*pubIter).obj_.in();
      ++pubIter;

      DDS::ReturnCode_t result = pubPtr->delete_contained_entities();
      if (result != DDS::RETCODE_OK) {
        ret = result;
      }

      result = delete_publisher(pubPtr);

      if (result != DDS::RETCODE_OK) {
        ret = result;
      }

      --pubsize;
    }

  }

  // delete subscribers
  {
    ACE_GUARD_RETURN(ACE_Recursive_Thread_Mutex,
                     tao_mon,
                     this->subscribers_protector_,
                     DDS::RETCODE_ERROR);

    SubscriberSet::iterator subIter = subscribers_.begin();
    DDS::Subscriber_ptr subPtr;
    size_t subsize = subscribers_.size();

    while (subsize > 0) {
      subPtr = (*subIter).obj_.in();
      ++subIter;

      DDS::ReturnCode_t result = subPtr->delete_contained_entities();

      if (result != DDS::RETCODE_OK) {
        ret = result;
      }

      result = delete_subscriber(subPtr);

      if (result != DDS::RETCODE_OK) {
        ret = result;
      }

      --subsize;
    }
  }

  // delete topics
  {
    ACE_GUARD_RETURN(ACE_Recursive_Thread_Mutex,
                     tao_mon,
                     this->topics_protector_,
                     DDS::RETCODE_ERROR);

    TopicMap::iterator topicIter = topics_.begin();
    DDS::Topic_ptr topicPtr;
    size_t topicsize = topics_.size();

    while (topicsize > 0) {
      topicPtr = topicIter->second.pair_.obj_.in();
      ++topicIter;

      // Delete the topic the reference count.
      const DDS::ReturnCode_t result = this->delete_topic_i(topicPtr, true);

      if (result != DDS::RETCODE_OK) {
        ret = result;
      }
      --topicsize;
    }
  }

  {
    ACE_GUARD_RETURN(ACE_Recursive_Thread_Mutex,
                     tao_mon,
                     this->recorders_protector_,
                     DDS::RETCODE_ERROR);

    RecorderSet::iterator it = recorders_.begin();
    for (; it != recorders_.end(); ++it ){
      RecorderImpl* impl = dynamic_cast<RecorderImpl* >(it->in());
      DDS::ReturnCode_t result = DDS::RETCODE_ERROR;
      if (impl) result = impl->cleanup();
      if (result != DDS::RETCODE_OK) ret = result;
    }
    recorders_.clear();
  }

  {
    ACE_GUARD_RETURN(ACE_Recursive_Thread_Mutex,
                     tao_mon,
                     this->replayers_protector_,
                     DDS::RETCODE_ERROR);

    ReplayerSet::iterator it = replayers_.begin();
    for (; it != replayers_.end(); ++it ){
      ReplayerImpl* impl = static_cast<ReplayerImpl* >(it->in());
      DDS::ReturnCode_t result = DDS::RETCODE_ERROR;
      if (impl) result = impl->cleanup();
      if (result != DDS::RETCODE_OK) ret = result;

    }

    replayers_.clear();
  }

  shutdown_mutex_.acquire();
  shutdown_result_ = ret;
  shutdown_complete_ = true;
  shutdown_condition_.signal();
  shutdown_mutex_.release();

  return 0;
}

bool DomainParticipantImpl::prepare_to_delete_datawriters()
{
  ACE_GUARD_RETURN(ACE_Recursive_Thread_Mutex, guard, publishers_protector_, false);
  bool result = true;
  const PublisherSet::iterator end = publishers_.end();
  for (PublisherSet::iterator i = publishers_.begin(); i != end; ++i) {
    result &= i->svt_->prepare_to_delete_datawriters();
  }
  return result;
}

bool DomainParticipantImpl::set_wait_pending_deadline(const MonotonicTimePoint& deadline)
{
  ACE_GUARD_RETURN(ACE_Recursive_Thread_Mutex, guard, publishers_protector_, false);
  bool result = true;
  const PublisherSet::iterator end = publishers_.end();
  for (PublisherSet::iterator i = publishers_.begin(); i != end; ++i) {
    result &= i->svt_->set_wait_pending_deadline(deadline);
  }
  return result;
}

} // namespace DCPS
} // namespace OpenDDS

OPENDDS_END_VERSIONED_NAMESPACE_DECL<|MERGE_RESOLUTION|>--- conflicted
+++ resolved
@@ -424,10 +424,6 @@
    */
   if (found) {
     CORBA::String_var found_type = entry->pair_.svt_->get_type_name();
-<<<<<<< HEAD
-
-=======
->>>>>>> 245a2f66
     if (ACE_OS::strcmp(type_name, found_type) == 0) {
       DDS::TopicQos found_qos;
       entry->pair_.svt_->get_qos(found_qos);
