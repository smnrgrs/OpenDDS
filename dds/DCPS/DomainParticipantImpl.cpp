--- conflicted
+++ resolved
@@ -639,13 +639,6 @@
         // note: this will destroy the TopicImpl if there are no
         // client object reference to it.
         if (topics_.erase(topic_name.in()) == 0) {
-<<<<<<< HEAD
-          ACE_ERROR_RETURN((LM_ERROR,
-                            ACE_TEXT("(%P|%t) ERROR: DomainParticipantImpl::delete_topic_i, ")
-                            ACE_TEXT("%p \n"),
-                            ACE_TEXT("erase")),
-                           DDS::RETCODE_ERROR);
-=======
           if (DCPS_debug_level > 0) {
             ACE_ERROR((LM_ERROR,
                        ACE_TEXT("(%P|%t) ERROR: DomainParticipantImpl::delete_topic_i, ")
@@ -653,7 +646,6 @@
                        ACE_TEXT("erase")));
           }
           return DDS::RETCODE_ERROR;
->>>>>>> 31cd534f
 
         } else {
           return DDS::RETCODE_OK;
