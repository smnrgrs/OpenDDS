--- conflicted
+++ resolved
@@ -22,18 +22,13 @@
 #include "ConditionVariable.h"
 #ifdef OPENDDS_SECURITY
 #  include "Ice.h"
+#  include "security/framework/HandleRegistry.h"
 #endif
 #include "XTypes/TypeAssignability.h"
 
 #include <dds/DdsDcpsCoreTypeSupportImpl.h>
 #ifdef OPENDDS_SECURITY
-<<<<<<< HEAD
 #  include <dds/DdsSecurityCoreC.h>
-=======
-#include "dds/DdsSecurityCoreC.h"
-#include "security/framework/HandleRegistry.h"
-#include "Ice.h"
->>>>>>> affe8c9c
 #endif
 
 #include <ace/Thread_Mutex.h>
@@ -1529,97 +1524,13 @@
 
 #ifdef OPENDDS_SECURITY
           if (is_security_enabled()) {
-<<<<<<< HEAD
             match_continue_security_enabled(writer, reader, call_writer, call_reader);
-=======
-            DDS::Security::CryptoKeyExchange_var keyexg = get_crypto_key_exchange();
-            if (call_reader) {
-              DDS::Security::DatareaderCryptoHandle drch =
-                get_handle_registry()->get_local_datareader_crypto_handle(reader);
-              DDS::Security::EndpointSecurityAttributes attribs =
-                get_handle_registry()->get_local_datareader_security_attributes(reader);
-
-              // It might not exist due to security attributes, and that's OK
-              if (drch != DDS::HANDLE_NIL) {
-                DDS::Security::DatawriterCryptoHandle dwch =
-                  generate_remote_matched_writer_crypto_handle(writer, reader);
-                DatawriterCryptoTokenSeqMap::iterator t_iter =
-                  pending_remote_writer_crypto_tokens_.find(writer);
-                if (t_iter != pending_remote_writer_crypto_tokens_.end()) {
-                  DDS::Security::SecurityException se;
-                  if (!keyexg->set_remote_datawriter_crypto_tokens(drch, dwch, t_iter->second, se)) {
-                    ACE_ERROR((LM_ERROR, ACE_TEXT("(%P|%t) ERROR: ")
-                      ACE_TEXT("(%P|%t) ERROR: DiscoveryBase::match() - ")
-                      ACE_TEXT("Unable to set pending remote datawriter crypto tokens with ")
-                      ACE_TEXT("crypto key exchange plugin. Security Exception[%d.%d]: %C\n"),
-                        se.code, se.minor_code, se.message.in()));
-                  }
-                  pending_remote_writer_crypto_tokens_.erase(t_iter);
-                }
-                // Yes, this is different for remote datawriters than readers (see 8.8.9.3 vs 8.8.9.2)
-                if (attribs.is_submessage_protected) {
-                  create_and_send_datareader_crypto_tokens(drch, reader, dwch, writer);
-                }
-              }
-            }
-
-            if (call_writer) {
-              DDS::Security::DatawriterCryptoHandle dwch =
-                get_handle_registry()->get_local_datawriter_crypto_handle(writer);
-              DDS::Security::EndpointSecurityAttributes attribs =
-                get_handle_registry()->get_local_datawriter_security_attributes(writer);
-
-              // It might not exist due to security attributes, and that's OK
-              if (dwch != DDS::HANDLE_NIL) {
-                DDS::Security::DatareaderCryptoHandle drch =
-                  generate_remote_matched_reader_crypto_handle(reader, writer,
-                                                               relay_only_readers_.count(reader));
-                DatareaderCryptoTokenSeqMap::iterator t_iter =
-                  pending_remote_reader_crypto_tokens_.find(reader);
-                if (t_iter != pending_remote_reader_crypto_tokens_.end()) {
-                  DDS::Security::SecurityException se;
-                  if (!keyexg->set_remote_datareader_crypto_tokens(dwch, drch, t_iter->second, se)) {
-                    ACE_ERROR((LM_ERROR, ACE_TEXT("(%P|%t) ERROR: ")
-                      ACE_TEXT("(%P|%t) ERROR: DiscoveryBase::match() - ")
-                      ACE_TEXT("Unable to set pending remote datareader crypto tokens with crypto ")
-                      ACE_TEXT("key exchange plugin. Security Exception[%d.%d]: %C\n"),
-                        se.code, se.minor_code, se.message.in()));
-                  }
-                  pending_remote_reader_crypto_tokens_.erase(t_iter);
-                }
-                if (attribs.is_submessage_protected || attribs.is_payload_protected) {
-                  create_and_send_datawriter_crypto_tokens(dwch, writer, drch, reader);
-                }
-              }
-            }
->>>>>>> affe8c9c
           }
 #endif
 
           // Copy reader and writer association data prior to releasing lock
-<<<<<<< HEAD
           DDS::OctetSeq octet_seq_type_info_reader;
           XTypes::serialize_type_info(*reader_type_info, octet_seq_type_info_reader);
-          const ReaderAssociation ra =
-            {add_security_info(*rTls, writer, reader),
-             rTransportContext,
-             reader, *subQos, *drQos,
-  #ifndef OPENDDS_NO_CONTENT_FILTERED_TOPIC
-            cfProp->filterClassName, cfProp->filterExpression,
-  #else
-            "", "",
-  #endif
-            cfProp->expressionParameters,
-            octet_seq_type_info_reader};
-
-          DDS::OctetSeq octet_seq_type_info_writer;
-          XTypes::serialize_type_info(*writer_type_info, octet_seq_type_info_writer);
-          const WriterAssociation wa =
-            {add_security_info(*wTls, writer, reader),
-             wTransportContext,
-             writer, *pubQos, *dwQos,
-             octet_seq_type_info_writer};
-=======
           const ReaderAssociation ra = {
             *rTls, rTransportContext, reader, *subQos, *drQos,
 #ifndef OPENDDS_NO_CONTENT_FILTERED_TOPIC
@@ -1627,14 +1538,17 @@
 #else
             "", "",
 #endif
-            cfProp->expressionParameters
+            cfProp->expressionParameters,
+            octet_seq_type_info_reader
           };
 
+          DDS::OctetSeq octet_seq_type_info_writer;
+          XTypes::serialize_type_info(*writer_type_info, octet_seq_type_info_writer);
           const WriterAssociation wa = {
-            *wTls, wTransportContext, writer, *pubQos, *dwQos
+            *wTls, wTransportContext, writer, *pubQos, *dwQos,
+            octet_seq_type_info_writer
           };
 
->>>>>>> affe8c9c
           ACE_GUARD(ACE_Reverse_Lock<ACE_Thread_Mutex>, rg, rev_lock);
           static const bool writer_active = true;
 
@@ -1762,73 +1676,65 @@
                                             bool secure) = 0;
 
 #ifdef OPENDDS_SECURITY
-      void match_continue_security_enabled(const RepoId& writer, const RepoId& reader, bool call_writer, bool call_reader)
+      void match_continue_security_enabled(
+        const RepoId& writer, const RepoId& reader, bool call_writer, bool call_reader)
       {
         DDS::Security::CryptoKeyExchange_var keyexg = get_crypto_key_exchange();
         if (call_reader) {
-          RepoId writer_participant = writer;
-          writer_participant.entityId = ENTITYID_PARTICIPANT;
-          DatareaderCryptoHandleMap::const_iterator iter =
-            local_reader_crypto_handles_.find(reader);
+          DDS::Security::DatareaderCryptoHandle drch =
+            get_handle_registry()->get_local_datareader_crypto_handle(reader);
+          DDS::Security::EndpointSecurityAttributes attribs =
+            get_handle_registry()->get_local_datareader_security_attributes(reader);
 
           // It might not exist due to security attributes, and that's OK
-          if (iter != local_reader_crypto_handles_.end()) {
-            DDS::Security::DatareaderCryptoHandle drch = iter->second;
+          if (drch != DDS::HANDLE_NIL) {
             DDS::Security::DatawriterCryptoHandle dwch =
-              generate_remote_matched_writer_crypto_handle(writer_participant, drch);
-            remote_writer_crypto_handles_[writer] = dwch;
+              generate_remote_matched_writer_crypto_handle(writer, reader);
             DatawriterCryptoTokenSeqMap::iterator t_iter =
               pending_remote_writer_crypto_tokens_.find(writer);
             if (t_iter != pending_remote_writer_crypto_tokens_.end()) {
               DDS::Security::SecurityException se;
-              if (!keyexg->set_remote_datawriter_crypto_tokens(iter->second, dwch, t_iter->second, se)) {
+              if (!keyexg->set_remote_datawriter_crypto_tokens(drch, dwch, t_iter->second, se)) {
                 ACE_ERROR((LM_ERROR, ACE_TEXT("(%P|%t) ERROR: ")
-                  ACE_TEXT("(%P|%t) ERROR: DiscoveryBase::match_continue_security_enabled() - ")
+                  ACE_TEXT("DiscoveryBase::match_continue_security_enabled: ")
                   ACE_TEXT("Unable to set pending remote datawriter crypto tokens with ")
                   ACE_TEXT("crypto key exchange plugin. Security Exception[%d.%d]: %C\n"),
-                  se.code, se.minor_code, se.message.in()));
+                    se.code, se.minor_code, se.message.in()));
               }
               pending_remote_writer_crypto_tokens_.erase(t_iter);
             }
-            EndpointSecurityAttributesMap::const_iterator s_iter =
-              local_reader_security_attribs_.find(reader);
             // Yes, this is different for remote datawriters than readers (see 8.8.9.3 vs 8.8.9.2)
-            if (s_iter != local_reader_security_attribs_.end() && s_iter->second.is_submessage_protected) {
+            if (attribs.is_submessage_protected) {
               create_and_send_datareader_crypto_tokens(drch, reader, dwch, writer);
             }
           }
         }
 
         if (call_writer) {
-          RepoId reader_participant = reader;
-          reader_participant.entityId = ENTITYID_PARTICIPANT;
-          DatawriterCryptoHandleMap::const_iterator iter =
-            local_writer_crypto_handles_.find(writer);
+          DDS::Security::DatawriterCryptoHandle dwch =
+            get_handle_registry()->get_local_datawriter_crypto_handle(writer);
+          DDS::Security::EndpointSecurityAttributes attribs =
+            get_handle_registry()->get_local_datawriter_security_attributes(writer);
 
           // It might not exist due to security attributes, and that's OK
-          if (iter != local_writer_crypto_handles_.end()) {
-            DDS::Security::DatawriterCryptoHandle dwch = iter->second;
+          if (dwch != DDS::HANDLE_NIL) {
             DDS::Security::DatareaderCryptoHandle drch =
-              generate_remote_matched_reader_crypto_handle(
-                reader_participant, dwch, relay_only_readers_.count(reader));
-            remote_reader_crypto_handles_[reader] = drch;
+              generate_remote_matched_reader_crypto_handle(reader, writer,
+                                                           relay_only_readers_.count(reader));
             DatareaderCryptoTokenSeqMap::iterator t_iter =
               pending_remote_reader_crypto_tokens_.find(reader);
             if (t_iter != pending_remote_reader_crypto_tokens_.end()) {
               DDS::Security::SecurityException se;
-              if (!keyexg->set_remote_datareader_crypto_tokens(iter->second, drch, t_iter->second, se)) {
+              if (!keyexg->set_remote_datareader_crypto_tokens(dwch, drch, t_iter->second, se)) {
                 ACE_ERROR((LM_ERROR, ACE_TEXT("(%P|%t) ERROR: ")
-                  ACE_TEXT("(%P|%t) ERROR: DiscoveryBase::match_continue_security_enabled() - ")
+                  ACE_TEXT("DiscoveryBase::match_continue_security_enabled: ")
                   ACE_TEXT("Unable to set pending remote datareader crypto tokens with crypto ")
                   ACE_TEXT("key exchange plugin. Security Exception[%d.%d]: %C\n"),
-                  se.code, se.minor_code, se.message.in()));
+                    se.code, se.minor_code, se.message.in()));
               }
               pending_remote_reader_crypto_tokens_.erase(t_iter);
             }
-            EndpointSecurityAttributesMap::const_iterator s_iter =
-              local_writer_security_attribs_.find(writer);
-            if (s_iter != local_writer_security_attribs_.end() &&
-              (s_iter->second.is_submessage_protected || s_iter->second.is_payload_protected)) {
+            if (attribs.is_submessage_protected || attribs.is_payload_protected) {
               create_and_send_datawriter_crypto_tokens(dwch, writer, drch, reader);
             }
           }
@@ -2174,11 +2080,7 @@
         , identity_handle_(DDS::HANDLE_NIL)
         , handshake_handle_(DDS::HANDLE_NIL)
         , permissions_handle_(DDS::HANDLE_NIL)
-<<<<<<< HEAD
-        , crypto_handle_(DDS::HANDLE_NIL)
         , extended_builtin_endpoints_(0)
-=======
->>>>>>> affe8c9c
 #endif
         {
 #ifdef OPENDDS_SECURITY
@@ -2208,11 +2110,7 @@
         , identity_handle_(DDS::HANDLE_NIL)
         , handshake_handle_(DDS::HANDLE_NIL)
         , permissions_handle_(DDS::HANDLE_NIL)
-<<<<<<< HEAD
-        , crypto_handle_(DDS::HANDLE_NIL)
         , extended_builtin_endpoints_(0)
-=======
->>>>>>> affe8c9c
 #endif
         {
           const RepoId guid = make_id(p.participantProxy.guidPrefix, DCPS::ENTITYID_PARTICIPANT);
