--- conflicted
+++ resolved
@@ -189,11 +189,7 @@
 
 class OpenDDS_Dcps_Export ReceivedDataElementList {
 public:
-<<<<<<< HEAD
-  ReceivedDataElementList(InstanceState* instance_state = 0);
-=======
   explicit ReceivedDataElementList(InstanceState_rch instance_state = InstanceState_rch());
->>>>>>> 4054fbe2
 
   ~ReceivedDataElementList();
 
@@ -221,11 +217,7 @@
   ssize_t size_;
 
 private:
-<<<<<<< HEAD
-  InstanceState* instance_state_;
-=======
   InstanceState_rch instance_state_;
->>>>>>> 4054fbe2
 }; // ReceivedDataElementList
 
 } // namespace DCPS
