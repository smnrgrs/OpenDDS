--- conflicted
+++ resolved
@@ -178,12 +178,7 @@
   // Not from the remote peer for this session.
   if (this->remote_peer_ != header.source_) return;
 
-<<<<<<< HEAD
-  Serializer serializer(control.get(), Encoding::KIND_CDR_UNALIGNED,
-                        header.swap_bytes() ? ENDIAN_NONNATIVE : ENDIAN_NATIVE);
-=======
   Serializer serializer(control.get(), encoding_kind, header.swap_bytes());
->>>>>>> b576d67f
 
   MulticastPeer local_peer;
   serializer >> local_peer; // sent as remote_peer
@@ -223,11 +218,7 @@
 
   Message_Block_Ptr data( new ACE_Message_Block(len));
 
-<<<<<<< HEAD
-  Serializer serializer(data.get(), Encoding::KIND_CDR_UNALIGNED);
-=======
   Serializer serializer(data.get(), encoding_kind);
->>>>>>> b576d67f
 
   serializer << this->remote_peer_;
 
@@ -257,12 +248,7 @@
   // Not from the remote peer for this session.
   if (this->remote_peer_ != header.source_) return;
 
-<<<<<<< HEAD
-  Serializer serializer(control.get(), Encoding::KIND_CDR_UNALIGNED,
-                        header.swap_bytes() ? ENDIAN_NONNATIVE : ENDIAN_NATIVE);
-=======
   Serializer serializer(control.get(), encoding_kind, header.swap_bytes());
->>>>>>> b576d67f
 
   MulticastPeer local_peer;
   serializer >> local_peer; // sent as remote_peer
@@ -295,11 +281,7 @@
 
   Message_Block_Ptr data(new ACE_Message_Block(len));
 
-<<<<<<< HEAD
-  Serializer serializer(data.get(), Encoding::KIND_CDR_UNALIGNED);
-=======
   Serializer serializer(data.get(), encoding_kind);
->>>>>>> b576d67f
 
   serializer << this->remote_peer_;
 
