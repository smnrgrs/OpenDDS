--- conflicted
+++ resolved
@@ -58,14 +58,6 @@
 
   // values for flags parameter of transport_assoc_done():
   enum { ASSOC_OK = 1, ASSOC_ACTIVE = 2 };
-<<<<<<< HEAD
-
-  virtual void _add_ref() {}
-  virtual void _remove_ref() {}
-
-=======
-protected:
->>>>>>> 6c29364d
   TransportClient();
   virtual ~TransportClient();
 
@@ -143,18 +135,11 @@
   virtual Priority get_priority_value(const AssociationData& data) const = 0;
   virtual void transport_assoc_done(int /*flags*/, const RepoId& /*remote*/) {}
 
-<<<<<<< HEAD
   virtual DDS::Security::ParticipantCryptoHandle get_crypto_handle() const
   {
     return DDS::HANDLE_NIL;
   }
 
-  // transport_detached() is called from TransportImpl when it shuts down
-  friend class TransportImpl;
-  void transport_detached(TransportImpl* which);
-
-=======
->>>>>>> 6c29364d
   // helpers
   typedef ACE_Guard<ACE_Thread_Mutex> Guard;
   void use_datalink_i(const RepoId& remote_id,
