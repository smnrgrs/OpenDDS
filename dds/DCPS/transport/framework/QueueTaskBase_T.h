--- conflicted
+++ resolved
@@ -120,14 +120,8 @@
       tid = 0;
       ACE_ERROR((LM_ERROR, ACE_TEXT("%T (%P|%t) QueueTaskBase::svc. Error getting OSX thread id\n.")));
     }
-<<<<<<< HEAD
 #elif !defined (OPENDDS_SAFETY_PROFILE)
-    ACE_thread_t tid = 0;
-    tid = thr_id_;
-=======
-#else
     ACE_thread_t tid = thr_id_;
->>>>>>> 94fb0127
 #endif /* ACE_HAS_MAC_OSX */
     TimeDuration interval = TheServiceParticipant->get_thread_status_interval();
     ThreadStatus* status = TheServiceParticipant->get_thread_statuses();
