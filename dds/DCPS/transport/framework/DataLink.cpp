--- conflicted
+++ resolved
@@ -1288,12 +1288,8 @@
 }
 
 int
-<<<<<<< HEAD
-DataLink::handle_timeout(const ACE_Time_Value& /*tv*/, const void* /*arg*/)
-=======
 OpenDDS::DCPS::DataLink::handle_timeout(const ACE_Time_Value& /*tv*/,
                                         const void* /*arg*/)
->>>>>>> 1f80dd28
 {
   if ((this->pub_map_.size() + this->sub_map_.size()) == 0) {
     this->pre_stop_i();
