--- conflicted
+++ resolved
@@ -722,7 +722,6 @@
 SendControlStatus
 DataLink::send_control(const DataSampleHeader& header, ACE_Message_Block* message)
 {
-<<<<<<< HEAD
    DBG_ENTRY_LVL("DataLink", "send_control", 6);
    SendResponseListener listener;
 
@@ -739,35 +738,12 @@
                      this->send_control_allocator_),
                      SEND_CONTROL_ERROR);
 
-   send_start();
-   send(elem);
-   send_stop();
-
-   return SEND_CONTROL_OK;
-=======
-  DBG_ENTRY_LVL("DataLink", "send_control", 6);
-  SendResponseListener listener;
-
-  TransportSendControlElement* elem;
-
-  ACE_NEW_MALLOC_RETURN(elem,
-                        static_cast<TransportSendControlElement*>(
-                          this->send_control_allocator_->malloc()),
-                        TransportSendControlElement(1,  // initial_count
-                                                    GUID_UNKNOWN,
-                                                    &listener,
-                                                    header,
-                                                    message,
-                                                    this->send_control_allocator_),
-                        SEND_CONTROL_ERROR);
-
   RepoId senderId(header.publication_id_);
   send_start();
   send(elem);
   send_stop(senderId);
 
-  return SEND_CONTROL_OK;
->>>>>>> f4dc1b1a
+   return SEND_CONTROL_OK;
 }
 
 /// This method will "deliver" the sample to all TransportReceiveListeners
