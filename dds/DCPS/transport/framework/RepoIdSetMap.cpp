--- conflicted
+++ resolved
@@ -32,13 +32,8 @@
       ACE_ERROR_RETURN((LM_ERROR,
         ACE_TEXT("(%P|%t) ERROR: RepoIdSetMap::insert: ")
         ACE_TEXT("failed to find_or_create RepoIdSet ")
-<<<<<<< HEAD
         ACE_TEXT("for RepoId %C.\n"),
-        (const char*) converter
-=======
-        ACE_TEXT("for RepoId %s.\n"),
         std::string(converter).c_str()
->>>>>>> 733f9cbb
       ),-1);
     }
 
@@ -50,17 +45,10 @@
       RepoIdConverter key_converter(key);
       ACE_ERROR((LM_ERROR,
         ACE_TEXT("(%P|%t) ERROR: RepoIdSetMap::insert: ")
-<<<<<<< HEAD
         ACE_TEXT("failed to insert RepoId %C ")
         ACE_TEXT("into RepoIdSet for RepoId %C.\n"),
-        (const char*) valueConverter,
-        (const char*) keyConverter
-=======
-        ACE_TEXT("failed to insert RepoId %s ")
-        ACE_TEXT("into RepoIdSet for RepoId %s.\n"),
         std::string(value_converter).c_str(),
         std::string(key_converter).c_str()
->>>>>>> 733f9cbb
       ));
     }
   else
@@ -82,13 +70,8 @@
           ACE_ERROR((LM_ERROR,
             ACE_TEXT("(%P|%t) ERROR: RepoIdSetMap::insert: ")
             ACE_TEXT("failed to unbind (undo create) an empty ")
-<<<<<<< HEAD
             ACE_TEXT("RepoIdSet for RepoId %C.\n"),
-            (const char*) converter
-=======
-            ACE_TEXT("RepoIdSet for RepoId %s.\n"),
             std::string(converter).c_str()
->>>>>>> 733f9cbb
           ));
         }
     }
@@ -113,13 +96,8 @@
       RepoIdConverter converter(key);
       ACE_ERROR_RETURN((LM_ERROR,
         ACE_TEXT("(%P|%t) ERROR: RepoIdSetMap::remove: ")
-<<<<<<< HEAD
         ACE_TEXT("unable to locate RepoIdSet for key %C.\n"),
-        (const char*) converter
-=======
-        ACE_TEXT("unable to locate RepoIdSet for key %s.\n"),
         std::string(converter).c_str()
->>>>>>> 733f9cbb
       ),-1);
     }
 
@@ -133,17 +111,10 @@
       RepoIdConverter value_converter(value);
       ACE_ERROR_RETURN((LM_ERROR,
         ACE_TEXT("(%P|%t) ERROR: RepoIdSetMap::remove: ")
-<<<<<<< HEAD
         ACE_TEXT("RepoIdSet for key %C does not contain ")
         ACE_TEXT("value %C.\n"),
-        (const char*) keyConverter,
-        (const char*) valueConverter
-=======
-        ACE_TEXT("RepoIdSet for key %s does not contain ")
-        ACE_TEXT("value %s.\n"),
         std::string(key_converter).c_str(),
         std::string(value_converter).c_str()
->>>>>>> 733f9cbb
       ),-1);
     }
 
@@ -164,13 +135,8 @@
         RepoIdConverter converter(key);
         ACE_DEBUG((LM_DEBUG,
           ACE_TEXT("(%P|%t) RepeIdSetMap::remove_set: ")
-<<<<<<< HEAD
           ACE_TEXT("RepoId %C not found in map.\n"),
-          (const char*) converter
-=======
-          ACE_TEXT("RepoId %s not found in map.\n"),
           std::string(converter).c_str()
->>>>>>> 733f9cbb
         ));
       }
       return 0;
@@ -192,13 +158,8 @@
       RepoIdConverter converter(subscriber_id);
       ACE_ERROR((LM_ERROR,
         ACE_TEXT("(%P|%t) ERROR: RepoIdSetMap::release_publisher: ")
-<<<<<<< HEAD
         ACE_TEXT("subscriber_id %C not found in map.\n"),
-        (const char*) converter
-=======
-        ACE_TEXT("subscriber_id %s not found in map.\n"),
         std::string(converter).c_str()
->>>>>>> 733f9cbb
       ));
       // Return 1 to indicate that the subscriber_id is no longer associated
       // with any publishers at all.
@@ -222,13 +183,8 @@
           ACE_ERROR((LM_ERROR,
             ACE_TEXT("(%P|%t) ERROR: RepoIdSetMap::release_publisher: ")
             ACE_TEXT("failed to remove an empty ")
-<<<<<<< HEAD
             ACE_TEXT("ReceiveListenerSet for publisher_id %C.\n"),
-            (const char*) converter
-=======
-            ACE_TEXT("ReceiveListenerSet for publisher_id %s.\n"),
             std::string(converter).c_str()
->>>>>>> 733f9cbb
           ));
         }
 
