/*
 *
 *
 * Distributed under the OpenDDS License.
 * See: http://www.opendds.org/license.html
 */

#include "RtpsUdpDataLink.h"
#include "RtpsUdpTransport.h"
#include "RtpsUdpInst.h"
#include "RtpsUdpSendStrategy.h"
#include "RtpsUdpReceiveStrategy.h"

#include "dds/DCPS/transport/framework/TransportCustomizedElement.h"
#include "dds/DCPS/transport/framework/TransportSendElement.h"
#include "dds/DCPS/transport/framework/TransportSendControlElement.h"
#include "dds/DCPS/transport/framework/NetworkAddress.h"
#include "dds/DCPS/transport/framework/RemoveAllVisitor.h"

#include "dds/DCPS/RTPS/RtpsCoreTypeSupportImpl.h"
#include "dds/DCPS/RTPS/BaseMessageUtils.h"
#include "dds/DCPS/RTPS/BaseMessageTypes.h"
#include "dds/DCPS/RTPS/MessageTypes.h"

#ifdef OPENDDS_SECURITY
#include "dds/DCPS/RTPS/SecurityHelpers.h"
#include "dds/DCPS/security/framework/SecurityRegistry.h"
#endif

#include "dds/DdsDcpsCoreTypeSupportImpl.h"

#include "dds/DCPS/Definitions.h"

#include "ace/Default_Constants.h"
#include "ace/Log_Msg.h"
#include "ace/Message_Block.h"
#include "ace/Reactor.h"

#include <string.h>

#ifndef __ACE_INLINE__
# include "RtpsUdpDataLink.inl"
#endif  /* __ACE_INLINE__ */

namespace {

/// Return the number of CORBA::Longs required for the bitmap representation of
/// sequence numbers between low and high, inclusive (maximum 8 longs).
CORBA::ULong
bitmap_num_longs(const OpenDDS::DCPS::SequenceNumber& low,
                 const OpenDDS::DCPS::SequenceNumber& high)
{
  return high < low ? CORBA::ULong(0) : std::min(CORBA::ULong(8), CORBA::ULong((high.getValue() - low.getValue() + 32) / 32));
}

bool bitmapNonEmpty(const OpenDDS::RTPS::SequenceNumberSet& snSet)
{
  for (CORBA::ULong i = 0; i < snSet.bitmap.length(); ++i) {
    if (snSet.bitmap[i]) {
      if (snSet.numBits >= (i + 1) * 32) {
        return true;
      }
      for (int bit = 31; bit >= 0; --bit) {
        if ((snSet.bitmap[i] & (1 << bit))
            && snSet.numBits >= i * 32 + (31 - bit)) {
          return true;
        }
      }
    }
  }
  return false;
}

bool compare_and_update_counts(CORBA::Long incoming, CORBA::Long& existing) {
  static const CORBA::Long ONE_QUARTER_MAX_POSITIVE = 0x20000000;
  static const CORBA::Long THREE_QUARTER_MAX_POSITIVE = 0x60000000;
  if (incoming <= existing &&
      !(incoming < ONE_QUARTER_MAX_POSITIVE && existing > THREE_QUARTER_MAX_POSITIVE)) {
    return false;
  }
  existing = incoming;
  return true;
}

}

OPENDDS_BEGIN_VERSIONED_NAMESPACE_DECL

namespace OpenDDS {
namespace DCPS {

const size_t ONE_SAMPLE_PER_PACKET = 1;

RtpsUdpDataLink::RtpsUdpDataLink(RtpsUdpTransport& transport,
                                 const GuidPrefix_t& local_prefix,
                                 const RtpsUdpInst& config,
                                 const ReactorTask_rch& reactor_task)
  : DataLink(transport, // 3 data link "attributes", below, are unused
             0,         // priority
             false,     // is_loopback
             false)     // is_active
  , reactor_task_(reactor_task)
  , job_queue_(DCPS::make_rch<DCPS::JobQueue>(reactor_task->get_reactor()))
  , multi_buff_(this, config.nak_depth_)
  , best_effort_heartbeat_count_(0)
  , nack_reply_(this, &RtpsUdpDataLink::send_nack_replies,
                config.nak_response_delay_)
  , heartbeat_reply_(this, &RtpsUdpDataLink::send_heartbeat_replies,
                     config.heartbeat_response_delay_)
  , heartbeat_(reactor_task->interceptor(), config.heartbeat_period_, *this, &RtpsUdpDataLink::send_heartbeats)
  , heartbeatchecker_(reactor_task->interceptor(), *this, &RtpsUdpDataLink::check_heartbeats)
  , relay_beacon_(reactor_task->interceptor(), *this, &RtpsUdpDataLink::send_relay_beacon)
  , held_data_delivery_handler_(this)
  , max_bundle_size_(config.max_bundle_size_)
  , quick_heartbeat_delay_(config.heartbeat_period_ * config.quick_reply_ratio_)
  , quick_heartbeat_response_delay_(config.heartbeat_response_delay_ * config.quick_reply_ratio_)
#ifdef OPENDDS_SECURITY
  , security_config_(Security::SecurityRegistry::instance()->default_config())
  , local_crypto_handle_(DDS::HANDLE_NIL)
#endif
{
  send_strategy_ = make_rch<RtpsUdpSendStrategy>(this, local_prefix);
  receive_strategy_ = make_rch<RtpsUdpReceiveStrategy>(this, local_prefix);
  std::memcpy(local_prefix_, local_prefix, sizeof(GuidPrefix_t));
}

RtpsUdpInst&
RtpsUdpDataLink::config() const
{
  return static_cast<RtpsUdpTransport&>(impl()).config();
}

bool
RtpsUdpDataLink::add_delayed_notification(TransportQueueElement* element)
{
  ACE_GUARD_RETURN(ACE_Thread_Mutex, g, writers_lock_, false);
  RtpsWriter_rch writer;
  RtpsWriterMap::iterator iter = writers_.find(element->publication_id());
  if (iter != writers_.end()) {
    writer = iter->second;
  }

  g.release();

  if (writer) {
    writer->add_elem_awaiting_ack(element);
    return true;
  }
  return false;
}

RemoveResult
RtpsUdpDataLink::remove_sample(const DataSampleElement* sample)
{
  RepoId pub_id = sample->get_pub_id();

  ACE_Guard<ACE_Thread_Mutex> g(writers_lock_);
  RtpsWriter_rch writer;
  RtpsWriterMap::iterator iter = writers_.find(pub_id);
  if (iter != writers_.end()) {
    writer = iter->second;
  }

  g.release();

  if (writer) {
    return writer->remove_sample(sample);
  }
  return REMOVE_NOT_FOUND;
}

void RtpsUdpDataLink::remove_all_msgs(const RepoId& pub_id)
{
  ACE_Guard<ACE_Thread_Mutex> g(writers_lock_);
  RtpsWriter_rch writer;
  RtpsWriterMap::iterator iter = writers_.find(pub_id);
  if (iter != writers_.end()) {
    writer = iter->second;
  }

  g.release();

  if (writer) {
    writer->remove_all_msgs();
  }
}

RemoveResult
RtpsUdpDataLink::RtpsWriter::remove_sample(const DataSampleElement* sample)
{
  bool found = false;
  SequenceNumber to_release;
  TransportQueueElement* tqe = 0;

  const SequenceNumber& seq = sample->get_header().sequence_;
  const char* const payload = sample->get_sample()->cont()->rd_ptr();
  const TransportQueueElement::MatchOnDataPayload modp(payload);
  SingleSendBuffer::BufferVec removed;

  ACE_Guard<ACE_Thread_Mutex> g(mutex_);

  RtpsUdpDataLink_rch link = link_.lock();
  if (!link) {
    return REMOVE_NOT_FOUND;
  }

  RemoveResult result = link->send_strategy()->remove_sample(sample);

  ACE_Guard<ACE_Thread_Mutex> g2(elems_not_acked_mutex_);

  if (!elems_not_acked_.empty()) {
    typedef SnToTqeMap::iterator iter_t;
    for (std::pair<iter_t, iter_t> er = elems_not_acked_.equal_range(seq); er.first != er.second; ++er.first) {
      if (modp.matches(*er.first->second)) {
        found = true;
        to_release = seq;
        tqe = er.first->second;
        elems_not_acked_.erase(er.first);
        break;
      }
    }
  }

  g2.release();

  if (found) {
    send_buff_->remove_acked(to_release, removed);
  }

  g.release();

  if (found) {
    for (size_t i = 0; i < removed.size(); ++i) {
      RemoveAllVisitor visitor;
      removed[i].first->accept_remove_visitor(visitor);
      delete removed[i].first;
      removed[i].second->release();
    }
    removed.clear();
    tqe->data_dropped(true);
    result = REMOVE_FOUND;
  }
  return result;
}

void
RtpsUdpDataLink::RtpsWriter::remove_all_msgs()
{
  ACE_GUARD(ACE_Thread_Mutex, g, mutex_);

  RtpsUdpDataLink_rch link = link_.lock();
  if (!link) {
    return;
  }

  send_buff_->retain_all(id_);

  link->send_strategy()->remove_all_msgs(id_);

  ACE_GUARD(ACE_Thread_Mutex, g2, elems_not_acked_mutex_);

  SnToTqeMap sn_tqe_map;
  sn_tqe_map.swap(elems_not_acked_);

  g2.release();

  SequenceNumber prev = SequenceNumber::ZERO();
  typedef SnToTqeMap::iterator iter_t;
  for (iter_t it = sn_tqe_map.begin(); it != sn_tqe_map.end(); ++it) {
    if (it->first != prev) {
      send_buff_->release_acked(it->first);
      prev = it->first;
    }
  }

  g.release();

  for (iter_t it = sn_tqe_map.begin(); it != sn_tqe_map.end(); ++it) {
    it->second->data_dropped(true);
  }
}

bool
RtpsUdpDataLink::open(const ACE_SOCK_Dgram& unicast_socket)
{
  unicast_socket_ = unicast_socket;

  RtpsUdpInst& cfg = config();

  NetworkConfigMonitor_rch ncm = TheServiceParticipant->network_config_monitor();

  DCPS::NetworkInterfaces nics;
  if (ncm) {
    nics = ncm->add_listener(*this);
  }

  if (cfg.use_multicast_) {
#ifdef ACE_HAS_MAC_OSX
    multicast_socket_.opts(ACE_SOCK_Dgram_Mcast::OPT_BINDADDR_NO |
                           ACE_SOCK_Dgram_Mcast::DEFOPT_NULLIFACE);
#endif
    if (ncm) {
      for (DCPS::NetworkInterfaces::const_iterator pos = nics.begin(), limit = nics.end(); pos != limit; ++pos) {
        join_multicast_group(*pos);
      }
    } else {
      NetworkInterface nic(0, cfg.multicast_interface_, true);
      nic.addresses.insert(ACE_INET_Addr());
      join_multicast_group(nic, true);
    }
  }

  if (!OpenDDS::DCPS::set_socket_multicast_ttl(unicast_socket_, cfg.ttl_)) {
    ACE_ERROR_RETURN((LM_ERROR,
                      ACE_TEXT("(%P|%t) ERROR: ")
                      ACE_TEXT("RtpsUdpDataLink::open: ")
                      ACE_TEXT("failed to set TTL: %d\n"),
                      cfg.ttl_),
                     false);
  }

  if (cfg.send_buffer_size_ > 0) {
    int snd_size = cfg.send_buffer_size_;
    if (unicast_socket_.set_option(SOL_SOCKET,
                                SO_SNDBUF,
                                (void *) &snd_size,
                                sizeof(snd_size)) < 0
        && errno != ENOTSUP) {
      ACE_ERROR_RETURN((LM_ERROR,
                        ACE_TEXT("(%P|%t) ERROR: ")
                        ACE_TEXT("RtpsUdpDataLink::open: failed to set the send buffer size to %d errno %m\n"),
                        snd_size),
                       false);
    }
  }

  if (cfg.rcv_buffer_size_ > 0) {
    int rcv_size = cfg.rcv_buffer_size_;
    if (unicast_socket_.set_option(SOL_SOCKET,
                                SO_RCVBUF,
                                (void *) &rcv_size,
                                sizeof(int)) < 0
        && errno != ENOTSUP) {
      ACE_ERROR_RETURN((LM_ERROR,
                        ACE_TEXT("(%P|%t) ERROR: ")
                        ACE_TEXT("RtpsUdpDataLink::open: failed to set the receive buffer size to %d errno %m \n"),
                        rcv_size),
                       false);
    }
  }

  send_strategy()->send_buffer(&multi_buff_);

  if (start(send_strategy_,
            receive_strategy_, false) != 0) {
    stop_i();
    ACE_ERROR_RETURN((LM_ERROR,
                      ACE_TEXT("(%P|%t) ERROR: ")
                      ACE_TEXT("UdpDataLink::open: start failed!\n")),
                     false);
  }

  if (cfg.rtps_relay_address() != ACE_INET_Addr() ||
      cfg.use_rtps_relay_) {
    relay_beacon_.enable(false, cfg.rtps_relay_beacon_period_);
  }

  return true;
}

void
RtpsUdpDataLink::add_address(const DCPS::NetworkInterface& nic,
                             const ACE_INET_Addr&)
{
  job_queue_->enqueue(make_rch<ChangeMulticastGroup>(rchandle_from(this), nic,
                                                     ChangeMulticastGroup::CMG_JOIN));
}

void
RtpsUdpDataLink::remove_address(const DCPS::NetworkInterface& nic,
                                const ACE_INET_Addr&)
{
  job_queue_->enqueue(make_rch<ChangeMulticastGroup>(rchandle_from(this), nic,
                                                     ChangeMulticastGroup::CMG_LEAVE));
}

void
RtpsUdpDataLink::join_multicast_group(const DCPS::NetworkInterface& nic,
                                      bool all_interfaces)
{
  network_change();

  if (!config().use_multicast_) {
    return;
  }

  if (joined_interfaces_.count(nic.name()) != 0 || nic.addresses.empty() || !nic.can_multicast()) {
    return;
  }

  if (!config().multicast_interface_.empty() && nic.name() != config().multicast_interface_) {
    return;
  }

  if (DCPS::DCPS_debug_level > 3) {
    ACE_DEBUG((LM_INFO,
               ACE_TEXT("(%P|%t) RtpsUdpDataLink::join_multicast_group ")
               ACE_TEXT("joining group %C %C:%hu\n"),
               nic.name().c_str(),
               config().multicast_group_address_str_.c_str(),
               config().multicast_group_address_.get_port_number()));
  }

  if (0 == multicast_socket_.join(config().multicast_group_address_, 1, all_interfaces ? 0 : ACE_TEXT_CHAR_TO_TCHAR(nic.name().c_str()))) {
    joined_interfaces_.insert(nic.name());
  } else {
    ACE_ERROR((LM_ERROR,
               ACE_TEXT("(%P|%t) ERROR: RtpsUdpDataLink::join_multicast_group(): ")
               ACE_TEXT("ACE_SOCK_Dgram_Mcast::join failed: %m\n")));
  }
}

void
RtpsUdpDataLink::leave_multicast_group(const DCPS::NetworkInterface& nic)
{
  if (joined_interfaces_.count(nic.name()) == 0 || !nic.addresses.empty()) {
    return;
  }

  if (DCPS::DCPS_debug_level > 3) {
    ACE_DEBUG((LM_INFO,
               ACE_TEXT("(%P|%t) RtpsUdpDataLink::leave_multicast_group ")
               ACE_TEXT("leaving group %C %C:%hu\n"),
               nic.name().c_str(),
               config().multicast_group_address_str_.c_str(),
               config().multicast_group_address_.get_port_number()));
  }

  if (0 == multicast_socket_.leave(config().multicast_group_address_, ACE_TEXT_CHAR_TO_TCHAR(nic.name().c_str()))) {
    joined_interfaces_.erase(nic.name());
  } else {
    ACE_ERROR((LM_ERROR,
               ACE_TEXT("(%P|%t) ERROR: RtpsUdpDataLink::leave_multicast_group(): ")
               ACE_TEXT("ACE_SOCK_Dgram_Mcast::leave failed: %m\n")));
  }
}

void
RtpsUdpDataLink::add_locator(const RepoId& remote_id,
                             const ACE_INET_Addr& address,
                             bool requires_inline_qos)
{
  ACE_GUARD(ACE_Thread_Mutex, g, locators_lock_);
  locators_[remote_id] = RemoteInfo(address, requires_inline_qos);

  if (DCPS::DCPS_debug_level > 3) {
    ACE_TCHAR addr_buff[256] = {};
    address.addr_to_string(addr_buff, 256);
    ACE_DEBUG((LM_INFO, ACE_TEXT("(%P|%t) RtpsUdpDataLink::add_locator %C is now at %s\n"), LogGuid(remote_id).c_str(), addr_buff));
  }
}

void RtpsUdpDataLink::filterBestEffortReaders(const ReceivedDataSample& ds, RepoIdSet& selected, RepoIdSet& withheld)
{
  ACE_GUARD(ACE_Thread_Mutex, g, readers_lock_);
  const RepoId& writer = ds.header_.publication_id_;
  const SequenceNumber& seq = ds.header_.sequence_;
  WriterToSeqReadersMap::iterator w = writer_to_seq_best_effort_readers_.find(writer);
  if (w != writer_to_seq_best_effort_readers_.end()) {
    if (w->second.seq < seq) {
      w->second.seq = seq;
      selected.insert(w->second.readers.begin(), w->second.readers.end());
    } else {
      withheld.insert(w->second.readers.begin(), w->second.readers.end());
    }
  } // else the writer is not associated with best effort readers
}

int
RtpsUdpDataLink::make_reservation(const RepoId& rpi,
                                  const RepoId& lsi,
                                  const TransportReceiveListener_wrch& trl,
                                  bool reliable)
{
  ACE_Guard<ACE_Thread_Mutex> guard(readers_lock_);
  if (reliable) {
    RtpsReaderMap::iterator rr = readers_.find(lsi);
    if (rr == readers_.end()) {
      pending_reliable_readers_.insert(lsi);
    }
  }
  guard.release();
  return DataLink::make_reservation(rpi, lsi, trl, reliable);
}

void
RtpsUdpDataLink::associated(const RepoId& local_id, const RepoId& remote_id,
                            bool local_reliable, bool remote_reliable,
                            bool local_durable, bool remote_durable)
{
  const GuidConverter conv(local_id);

  if (!local_reliable) {
    if (conv.isReader()) {
      ACE_GUARD(ACE_Thread_Mutex, g, readers_lock_);
      WriterToSeqReadersMap::iterator i = writer_to_seq_best_effort_readers_.find(remote_id);
      if (i == writer_to_seq_best_effort_readers_.end()) {
        writer_to_seq_best_effort_readers_.insert(WriterToSeqReadersMap::value_type(remote_id, SeqReaders(local_id)));
      } else if (i->second.readers.find(local_id) == i->second.readers.end()) {
        i->second.readers.insert(local_id);
      }
    }
    return;
  }

  bool enable_heartbeat = false;

  if (conv.isWriter()) {
    if (remote_reliable) {
      ACE_GUARD(ACE_Thread_Mutex, g, writers_lock_);
      // Insert count if not already there.
      RtpsWriterMap::iterator rw = writers_.find(local_id);
      if (rw == writers_.end()) {
        RtpsUdpDataLink_rch link(this, OpenDDS::DCPS::inc_count());
        CORBA::Long hb_start = 0;
        HeartBeatCountMapType::iterator hbc_it = heartbeat_counts_.find(local_id);
        if (hbc_it != heartbeat_counts_.end()) {
          hb_start = hbc_it->second;
          heartbeat_counts_.erase(hbc_it);
        }
        RtpsWriter_rch writer = make_rch<RtpsWriter>(link, local_id, local_durable, hb_start, multi_buff_.capacity());
        rw = writers_.insert(RtpsWriterMap::value_type(local_id, writer)).first;
      }
      RtpsWriter_rch writer = rw->second;
      enable_heartbeat = true;
      g.release();
      writer->add_reader(remote_id, ReaderInfo(remote_durable));
    } else {
      invoke_on_start_callbacks(local_id, remote_id, true);
    }
  } else if (conv.isReader()) {
    if (remote_reliable) {
      ACE_GUARD(ACE_Thread_Mutex, g, readers_lock_);
      RtpsReaderMap::iterator rr = readers_.find(local_id);
      if (rr == readers_.end()) {
        pending_reliable_readers_.erase(local_id);
        RtpsUdpDataLink_rch link(this, OpenDDS::DCPS::inc_count());
        RtpsReader_rch reader = make_rch<RtpsReader>(link, local_id, local_durable);
        rr = readers_.insert(RtpsReaderMap::value_type(local_id, reader)).first;
      }
      RtpsReader_rch reader = rr->second;
      readers_of_writer_.insert(RtpsReaderMultiMap::value_type(remote_id, rr->second));
      g.release();
      reader->add_writer(remote_id, WriterInfo());
    } else {
      invoke_on_start_callbacks(local_id, remote_id, true);
    }
  }

  if (enable_heartbeat) {
    heartbeat_.enable(quick_heartbeat_delay_);
  }
}

bool
RtpsUdpDataLink::check_handshake_complete(const RepoId& local_id,
                                          const RepoId& remote_id)
{
  const GuidConverter conv(local_id);
  if (conv.isWriter()) {
    RtpsWriter_rch writer;
    {
      ACE_Guard<ACE_Thread_Mutex> guard(writers_lock_);
      RtpsWriterMap::iterator rw = writers_.find(local_id);
      if (rw == writers_.end()) {
        return true; // not reliable, no handshaking
      }
      writer = rw->second;
    }
    return writer->is_reader_handshake_done(remote_id);
  } else if (conv.isReader()) {
    RtpsReader_rch reader;
    {
      ACE_Guard<ACE_Thread_Mutex> guard(readers_lock_);
      RtpsReaderMap::iterator rr = readers_.find(local_id);
      if (rr == readers_.end()) {
        return true; // not reliable, no handshaking
      }
      reader = rr->second;
    }
    return reader->is_writer_handshake_done(remote_id);
  }
  return false;
}

void
RtpsUdpDataLink::register_for_reader(const RepoId& writerid,
                                     const RepoId& readerid,
                                     const ACE_INET_Addr& address,
                                     OpenDDS::DCPS::DiscoveryListener* listener)
{
  ACE_GUARD(ACE_Thread_Mutex, g, writers_lock_);
  bool enableheartbeat = interesting_readers_.empty();
  interesting_readers_.insert(
    InterestingRemoteMapType::value_type(
      readerid,
      InterestingRemote(writerid, address, listener)));
  if (heartbeat_counts_.find(writerid) == heartbeat_counts_.end()) {
    heartbeat_counts_[writerid] = 0;
  }
  g.release();
  if (enableheartbeat) {
    heartbeat_.enable(quick_heartbeat_delay_);
  }
}

void
RtpsUdpDataLink::unregister_for_reader(const RepoId& writerid,
                                       const RepoId& readerid)
{
  ACE_GUARD(ACE_Thread_Mutex, g, writers_lock_);
  for (InterestingRemoteMapType::iterator pos = interesting_readers_.lower_bound(readerid),
         limit = interesting_readers_.upper_bound(readerid);
       pos != limit;
       ) {
    if (pos->second.localid == writerid) {
      interesting_readers_.erase(pos++);
    } else {
      ++pos;
    }
  }
}

void
RtpsUdpDataLink::register_for_writer(const RepoId& readerid,
                                     const RepoId& writerid,
                                     const ACE_INET_Addr& address,
                                     OpenDDS::DCPS::DiscoveryListener* listener)
{
  ACE_GUARD(ACE_Thread_Mutex, g, readers_lock_);
  bool enableheartbeatchecker = interesting_writers_.empty();
  interesting_writers_.insert(
    InterestingRemoteMapType::value_type(
      writerid,
      InterestingRemote(readerid, address, listener)));
  g.release();
  if (enableheartbeatchecker) {
    heartbeatchecker_.enable(false, config().heartbeat_period_);
  }
}

void
RtpsUdpDataLink::unregister_for_writer(const RepoId& readerid,
                                       const RepoId& writerid)
{
  ACE_GUARD(ACE_Thread_Mutex, g, readers_lock_);
  for (InterestingRemoteMapType::iterator pos = interesting_writers_.lower_bound(writerid),
         limit = interesting_writers_.upper_bound(writerid);
       pos != limit;
       ) {
    if (pos->second.localid == readerid) {
      interesting_writers_.erase(pos++);
    } else {
      ++pos;
    }
  }
}

void
RtpsUdpDataLink::RtpsWriter::pre_stop_helper(OPENDDS_VECTOR(TransportQueueElement*)& to_drop)
{
  typedef SnToTqeMap::iterator iter_t;

  ACE_GUARD(ACE_Thread_Mutex, g, mutex_);
  ACE_GUARD(ACE_Thread_Mutex, g2, elems_not_acked_mutex_);

  if (!elems_not_acked_.empty()) {
    OPENDDS_SET(SequenceNumber) sns_to_release;
    iter_t iter = elems_not_acked_.begin();
    while (iter != elems_not_acked_.end()) {
      to_drop.push_back(iter->second);
      sns_to_release.insert(iter->first);
      elems_not_acked_.erase(iter);
      iter = elems_not_acked_.begin();
    }
    OPENDDS_SET(SequenceNumber)::iterator sns_it = sns_to_release.begin();
    while (sns_it != sns_to_release.end()) {
      send_buff_->release_acked(*sns_it);
      ++sns_it;
    }
  }
}

void
RtpsUdpDataLink::pre_stop_i()
{
  DBG_ENTRY_LVL("RtpsUdpDataLink","pre_stop_i",6);
  DataLink::pre_stop_i();
  OPENDDS_VECTOR(TransportQueueElement*) to_drop;
  {
    ACE_GUARD(ACE_Thread_Mutex, g, writers_lock_);

    RtpsWriterMap::iterator iter = writers_.begin();
    while (iter != writers_.end()) {
      RtpsWriter_rch writer = iter->second;
      writer->pre_stop_helper(to_drop);
      RtpsWriterMap::iterator last = iter;
      ++iter;
      heartbeat_counts_.erase(last->first);
      writers_.erase(last);
    }
  }
  typedef OPENDDS_VECTOR(TransportQueueElement*)::iterator tqe_iter;
  tqe_iter drop_it = to_drop.begin();
  while (drop_it != to_drop.end()) {
    (*drop_it)->data_dropped(true);
    ++drop_it;
  }
  {
    ACE_GUARD(ACE_Thread_Mutex, g, readers_lock_);

    RtpsReaderMap::iterator iter = readers_.begin();
    while (iter != readers_.end()) {
      RtpsReader_rch reader = iter->second;
      reader->pre_stop_helper();
      ++iter;
    }
  }
}

void
RtpsUdpDataLink::release_reservations_i(const RepoId& remote_id,
                                        const RepoId& local_id)
{
  OPENDDS_VECTOR(TransportQueueElement*) to_drop;
  using std::pair;
  const GuidConverter conv(local_id);
  if (conv.isWriter()) {
    ACE_GUARD(ACE_Thread_Mutex, g, writers_lock_);
    RtpsWriterMap::iterator rw = writers_.find(local_id);

    if (rw != writers_.end()) {
      RtpsWriter_rch writer = rw->second;
      g.release();
      writer->remove_reader(remote_id);

      if (writer->reader_count() == 0) {
        writer->pre_stop_helper(to_drop);
        const CORBA::ULong hbc = writer->get_heartbeat_count();

        ACE_GUARD(ACE_Thread_Mutex, h, writers_lock_);
        rw = writers_.find(local_id);
        if (rw != writers_.end()) {
          heartbeat_counts_[rw->first] = hbc;
          writers_.erase(rw);
        }
      } else {
        writer->process_acked_by_all();
      }
    }

  } else if (conv.isReader()) {
    ACE_GUARD(ACE_Thread_Mutex, g, readers_lock_);
    RtpsReaderMap::iterator rr = readers_.find(local_id);

    if (rr != readers_.end()) {
      for (pair<RtpsReaderMultiMap::iterator, RtpsReaderMultiMap::iterator> iters =
             readers_of_writer_.equal_range(remote_id);
           iters.first != iters.second;) {
        if (iters.first->first == local_id) {
          readers_of_writer_.erase(iters.first++);
        } else {
          ++iters.first;
        }
      }

      RtpsReader_rch reader = rr->second;
      g.release();

      reader->remove_writer(remote_id);

      if (reader->writer_count() == 0) {
        {
          ACE_GUARD(ACE_Thread_Mutex, h, readers_lock_);
          rr = readers_.find(local_id);
          if (rr != readers_.end()) {
            readers_.erase(rr);
          }
        }
      }
    } else {
      WriterToSeqReadersMap::iterator w = writer_to_seq_best_effort_readers_.find(remote_id);
      if (w != writer_to_seq_best_effort_readers_.end()) {
        RepoIdSet::iterator r = w->second.readers.find(local_id);
        if (r != w->second.readers.end()) {
          w->second.readers.erase(r);
          if (w->second.readers.empty()) {
            writer_to_seq_best_effort_readers_.erase(w);
          }
        }
      }
    }
  }

  typedef OPENDDS_VECTOR(TransportQueueElement*)::iterator tqe_iter;
  tqe_iter drop_it = to_drop.begin();
  while (drop_it != to_drop.end()) {
    (*drop_it)->data_dropped(true);
    ++drop_it;
  }
}

void
RtpsUdpDataLink::stop_i()
{
  NetworkConfigMonitor_rch ncm = TheServiceParticipant->network_config_monitor();
  if (ncm) {
    ncm->remove_listener(*this);
  }

  nack_reply_.cancel();
  heartbeat_reply_.cancel();
  heartbeat_.disable_and_wait();
  heartbeatchecker_.disable_and_wait();
  relay_beacon_.disable_and_wait();
  unicast_socket_.close();
  multicast_socket_.close();
}

RcHandle<SingleSendBuffer>
RtpsUdpDataLink::get_writer_send_buffer(const RepoId& pub_id)
{
  RcHandle<SingleSendBuffer> result;
  ACE_GUARD_RETURN(ACE_Thread_Mutex, g, writers_lock_, result);

  const RtpsWriterMap::iterator wi = writers_.find(pub_id);
  if (wi != writers_.end()) {
    result = wi->second->get_send_buff();
  }
  return result;
}

// Implementing MultiSendBuffer nested class

void
RtpsUdpDataLink::MultiSendBuffer::insert(SequenceNumber /*transport_seq*/,
                                         TransportSendStrategy::QueueType* q,
                                         ACE_Message_Block* chain)
{
  // Called from TransportSendStrategy::send_packet().
  // RtpsUdpDataLink is not locked at this point, and is only locked
  // to grab the appropriate writer send buffer via get_writer_send_buffer()
  const TransportQueueElement* const tqe = q->peek();
  const SequenceNumber seq = tqe->sequence();
  if (seq == SequenceNumber::SEQUENCENUMBER_UNKNOWN()) {
    return;
  }

  const RepoId pub_id = tqe->publication_id();

  RcHandle<SingleSendBuffer> send_buff = outer_->get_writer_send_buffer(pub_id);
  if (send_buff.is_nil()) {
    return;
  }

  if (Transport_debug_level > 5) {
    const GuidConverter pub(pub_id);
    ACE_DEBUG((LM_DEBUG, "(%P|%t) RtpsUdpDataLink::MultiSendBuffer::insert() - "
      "pub_id %C seq %q frag %d\n", OPENDDS_STRING(pub).c_str(), seq.getValue(),
      (int)tqe->is_fragment()));
  }

  if (tqe->is_fragment()) {
    const RtpsCustomizedElement* const rce =
      dynamic_cast<const RtpsCustomizedElement*>(tqe);
    if (rce) {
      send_buff->insert_fragment(seq, rce->last_fragment(), q, chain);
    } else if (Transport_debug_level) {
      const GuidConverter pub(pub_id);
      ACE_ERROR((LM_ERROR, "(%P|%t) RtpsUdpDataLink::MultiSendBuffer::insert()"
        " - ERROR: couldn't get fragment number for pub_id %C seq %q\n",
        OPENDDS_STRING(pub).c_str(), seq.getValue()));
    }
  } else {
    send_buff->insert(seq, q, chain);
  }
}

// Support for the send() data handling path
namespace {
  ACE_Message_Block* submsgs_to_msgblock(const RTPS::SubmessageSeq& subm)
  {
    size_t size = 0, padding = 0;
    for (CORBA::ULong i = 0; i < subm.length(); ++i) {
      if ((size + padding) % 4) {
        padding += 4 - ((size + padding) % 4);
      }
      gen_find_size(subm[i], size, padding);
    }

    ACE_Message_Block* hdr = new ACE_Message_Block(size + padding);

    for (CORBA::ULong i = 0; i < subm.length(); ++i) {
      // byte swapping is handled in the operator<<() implementation
      Serializer ser(hdr, false, Serializer::ALIGN_CDR);
      ser << subm[i];
      const size_t len = hdr->length();
      if (len % 4) {
        hdr->wr_ptr(4 - (len % 4));
      }
    }
    return hdr;
  }
}

TransportQueueElement*
RtpsUdpDataLink::RtpsWriter::customize_queue_element_helper(
  TransportQueueElement* element,
  bool requires_inline_qos,
  MetaSubmessageVec& meta_submessages,
  bool& deliver_after_send)
{
  ACE_GUARD_RETURN(ACE_Thread_Mutex, g, mutex_, 0);

  RtpsUdpDataLink_rch link = link_.lock();
  if (!link) {
    return 0;
  }

  bool gap_ok = true;
  DestToEntityMap gap_receivers;
  if (!remote_readers_.empty()) {
    for (ReaderInfoMap::iterator ri = remote_readers_.begin();
         ri != remote_readers_.end(); ++ri) {
      RepoId tmp;
      std::memcpy(tmp.guidPrefix, ri->first.guidPrefix, sizeof(GuidPrefix_t));
      tmp.entityId = ENTITYID_UNKNOWN;
      gap_receivers[tmp].push_back(ri->first);

      if (ri->second.expecting_durable_data()) {
        // Can't add an in-line GAP if some Data Reader is expecting durable
        // data, the GAP could cause that Data Reader to ignore the durable
        // data.  The other readers will eventually learn about the GAP by
        // sending an ACKNACK and getting a GAP reply.
        gap_ok = false;
        break;
      }
    }
  }

  RTPS::SubmessageSeq subm;

  if (gap_ok) {
    add_gap_submsg_i(subm, *element, gap_receivers);
  }

  const SequenceNumber seq = element->sequence();
  if (seq != SequenceNumber::SEQUENCENUMBER_UNKNOWN()) {
    expected_ = seq;
    ++expected_;
  }

  TransportSendElement* tse = dynamic_cast<TransportSendElement*>(element);
  TransportCustomizedElement* tce =
    dynamic_cast<TransportCustomizedElement*>(element);
  TransportSendControlElement* tsce =
    dynamic_cast<TransportSendControlElement*>(element);

  Message_Block_Ptr data;
  bool durable = false;

  const ACE_Message_Block* msg = element->msg();
  const RepoId pub_id = element->publication_id();

  // Based on the type of 'element', find and duplicate the data payload
  // continuation block.
  if (tsce) {        // Control message
    if (RtpsSampleHeader::control_message_supported(tsce->header().message_id_)) {
      data.reset(msg->cont()->duplicate());
      // Create RTPS Submessage(s) in place of the OpenDDS DataSampleHeader
      RtpsSampleHeader::populate_data_control_submessages(
                subm, *tsce, requires_inline_qos);
    } else if (tsce->header().message_id_ == END_HISTORIC_SAMPLES) {
      end_historic_samples_i(tsce->header(), msg->cont());
      g.release();
      element->data_delivered();
      return 0;
    } else if (tsce->header().message_id_ == DATAWRITER_LIVELINESS) {
      send_heartbeats_manual_i(meta_submessages);
      deliver_after_send = true;
      return 0;
    } else {
      g.release();
      element->data_dropped(true /*dropped_by_transport*/);
      return 0;
    }

  } else if (tse) {  // Basic data message
    // {DataSampleHeader} -> {Data Payload}
    data.reset(msg->cont()->duplicate());
    const DataSampleElement* dsle = tse->sample();
    // Create RTPS Submessage(s) in place of the OpenDDS DataSampleHeader
    RtpsSampleHeader::populate_data_sample_submessages(
              subm, *dsle, requires_inline_qos);
    durable = dsle->get_header().historic_sample_;

  } else if (tce) {  // Customized data message
    // {DataSampleHeader} -> {Content Filtering GUIDs} -> {Data Payload}
    data.reset(msg->cont()->cont()->duplicate());
    const DataSampleElement* dsle = tce->original_send_element()->sample();
    // Create RTPS Submessage(s) in place of the OpenDDS DataSampleHeader
    RtpsSampleHeader::populate_data_sample_submessages(
              subm, *dsle, requires_inline_qos);
    durable = dsle->get_header().historic_sample_;

  } else {
    return element;
  }

#ifdef OPENDDS_SECURITY
  {
    GuardType guard(link->strategy_lock_);
    if (link->send_strategy_) {
      link->send_strategy()->encode_payload(pub_id, data, subm);
    }
  }
#endif

  Message_Block_Ptr hdr(submsgs_to_msgblock(subm));
  hdr->cont(data.release());
  RtpsCustomizedElement* rtps =
    new RtpsCustomizedElement(element, move(hdr));

  // Handle durability resends
  if (durable) {
    const RepoId sub = element->subscription_id();
    if (sub != GUID_UNKNOWN) {
      ReaderInfoMap::iterator ri = remote_readers_.find(sub);
      if (ri != remote_readers_.end()) {
        ri->second.durable_data_[rtps->sequence()] = rtps;
        ri->second.durable_timestamp_.set_to_now();
        if (Transport_debug_level > 3) {
          const GuidConverter conv(pub_id), sub_conv(sub);
          ACE_DEBUG((LM_DEBUG,
            "(%P|%t) RtpsUdpDataLink::customize_queue_element() - "
            "storing durable data for local %C remote %C seq %q\n",
            OPENDDS_STRING(conv).c_str(), OPENDDS_STRING(sub_conv).c_str(),
            rtps->sequence().getValue()));
        }
        return 0;
      }
    }
  }

  return rtps;
}

TransportQueueElement*
RtpsUdpDataLink::customize_queue_element_non_reliable_i(
  TransportQueueElement* element,
  bool requires_inline_qos,
  MetaSubmessageVec& meta_submessages,
  bool& deliver_after_send,
  ACE_Guard<ACE_Thread_Mutex>& guard)
{
  RTPS::SubmessageSeq subm;

  TransportSendElement* tse = dynamic_cast<TransportSendElement*>(element);
  TransportCustomizedElement* tce =
    dynamic_cast<TransportCustomizedElement*>(element);
  TransportSendControlElement* tsce =
    dynamic_cast<TransportSendControlElement*>(element);

  Message_Block_Ptr data;

  const ACE_Message_Block* msg = element->msg();

  // Based on the type of 'element', find and duplicate the data payload
  // continuation block.
  if (tsce) {        // Control message
    if (RtpsSampleHeader::control_message_supported(tsce->header().message_id_)) {
      data.reset(msg->cont()->duplicate());
      // Create RTPS Submessage(s) in place of the OpenDDS DataSampleHeader
      RtpsSampleHeader::populate_data_control_submessages(
                subm, *tsce, requires_inline_qos);
    } else if (tsce->header().message_id_ == DATAWRITER_LIVELINESS) {
      send_heartbeats_manual_i(tsce, meta_submessages);
      deliver_after_send = true;
      return 0;
    } else {
      guard.release();
      element->data_dropped(true /*dropped_by_transport*/);
      return 0;
    }

  } else if (tse) {  // Basic data message
    // {DataSampleHeader} -> {Data Payload}
    data.reset(msg->cont()->duplicate());
    const DataSampleElement* dsle = tse->sample();
    // Create RTPS Submessage(s) in place of the OpenDDS DataSampleHeader
    RtpsSampleHeader::populate_data_sample_submessages(
              subm, *dsle, requires_inline_qos);

  } else if (tce) {  // Customized data message
    // {DataSampleHeader} -> {Content Filtering GUIDs} -> {Data Payload}
    data.reset(msg->cont()->cont()->duplicate());
    const DataSampleElement* dsle = tce->original_send_element()->sample();
    // Create RTPS Submessage(s) in place of the OpenDDS DataSampleHeader
    RtpsSampleHeader::populate_data_sample_submessages(
              subm, *dsle, requires_inline_qos);

  } else {
    return element;
  }

#ifdef OPENDDS_SECURITY
  const RepoId pub_id = element->publication_id();

  {
    GuardType guard(strategy_lock_);
    if (send_strategy_) {
      send_strategy()->encode_payload(pub_id, data, subm);
    }
  }
#endif

  Message_Block_Ptr hdr(submsgs_to_msgblock(subm));
  hdr->cont(data.release());
  return new RtpsCustomizedElement(element, move(hdr));
}

TransportQueueElement*
RtpsUdpDataLink::customize_queue_element(TransportQueueElement* element)
{
  const ACE_Message_Block* msg = element->msg();
  if (!msg) {
    return element;
  }

  const RepoId pub_id = element->publication_id();
  GUIDSeq_var peers = peer_ids(pub_id);

  ACE_GUARD_RETURN(ACE_Thread_Mutex, guard, writers_lock_, 0);

  bool require_iq = requires_inline_qos(peers);

  const RtpsWriterMap::iterator rw = writers_.find(pub_id);
  MetaSubmessageVec meta_submessages;
  RtpsWriter_rch writer;
  TransportQueueElement* result;
  bool deliver_after_send = false;
  if (rw != writers_.end()) {
    writer = rw->second;
    guard.release();
    result = writer->customize_queue_element_helper(element, require_iq, meta_submessages, deliver_after_send);
  } else {
    result = customize_queue_element_non_reliable_i(element, require_iq, meta_submessages, deliver_after_send, guard);
    guard.release();
  }

  send_bundled_submessages(meta_submessages);

  if (deliver_after_send) {
    element->data_delivered();
  }

  return result;
}

void
RtpsUdpDataLink::RtpsWriter::end_historic_samples_i(const DataSampleHeader& header,
                                                    ACE_Message_Block* body)
{
  // Set the ReaderInfo::durable_timestamp_ for the case where no
  // durable samples exist in the DataWriter.
  if (durable_) {
    const MonotonicTimePoint now = MonotonicTimePoint::now();
    RepoId sub = GUID_UNKNOWN;
    if (body && header.message_length_ >= sizeof(sub)) {
      std::memcpy(&sub, body->rd_ptr(), header.message_length_);
    }
    typedef ReaderInfoMap::iterator iter_t;
    if (sub == GUID_UNKNOWN) {
      if (Transport_debug_level > 3) {
        const GuidConverter conv(id_);
        ACE_DEBUG((LM_DEBUG, "(%P|%t) RtpsUdpDataLink::end_historic_samples "
                   "local %C all readers\n", OPENDDS_STRING(conv).c_str()));
      }
      for (iter_t iter = remote_readers_.begin();
           iter != remote_readers_.end(); ++iter) {
        if (iter->second.durable_) {
          iter->second.durable_timestamp_ = now;
        }
      }
    } else {
      iter_t iter = remote_readers_.find(sub);
      if (iter != remote_readers_.end()) {
        if (iter->second.durable_) {
          iter->second.durable_timestamp_ = now;
          if (Transport_debug_level > 3) {
            const GuidConverter conv(id_), sub_conv(sub);
            ACE_DEBUG((LM_DEBUG, "(%P|%t) RtpsUdpDataLink::end_historic_samples"
                       " local %C remote %C\n", OPENDDS_STRING(conv).c_str(),
                       OPENDDS_STRING(sub_conv).c_str()));
          }
        }
      }
    }

    // This should always succeed, since this method is called by customize_queue_element_helper,
    // which already holds a RCH to the datalink... this is just to avoid adding another parameter to pass it
    RtpsUdpDataLink_rch link = link_.lock();
    if (link) {
      link->heartbeat_.enable(link->quick_heartbeat_delay_);
    }
  }
}

bool RtpsUdpDataLink::requires_inline_qos(const GUIDSeq_var& peers)
{
  if (force_inline_qos_) {
    // Force true for testing purposes
    return true;
  } else {
    if (!peers.ptr()) {
      return false;
    }
    for (CORBA::ULong i = 0; i < peers->length(); ++i) {
      const RemoteInfoMap::const_iterator iter = locators_.find(peers[i]);
      if (iter != locators_.end() && iter->second.requires_inline_qos_) {
        return true;
      }
    }
    return false;
  }
}

bool RtpsUdpDataLink::force_inline_qos_ = false;

void
RtpsUdpDataLink::RtpsWriter::add_gap_submsg_i(RTPS::SubmessageSeq& msg,
                                              const TransportQueueElement& tqe,
                                              const DestToEntityMap& dtem)
{
  // These are the GAP submessages that we'll send directly in-line with the
  // DATA when we notice that the DataWriter has deliberately skipped seq #s.
  // There are other GAP submessages generated in meta_submessage to reader ACKNACKS,
  // see send_nack_replies().
  using namespace OpenDDS::RTPS;

  const SequenceNumber seq = tqe.sequence();
  const RepoId pub = tqe.publication_id();
  if (seq == SequenceNumber::SEQUENCENUMBER_UNKNOWN() || pub == GUID_UNKNOWN
      || tqe.subscription_id() != GUID_UNKNOWN) {
    return;
  }

  if (seq != expected_) {
    SequenceNumber firstMissing = expected_;

    // RTPS v2.1 8.3.7.4: the Gap sequence numbers are those in the range
    // [gapStart, gapListBase) and those in the SNSet.
    const SequenceNumber_t gapStart = {firstMissing.getHigh(),
                                       firstMissing.getLow()},
                           gapListBase = {seq.getHigh(),
                                          seq.getLow()};

    // We are not going to enable any bits in the "bitmap" of the SNSet,
    // but the "numBits" and the bitmap.length must both be > 0.
    LongSeq8 bitmap;
    bitmap.length(1);
    bitmap[0] = 0;

    GapSubmessage gap = {
      {GAP, FLAG_E, 0 /*length determined below*/},
      ENTITYID_UNKNOWN, // readerId: applies to all matched readers
      pub.entityId,
      gapStart,
      {gapListBase, 1, bitmap}
    };

    size_t size = 0, padding = 0;
    gen_find_size(gap, size, padding);
    gap.smHeader.submessageLength =
      static_cast<CORBA::UShort>(size + padding) - SMHDR_SZ;

    if (!durable_) {
      const CORBA::ULong i = msg.length();
      msg.length(i + 1);
      msg[i].gap_sm(gap);
    } else {
      InfoDestinationSubmessage idst = {
        {INFO_DST, FLAG_E, INFO_DST_SZ},
        {0, 0, 0, 0, 0, 0, 0, 0, 0, 0, 0, 0}
      };
      CORBA::ULong ml = msg.length();

      //Change the non-directed Gap into multiple directed gaps to prevent
      //delivering to currently undiscovered durable readers
      DestToEntityMap::const_iterator iter = dtem.begin();
      while (iter != dtem.end()) {
        std::memcpy(idst.guidPrefix, iter->first.guidPrefix, sizeof(GuidPrefix_t));
        msg.length(ml + 1);
        msg[ml++].info_dst_sm(idst);

        const OPENDDS_VECTOR(RepoId)& readers = iter->second;
        for (size_t i = 0; i < readers.size(); ++i) {
          gap.readerId = readers.at(i).entityId;
          msg.length(ml + 1);
          msg[ml++].gap_sm(gap);
        } //END iter over reader entity ids
        ++iter;
      } //END iter over reader GuidPrefix_t's
    }
  }
}


// DataReader's side of Reliability

void
RtpsUdpDataLink::received(const RTPS::DataSubmessage& data,
                          const GuidPrefix_t& src_prefix)
{
  RepoId local;
  std::memcpy(local.guidPrefix, local_prefix_, sizeof(GuidPrefix_t));
  local.entityId = data.readerId;

  RepoId src;
  std::memcpy(src.guidPrefix, src_prefix, sizeof(GuidPrefix_t));
  src.entityId = data.writerId;

  OPENDDS_VECTOR(RtpsReader_rch) to_call;
  {
    ACE_GUARD(ACE_Thread_Mutex, g, readers_lock_);
    if (local.entityId == ENTITYID_UNKNOWN) {
      typedef std::pair<RtpsReaderMultiMap::iterator, RtpsReaderMultiMap::iterator> RRMM_IterRange;
      for (RRMM_IterRange iters = readers_of_writer_.equal_range(src); iters.first != iters.second; ++iters.first) {
        to_call.push_back(iters.first->second);
      }
      if (!pending_reliable_readers_.empty()) {
        GuardType guard(strategy_lock_);
        RtpsUdpReceiveStrategy* trs = receive_strategy();
        if (trs) {
          for (RepoIdSet::const_iterator it = pending_reliable_readers_.begin();
               it != pending_reliable_readers_.end(); ++it)
          {
            trs->withhold_data_from(*it);
          }
        }
      }
    } else {
      const RtpsReaderMap::iterator rr = readers_.find(local);
      if (rr != readers_.end()) {
        to_call.push_back(rr->second);
      } else if (pending_reliable_readers_.count(local)) {
        GuardType guard(strategy_lock_);
        RtpsUdpReceiveStrategy* trs = receive_strategy();
        if (trs) {
          trs->withhold_data_from(local);
        }
      }
    }
  }
  MetaSubmessageVec meta_submessages;
  for (OPENDDS_VECTOR(RtpsReader_rch)::const_iterator it = to_call.begin(); it < to_call.end(); ++it) {
    (*it)->process_data_i(data, src, meta_submessages);
  }
  send_bundled_submessages(meta_submessages);
}

void
RtpsUdpDataLink::RtpsReader::pre_stop_helper()
{
  ACE_GUARD(ACE_Thread_Mutex, g, mutex_);

  stopping_ = true;

  RtpsUdpDataLink_rch link = link_.lock();

  if (!link) {
    return;
  }

  GuardType guard(link->strategy_lock_);
  if (link->receive_strategy() == 0) {
    return;
  }

  for (WriterInfoMap::iterator it = remote_writers_.begin(); it != remote_writers_.end(); ++it) {
    it->second.held_.clear();
  }
}

bool
RtpsUdpDataLink::RtpsReader::process_data_i(const RTPS::DataSubmessage& data,
                                            const RepoId& src,
                                            MetaSubmessageVec&)
{
  ACE_GUARD_RETURN(ACE_Thread_Mutex, g, mutex_, false);

  if (stopping_) {
    return false;
  }

  RtpsUdpDataLink_rch link = link_.lock();

  if (!link) {
    return false;
  }

  GuardType guard(link->strategy_lock_);
  if (link->receive_strategy() == 0) {
    return false;
  }

  bool on_start = false;
  const WriterInfoMap::iterator wi = remote_writers_.find(src);
  if (wi != remote_writers_.end()) {
    WriterInfo& info = wi->second;
    SequenceNumber seq;
    seq.setValue(data.writerSN.high, data.writerSN.low);

    if (info.first_activity_) {
      on_start = true;
      info.first_activity_ = false;
    }

    const bool no_nack = !(info.hb_range_.second == SequenceNumber::ZERO())
      && info.hb_range_.second < info.hb_range_.first;

    info.frags_.erase(seq);

    if (info.recvd_.empty()) {
      if (durable_) {
        info.hb_range_.first = 1;
        info.hb_range_.second = seq;
        info.recvd_.insert(SequenceNumber::ZERO());
        info.recvd_.insert(seq);

        if (seq != 1) {
          if (Transport_debug_level > 5) {
            GuidConverter writer(src);
            GuidConverter reader(id_);
            ACE_DEBUG((LM_DEBUG, ACE_TEXT("(%P|%t) RtpsUdpDataLink::process_data_i(DataSubmessage) -")
                                 ACE_TEXT(" data seq: %q from %C being WITHHELD from %C because it's EXPECTING more data")
                                 ACE_TEXT(" (first message, initializing reader)\n"),
                                 seq.getValue(),
                                 OPENDDS_STRING(writer).c_str(),
                                 OPENDDS_STRING(reader).c_str()));
          }
          const ReceivedDataSample* sample =
            link->receive_strategy()->withhold_data_from(id_);
          info.held_.insert(std::make_pair(seq, *sample));

        } else {
          if (Transport_debug_level > 5) {
            GuidConverter writer(src);
            GuidConverter reader(id_);
            ACE_DEBUG((LM_DEBUG, ACE_TEXT("(%P|%t) RtpsUdpDataLink::process_data_i(DataSubmessage) -")
                                 ACE_TEXT(" data seq: %q from %C to %C OK to deliver")
                                 ACE_TEXT(" (first message, initializing reader)\n"),
                                 seq.getValue(),
                                 OPENDDS_STRING(writer).c_str(),
                                 OPENDDS_STRING(reader).c_str()));
          }
          link->receive_strategy()->do_not_withhold_data_from(id_);
          info.first_delivered_data_ = false;
        }
      } else {
        SequenceNumber low = std::min(seq, info.frags_.empty() ? seq : info.frags_.begin()->first.previous());
        if (seq <= low) {
          info.hb_range_.first = seq;
          info.hb_range_.second = seq;
          info.recvd_.insert(SequenceRange(SequenceNumber::ZERO(), seq));
          info.first_delivered_data_ = false;
          link->receive_strategy()->do_not_withhold_data_from(id_);
        } else {
          info.hb_range_.first = low;
          info.hb_range_.second = seq;
          const ReceivedDataSample* sample =
            link->receive_strategy()->withhold_data_from(id_);
          info.held_.insert(std::make_pair(seq, *sample));
          info.recvd_.insert(seq);
          link->deliver_held_data(id_, info, durable_);
        }
      }

    } else if (info.recvd_.contains(seq)) {
      if (Transport_debug_level > 5) {
        GuidConverter writer(src);
        GuidConverter reader(id_);
        ACE_DEBUG((LM_DEBUG, ACE_TEXT("(%P|%t) RtpsUdpDataLink::process_data_i(DataSubmessage) -")
                             ACE_TEXT(" data seq: %q from %C being DROPPED from %C because it's ALREADY received\n"),
                             seq.getValue(),
                             OPENDDS_STRING(writer).c_str(),
                             OPENDDS_STRING(reader).c_str()));
      }
      link->receive_strategy()->withhold_data_from(id_);

    } else if (!info.held_.empty()) {
      const ReceivedDataSample* sample =
        link->receive_strategy()->withhold_data_from(id_);
      info.held_.insert(std::make_pair(seq, *sample));
      info.recvd_.insert(seq);
      link->deliver_held_data(id_, info, durable_);

    } else if (!durable_ && info.first_delivered_data_ && info.hb_range_.second < seq && no_nack) {
      info.hb_range_.first = seq;
      info.hb_range_.second = seq;
      info.recvd_.insert(SequenceRange(SequenceNumber::ZERO(), seq));
      info.first_delivered_data_ = false;
      link->receive_strategy()->do_not_withhold_data_from(id_);

    } else if (info.recvd_.disjoint() || info.recvd_.cumulative_ack() != seq.previous()) {
      if (Transport_debug_level > 5) {
        GuidConverter writer(src);
        GuidConverter reader(id_);
        ACE_DEBUG((LM_DEBUG, ACE_TEXT("(%P|%t) RtpsUdpDataLink::process_data_i(DataSubmessage) -")
                             ACE_TEXT(" data seq: %q from %C being WITHHELD from %C because it's EXPECTING more data\n"),
                             seq.getValue(),
                             OPENDDS_STRING(writer).c_str(),
                             OPENDDS_STRING(reader).c_str()));
      }
      const ReceivedDataSample* sample =
        link->receive_strategy()->withhold_data_from(id_);
      info.held_.insert(std::make_pair(seq, *sample));
      info.recvd_.insert(seq);
      link->deliver_held_data(id_, info, durable_);

    } else {
      if (Transport_debug_level > 5) {
        GuidConverter writer(src);
        GuidConverter reader(id_);
        ACE_DEBUG((LM_DEBUG, ACE_TEXT("(%P|%t) RtpsUdpDataLink::process_data_i(DataSubmessage) -")
                             ACE_TEXT(" data seq: %q from %C to %C OK to deliver\n"),
                             seq.getValue(),
                             OPENDDS_STRING(writer).c_str(),
                             OPENDDS_STRING(reader).c_str()));
      }
      info.recvd_.insert(seq);
      link->receive_strategy()->do_not_withhold_data_from(id_);
      info.first_delivered_data_ = false;
    }

  } else {
    if (Transport_debug_level > 5) {
      GuidConverter writer(src);
      GuidConverter reader(id_);
      SequenceNumber seq;
      seq.setValue(data.writerSN.high, data.writerSN.low);
      ACE_DEBUG((LM_DEBUG, ACE_TEXT("(%P|%t) RtpsUdpDataLink::process_data_i(DataSubmessage) -")
                           ACE_TEXT(" data seq: %q from %C to %C OK to deliver (Writer not currently in Reader remote writer map)\n"),
                           seq.getValue(),
                           OPENDDS_STRING(writer).c_str(),
                           OPENDDS_STRING(reader).c_str()));
    }
    link->receive_strategy()->withhold_data_from(id_);
  }

  guard.release();
  g.release();

  if (on_start) {
    link->invoke_on_start_callbacks(id_, src, true);
  }

  return false;
}

void
RtpsUdpDataLink::deliver_held_data(const RepoId& readerId, WriterInfo& info,
                                   bool durable)
{
  if (durable && (info.recvd_.empty() || info.recvd_.low() > 1)) return;
  held_data_delivery_handler_.notify_delivery(readerId, info);
}

void
RtpsUdpDataLink::received(const RTPS::GapSubmessage& gap,
                          const GuidPrefix_t& src_prefix)
{
  datareader_dispatch(gap, src_prefix, &RtpsReader::process_gap_i);
}

bool
RtpsUdpDataLink::RtpsReader::process_gap_i(const RTPS::GapSubmessage& gap,
                                           const RepoId& src,
                                           MetaSubmessageVec&)
{
  ACE_GUARD_RETURN(ACE_Thread_Mutex, g, mutex_, false);
  RtpsUdpDataLink_rch link = link_.lock();

  if (!link) {
    return false;
  }

  const WriterInfoMap::iterator wi = remote_writers_.find(src);
  if (wi != remote_writers_.end()) {
    if (wi->second.recvd_.empty()) {
      return false;
    }

    SequenceNumber start, base;
    start.setValue(gap.gapStart.high, gap.gapStart.low);
    base.setValue(gap.gapList.bitmapBase.high, gap.gapList.bitmapBase.low);

    SequenceRange sr;
    sr.first = std::max(wi->second.recvd_.low(), start);
    sr.second = base.previous();

    // Insert the GAP range (but not before recvd_.low())
    if (sr.first <= sr.second) {
      if (Transport_debug_level > 5) {
        const GuidConverter conv(src);
        const GuidConverter rdr(id_);
        ACE_DEBUG((LM_DEBUG, "(%P|%t) RtpsUdpDataLink::process_gap_i "
                  "Reader %C received GAP with range [%q, %q] (inserting range [%q, %q]) from %C\n",
                  OPENDDS_STRING(rdr).c_str(),
                  sr.first.getValue(), base.previous().getValue(),
                  sr.first.getValue(), sr.second.getValue(),
                  OPENDDS_STRING(conv).c_str()));
      }
      wi->second.recvd_.insert(sr);
    } else {
      const GuidConverter conv(src);
      VDBG_LVL((LM_WARNING, "(%P|%t) RtpsUdpDataLink::process_gap_i "
                "received GAP with invalid range [%q, %q] from %C\n",
                sr.first.getValue(), sr.second.getValue(),
                OPENDDS_STRING(conv).c_str()), 2);
    }

    // Insert the GAP bitmap (but not before recvd_.low())
    if (base < sr.first) {
      // Check to see if entire bitmap is below recvd_.low()
      if (sr.first < (base + gap.gapList.numBits)) {
        // If not, partially apply gapList to recvd_ by building temporary
        // disjoint sequence and deriving 'adjusted' bitmap to apply
        DisjointSequence temp;
        temp.insert(base, gap.gapList.numBits,
                          gap.gapList.bitmap.get_buffer());
        temp.insert(SequenceRange(base, sr.first));

        OpenDDS::RTPS::LongSeq8 bitmap;
        CORBA::ULong num_bits = 0;
        bitmap.length((gap.gapList.numBits + 31) / 32); // won't be any larger than original
        memset(&bitmap[0], 0, sizeof (CORBA::ULong) * ((gap.gapList.numBits + 31) / 32));

        (void) temp.to_bitmap(bitmap.get_buffer(), bitmap.length(), num_bits, true);
        if (num_bits) {
          wi->second.recvd_.insert(temp.cumulative_ack(), num_bits, &bitmap[0]);
        }
      }
    } else {
      wi->second.recvd_.insert(base, gap.gapList.numBits,
                               gap.gapList.bitmap.get_buffer());
    }

    link->deliver_held_data(id_, wi->second, durable_);
  }
  return false;
}

void
RtpsUdpDataLink::received(const RTPS::HeartBeatSubmessage& heartbeat,
                          const GuidPrefix_t& src_prefix)
{
  RepoId src;
  std::memcpy(src.guidPrefix, src_prefix, sizeof(GuidPrefix_t));
  src.entityId = heartbeat.writerId;

  bool schedule_acknack = false;
  const MonotonicTimePoint now = MonotonicTimePoint::now();
  OPENDDS_VECTOR(InterestingRemote) callbacks;

  {
    ACE_GUARD(ACE_Thread_Mutex, g, readers_lock_);

    // We received a heartbeat from a writer.
    // We should ACKNACK if the writer is interesting and there is no association.

    for (InterestingRemoteMapType::iterator pos = interesting_writers_.lower_bound(src),
           limit = interesting_writers_.upper_bound(src);
         pos != limit;
         ++pos) {
      const RepoId& writerid = src;
      const RepoId& readerid = pos->second.localid;

      RtpsReaderMap::const_iterator riter = readers_.find(readerid);
      if (riter == readers_.end()) {
        // Reader has no associations.
        interesting_ack_nacks_.insert(InterestingAckNack(writerid, readerid, pos->second.address));
      } else if (riter->second->has_writer(writerid)) {
        // Reader is not associated with this writer.
        interesting_ack_nacks_.insert(InterestingAckNack(writerid, readerid, pos->second.address));
      }
      pos->second.last_activity = now;
      if (pos->second.status == InterestingRemote::DOES_NOT_EXIST) {
        callbacks.push_back(pos->second);
        pos->second.status = InterestingRemote::EXISTS;
      }
    }

    schedule_acknack = !interesting_ack_nacks_.empty();
  }

  for (size_t i = 0; i < callbacks.size(); ++i) {
    callbacks[i].listener->writer_exists(src, callbacks[i].localid);
  }

  if (schedule_acknack) {
    heartbeat_reply_.schedule();
  }

  datareader_dispatch(heartbeat, src_prefix,
                      &RtpsReader::process_heartbeat_i);
}

bool
RtpsUdpDataLink::RtpsReader::process_heartbeat_i(const RTPS::HeartBeatSubmessage& heartbeat,
                                                 const RepoId& src,
                                                 MetaSubmessageVec&)
{
  ACE_GUARD_RETURN(ACE_Thread_Mutex, g, mutex_, false);

  RtpsUdpDataLink_rch link = link_.lock();

  if (!link) {
    return false;
  }

  GuardType guard(link->strategy_lock_);
  if (link->receive_strategy() == 0) {
    return false;
  }

  const WriterInfoMap::iterator wi = remote_writers_.find(src);
  if (wi == remote_writers_.end() || !link) {
    // we may not be associated yet, even if the writer thinks we are
    return false;
  }

  WriterInfo& info = wi->second;

  if (!compare_and_update_counts(heartbeat.count.value, info.heartbeat_recvd_count_)) {
    return false;
  }
  info.heartbeat_recvd_count_ = heartbeat.count.value;

  // Heartbeat Sequence Range
  SequenceNumber hb_first;
  hb_first.setValue(heartbeat.firstSN.high, heartbeat.firstSN.low);
  SequenceNumber hb_last;
  hb_last.setValue(heartbeat.lastSN.high, heartbeat.lastSN.low);

  // Internal Sequence Range
  SequenceNumber& wi_first = info.hb_range_.first;
  SequenceNumber& wi_last = info.hb_range_.second;

  static const SequenceNumber one, zero = SequenceNumber::ZERO();

  bool immediate_reply = false;
  bool first_ever_hb = false;
  if (wi_last.getValue() == 0 && hb_last.getValue() != 0) {
    immediate_reply = true;
  }

  // The first-ever HB can determine the start of our nackable range (wi_first)
  if (info.first_activity_) {
    immediate_reply = true;
    info.first_activity_ = false;
    first_ever_hb = true;
    // Don't re-initialize recvd_ values if a data sample has already done it
    if (info.recvd_.empty()) {
      if (!durable_) {
        if (hb_last > zero) {
          info.recvd_.insert(SequenceRange(zero, hb_last));
        } else {
          info.recvd_.insert(zero);
        }
        wi_first = hb_last; // non-durable reliable connections ignore previous data
      } else {
        info.recvd_.insert(zero);
      }
    }
  }

  // Only valid heartbeats (see spec) will be "fully" applied to writer info
  if (hb_first <= hb_last + 1 || (hb_first == one && wi_last == zero)) {
    if (info.first_valid_hb_) {
      info.first_valid_hb_ = false;
      immediate_reply = true;
    }
    if (!durable_) {
      if (wi_first < hb_first) {
        info.recvd_.insert(SequenceRange(wi_first, hb_first.previous()));
        wi_first = hb_first;
        link->deliver_held_data(id_, info, durable_);
      }
    }
    wi_last = wi_last < hb_last ? hb_last : wi_last;

    info.first_valid_hb_ = false;
  }

  const bool is_final = heartbeat.smHeader.flags & RTPS::FLAG_F,
    liveliness = heartbeat.smHeader.flags & RTPS::FLAG_L;

  bool result = false;
  if (!is_final || (!liveliness && (info.should_nack() ||
      should_nack_durable(info) ||
      link->receive_strategy()->has_fragments(info.hb_range_, wi->first)))) {
    info.ack_pending_ = true;

    if (immediate_reply) {
<<<<<<< HEAD
      link->heartbeat_reply_.schedule(link->quick_heartbeat_response_delay_);
      return false;
=======
      link->heartbeat_reply_.schedule(link->quick_reply_delay_);
>>>>>>> d3c00ab1
    } else {
      result = true; // timer will invoke send_heartbeat_replies()
    }
  }

  guard.release();
  g.release();

  if (first_ever_hb) {
    link->invoke_on_start_callbacks(id_, src, true);
  }

  //FUTURE: support assertion of liveliness for MANUAL_BY_TOPIC
  return result;
}

bool
RtpsUdpDataLink::WriterInfo::should_nack() const
{
  if (recvd_.disjoint() && recvd_.cumulative_ack() < hb_range_.second) {
    return true;
  }
  if (!recvd_.empty()) {
    return recvd_.high() < hb_range_.second;
  }
  return false;
}

bool
RtpsUdpDataLink::RtpsWriter::add_reader(const RepoId& id, const ReaderInfo& info)
{
  ACE_GUARD_RETURN(ACE_Thread_Mutex, g, mutex_, false);
  ReaderInfoMap::const_iterator iter = remote_readers_.find(id);
  if (iter == remote_readers_.end()) {
    remote_readers_.insert(ReaderInfoMap::value_type(id, info));
    return true;
  }
  return false;
}

bool
RtpsUdpDataLink::RtpsWriter::has_reader(const RepoId& id) const
{
  ACE_GUARD_RETURN(ACE_Thread_Mutex, g, mutex_, false);
  return remote_readers_.count(id) != 0;
}

bool
RtpsUdpDataLink::RtpsWriter::remove_reader(const RepoId& id)
{
  OPENDDS_MAP(SequenceNumber, TransportQueueElement*) dd;
  bool result = false;
  {
    ACE_Guard<ACE_Thread_Mutex> g(mutex_);
    ReaderInfoMap::iterator it = remote_readers_.find(id);
    if (it != remote_readers_.end()) {
      it->second.swap_durable_data(dd);
      remote_readers_.erase(it);
      result = true;
    }
  }
  typedef OPENDDS_MAP(SequenceNumber, TransportQueueElement*)::iterator iter_t;
  for (iter_t it = dd.begin(); it != dd.end(); ++it) {
    it->second->data_dropped();
  }
  return result;
}

size_t
RtpsUdpDataLink::RtpsWriter::reader_count() const
{
  ACE_GUARD_RETURN(ACE_Thread_Mutex, g, mutex_, 0);
  return remote_readers_.size();
}

bool
RtpsUdpDataLink::RtpsWriter::is_reader_handshake_done(const RepoId& id) const
{
  ACE_GUARD_RETURN(ACE_Thread_Mutex, g, mutex_, false);
  ReaderInfoMap::const_iterator iter = remote_readers_.find(id);
  return iter != remote_readers_.end() && iter->second.handshake_done_;
}

bool
RtpsUdpDataLink::RtpsReader::is_writer_handshake_done(const RepoId& id) const
{
  ACE_GUARD_RETURN(ACE_Thread_Mutex, g, mutex_, false);
  WriterInfoMap::const_iterator iter = remote_writers_.find(id);
  return iter != remote_writers_.end() && !iter->second.first_activity_;
}

bool
RtpsUdpDataLink::RtpsReader::add_writer(const RepoId& id, const WriterInfo& info)
{
  ACE_GUARD_RETURN(ACE_Thread_Mutex, g, mutex_, false);
  WriterInfoMap::const_iterator iter = remote_writers_.find(id);
  if (iter == remote_writers_.end()) {
    remote_writers_[id] = info;
    return true;
  }
  return false;
}

bool
RtpsUdpDataLink::RtpsReader::has_writer(const RepoId& id) const
{
  ACE_GUARD_RETURN(ACE_Thread_Mutex, g, mutex_, false);
  return remote_writers_.count(id) != 0;
}

bool
RtpsUdpDataLink::RtpsReader::remove_writer(const RepoId& id)
{
  ACE_GUARD_RETURN(ACE_Thread_Mutex, g, mutex_, false);
  return remote_writers_.erase(id) > 0;
}

size_t
RtpsUdpDataLink::RtpsReader::writer_count() const
{
  ACE_GUARD_RETURN(ACE_Thread_Mutex, g, mutex_, 0);
  return remote_writers_.size();
}

bool
RtpsUdpDataLink::RtpsReader::should_nack_durable(const WriterInfo& info)
{
  return durable_ && (info.recvd_.empty() || info.recvd_.low() > info.hb_range_.first);
}

void
RtpsUdpDataLink::RtpsReader::gather_ack_nacks(MetaSubmessageVec& meta_submessages, bool finalFlag)
{
  ACE_GUARD(ACE_Thread_Mutex, g, mutex_);
  gather_ack_nacks_i(meta_submessages, finalFlag);
}

void
RtpsUdpDataLink::RtpsReader::gather_ack_nacks_i(MetaSubmessageVec& meta_submessages, bool finalFlag)
{
  using namespace OpenDDS::RTPS;

  RtpsUdpDataLink_rch link = link_.lock();

  if (!link) {
    return;
  }

  GuardType guard(link->strategy_lock_);
  if (link->receive_strategy() == 0) {
    return;
  }

  for (WriterInfoMap::iterator wi = remote_writers_.begin(); wi != remote_writers_.end(); ++wi) {

    // if we have some negative acknowledgments, we'll ask for a reply
    DisjointSequence& recvd = wi->second.recvd_;
    const bool nack = wi->second.should_nack() ||
      should_nack_durable(wi->second);
    bool is_final = finalFlag || !nack;

    if (wi->second.ack_pending_ || nack || finalFlag) {
      wi->second.ack_pending_ = false;

      SequenceNumber ack;
      CORBA::ULong num_bits = 0;
      LongSeq8 bitmap;

      const SequenceNumber& hb_low = wi->second.hb_range_.first;
      const SequenceNumber& hb_high = wi->second.hb_range_.second;

      ack = std::max(++SequenceNumber(recvd.cumulative_ack()), hb_low);

      if (recvd.disjoint()) {
        bitmap.length(bitmap_num_longs(ack, recvd.last_ack().previous()));
        if (bitmap.length() > 0) {
          (void)recvd.to_bitmap(bitmap.get_buffer(), bitmap.length(),
            num_bits, true);
        }
      }

      const SequenceNumber::Value ack_val = ack.getValue();

      if (!recvd.empty() && hb_high > recvd.high()) {
        const SequenceNumber eff_high =
          (hb_high <= ack_val + 255) ? hb_high : (ack_val + 255);
        const SequenceNumber::Value eff_high_val = eff_high.getValue();
        // Nack the range between the received high and the effective high.
        const CORBA::ULong old_len = bitmap.length(),
          new_len = bitmap_num_longs(ack, eff_high);
        if (new_len > old_len) {
          bitmap.length(new_len);
          for (CORBA::ULong i = old_len; i < new_len; ++i) {
            bitmap[i] = 0;
          }
        }
        const CORBA::ULong idx_hb_high = CORBA::ULong(eff_high_val - ack_val),
          idx_recv_high = recvd.disjoint() ?
          CORBA::ULong(recvd.high().getValue() - ack_val) : 0;
        DisjointSequence::fill_bitmap_range(idx_recv_high, idx_hb_high,
                                            bitmap.get_buffer(), new_len,
                                            num_bits);
      }

      // If the receive strategy is holding any fragments, those should
      // not be "nacked" in the ACKNACK reply.  They will be accounted for
      // in the NACK_FRAG(s) instead.
      bool frags_modified =
        link->receive_strategy()->remove_frags_from_bitmap(bitmap.get_buffer(),
                                                 num_bits, ack, wi->first);
      if (frags_modified && !is_final) { // change to is_final if bitmap is empty
        is_final = true;
        for (CORBA::ULong i = 0; i < bitmap.length(); ++i) {
          if ((i + 1) * 32 <= num_bits) {
            if (bitmap[i]) {
              is_final = false;
              break;
            }
          } else {
            if ((0xffffffff << (32 - (num_bits % 32))) & bitmap[i]) {
              is_final = false;
              break;
            }
          }
        }
      }

      EntityId_t reader_id = id_.entityId, writer_id = wi->first.entityId;

      MetaSubmessage meta_submessage(id_, wi->first);

      AckNackSubmessage acknack = {
        {ACKNACK,
         CORBA::Octet(FLAG_E | (is_final ? FLAG_F : 0)),
         0 /*length*/},
        id_.entityId,
        wi->first.entityId,
        { // SequenceNumberSet: acking bitmapBase - 1
          {ack.getHigh(), ack.getLow()},
          num_bits, bitmap
        },
        {++wi->second.acknack_count_}
      };
      meta_submessage.sm_.acknack_sm(acknack);

      meta_submessages.push_back(meta_submessage);

      NackFragSubmessageVec nfsv;
      generate_nack_frags_i(nfsv, wi->second, wi->first);
      for (size_t i = 0; i < nfsv.size(); ++i) {
        nfsv[i].readerId = reader_id;
        nfsv[i].writerId = writer_id;
        meta_submessage.sm_.nack_frag_sm(nfsv[i]);
        meta_submessages.push_back(meta_submessage);
      }
    }
  }
}

#ifdef OPENDDS_SECURITY
namespace {
  const ACE_INET_Addr BUNDLING_PLACEHOLDER;
}
#endif

void
RtpsUdpDataLink::build_meta_submessage_map(MetaSubmessageVec& meta_submessages, AddrDestMetaSubmessageMap& adr_map)
{
  ACE_GUARD(ACE_Thread_Mutex, g, locators_lock_);
  AddrSet addrs;
  // Sort meta_submessages by address set and destination
  for (MetaSubmessageVec::iterator it = meta_submessages.begin(); it != meta_submessages.end(); ++it) {
    if (it->dst_guid_ == GUID_UNKNOWN) {
      addrs = get_addresses_i(it->from_guid_); // This will overwrite, but addrs should always be empty here
    } else {
      accumulate_addresses(it->from_guid_, it->dst_guid_, addrs);
    }
    for (RepoIdSet::iterator it2 = it->to_guids_.begin(); it2 != it->to_guids_.end(); ++it2) {
      accumulate_addresses(it->from_guid_, *it2, addrs);
    }
    if (addrs.empty()) {
      continue;
    }

#ifdef OPENDDS_SECURITY
    if (local_crypto_handle() != DDS::HANDLE_NIL && separate_message(it->from_guid_.entityId)) {
      addrs.insert(BUNDLING_PLACEHOLDER); // removed in bundle_mapped_meta_submessages
    }
#endif

    if (std::memcmp(&(it->dst_guid_.guidPrefix), &GUIDPREFIX_UNKNOWN, sizeof(GuidPrefix_t)) != 0) {
      RepoId dst;
      std::memcpy(dst.guidPrefix, it->dst_guid_.guidPrefix, sizeof(dst.guidPrefix));
      dst.entityId = ENTITYID_UNKNOWN;
      adr_map[addrs][dst].push_back(it);
    } else {
      adr_map[addrs][GUID_UNKNOWN].push_back(it);
    }
    addrs.clear();
  }
}

#ifdef OPENDDS_SECURITY
bool RtpsUdpDataLink::separate_message(EntityId_t entity)
{
  // submessages generated by these entities may not be combined
  // with other submessages when using full-message protection
  // DDS Security v1.1 8.4.2.4 Table 27 is_rtps_protected
  using namespace RTPS;
  return entity == ENTITYID_P2P_BUILTIN_PARTICIPANT_STATELESS_WRITER
    || entity == ENTITYID_P2P_BUILTIN_PARTICIPANT_STATELESS_READER
    || entity == ENTITYID_P2P_BUILTIN_PARTICIPANT_VOLATILE_SECURE_WRITER
    || entity == ENTITYID_P2P_BUILTIN_PARTICIPANT_VOLATILE_SECURE_READER;
}
#endif

namespace {

struct BundleHelper {
  BundleHelper(size_t max_bundle_size, OPENDDS_VECTOR(size_t)& meta_submessage_bundle_sizes)
  : max_bundle_size_(max_bundle_size)
  , size_(0)
  , padding_(0)
  , prev_size_(0)
  , prev_padding_(0)
  , meta_submessage_bundle_sizes_(meta_submessage_bundle_sizes)
  {
  }

  void end_bundle() {
    meta_submessage_bundle_sizes_.push_back(size_ + padding_);
    size_ = 0; padding_ = 0; prev_size_ = 0; prev_padding_ = 0;
  }

  template <typename T>
  void push_to_next_bundle(const T&) {
    meta_submessage_bundle_sizes_.push_back(prev_size_ + prev_padding_);
    size_ -= prev_size_; padding_ -= prev_padding_; prev_size_ = 0; prev_padding_ = 0;
  }

  template <typename T>
  bool add_to_bundle(const T& val) {
    prev_size_ = size_;
    prev_padding_ = padding_;
    gen_find_size(val, size_, padding_);
    if ((size_ + padding_) > max_bundle_size_) {
      push_to_next_bundle(val);
      return false;
    }
    return true;
  }

  size_t prev_size_diff() const {
    return size_ - prev_size_;
  }

  size_t prev_padding_diff() const {
    return padding_ - prev_padding_;
  }

  size_t max_bundle_size_;
  size_t size_, padding_, prev_size_, prev_padding_;
  OPENDDS_VECTOR(size_t)& meta_submessage_bundle_sizes_;
};

}

void
RtpsUdpDataLink::bundle_mapped_meta_submessages(AddrDestMetaSubmessageMap& adr_map,
                                                MetaSubmessageIterVecVec& meta_submessage_bundles,
                                                OPENDDS_VECTOR(AddrSet)& meta_submessage_bundle_addrs,
                                                OPENDDS_VECTOR(size_t)& meta_submessage_bundle_sizes)
{
  using namespace RTPS;

  // Reusable INFO_DST
  InfoDestinationSubmessage idst = {
    {INFO_DST, FLAG_E, INFO_DST_SZ},
    {0, 0, 0, 0, 0, 0, 0, 0, 0, 0, 0, 0}
  };

  BundleHelper helper(max_bundle_size_, meta_submessage_bundle_sizes);
  RepoId prev_dst; // used to determine when we need to write a new info_dst
  for (AddrDestMetaSubmessageMap::iterator addr_it = adr_map.begin(); addr_it != adr_map.end(); ++addr_it) {

    // A new address set always starts a new bundle
    meta_submessage_bundles.push_back(MetaSubmessageIterVec());
    meta_submessage_bundle_addrs.push_back(addr_it->first);

#ifdef OPENDDS_SECURITY
    if (local_crypto_handle() != DDS::HANDLE_NIL) {
      meta_submessage_bundle_addrs.back().erase(BUNDLING_PLACEHOLDER);
    }
#endif

    prev_dst = GUID_UNKNOWN;

    for (DestMetaSubmessageMap::iterator dest_it = addr_it->second.begin(); dest_it != addr_it->second.end(); ++dest_it) {
      for (MetaSubmessageIterVec::iterator resp_it = dest_it->second.begin(); resp_it != dest_it->second.end(); ++resp_it) {
        // Check before every meta_submessage to see if we need to prefix a INFO_DST
        if (dest_it->first != GUID_UNKNOWN && dest_it->first != prev_dst) {
          // If adding an INFO_DST prefix bumped us over the limit, push the
          // size difference into the next bundle, reset prev_dst, and keep
          // going
          if (!helper.add_to_bundle(idst)) {
            meta_submessage_bundles.push_back(MetaSubmessageIterVec());
            meta_submessage_bundle_addrs.push_back(addr_it->first);
          }
        }
        // Attempt to add the submessage meta_submessage to the bundle
        bool result = false;
        MetaSubmessage& res = **resp_it;
        switch (res.sm_._d()) {
          case HEARTBEAT: {
            result = helper.add_to_bundle(res.sm_.heartbeat_sm());
            res.sm_.heartbeat_sm().smHeader.submessageLength =
              static_cast<CORBA::UShort>(helper.prev_size_diff()) - SMHDR_SZ;
            break;
          }
          case ACKNACK: {
            result = helper.add_to_bundle(res.sm_.acknack_sm());
            res.sm_.acknack_sm().smHeader.submessageLength =
              static_cast<CORBA::UShort>(helper.prev_size_diff()) - SMHDR_SZ;
            break;
          }
          case GAP: {
            result = helper.add_to_bundle(res.sm_.gap_sm());
            res.sm_.gap_sm().smHeader.submessageLength = static_cast<CORBA::UShort>(helper.prev_size_diff()) - SMHDR_SZ;
            break;
          }
          case NACK_FRAG: {
            result = helper.add_to_bundle(res.sm_.nack_frag_sm());
            res.sm_.nack_frag_sm().smHeader.submessageLength =
              static_cast<CORBA::UShort>(helper.prev_size_diff()) - SMHDR_SZ;
            break;
          }
          default: {
            break;
          }
        }
        prev_dst = dest_it->first;

        // If adding the submessage bumped us over the limit, push the size
        // difference into the next bundle, reset prev_dst, and keep going
        if (!result) {
          meta_submessage_bundles.push_back(MetaSubmessageIterVec());
          meta_submessage_bundle_addrs.push_back(addr_it->first);
          prev_dst = GUID_UNKNOWN;
        }
        meta_submessage_bundles.back().push_back(*resp_it);
      }
    }
    helper.end_bundle();
  }
}

void
RtpsUdpDataLink::send_bundled_submessages(MetaSubmessageVec& meta_submessages)
{
  using namespace RTPS;

  if (meta_submessages.empty()) {
    return;
  }

  // Sort meta_submessages based on both locator IPs and INFO_DST GUID destination/s
  AddrDestMetaSubmessageMap adr_map;
  build_meta_submessage_map(meta_submessages, adr_map);

  // Build reasonably-sized submessage bundles based on our destination map
  MetaSubmessageIterVecVec meta_submessage_bundles; // a vector of vectors of iterators pointing to meta_submessages
  OPENDDS_VECTOR(AddrSet) meta_submessage_bundle_addrs; // for a bundle's address set
  OPENDDS_VECTOR(size_t) meta_submessage_bundle_sizes; // for allocating the bundle's buffer
  bundle_mapped_meta_submessages(adr_map, meta_submessage_bundles, meta_submessage_bundle_addrs, meta_submessage_bundle_sizes);

  // Reusable INFO_DST
  InfoDestinationSubmessage idst = {
    {INFO_DST, FLAG_E, INFO_DST_SZ},
    {0, 0, 0, 0, 0, 0, 0, 0, 0, 0, 0, 0}
  };

  // Allocate buffers, seralize, and send bundles
  RepoId prev_dst; // used to determine when we need to write a new info_dst
  for (size_t i = 0; i < meta_submessage_bundles.size(); ++i) {
    prev_dst = GUID_UNKNOWN;
    ACE_Message_Block mb_bundle(meta_submessage_bundle_sizes[i]); //FUTURE: allocators?
    Serializer ser(&mb_bundle, false, Serializer::ALIGN_CDR);
    for (MetaSubmessageIterVec::const_iterator it = meta_submessage_bundles[i].begin(); it != meta_submessage_bundles[i].end(); ++it) {
      MetaSubmessage& res = **it;
      RepoId dst = res.dst_guid_;
      dst.entityId = ENTITYID_UNKNOWN;
      if (dst != GUID_UNKNOWN && dst != prev_dst) {
        std::memcpy(&idst.guidPrefix, dst.guidPrefix, sizeof(idst.guidPrefix));
        ser << idst;
      }
      ser << res.sm_;
      prev_dst = dst;
    }
    send_strategy()->send_rtps_control(mb_bundle, meta_submessage_bundle_addrs[i]);
  }
}

void
RtpsUdpDataLink::send_heartbeat_replies() // from DR to DW
{
  using namespace OpenDDS::RTPS;

  MetaSubmessageVec meta_submessages;
  RtpsReaderMap readers;

  {
    ACE_GUARD(ACE_Thread_Mutex, g, readers_lock_);

    for (InterestingAckNackSetType::const_iterator pos = interesting_ack_nacks_.begin(),
           limit = interesting_ack_nacks_.end();
         pos != limit;
         ++pos) {

      SequenceNumber ack;
      LongSeq8 bitmap;
      bitmap.length(0);

      AckNackSubmessage acknack = {
        {ACKNACK,
         CORBA::Octet(FLAG_E | FLAG_F),
         0 /*length*/},
        pos->readerid.entityId,
        pos->writerid.entityId,
        { // SequenceNumberSet: acking bitmapBase - 1
          {ack.getHigh(), ack.getLow()},
          0 /* num_bits */, bitmap
        },
        {0 /* acknack count */}
      };

      MetaSubmessage meta_submessage(pos->readerid, pos->writerid);
      meta_submessage.sm_.acknack_sm(acknack);

      meta_submessages.push_back(meta_submessage);
    }
    interesting_ack_nacks_.clear();

    readers = readers_;
  }

  for (RtpsReaderMap::iterator rr = readers.begin(); rr != readers.end(); ++rr) {
    rr->second->gather_ack_nacks(meta_submessages);
  }

  send_bundled_submessages(meta_submessages);
}

void
RtpsUdpDataLink::RtpsReader::generate_nack_frags_i(NackFragSubmessageVec& nf,
                                                   WriterInfo& wi, const RepoId& pub_id)
{
  typedef OPENDDS_MAP(SequenceNumber, RTPS::FragmentNumber_t)::iterator iter_t;
  typedef RtpsUdpReceiveStrategy::FragmentInfo::value_type Frag_t;
  RtpsUdpReceiveStrategy::FragmentInfo frag_info;

  // This is an internal method, locks already locked,
  // we just need a local handle to the link
  RtpsUdpDataLink_rch link = link_.lock();

  // Populate frag_info with two possible sources of NackFrags:
  // 1. sequence #s in the reception gaps that we have partially received
  OPENDDS_VECTOR(SequenceRange) missing = wi.recvd_.missing_sequence_ranges();
  for (size_t i = 0; i < missing.size(); ++i) {
    link->receive_strategy()->has_fragments(missing[i], pub_id, &frag_info);
  }
  // 1b. larger than the last received seq# but less than the heartbeat.lastSN
  if (!wi.recvd_.empty()) {
    const SequenceRange range(wi.recvd_.high(), wi.hb_range_.second);
    link->receive_strategy()->has_fragments(range, pub_id, &frag_info);
  }
  for (size_t i = 0; i < frag_info.size(); ++i) {
    // If we've received a HeartbeatFrag, we know the last (available) frag #
    const iter_t heartbeat_frag = wi.frags_.find(frag_info[i].first);
    if (heartbeat_frag != wi.frags_.end()) {
      extend_bitmap_range(frag_info[i].second, heartbeat_frag->second.value);
    }
  }

  // 2. sequence #s outside the recvd_ gaps for which we have a HeartbeatFrag
  const iter_t low = wi.frags_.lower_bound(wi.recvd_.cumulative_ack()),
              high = wi.frags_.upper_bound(wi.recvd_.last_ack()),
               end = wi.frags_.end();
  for (iter_t iter = wi.frags_.begin(); iter != end; ++iter) {
    if (iter == low) {
      // skip over the range covered by step #1 above
      if (high == end) {
        break;
      }
      iter = high;
    }

    const SequenceRange range(iter->first, iter->first);
    if (link->receive_strategy()->has_fragments(range, pub_id, &frag_info)) {
      extend_bitmap_range(frag_info.back().second, iter->second.value);
    } else {
      // it was not in the recv strategy, so the entire range is "missing"
      frag_info.push_back(Frag_t(iter->first, RTPS::FragmentNumberSet()));
      RTPS::FragmentNumberSet& fnSet = frag_info.back().second;
      fnSet.bitmapBase.value = 1;
      fnSet.numBits = std::min(CORBA::ULong(256), iter->second.value);
      fnSet.bitmap.length((fnSet.numBits + 31) / 32);
      for (CORBA::ULong i = 0; i < fnSet.bitmap.length(); ++i) {
        fnSet.bitmap[i] = 0xFFFFFFFF;
      }
    }
  }

  if (frag_info.empty()) {
    return;
  }

  const RTPS::NackFragSubmessage nackfrag_prototype = {
    {RTPS::NACK_FRAG, RTPS::FLAG_E, 0 /* length set below */},
    ENTITYID_UNKNOWN, // readerId will be filled-in by send_heartbeat_replies()
    ENTITYID_UNKNOWN, // writerId will be filled-in by send_heartbeat_replies()
    {0, 0}, // writerSN set below
    RTPS::FragmentNumberSet(), // fragmentNumberState set below
    {0} // count set below
  };

  for (size_t i = 0; i < frag_info.size(); ++i) {
    nf.push_back(nackfrag_prototype);
    RTPS::NackFragSubmessage& nackfrag = nf.back();
    nackfrag.writerSN.low = frag_info[i].first.getLow();
    nackfrag.writerSN.high = frag_info[i].first.getHigh();
    nackfrag.fragmentNumberState = frag_info[i].second;
    nackfrag.count.value = ++wi.nackfrag_count_;
  }
}

void
RtpsUdpDataLink::extend_bitmap_range(RTPS::FragmentNumberSet& fnSet,
                                     CORBA::ULong extent)
{
  if (extent < fnSet.bitmapBase.value) {
    return; // can't extend to some number under the base
  }
  // calculate the index to the extent to determine the new_num_bits
  const CORBA::ULong new_num_bits = std::min(CORBA::ULong(255),
                                             extent - fnSet.bitmapBase.value + 1),
                     len = (new_num_bits + 31) / 32;
  if (new_num_bits < fnSet.numBits) {
    return; // bitmap already extends past "extent"
  }
  fnSet.bitmap.length(len);
  // We are missing from one past old bitmap end to the new end
  DisjointSequence::fill_bitmap_range(fnSet.numBits + 1, new_num_bits,
                                      fnSet.bitmap.get_buffer(), len,
                                      fnSet.numBits);
}

void
RtpsUdpDataLink::received(const RTPS::HeartBeatFragSubmessage& hb_frag,
                          const GuidPrefix_t& src_prefix)
{
  datareader_dispatch(hb_frag, src_prefix, &RtpsReader::process_hb_frag_i);
}

bool
RtpsUdpDataLink::RtpsReader::process_hb_frag_i(const RTPS::HeartBeatFragSubmessage& hb_frag,
                                               const RepoId& src,
                                               MetaSubmessageVec&)
{
  ACE_GUARD_RETURN(ACE_Thread_Mutex, g, mutex_, false);

  WriterInfoMap::iterator wi = remote_writers_.find(src);
  if (wi == remote_writers_.end()) {
    // we may not be associated yet, even if the writer thinks we are
    return false;
  }

  if (!compare_and_update_counts(hb_frag.count.value, wi->second.hb_frag_recvd_count_)) {
    return false;
  }

  SequenceNumber seq;
  seq.setValue(hb_frag.writerSN.high, hb_frag.writerSN.low);

  // If seq is outside the heartbeat range or we haven't completely received
  // it yet, send a NackFrag along with the AckNack.  The heartbeat range needs
  // to be checked first because recvd_ contains the numbers below the
  // heartbeat range (so that we don't NACK those).
  if (seq < wi->second.hb_range_.first || seq > wi->second.hb_range_.second
      || !wi->second.recvd_.contains(seq)) {
    wi->second.frags_[seq] = hb_frag.lastFragmentNum;
    wi->second.ack_pending_ = true;
    return true; // timer will invoke send_heartbeat_replies()
  }
  return false;
}


// DataWriter's side of Reliability

void
RtpsUdpDataLink::received(const RTPS::AckNackSubmessage& acknack,
                          const GuidPrefix_t& src_prefix)
{
  // local side is DW
  RepoId local;
  std::memcpy(local.guidPrefix, local_prefix_, sizeof(GuidPrefix_t));
  local.entityId = acknack.writerId; // can't be ENTITYID_UNKNOWN

  RepoId remote;
  std::memcpy(remote.guidPrefix, src_prefix, sizeof(GuidPrefix_t));
  remote.entityId = acknack.readerId;

  const MonotonicTimePoint now = MonotonicTimePoint::now();
  OPENDDS_VECTOR(DiscoveryListener*) callbacks;

  {
    ACE_GUARD(ACE_Thread_Mutex, g, writers_lock_);
    for (InterestingRemoteMapType::iterator pos = interesting_readers_.lower_bound(remote),
           limit = interesting_readers_.upper_bound(remote);
         pos != limit;
         ++pos) {
      pos->second.last_activity = now;
      // Ensure the acknack was for the writer.
      if (local == pos->second.localid) {
        if (pos->second.status == InterestingRemote::DOES_NOT_EXIST) {
          callbacks.push_back(pos->second.listener);
          pos->second.status = InterestingRemote::EXISTS;
        }
      }
    }
  }

  for (size_t i = 0; i < callbacks.size(); ++i) {
    callbacks[i]->reader_exists(remote, local);
  }

  datawriter_dispatch(acknack, src_prefix, &RtpsWriter::process_acknack);
}

void
RtpsUdpDataLink::RtpsWriter::gather_gaps_i(const RepoId& reader,
                                           const DisjointSequence& gaps,
                                           MetaSubmessageVec& meta_submessages)
{
  using namespace RTPS;
  // RTPS v2.1 8.3.7.4: the Gap sequence numbers are those in the range
  // [gapStart, gapListBase) and those in the SNSet.
  const SequenceNumber firstMissing = gaps.low(),
                       base = ++SequenceNumber(gaps.cumulative_ack());
  const SequenceNumber_t gapStart = {firstMissing.getHigh(),
                                     firstMissing.getLow()},
                         gapListBase = {base.getHigh(), base.getLow()};
  CORBA::ULong num_bits = 0;
  LongSeq8 bitmap;

  if (gaps.disjoint()) {
    bitmap.length(bitmap_num_longs(base, gaps.high()));
    if (bitmap.length() > 0) {
      (void)gaps.to_bitmap(bitmap.get_buffer(), bitmap.length(), num_bits);
    }
  }

  MetaSubmessage meta_submessage(id_, reader);
  GapSubmessage gap = {
    {GAP, FLAG_E, 0 /*length determined later*/},
    reader.entityId,
    id_.entityId,
    gapStart,
    {gapListBase, num_bits, bitmap}
  };
  meta_submessage.sm_.gap_sm(gap);

  if (Transport_debug_level > 5) {
    const GuidConverter conv(id_);
    SequenceRange sr;
    sr.first.setValue(gap.gapStart.high, gap.gapStart.low);
    SequenceNumber srbase;
    srbase.setValue(gap.gapList.bitmapBase.high, gap.gapList.bitmapBase.low);
    sr.second = srbase.previous();
    ACE_DEBUG((LM_DEBUG, "(%P|%t) RtpsUdpDataLink::RtpsWriter::gather_gaps_i "
              "GAP with range [%q, %q] from %C\n",
              sr.first.getValue(), sr.second.getValue(),
              OPENDDS_STRING(conv).c_str()));
  }

  // For durable writers, change a non-directed Gap into multiple directed gaps.
  OPENDDS_VECTOR(RepoId) readers;
  if (durable_ && reader.entityId == ENTITYID_UNKNOWN) {
    if (Transport_debug_level > 5) {
      const GuidConverter local_conv(id_);
      ACE_DEBUG((LM_DEBUG, "RtpsUdpDataLink::RtpsWriter::gather_gaps_i local %C "
                 "durable writer\n", OPENDDS_STRING(local_conv).c_str()));
    }
    for (ReaderInfoMap::iterator ri = remote_readers_.begin();
         ri != remote_readers_.end(); ++ri) {
      if (!ri->second.expecting_durable_data()) {
        readers.push_back(ri->first);
      } else if (Transport_debug_level > 5) {
        const GuidConverter remote_conv(ri->first);
        ACE_DEBUG((LM_DEBUG, "RtpsUdpDataLink::RtpsWriter::gather_gaps_i reader "
                   "%C is expecting durable data, no GAP sent\n",
                   OPENDDS_STRING(remote_conv).c_str()));
      }
    }
    for (size_t i = 0; i < readers.size(); ++i) {
      meta_submessage.dst_guid_ = readers[i];
      gap.readerId = readers[i].entityId;
      // potentially multiple meta_submessages, but all directed
      meta_submessages.push_back(meta_submessage);
    }
  } else {
    // single meta_submessage, possibly non-directed
    meta_submessages.push_back(meta_submessage);
  }
}

void
RtpsUdpDataLink::RtpsWriter::process_acknack(const RTPS::AckNackSubmessage& acknack,
                                             const RepoId& src,
                                             MetaSubmessageVec& meta_submessages)
{
  ACE_GUARD(ACE_Thread_Mutex, g, mutex_);

  RtpsUdpDataLink_rch link = link_.lock();

  if (!link) {
    return;
  }

  RepoId remote = src;

  bool first_ack = false;

  if (Transport_debug_level > 5) {
    GuidConverter local_conv(id_), remote_conv(remote);
    ACE_DEBUG((LM_DEBUG, "(%P|%t) RtpsUdpDataLink::received(ACKNACK) "
      "local %C remote %C\n", OPENDDS_STRING(local_conv).c_str(),
      OPENDDS_STRING(remote_conv).c_str()));
  }

  const ReaderInfoMap::iterator ri = remote_readers_.find(remote);
  if (ri == remote_readers_.end()) {
    VDBG((LM_WARNING, "(%P|%t) RtpsUdpDataLink::received(ACKNACK) "
      "WARNING ReaderInfo not found\n"));
    return;
  }

  if (!compare_and_update_counts(acknack.count.value, ri->second.acknack_recvd_count_)) {
    VDBG((LM_WARNING, "(%P|%t) RtpsUdpDataLink::received(ACKNACK) "
      "WARNING Count indicates duplicate, dropping\n"));
    return;
  }

  if (!ri->second.handshake_done_) {
    ri->second.handshake_done_ = true;
    first_ack = true;
  }

  // For first_acknowledged_by_reader
  SequenceNumber received_sn_base;
  received_sn_base.setValue(acknack.readerSNState.bitmapBase.high, acknack.readerSNState.bitmapBase.low);

  OPENDDS_MAP(SequenceNumber, TransportQueueElement*) pendingCallbacks;
  const bool is_final = acknack.smHeader.flags & RTPS::FLAG_F;

  if (!ri->second.durable_data_.empty()) {
    if (Transport_debug_level > 5) {
      const GuidConverter local_conv(id_), remote_conv(remote);
      ACE_DEBUG((LM_DEBUG, "RtpsUdpDataLink::received(ACKNACK) "
                 "local %C has durable for remote %C\n",
                 OPENDDS_STRING(local_conv).c_str(),
                 OPENDDS_STRING(remote_conv).c_str()));
    }
    SequenceNumber ack;
    ack.setValue(acknack.readerSNState.bitmapBase.high,
                 acknack.readerSNState.bitmapBase.low);
    const SequenceNumber& dd_last = ri->second.durable_data_.rbegin()->first;
    if (Transport_debug_level > 5) {
      ACE_DEBUG((LM_DEBUG, "RtpsUdpDataLink::received(ACKNACK) "
                 "check ack %q against last durable %q\n",
                 ack.getValue(), dd_last.getValue()));
    }
    if (ack > dd_last) {
      // Reader acknowledges durable data, we no longer need to store it
      ri->second.durable_data_.swap(pendingCallbacks);
      if (Transport_debug_level > 5) {
        ACE_DEBUG((LM_DEBUG, "RtpsUdpDataLink::received(ACKNACK) "
                   "durable data acked\n"));
      }
    } else {
      DisjointSequence requests;
      if (!requests.insert(ack, acknack.readerSNState.numBits,
                           acknack.readerSNState.bitmap.get_buffer())
          && !is_final && ack == heartbeat_high(ri->second)) {
        // This is a non-final AckNack with no bits in the bitmap.
        // Attempt to reply to a request for the "base" value which
        // is neither Acked nor Nacked, only when it's the HB high.
        if (ri->second.durable_data_.count(ack)) requests.insert(ack);
      }
      // Attempt to reply to nacks for durable data
      bool sent_some = false;
      typedef OPENDDS_MAP(SequenceNumber, TransportQueueElement*)::iterator iter_t;
      iter_t it = ri->second.durable_data_.begin();
      const OPENDDS_VECTOR(SequenceRange) psr = requests.present_sequence_ranges();
      SequenceNumber lastSent = SequenceNumber::ZERO();
      if (!requests.empty()) {
        lastSent = requests.low().previous();
      }
      DisjointSequence gaps;
      for (size_t i = 0; i < psr.size(); ++i) {
        for (; it != ri->second.durable_data_.end()
             && it->first < psr[i].first; ++it) ; // empty for-loop
        for (; it != ri->second.durable_data_.end()
             && it->first <= psr[i].second; ++it) {
          if (Transport_debug_level > 5) {
            ACE_DEBUG((LM_DEBUG, "RtpsUdpDataLink::received(ACKNACK) "
                       "durable resend %d\n", int(it->first.getValue())));
          }
          link->durability_resend(it->second);
          //FUTURE: combine multiple resends into one RTPS Message?
          sent_some = true;
          if (it->first > lastSent + 1) {
            gaps.insert(SequenceRange(lastSent + 1, it->first.previous()));
          }
          lastSent = it->first;
        }
        if (lastSent < psr[i].second && psr[i].second < dd_last) {
          gaps.insert(SequenceRange(lastSent + 1, psr[i].second));
          if (it != ri->second.durable_data_.end()) {
            gaps.insert(SequenceRange(psr[i].second, it->first.previous()));
          }
        }
      }
      if (!gaps.empty()) {
        if (Transport_debug_level > 5) {
          ACE_DEBUG((LM_DEBUG, "RtpsUdpDataLink::received(ACKNACK) "
                     "sending durability gaps:\n"));
          gaps.dump();
        }
        gather_gaps_i(remote, gaps, meta_submessages);
      }
      if (sent_some) {
        return;
      }
      const SequenceNumber& dd_first = ri->second.durable_data_.begin()->first;
      if (!requests.empty() && requests.high() < dd_first) {
        // All nacks were below the start of the durable data.
          requests.insert(SequenceRange(requests.high(), dd_first.previous()));
        if (Transport_debug_level > 5) {
          ACE_DEBUG((LM_DEBUG, "RtpsUdpDataLink::received(ACKNACK) "
                     "sending durability gaps for all requests:\n"));
          requests.dump();
        }
        gather_gaps_i(remote, requests, meta_submessages);
        return;
      }
      if (!requests.empty() && requests.low() < dd_first) {
        // Lowest nack was below the start of the durable data.
        for (size_t i = 0; i < psr.size(); ++i) {
          if (psr[i].first > dd_first) {
            break;
          }
          gaps.insert(SequenceRange(psr[i].first,
                                    std::min(psr[i].second, dd_first)));
        }
        if (Transport_debug_level > 5) {
          ACE_DEBUG((LM_DEBUG, "RtpsUdpDataLink::received(ACKNACK) "
                     "sending durability gaps for some requests:\n"));
          gaps.dump();
        }
        gather_gaps_i(remote, gaps, meta_submessages);
        return;
      }
    }
  }
  SequenceNumber ack;
  ack.setValue(acknack.readerSNState.bitmapBase.high,
               acknack.readerSNState.bitmapBase.low);
  if (ack != SequenceNumber::SEQUENCENUMBER_UNKNOWN()
      && ack != SequenceNumber::ZERO()) {
    ri->second.cur_cumulative_ack_ = ack;
  }
  // If this ACKNACK was final, the DR doesn't expect a reply, and therefore
  // we don't need to do anything further.
  if (!is_final || bitmapNonEmpty(acknack.readerSNState)) {
    ri->second.requested_changes_.push_back(acknack.readerSNState);
  }

  TqeSet to_deliver;
  acked_by_all_helper_i(to_deliver);

  if (!is_final) {
    link->nack_reply_.schedule(); // timer will invoke send_nack_replies()
  }

  g.release();

  typedef OPENDDS_MAP(SequenceNumber, TransportQueueElement*)::iterator iter_t;
  for (iter_t it = pendingCallbacks.begin();
       it != pendingCallbacks.end(); ++it) {
    it->second->data_delivered();
  }

  TqeSet::iterator deliver_iter = to_deliver.begin();
  while (deliver_iter != to_deliver.end()) {
    (*deliver_iter)->data_delivered();
    ++deliver_iter;
  }

  if (first_ack) {
    link->invoke_on_start_callbacks(id_, remote, true);
  }
}

void
RtpsUdpDataLink::received(const RTPS::NackFragSubmessage& nackfrag,
                          const GuidPrefix_t& src_prefix)
{
  datawriter_dispatch(nackfrag, src_prefix, &RtpsWriter::process_nackfrag);
}

void RtpsUdpDataLink::RtpsWriter::process_nackfrag(const RTPS::NackFragSubmessage& nackfrag,
                                                   const RepoId& src,
                                                   MetaSubmessageVec&)
{
  ACE_GUARD(ACE_Thread_Mutex, g, mutex_);

  RtpsUdpDataLink_rch link = link_.lock();

  if (!link) {
    return;
  }

  RepoId remote = src;

  if (Transport_debug_level > 5) {
    GuidConverter local_conv(id_), remote_conv(remote);
    ACE_DEBUG((LM_DEBUG, "(%P|%t) RtpsUdpDataLink::received(NACK_FRAG) "
      "local %C remote %C\n", OPENDDS_STRING(local_conv).c_str(),
      OPENDDS_STRING(remote_conv).c_str()));
  }

  const ReaderInfoMap::iterator ri = remote_readers_.find(remote);
  if (ri == remote_readers_.end()) {
    VDBG((LM_WARNING, "(%P|%t) RtpsUdpDataLink::received(NACK_FRAG) "
      "WARNING ReaderInfo not found\n"));
    return;
  }

  if (!compare_and_update_counts(nackfrag.count.value, ri->second.nackfrag_recvd_count_)) {
    VDBG((LM_WARNING, "(%P|%t) RtpsUdpDataLink::received(NACK_FRAG) "
      "WARNING Count indicates duplicate, dropping\n"));
    return;
  }

  SequenceNumber seq;
  seq.setValue(nackfrag.writerSN.high, nackfrag.writerSN.low);
  ri->second.requested_frags_[seq] = nackfrag.fragmentNumberState;

  link->nack_reply_.schedule(); // timer will invoke send_nack_replies()
}

void
RtpsUdpDataLink::RtpsWriter::send_and_gather_nack_replies(MetaSubmessageVec& meta_submessages)
{
  ACE_GUARD(ACE_Thread_Mutex, g, mutex_);

  RtpsUdpDataLink_rch link = link_.lock();

  if (!link) {
    return;
  }

  // consolidate requests from N readers
  AddrSet recipients;
  DisjointSequence requests;

  //track if any messages have been fully acked by all readers
  SequenceNumber all_readers_ack = SequenceNumber::MAX_VALUE;

#ifdef OPENDDS_SECURITY
  const EntityId_t& pvs_writer =
    RTPS::ENTITYID_P2P_BUILTIN_PARTICIPANT_VOLATILE_SECURE_WRITER;
  const bool is_pvs_writer =
    0 == std::memcmp(&pvs_writer, &id_.entityId, sizeof pvs_writer);
#endif

  bool gaps_ok = true;
  typedef ReaderInfoMap::iterator ri_iter;
  const ri_iter end = remote_readers_.end();
  for (ri_iter ri = remote_readers_.begin(); ri != end; ++ri) {

    if (ri->second.cur_cumulative_ack_ < all_readers_ack) {
      all_readers_ack = ri->second.cur_cumulative_ack_;
    }

#ifdef OPENDDS_SECURITY
    if (is_pvs_writer && !ri->second.requested_changes_.empty()) {
      send_directed_nack_replies_i(ri->first, ri->second, meta_submessages);
      continue;
    }
#endif

    process_requested_changes_i(requests, ri->second);

    if (!ri->second.requested_changes_.empty()) {
      AddrSet addrs = link->get_addresses(id_, ri->first);
      if (!addrs.empty()) {
        recipients.insert(addrs.begin(), addrs.end());
        if (ri->second.expecting_durable_data()) {
          gaps_ok = false;
        }
        if (Transport_debug_level > 5) {
          const GuidConverter local_conv(id_), remote_conv(ri->first);
          ACE_DEBUG((LM_DEBUG, "RtpsUdpDataLink::send_nack_replies "
                     "local %C remote %C requested resend\n",
                     OPENDDS_STRING(local_conv).c_str(),
                     OPENDDS_STRING(remote_conv).c_str()));
        }
      }
      ri->second.requested_changes_.clear();
    }
  }

  DisjointSequence gaps;
  if (!requests.empty()) {
    if (send_buff_.is_nil() || send_buff_->empty()) {
      gaps = requests;
    } else {
      OPENDDS_VECTOR(SequenceRange) ranges = requests.present_sequence_ranges();
      SingleSendBuffer& sb = *send_buff_;
      ACE_GUARD(TransportSendBuffer::LockType, guard, sb.strategy_lock());
      const RtpsUdpSendStrategy::OverrideToken ot =
        link->send_strategy()->override_destinations(recipients);
      for (size_t i = 0; i < ranges.size(); ++i) {
        if (Transport_debug_level > 5) {
          ACE_DEBUG((LM_DEBUG, "RtpsUdpDataLink::send_nack_replies "
                     "resend data %d-%d\n", int(ranges[i].first.getValue()),
                     int(ranges[i].second.getValue())));
        }
        sb.resend_i(ranges[i], &gaps);
      }
    }
  }

  send_nackfrag_replies_i(gaps, recipients);

  if (gaps_ok && !gaps.empty()) {
    if (Transport_debug_level > 5) {
      ACE_DEBUG((LM_DEBUG, "RtpsUdpDataLink::send_nack_replies "
                 "GAPs:"));
      gaps.dump();
    }
    gather_gaps_i(GUID_UNKNOWN, gaps, meta_submessages);
  }
}

void
RtpsUdpDataLink::send_nack_replies()
{
  RtpsWriterMap writers;
  {
    ACE_GUARD(ACE_Thread_Mutex, g, writers_lock_);
    writers = writers_;
  }

  MetaSubmessageVec meta_submessages;

  // Reply from local DW to remote DR: GAP or DATA
  using namespace OpenDDS::RTPS;
  typedef RtpsWriterMap::iterator rw_iter;
  for (rw_iter rw = writers.begin(); rw != writers.end(); ++rw) {
    rw->second->send_and_gather_nack_replies(meta_submessages);
  }

  send_bundled_submessages(meta_submessages);
}

void
RtpsUdpDataLink::RtpsWriter::send_nackfrag_replies_i(DisjointSequence& gaps,
                                                     AddrSet& gap_recipients)
{
  RtpsUdpDataLink_rch link = link_.lock();

  if (!link) {
    return;
  }

  typedef OPENDDS_MAP(SequenceNumber, DisjointSequence) FragmentInfo;
  OPENDDS_MAP(ACE_INET_Addr, FragmentInfo) requests;

  typedef ReaderInfoMap::iterator ri_iter;
  const ri_iter end = remote_readers_.end();
  for (ri_iter ri = remote_readers_.begin(); ri != end; ++ri) {

    if (ri->second.requested_frags_.empty()) {
      continue;
    }

    AddrSet remote_addrs = link->get_addresses(id_, ri->first);
    if (remote_addrs.empty()) {
      continue;
    }

    typedef OPENDDS_MAP(SequenceNumber, RTPS::FragmentNumberSet)::iterator rf_iter;
    const rf_iter rf_end = ri->second.requested_frags_.end();
    for (rf_iter rf = ri->second.requested_frags_.begin(); rf != rf_end; ++rf) {

      const SequenceNumber& seq = rf->first;
      if (send_buff_->contains(seq)) {
        for (AddrSet::const_iterator pos = remote_addrs.begin(), limit = remote_addrs.end();
             pos != limit; ++pos) {
          FragmentInfo& fi = requests[*pos];
          fi[seq].insert(rf->second.bitmapBase.value, rf->second.numBits,
                         rf->second.bitmap.get_buffer());
        }
      } else {
        gaps.insert(seq);
        gap_recipients.insert(remote_addrs.begin(), remote_addrs.end());
      }
    }
    ri->second.requested_frags_.clear();
  }

  typedef OPENDDS_MAP(ACE_INET_Addr, FragmentInfo)::iterator req_iter;
  for (req_iter req = requests.begin(); req != requests.end(); ++req) {
    const FragmentInfo& fi = req->second;

    ACE_GUARD(TransportSendBuffer::LockType, guard,
      send_buff_->strategy_lock());
    const RtpsUdpSendStrategy::OverrideToken ot =
      link->send_strategy()->override_destinations(req->first);

    for (FragmentInfo::const_iterator sn_iter = fi.begin();
         sn_iter != fi.end(); ++sn_iter) {
      const SequenceNumber& seq = sn_iter->first;
      send_buff_->resend_fragments_i(seq, sn_iter->second);
    }
  }
}

void
RtpsUdpDataLink::RtpsWriter::process_requested_changes_i(DisjointSequence& requests,
                                                         const ReaderInfo& reader)
{
  for (size_t i = 0; i < reader.requested_changes_.size(); ++i) {
    const RTPS::SequenceNumberSet& sn_state = reader.requested_changes_[i];
    SequenceNumber base;
    base.setValue(sn_state.bitmapBase.high, sn_state.bitmapBase.low);
    if (sn_state.numBits == 1 && !(sn_state.bitmap[0] & 1)
        && base == heartbeat_high(reader)) {
      // Since there is an entry in requested_changes_, the DR must have
      // sent a non-final AckNack.  If the base value is the high end of
      // the heartbeat range, treat it as a request for that seq#.
      if (!send_buff_.is_nil() && send_buff_->contains(base)) {
        requests.insert(base);
      }
    } else {
      requests.insert(base, sn_state.numBits, sn_state.bitmap.get_buffer());
    }
  }
}

void
RtpsUdpDataLink::RtpsWriter::send_directed_nack_replies_i(const RepoId& readerId,
                                                          ReaderInfo& reader,
                                                          MetaSubmessageVec& meta_submessages)
{
  RtpsUdpDataLink_rch link = link_.lock();

  if (!link) {
    return;
  }

  AddrSet addrs = link->get_addresses(id_, readerId);
  if (addrs.empty()) {
    return;
  }

  DisjointSequence requests;
  process_requested_changes_i(requests, reader);
  reader.requested_changes_.clear();

  DisjointSequence gaps;

  if (!requests.empty()) {
    if (send_buff_.is_nil() || send_buff_->empty()) {
      gaps = requests;
    } else {
      OPENDDS_VECTOR(SequenceRange) ranges = requests.present_sequence_ranges();
      SingleSendBuffer& sb = *send_buff_;
      ACE_GUARD(TransportSendBuffer::LockType, guard, sb.strategy_lock());
      const RtpsUdpSendStrategy::OverrideToken ot =
        link->send_strategy()->override_destinations(addrs);
      for (size_t i = 0; i < ranges.size(); ++i) {
        if (Transport_debug_level > 5) {
          ACE_DEBUG((LM_DEBUG, "RtpsUdpDataLink::send_directed_nack_replies "
                     "resend data %d-%d\n", int(ranges[i].first.getValue()),
                     int(ranges[i].second.getValue())));
        }
        sb.resend_i(ranges[i], &gaps, readerId);
      }
    }
  }

  if (gaps.empty()) {
    return;
  }
  if (Transport_debug_level > 5) {
    ACE_DEBUG((LM_DEBUG, "RtpsUdpDataLink::send_directed_nack_replies GAPs: "));
    gaps.dump();
  }
  gather_gaps_i(readerId, gaps, meta_submessages);
}

void
RtpsUdpDataLink::RtpsWriter::process_acked_by_all()
{
  TqeSet to_deliver;
  {
    ACE_GUARD(ACE_Thread_Mutex, g, mutex_);
    acked_by_all_helper_i(to_deliver);
  }

  TqeSet::iterator deliver_iter = to_deliver.begin();
  while (deliver_iter != to_deliver.end()) {
    (*deliver_iter)->data_delivered();
    ++deliver_iter;
  }
}

void
RtpsUdpDataLink::RtpsWriter::acked_by_all_helper_i(TqeSet& to_deliver)
{
  using namespace OpenDDS::RTPS;
  typedef OPENDDS_MULTIMAP(SequenceNumber, TransportQueueElement*)::iterator iter_t;
  OPENDDS_VECTOR(RepoId) to_check;

  RtpsUdpDataLink_rch link = link_.lock();

  if (!link) {
    return;
  }

  //start with the max sequence number writer knows about and decrease
  //by what the min over all readers is
  SequenceNumber all_readers_ack = SequenceNumber::MAX_VALUE;

  typedef ReaderInfoMap::iterator ri_iter;
  const ri_iter end = remote_readers_.end();
  for (ri_iter ri = remote_readers_.begin(); ri != end; ++ri) {
    if (ri->second.cur_cumulative_ack_ < all_readers_ack) {
      all_readers_ack = ri->second.cur_cumulative_ack_;
    }
  }
  if (all_readers_ack == SequenceNumber::MAX_VALUE) {
    return;
  }

  ACE_GUARD(ACE_Thread_Mutex, g2, elems_not_acked_mutex_);

  if (!elems_not_acked_.empty()) {

    OPENDDS_SET(SequenceNumber) sns_to_release;
    iter_t it = elems_not_acked_.begin();
    while (it != elems_not_acked_.end()) {
      if (it->first < all_readers_ack) {
        to_deliver.insert(it->second);
        sns_to_release.insert(it->first);
        iter_t last = it;
        ++it;
        elems_not_acked_.erase(last);
      } else {
        break;
      }
    }
    OPENDDS_SET(SequenceNumber)::iterator sns_it = sns_to_release.begin();
    while (sns_it != sns_to_release.end()) {
      send_buff_->release_acked(*sns_it);
      ++sns_it;
    }
  }
}

void
RtpsUdpDataLink::durability_resend(TransportQueueElement* element)
{
  ACE_Message_Block* msg = const_cast<ACE_Message_Block*>(element->msg());
  AddrSet addrs = get_addresses(element->publication_id(), element->subscription_id());
  if (addrs.empty()) {
    const GuidConverter conv(element->subscription_id());
    ACE_ERROR((LM_ERROR,
               "(%P|%t) RtpsUdpDataLink::durability_resend() - "
               "no locator for remote %C\n", OPENDDS_STRING(conv).c_str()));
  } else {
    send_strategy()->send_rtps_control(*msg, addrs);
  }
}

void
RtpsUdpDataLink::send_heartbeats(const DCPS::MonotonicTimePoint& /*now*/)
{
  OPENDDS_VECTOR(CallbackType) readerDoesNotExistCallbacks;
  OPENDDS_VECTOR(TransportQueueElement*) pendingCallbacks;

  const MonotonicTimePoint now = MonotonicTimePoint::now();
  RtpsWriterMap writers;

  typedef OPENDDS_MAP_CMP(RepoId, RepoIdSet, GUID_tKeyLessThan) WtaMap;
  WtaMap writers_to_advertise;

  {
    ACE_GUARD(ACE_Thread_Mutex, g, writers_lock_);

    RtpsUdpInst& cfg = config();

    const MonotonicTimePoint tv = now - 10 * cfg.heartbeat_period_;
    const MonotonicTimePoint tv3 = now - 3 * cfg.heartbeat_period_;

    for (InterestingRemoteMapType::iterator pos = interesting_readers_.begin(),
           limit = interesting_readers_.end();
         pos != limit;
         ++pos) {
      if (pos->second.status == InterestingRemote::DOES_NOT_EXIST ||
          (pos->second.status == InterestingRemote::EXISTS && pos->second.last_activity < tv3)) {
          writers_to_advertise[pos->second.localid].insert(pos->first);
      }
      if (pos->second.status == InterestingRemote::EXISTS && pos->second.last_activity < tv) {
        CallbackType callback(pos->first, pos->second);
        readerDoesNotExistCallbacks.push_back(callback);
        pos->second.status = InterestingRemote::DOES_NOT_EXIST;
      }
    }

    if (writers_.empty() && interesting_readers_.empty()) {
      heartbeat_.disable_and_wait();
    }

    writers = writers_;
  }

  using namespace OpenDDS::RTPS;

  MetaSubmessageVec meta_submessages;

  using namespace OpenDDS::RTPS;
  typedef RtpsWriterMap::iterator rw_iter;
  for (rw_iter rw = writers.begin(); rw != writers.end(); ++rw) {
    WtaMap::iterator it = writers_to_advertise.find(rw->first);
    if (it == writers_to_advertise.end()) {
      rw->second->gather_heartbeats(pendingCallbacks, RepoIdSet(), true, meta_submessages);
    } else {
      if (rw->second->gather_heartbeats(pendingCallbacks, it->second, false, meta_submessages)) {
        writers_to_advertise.erase(it);
      }
    }
  }

  for (WtaMap::const_iterator pos = writers_to_advertise.begin(),
         limit = writers_to_advertise.end();
       pos != limit;
       ++pos) {
    const SequenceNumber SN = 1, lastSN = SequenceNumber::ZERO();
    const HeartBeatSubmessage hb = {
      {HEARTBEAT, FLAG_E, HEARTBEAT_SZ},
      ENTITYID_UNKNOWN, // any matched reader may be interested in this
      pos->first.entityId,
      {SN.getHigh(), SN.getLow()},
      {lastSN.getHigh(), lastSN.getLow()},
      {++heartbeat_counts_[pos->first]}
    };

    MetaSubmessage meta_submessage(pos->first, GUID_UNKNOWN, pos->second);
    meta_submessage.sm_.heartbeat_sm(hb);

    meta_submessages.push_back(meta_submessage);
  }

  send_bundled_submessages(meta_submessages);

  for (OPENDDS_VECTOR(CallbackType)::iterator iter = readerDoesNotExistCallbacks.begin();
      iter != readerDoesNotExistCallbacks.end(); ++iter) {
    const InterestingRemote& remote = iter->second;
    remote.listener->reader_does_not_exist(iter->first, remote.localid);
  }

  for (size_t i = 0; i < pendingCallbacks.size(); ++i) {
    pendingCallbacks[i]->data_dropped();
  }
}

bool
RtpsUdpDataLink::RtpsWriter::gather_heartbeats(OPENDDS_VECTOR(TransportQueueElement*)& pendingCallbacks,
                                               const RepoIdSet& additional_guids,
                                               bool allow_final,
                                               MetaSubmessageVec& meta_submessages)
{
  ACE_GUARD_RETURN(ACE_Thread_Mutex, g, mutex_, false);

  RtpsUdpDataLink_rch link = link_.lock();
  if (!link) {
    return false;
  }

  const bool has_data = !send_buff_.is_nil()
                        && !send_buff_->empty();
  bool is_final = allow_final, has_durable_data = false;
  SequenceNumber durable_max = SequenceNumber::ZERO();

  MetaSubmessage meta_submessage(id_, GUID_UNKNOWN);
  meta_submessage.to_guids_ = additional_guids;

  const MonotonicTimePoint now = MonotonicTimePoint::now();
  RtpsUdpInst& cfg = link->config();

  // Directed, non-final pre-association heartbeats
  RepoIdSet pre_assoc_hb_guids;

  typedef ReaderInfoMap::iterator ri_iter;
  const ri_iter end = remote_readers_.end();
  for (ri_iter ri = remote_readers_.begin(); ri != end; ++ri) {
    bool marked_to = false;
    if (has_data) {
      meta_submessage.to_guids_.insert(ri->first);
      marked_to = true;
    }
    if (!ri->second.durable_data_.empty()) {
      const MonotonicTimePoint expiration =
        ri->second.durable_timestamp_ + cfg.durable_data_timeout_;
      if (now > expiration) {
        typedef OPENDDS_MAP(SequenceNumber, TransportQueueElement*)::iterator
          dd_iter;
        for (dd_iter it = ri->second.durable_data_.begin();
             it != ri->second.durable_data_.end(); ++it) {
          pendingCallbacks.push_back(it->second);
        }
        ri->second.durable_data_.clear();
        if (Transport_debug_level > 3) {
          const GuidConverter gw(id_), gr(ri->first);
          VDBG_LVL((LM_INFO, "(%P|%t) RtpsUdpDataLink::send_heartbeats - "
            "removed expired durable data for %C -> %C\n",
            OPENDDS_STRING(gw).c_str(), OPENDDS_STRING(gr).c_str()), 3);
        }
      } else {
        has_durable_data = true;
        is_final = false;
        if (ri->second.durable_data_.rbegin()->first > durable_max) {
          durable_max = ri->second.durable_data_.rbegin()->first;
        }
        meta_submessage.to_guids_.insert(ri->first);
        marked_to = true;
      }
    }
    if (!marked_to && !ri->second.handshake_done_) {
      pre_assoc_hb_guids.insert(ri->first);
    }
  }

  {
    ACE_GUARD_RETURN(ACE_Thread_Mutex, g2, elems_not_acked_mutex_, false);

    if (!elems_not_acked_.empty()) {
      is_final = false;
    }
  }

  const SequenceNumber firstSN = (durable_ || !has_data) ? 1 : send_buff_->low(),
    lastSN = std::max(durable_max, has_data ? send_buff_->high() : SequenceNumber::ZERO());
  using namespace OpenDDS::RTPS;

  const HeartBeatSubmessage hb = {
    {HEARTBEAT,
     CORBA::Octet(FLAG_E | (is_final ? FLAG_F : 0)),
     HEARTBEAT_SZ},
    ENTITYID_UNKNOWN, // any matched reader may be interested in this
    id_.entityId,
    {firstSN.getHigh(), firstSN.getLow()},
    {lastSN.getHigh(), lastSN.getLow()},
    {++heartbeat_count_}
  };
  meta_submessage.sm_.heartbeat_sm(hb);

  // Directed, non-final pre-association heartbeats
  MetaSubmessage pre_assoc_hb = meta_submessage;
  pre_assoc_hb.to_guids_.clear();
  pre_assoc_hb.sm_.heartbeat_sm().smHeader.flags &= ~(FLAG_F);
  for (RepoIdSet::const_iterator it = pre_assoc_hb_guids.begin(); it != pre_assoc_hb_guids.end(); ++it) {
    pre_assoc_hb.dst_guid_ = (*it);
    pre_assoc_hb.sm_.heartbeat_sm().readerId = it->entityId;
    meta_submessages.push_back(pre_assoc_hb);
  }

  if (is_final && !has_data && !has_durable_data) {
    return true;
  }

#ifdef OPENDDS_SECURITY
  const EntityId_t& volatile_writer =
    RTPS::ENTITYID_P2P_BUILTIN_PARTICIPANT_VOLATILE_SECURE_WRITER;
  if (std::memcmp(&id_.entityId, &volatile_writer, sizeof(EntityId_t)) == 0) {
    RepoIdSet guids = meta_submessage.to_guids_;
    meta_submessage.to_guids_.clear();
    for (RepoIdSet::const_iterator it = guids.begin(); it != guids.end(); ++it) {
      meta_submessage.dst_guid_ = (*it);
      meta_submessage.sm_.heartbeat_sm().readerId = it->entityId;
      meta_submessages.push_back(meta_submessage);
    }
  } else {
    meta_submessages.push_back(meta_submessage);
  }
#else
  meta_submessages.push_back(meta_submessage);
#endif
  return true;
}

void
RtpsUdpDataLink::check_heartbeats(const DCPS::MonotonicTimePoint& now)
{
  OPENDDS_VECTOR(CallbackType) writerDoesNotExistCallbacks;

  // Have any interesting writers timed out?
  const MonotonicTimePoint tv(now - 10 * config().heartbeat_period_);
  {
    ACE_GUARD(ACE_Thread_Mutex, g, readers_lock_);

    for (InterestingRemoteMapType::iterator pos = interesting_writers_.begin(), limit = interesting_writers_.end();
         pos != limit;
         ++pos) {
      if (pos->second.status == InterestingRemote::EXISTS && pos->second.last_activity < tv) {
        CallbackType callback(pos->first, pos->second);
        writerDoesNotExistCallbacks.push_back(callback);
        pos->second.status = InterestingRemote::DOES_NOT_EXIST;
      }
    }
  }

  OPENDDS_VECTOR(CallbackType)::iterator iter;
  for (iter = writerDoesNotExistCallbacks.begin(); iter != writerDoesNotExistCallbacks.end(); ++iter) {
    const RepoId& rid = iter->first;
    const InterestingRemote& remote = iter->second;
    remote.listener->writer_does_not_exist(rid, remote.localid);
  }
}

void
RtpsUdpDataLink::send_relay_beacon(const DCPS::MonotonicTimePoint& /*now*/)
{
  const ACE_INET_Addr rra = config().rtps_relay_address();
  if (rra == ACE_INET_Addr()) {
    return;
  }

  // Create a message with a few bytes of data for the beacon
  ACE_Message_Block mb(reinterpret_cast<const char*>(OpenDDS::RTPS::BEACON_MESSAGE), OpenDDS::RTPS::BEACON_MESSAGE_LENGTH);
  mb.wr_ptr(OpenDDS::RTPS::BEACON_MESSAGE_LENGTH);
  send_strategy()->send_rtps_control(mb, rra);
}

void
RtpsUdpDataLink::send_heartbeats_manual_i(const TransportSendControlElement* tsce, MetaSubmessageVec& meta_submessages)
{
  using namespace OpenDDS::RTPS;

  const RepoId pub_id = tsce->publication_id();

  SequenceNumber firstSN, lastSN;
  CORBA::Long counter;

  firstSN = 1;
  lastSN = tsce->sequence();

  counter = ++best_effort_heartbeat_count_;

  const HeartBeatSubmessage hb = {
    {HEARTBEAT,
     CORBA::Octet(FLAG_E | FLAG_F | FLAG_L),
     HEARTBEAT_SZ},
    ENTITYID_UNKNOWN, // any matched reader may be interested in this
    pub_id.entityId,
    {firstSN.getHigh(), firstSN.getLow()},
    {lastSN.getHigh(), lastSN.getLow()},
    {counter}
  };

  MetaSubmessage meta_submessage(pub_id, GUID_UNKNOWN);
  meta_submessage.sm_.heartbeat_sm(hb);

  meta_submessages.push_back(meta_submessage);
}

void
RtpsUdpDataLink::RtpsWriter::send_heartbeats_manual_i(MetaSubmessageVec& meta_submessages)
{
  using namespace OpenDDS::RTPS;

  RtpsUdpDataLink_rch link = link_.lock();
  if (!link) {
    return;
  }

  SequenceNumber firstSN, lastSN;
  CORBA::Long counter;

  const bool has_data = !send_buff_.is_nil() && !send_buff_->empty();
  SequenceNumber durable_max;
  const MonotonicTimePoint now = MonotonicTimePoint::now();
  for (ReaderInfoMap::const_iterator ri = remote_readers_.begin(), end = remote_readers_.end();
       ri != end;
       ++ri) {
    if (!ri->second.durable_data_.empty()) {
      const MonotonicTimePoint expiration = ri->second.durable_timestamp_ + link->config().durable_data_timeout_;
      if (now <= expiration &&
          ri->second.durable_data_.rbegin()->first > durable_max) {
        durable_max = ri->second.durable_data_.rbegin()->first;
      }
    }
  }

  firstSN = (durable_ || !has_data) ? 1 : send_buff_->low();
  lastSN = std::max(durable_max, has_data ? send_buff_->high() : 1);
  counter = ++heartbeat_count_;

  const HeartBeatSubmessage hb = {
    {HEARTBEAT,
     CORBA::Octet(FLAG_E | FLAG_F | FLAG_L),
     HEARTBEAT_SZ},
    ENTITYID_UNKNOWN, // any matched reader may be interested in this
    id_.entityId,
    {firstSN.getHigh(), firstSN.getLow()},
    {lastSN.getHigh(), lastSN.getLow()},
    {counter}
  };

  MetaSubmessage meta_submessage(id_, GUID_UNKNOWN);
  meta_submessage.sm_.heartbeat_sm(hb);

  meta_submessages.push_back(meta_submessage);
}

#ifdef OPENDDS_SECURITY
void
RtpsUdpDataLink::populate_security_handles(const RepoId& local_id,
                                           const RepoId& remote_id,
                                           const unsigned char* buffer,
                                           unsigned int buffer_size)
{
  using DDS::Security::ParticipantCryptoHandle;
  using DDS::Security::DatawriterCryptoHandle;
  using DDS::Security::DatareaderCryptoHandle;

  ACE_Data_Block db(buffer_size, ACE_Message_Block::MB_DATA,
    reinterpret_cast<const char*>(buffer),
    0 /*alloc*/, 0 /*lock*/, ACE_Message_Block::DONT_DELETE, 0 /*db_alloc*/);
  ACE_Message_Block mb(&db, ACE_Message_Block::DONT_DELETE, 0 /*mb_alloc*/);
  mb.wr_ptr(mb.space());
  DCPS::Serializer ser(&mb, ACE_CDR_BYTE_ORDER, DCPS::Serializer::ALIGN_CDR);

  const bool local_is_writer = GuidConverter(local_id).isWriter();
  const RepoId& writer_id = local_is_writer ? local_id : remote_id;
  const RepoId& reader_id = local_is_writer ? remote_id : local_id;

  ACE_GUARD(ACE_Thread_Mutex, g, ch_lock_);

  while (mb.length()) {
    DDS::BinaryProperty_t prop;
    if (!(ser >> prop)) {
      ACE_ERROR((LM_ERROR, "(%P|%t) RtpsUdpDataLink::populate_security_handles()"
                 " - failed to deserialize BinaryProperty_t\n"));
      return;
    }

    if (std::strcmp(prop.name.in(), RTPS::BLOB_PROP_PART_CRYPTO_HANDLE) == 0
        && prop.value.length() >= sizeof(ParticipantCryptoHandle)) {
      unsigned int handle = 0;
      for (unsigned int i = 0; i < prop.value.length(); ++i) {
        handle = handle << 8 | prop.value[i];
      }

      RepoId remote_participant;
      RTPS::assign(remote_participant.guidPrefix, remote_id.guidPrefix);
      remote_participant.entityId = ENTITYID_PARTICIPANT;
      peer_crypto_handles_[remote_participant] = handle;
      if (security_debug.bookkeeping) {
        ACE_DEBUG((LM_DEBUG, ACE_TEXT("(%P|%t) {bookkeeping} RtpsUdpDataLink::populate_security_handles() ")
                   ACE_TEXT("RPCH %C = %d\n"),
                   OPENDDS_STRING(GuidConverter(remote_participant)).c_str(), handle));
      }

    } else if (std::strcmp(prop.name.in(), RTPS::BLOB_PROP_DW_CRYPTO_HANDLE) == 0
               && prop.value.length() >= sizeof(DatawriterCryptoHandle)) {
      unsigned int handle = 0;
      for (unsigned int i = 0; i < prop.value.length(); ++i) {
        handle = handle << 8 | prop.value[i];
      }
      peer_crypto_handles_[writer_id] = handle;
      if (security_debug.bookkeeping) {
        ACE_DEBUG((LM_DEBUG, ACE_TEXT("(%P|%t) {bookkeeping} RtpsUdpDataLink::populate_security_handles() ")
                   ACE_TEXT("DWCH %C = %d\n"),
                   OPENDDS_STRING(GuidConverter(writer_id)).c_str(), handle));
      }

    } else if (std::strcmp(prop.name.in(), RTPS::BLOB_PROP_DR_CRYPTO_HANDLE) == 0
               && prop.value.length() >= sizeof(DatareaderCryptoHandle)) {
      unsigned int handle = 0;
      for (unsigned int i = 0; i < prop.value.length(); ++i) {
        handle = handle << 8 | prop.value[i];
      }
      peer_crypto_handles_[reader_id] = handle;
      if (security_debug.bookkeeping) {
        ACE_DEBUG((LM_DEBUG, ACE_TEXT("(%P|%t) {bookkeeping} RtpsUdpDataLink::populate_security_handles() ")
                   ACE_TEXT("DRCH %C = %d\n"),
                   std::string(GuidConverter(reader_id)).c_str(), handle));
      }

    } else if (std::strcmp(prop.name.in(), RTPS::BLOB_PROP_ENDPOINT_SEC_ATTR) == 0
               && prop.value.length() >= max_marshaled_size_ulong()) {
      DDS::Security::EndpointSecurityAttributesMask esa;
      std::memcpy(&esa, prop.value.get_buffer(), prop.value.length());
      endpoint_security_attributes_[writer_id] = endpoint_security_attributes_[reader_id] = esa;
    }

  }
}
#endif

RtpsUdpDataLink::ReaderInfo::~ReaderInfo()
{
  expire_durable_data();
}

void
RtpsUdpDataLink::ReaderInfo::swap_durable_data(OPENDDS_MAP(SequenceNumber, TransportQueueElement*)& dd)
{
  durable_data_.swap(dd);
}

void
RtpsUdpDataLink::ReaderInfo::expire_durable_data()
{
  typedef OPENDDS_MAP(SequenceNumber, TransportQueueElement*)::iterator iter_t;
  for (iter_t it = durable_data_.begin(); it != durable_data_.end(); ++it) {
    it->second->data_dropped();
  }
}

bool
RtpsUdpDataLink::ReaderInfo::expecting_durable_data() const
{
  return durable_ &&
    (durable_timestamp_.is_zero() // DW hasn't resent yet
     || !durable_data_.empty()); // DW resent, not sent to reader
}

RtpsUdpDataLink::RtpsWriter::RtpsWriter(RcHandle<RtpsUdpDataLink> link, const RepoId& id, bool durable, CORBA::Long hbc, size_t capacity)
 : send_buff_(make_rch<SingleSendBuffer>(capacity, ONE_SAMPLE_PER_PACKET))
 , link_(link)
 , id_(id)
 , durable_(durable)
 , heartbeat_count_(hbc)
{
  send_buff_->bind(link->send_strategy());
}

RtpsUdpDataLink::RtpsWriter::~RtpsWriter()
{
  ACE_GUARD(ACE_Thread_Mutex, g, mutex_);
  ACE_GUARD(ACE_Thread_Mutex, g2, elems_not_acked_mutex_);

  if (!elems_not_acked_.empty()) {
    ACE_DEBUG((LM_WARNING, ACE_TEXT("(%P|%t) WARNING: RtpsWriter::~RtpsWriter - ")
      ACE_TEXT("deleting with %d elements left not fully acknowledged\n"),
      elems_not_acked_.size()));
  }
}

SequenceNumber
RtpsUdpDataLink::RtpsWriter::heartbeat_high(const ReaderInfo& ri) const
{
  const SequenceNumber durable_max =
    ri.durable_data_.empty() ? 0 : ri.durable_data_.rbegin()->first;
  const SequenceNumber data_max =
    send_buff_.is_nil() ? 0 : (send_buff_->empty() ? 0 : send_buff_->high());
  return std::max(durable_max, data_max);
}

void
RtpsUdpDataLink::RtpsWriter::add_elem_awaiting_ack(TransportQueueElement* element)
{
  ACE_GUARD(ACE_Thread_Mutex, g, elems_not_acked_mutex_);
  elems_not_acked_.insert(SnToTqeMap::value_type(element->sequence(), element));
}


// Implementing TimedDelay and HeartBeat nested classes (for ACE timers)

void
RtpsUdpDataLink::TimedDelay::schedule(const TimeDuration& timeout)
{
  const TimeDuration& next_to = (!timeout.is_zero() && timeout < timeout_) ? timeout : timeout_;
  const MonotonicTimePoint next_to_point(MonotonicTimePoint::now() + next_to);

  if (!scheduled_.is_zero() && (next_to_point < scheduled_)) {
    cancel();
  }

  if (scheduled_.is_zero()) {
    const long timer = outer_->get_reactor()->schedule_timer(this, 0, next_to.value());

    if (timer == -1) {
      ACE_ERROR((LM_ERROR, "(%P|%t) RtpsUdpDataLink::TimedDelay::schedule "
        "failed to schedule timer %p\n", ACE_TEXT("")));
    } else {
      scheduled_ = next_to_point;
    }
  }
}

void
RtpsUdpDataLink::TimedDelay::cancel()
{
  if (!scheduled_.is_zero()) {
    outer_->get_reactor()->cancel_timer(this);
    scheduled_ = MonotonicTimePoint::zero_value;
  }
}

void
RtpsUdpDataLink::send_final_acks(const RepoId& readerid)
{
  RtpsReader_rch reader;
  {
    ACE_GUARD(ACE_Thread_Mutex, g, readers_lock_);
    RtpsReaderMap::iterator rr = readers_.find(readerid);
    if (rr != readers_.end()) {
      reader = rr->second;
    }
  }

  if (reader) {
    MetaSubmessageVec meta_submessages;
    reader->gather_ack_nacks(meta_submessages, true);
    send_bundled_submessages(meta_submessages);
  }
}


int
RtpsUdpDataLink::HeldDataDeliveryHandler::handle_exception(ACE_HANDLE /* fd */)
{
  OPENDDS_ASSERT(link_->reactor_task_->get_reactor_owner() == ACE_Thread::self());

  HeldData::iterator itr;
  for (itr = held_data_.begin(); itr != held_data_.end(); ++itr) {
    link_->data_received(itr->first, itr->second);
  }
  held_data_.clear();

  return 0;
}

void RtpsUdpDataLink::HeldDataDeliveryHandler::notify_delivery(const RepoId& readerId, WriterInfo& info)
{
  OPENDDS_ASSERT(link_->reactor_task_->get_reactor_owner() == ACE_Thread::self());

  const SequenceNumber ca = info.recvd_.cumulative_ack();
  typedef OPENDDS_MAP(SequenceNumber, ReceivedDataSample)::iterator iter;
  const iter end = info.held_.upper_bound(ca);

  if (info.held_.begin() != end) {
    info.first_delivered_data_ = false;
  }

  for (iter it = info.held_.begin(); it != end; /*increment in loop body*/) {
    if (Transport_debug_level > 5) {
      GuidConverter reader(readerId);
      ACE_DEBUG((LM_DEBUG, ACE_TEXT("(%P|%t) RtpsUdpDataLink::HeldDataDeliveryHandler::notify_delivery -")
                           ACE_TEXT(" deliver sequence: %q to %C\n"),
                           it->second.header_.sequence_.getValue(),
                           OPENDDS_STRING(reader).c_str()));
    }
    // The head_data_ is not protected by a mutex because it is always accessed from the reactor task thread.
    held_data_.push_back(HeldDataEntry(it->second, readerId));
    info.held_.erase(it++);
  }
  link_->reactor_task_->get_reactor()->notify(this);
}

ACE_Event_Handler::Reference_Count
RtpsUdpDataLink::HeldDataDeliveryHandler::add_reference()
{
  return link_->add_reference();
}

ACE_Event_Handler::Reference_Count
RtpsUdpDataLink::HeldDataDeliveryHandler::remove_reference()
{
  return link_->remove_reference();
}

RtpsUdpSendStrategy*
RtpsUdpDataLink::send_strategy()
{
  return static_cast<RtpsUdpSendStrategy*>(send_strategy_.in());
}

RtpsUdpReceiveStrategy*
RtpsUdpDataLink::receive_strategy()
{
  return static_cast<RtpsUdpReceiveStrategy*>(receive_strategy_.in());
}

RtpsUdpDataLink::AddrSet
RtpsUdpDataLink::get_addresses(const RepoId& local, const RepoId& remote) const {
  ACE_GUARD_RETURN(ACE_Thread_Mutex, g, locators_lock_, AddrSet());
  return get_addresses_i(local, remote);
}

RtpsUdpDataLink::AddrSet
RtpsUdpDataLink::get_addresses(const RepoId& local) const {
  ACE_GUARD_RETURN(ACE_Thread_Mutex, g, locators_lock_, AddrSet());
  return get_addresses_i(local);
}

RtpsUdpDataLink::AddrSet
RtpsUdpDataLink::get_addresses_i(const RepoId& local, const RepoId& remote) const {
  AddrSet retval;

  accumulate_addresses(local, remote, retval);

  return retval;
}

RtpsUdpDataLink::AddrSet
RtpsUdpDataLink::get_addresses_i(const RepoId& local) const {
  AddrSet retval;

  const GUIDSeq_var peers = peer_ids(local);
  if (peers.ptr()) {
    for (CORBA::ULong i = 0; i < peers->length(); ++i) {
      accumulate_addresses(local, peers[i], retval);
    }
  }

  return retval;
}

void
RtpsUdpDataLink::accumulate_addresses(const RepoId& local, const RepoId& remote,
                                                     AddrSet& addresses) const {
  ACE_UNUSED_ARG(local);
  OPENDDS_ASSERT(local != GUID_UNKNOWN);
  OPENDDS_ASSERT(remote != GUID_UNKNOWN);

  ACE_INET_Addr normal_addr;
  ACE_INET_Addr ice_addr;
  static const ACE_INET_Addr NO_ADDR;

  typedef OPENDDS_MAP_CMP(RepoId, RemoteInfo, GUID_tKeyLessThan)::const_iterator iter_t;
  iter_t pos = locators_.find(remote);
  if (pos != locators_.end()) {
    normal_addr = pos->second.addr_;
  } else {
    const GuidConverter conv(remote);
    if (conv.isReader()) {
      InterestingRemoteMapType::const_iterator ipos = interesting_readers_.find(remote);
      if (ipos != interesting_readers_.end()) {
        normal_addr = ipos->second.address;
      }
    } else if (conv.isWriter()) {
      InterestingRemoteMapType::const_iterator ipos = interesting_writers_.find(remote);
      if (ipos != interesting_writers_.end()) {
        normal_addr = ipos->second.address;
      }
    }
  }

#ifdef OPENDDS_SECURITY
  ICE::Endpoint* endpoint = get_ice_endpoint();
  if (endpoint) {
    ice_addr = ICE::Agent::instance()->get_address(endpoint, local, remote);
  }
#endif

  if (ice_addr == NO_ADDR) {
    if (normal_addr != NO_ADDR) {
      addresses.insert(normal_addr);
    }
    const ACE_INET_Addr relay_addr = config().rtps_relay_address();
    if (relay_addr != NO_ADDR) {
      addresses.insert(relay_addr);
    }
    return;
  }

  if (ice_addr != normal_addr) {
    addresses.insert(ice_addr);
    return;
  }

  if (normal_addr != NO_ADDR) {
    addresses.insert(normal_addr);
  }
}

ICE::Endpoint*
RtpsUdpDataLink::get_ice_endpoint() const {
  return impl().get_ice_endpoint();
}

} // namespace DCPS
} // namespace OpenDDS

OPENDDS_END_VERSIONED_NAMESPACE_DECL<|MERGE_RESOLUTION|>--- conflicted
+++ resolved
@@ -1813,12 +1813,7 @@
     info.ack_pending_ = true;
 
     if (immediate_reply) {
-<<<<<<< HEAD
       link->heartbeat_reply_.schedule(link->quick_heartbeat_response_delay_);
-      return false;
-=======
-      link->heartbeat_reply_.schedule(link->quick_reply_delay_);
->>>>>>> d3c00ab1
     } else {
       result = true; // timer will invoke send_heartbeat_replies()
     }
