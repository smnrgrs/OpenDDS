/*
 *
 *
 * Distributed under the OpenDDS License.
 * See: http://www.opendds.org/license.html
 */

#include "RtpsUdpDataLink.h"
#include "RtpsUdpTransport.h"
#include "RtpsUdpInst.h"
#include "RtpsUdpSendStrategy.h"
#include "RtpsUdpReceiveStrategy.h"

#include "dds/DCPS/transport/framework/TransportCustomizedElement.h"
#include "dds/DCPS/transport/framework/TransportSendElement.h"
#include "dds/DCPS/transport/framework/TransportSendControlElement.h"
#include "dds/DCPS/transport/framework/NetworkAddress.h"
#include "dds/DCPS/transport/framework/RemoveAllVisitor.h"

#include "dds/DCPS/RTPS/RtpsCoreTypeSupportImpl.h"
#include "dds/DCPS/RTPS/BaseMessageUtils.h"
#include "dds/DCPS/RTPS/BaseMessageTypes.h"
#include "dds/DCPS/RTPS/MessageTypes.h"

#ifdef OPENDDS_SECURITY
#include "dds/DCPS/RTPS/SecurityHelpers.h"
#include "dds/DCPS/security/framework/SecurityRegistry.h"
#endif

#include "dds/DdsDcpsCoreTypeSupportImpl.h"

#include "dds/DCPS/Definitions.h"

#include "ace/Default_Constants.h"
#include "ace/Log_Msg.h"
#include "ace/Message_Block.h"
#include "ace/Reactor.h"

#include <string.h>

#ifndef __ACE_INLINE__
# include "RtpsUdpDataLink.inl"
#endif  /* __ACE_INLINE__ */

namespace {

/// Return the number of CORBA::Longs required for the bitmap representation of
/// sequence numbers between low and high, inclusive (maximum 8 longs).
CORBA::ULong
bitmap_num_longs(const OpenDDS::DCPS::SequenceNumber& low,
                 const OpenDDS::DCPS::SequenceNumber& high)
{
  return high < low ? CORBA::ULong(0) : std::min(CORBA::ULong(8), CORBA::ULong((high.getValue() - low.getValue() + 32) / 32));
}

bool bitmapNonEmpty(const OpenDDS::RTPS::SequenceNumberSet& snSet)
{
  for (CORBA::ULong i = 0; i < snSet.bitmap.length(); ++i) {
    if (snSet.bitmap[i]) {
      if (snSet.numBits >= (i + 1) * 32) {
        return true;
      }
      for (int bit = 31; bit >= 0; --bit) {
        if ((snSet.bitmap[i] & (1 << bit))
            && snSet.numBits >= i * 32 + (31 - bit)) {
          return true;
        }
      }
    }
  }
  return false;
}

bool compare_and_update_counts(CORBA::Long incoming, CORBA::Long& existing) {
  static const CORBA::Long ONE_QUARTER_MAX_POSITIVE = 0x20000000;
  static const CORBA::Long THREE_QUARTER_MAX_POSITIVE = 0x60000000;
  if (incoming <= existing &&
      !(incoming < ONE_QUARTER_MAX_POSITIVE && existing > THREE_QUARTER_MAX_POSITIVE)) {
    return false;
  }
  existing = incoming;
  return true;
}

}

OPENDDS_BEGIN_VERSIONED_NAMESPACE_DECL

namespace OpenDDS {
namespace DCPS {

const double QUICK_REPLY_DELAY_RATIO = 0.1;
const size_t ONE_SAMPLE_PER_PACKET = 1;

RtpsUdpDataLink::RtpsUdpDataLink(RtpsUdpTransport& transport,
                                 const GuidPrefix_t& local_prefix,
                                 const RtpsUdpInst& config,
                                 const ReactorTask_rch& reactor_task)
  : DataLink(transport, // 3 data link "attributes", below, are unused
             0,         // priority
             false,     // is_loopback
             false)     // is_active
  , reactor_task_(reactor_task)
  , job_queue_(DCPS::make_rch<DCPS::JobQueue>(reactor_task->get_reactor()))
  , multi_buff_(this, config.nak_depth_)
  , best_effort_heartbeat_count_(0)
  , nack_reply_(this, &RtpsUdpDataLink::send_nack_replies,
                config.nak_response_delay_)
  , heartbeat_reply_(this, &RtpsUdpDataLink::send_heartbeat_replies,
                     config.heartbeat_response_delay_)
  , heartbeat_(reactor_task->interceptor(), *this, &RtpsUdpDataLink::send_heartbeats)
  , heartbeatchecker_(reactor_task->interceptor(), *this, &RtpsUdpDataLink::check_heartbeats)
  , relay_beacon_(reactor_task->interceptor(), *this, &RtpsUdpDataLink::send_relay_beacon)
  , held_data_delivery_handler_(this)
  , max_bundle_size_(config.max_bundle_size_)
  , quick_reply_delay_(config.heartbeat_response_delay_ * QUICK_REPLY_DELAY_RATIO)
#ifdef OPENDDS_SECURITY
  , security_config_(Security::SecurityRegistry::instance()->default_config())
  , local_crypto_handle_(DDS::HANDLE_NIL)
#endif
{
  send_strategy_ = make_rch<RtpsUdpSendStrategy>(this, local_prefix);
  receive_strategy_ = make_rch<RtpsUdpReceiveStrategy>(this, local_prefix);
  std::memcpy(local_prefix_, local_prefix, sizeof(GuidPrefix_t));
}

RtpsUdpInst&
RtpsUdpDataLink::config() const
{
  return static_cast<RtpsUdpTransport&>(impl()).config();
}

bool
RtpsUdpDataLink::add_delayed_notification(TransportQueueElement* element)
{
  ACE_GUARD_RETURN(ACE_Thread_Mutex, g, writers_lock_, false);
  RtpsWriter_rch writer;
  RtpsWriterMap::iterator iter = writers_.find(element->publication_id());
  if (iter != writers_.end()) {
    writer = iter->second;
  }

  g.release();

  if (writer) {
    writer->add_elem_awaiting_ack(element);
    return true;
  }
  return false;
}

RemoveResult
RtpsUdpDataLink::remove_sample(const DataSampleElement* sample)
{
  RepoId pub_id = sample->get_pub_id();

  ACE_Guard<ACE_Thread_Mutex> g(writers_lock_);
  RtpsWriter_rch writer;
  RtpsWriterMap::iterator iter = writers_.find(pub_id);
  if (iter != writers_.end()) {
    writer = iter->second;
  }

  g.release();

  if (writer) {
    return writer->remove_sample(sample);
  }
  return REMOVE_NOT_FOUND;
}

void RtpsUdpDataLink::remove_all_msgs(const RepoId& pub_id)
{
  ACE_Guard<ACE_Thread_Mutex> g(writers_lock_);
  RtpsWriter_rch writer;
  RtpsWriterMap::iterator iter = writers_.find(pub_id);
  if (iter != writers_.end()) {
    writer = iter->second;
  }

  g.release();

  if (writer) {
    writer->remove_all_msgs();
  }
}

RemoveResult
RtpsUdpDataLink::RtpsWriter::remove_sample(const DataSampleElement* sample)
{
  bool found = false;
  SequenceNumber to_release;
  TransportQueueElement* tqe = 0;

  const SequenceNumber& seq = sample->get_header().sequence_;
  const char* const payload = sample->get_sample()->cont()->rd_ptr();
  const TransportQueueElement::MatchOnDataPayload modp(payload);
  SingleSendBuffer::BufferVec removed;

  ACE_Guard<ACE_Thread_Mutex> g(mutex_);

  RtpsUdpDataLink_rch link = link_.lock();
  if (!link) {
    return REMOVE_NOT_FOUND;
  }

  RemoveResult result = link->send_strategy()->remove_sample(sample);

  ACE_Guard<ACE_Thread_Mutex> g2(elems_not_acked_mutex_);

  if (!elems_not_acked_.empty()) {
    typedef SnToTqeMap::iterator iter_t;
    for (std::pair<iter_t, iter_t> er = elems_not_acked_.equal_range(seq); er.first != er.second; ++er.first) {
      if (modp.matches(*er.first->second)) {
        found = true;
        to_release = seq;
        tqe = er.first->second;
        elems_not_acked_.erase(er.first);
        break;
      }
    }
  }

  g2.release();

  if (found) {
    send_buff_->remove_acked(to_release, removed);
  }

  g.release();

  if (found) {
    for (size_t i = 0; i < removed.size(); ++i) {
      RemoveAllVisitor visitor;
      removed[i].first->accept_remove_visitor(visitor);
      delete removed[i].first;
      removed[i].second->release();
    }
    removed.clear();
    tqe->data_dropped(true);
    for (size_t i = 0; i < removed.size(); ++i) {
      delete removed[i].first;
      removed[i].second->release();
    }
    removed.clear();
    result = REMOVE_FOUND;
  }
  return result;
}

void
RtpsUdpDataLink::RtpsWriter::remove_all_msgs()
{
  ACE_GUARD(ACE_Thread_Mutex, g, mutex_);

  RtpsUdpDataLink_rch link = link_.lock();
  if (!link) {
    return;
  }

  send_buff_->retain_all(id_);

  link->send_strategy()->remove_all_msgs(id_);

  ACE_GUARD(ACE_Thread_Mutex, g2, elems_not_acked_mutex_);

  SnToTqeMap sn_tqe_map;
  sn_tqe_map.swap(elems_not_acked_);

  g2.release();

  SequenceNumber prev = SequenceNumber::ZERO();
  typedef SnToTqeMap::iterator iter_t;
  for (iter_t it = sn_tqe_map.begin(); it != sn_tqe_map.end(); ++it) {
    if (it->first != prev) {
      send_buff_->release_acked(it->first);
      prev = it->first;
    }
  }

  g.release();

  for (iter_t it = sn_tqe_map.begin(); it != sn_tqe_map.end(); ++it) {
    it->second->data_dropped(true);
  }
}

bool
RtpsUdpDataLink::open(const ACE_SOCK_Dgram& unicast_socket)
{
  unicast_socket_ = unicast_socket;

  RtpsUdpInst& cfg = config();

  NetworkConfigMonitor_rch ncm = TheServiceParticipant->network_config_monitor();

  DCPS::NetworkInterfaces nics;
  if (ncm) {
    nics = ncm->add_listener(*this);
  }

  if (cfg.use_multicast_) {
#ifdef ACE_HAS_MAC_OSX
    multicast_socket_.opts(ACE_SOCK_Dgram_Mcast::OPT_BINDADDR_NO |
                           ACE_SOCK_Dgram_Mcast::DEFOPT_NULLIFACE);
#endif
    if (ncm) {
      for (DCPS::NetworkInterfaces::const_iterator pos = nics.begin(), limit = nics.end(); pos != limit; ++pos) {
        join_multicast_group(*pos);
      }
    } else {
      NetworkInterface nic(0, cfg.multicast_interface_, true);
      nic.addresses.insert(ACE_INET_Addr());
      join_multicast_group(nic, true);
    }
  }

  if (!OpenDDS::DCPS::set_socket_multicast_ttl(unicast_socket_, cfg.ttl_)) {
    ACE_ERROR_RETURN((LM_ERROR,
                      ACE_TEXT("(%P|%t) ERROR: ")
                      ACE_TEXT("RtpsUdpDataLink::open: ")
                      ACE_TEXT("failed to set TTL: %d\n"),
                      cfg.ttl_),
                     false);
  }

  if (cfg.send_buffer_size_ > 0) {
    int snd_size = cfg.send_buffer_size_;
    if (unicast_socket_.set_option(SOL_SOCKET,
                                SO_SNDBUF,
                                (void *) &snd_size,
                                sizeof(snd_size)) < 0
        && errno != ENOTSUP) {
      ACE_ERROR_RETURN((LM_ERROR,
                        ACE_TEXT("(%P|%t) ERROR: ")
                        ACE_TEXT("RtpsUdpDataLink::open: failed to set the send buffer size to %d errno %m\n"),
                        snd_size),
                       false);
    }
  }

  if (cfg.rcv_buffer_size_ > 0) {
    int rcv_size = cfg.rcv_buffer_size_;
    if (unicast_socket_.set_option(SOL_SOCKET,
                                SO_RCVBUF,
                                (void *) &rcv_size,
                                sizeof(int)) < 0
        && errno != ENOTSUP) {
      ACE_ERROR_RETURN((LM_ERROR,
                        ACE_TEXT("(%P|%t) ERROR: ")
                        ACE_TEXT("RtpsUdpDataLink::open: failed to set the receive buffer size to %d errno %m \n"),
                        rcv_size),
                       false);
    }
  }

  send_strategy()->send_buffer(&multi_buff_);

  if (start(send_strategy_,
            receive_strategy_, false) != 0) {
    stop_i();
    ACE_ERROR_RETURN((LM_ERROR,
                      ACE_TEXT("(%P|%t) ERROR: ")
                      ACE_TEXT("UdpDataLink::open: start failed!\n")),
                     false);
  }

  if (cfg.rtps_relay_address() != ACE_INET_Addr() ||
      cfg.use_rtps_relay_) {
    relay_beacon_.enable(false, cfg.rtps_relay_beacon_period_);
  }

  return true;
}

void
RtpsUdpDataLink::add_address(const DCPS::NetworkInterface& nic,
                             const ACE_INET_Addr&)
{
  job_queue_->enqueue(make_rch<ChangeMulticastGroup>(rchandle_from(this), nic,
                                                     ChangeMulticastGroup::CMG_JOIN));
}

void
RtpsUdpDataLink::remove_address(const DCPS::NetworkInterface& nic,
                                const ACE_INET_Addr&)
{
  job_queue_->enqueue(make_rch<ChangeMulticastGroup>(rchandle_from(this), nic,
                                                     ChangeMulticastGroup::CMG_LEAVE));
}

void
RtpsUdpDataLink::join_multicast_group(const DCPS::NetworkInterface& nic,
                                      bool all_interfaces)
{
  network_change();

  if (!config().use_multicast_) {
    return;
  }

  if (joined_interfaces_.count(nic.name()) != 0 || nic.addresses.empty() || !nic.can_multicast()) {
    return;
  }

  if (!config().multicast_interface_.empty() && nic.name() != config().multicast_interface_) {
    return;
  }

  if (DCPS::DCPS_debug_level > 3) {
    ACE_DEBUG((LM_INFO,
               ACE_TEXT("(%P|%t) RtpsUdpDataLink::join_multicast_group ")
               ACE_TEXT("joining group %C %C:%hu\n"),
               nic.name().c_str(),
               config().multicast_group_address_str_.c_str(),
               config().multicast_group_address_.get_port_number()));
  }

  if (0 == multicast_socket_.join(config().multicast_group_address_, 1, all_interfaces ? 0 : ACE_TEXT_CHAR_TO_TCHAR(nic.name().c_str()))) {
    joined_interfaces_.insert(nic.name());
  } else {
    ACE_ERROR((LM_ERROR,
               ACE_TEXT("(%P|%t) ERROR: RtpsUdpDataLink::join_multicast_group(): ")
               ACE_TEXT("ACE_SOCK_Dgram_Mcast::join failed: %m\n")));
  }
}

void
RtpsUdpDataLink::leave_multicast_group(const DCPS::NetworkInterface& nic)
{
  if (joined_interfaces_.count(nic.name()) == 0 || !nic.addresses.empty()) {
    return;
  }

  if (DCPS::DCPS_debug_level > 3) {
    ACE_DEBUG((LM_INFO,
               ACE_TEXT("(%P|%t) RtpsUdpDataLink::leave_multicast_group ")
               ACE_TEXT("leaving group %C %C:%hu\n"),
               nic.name().c_str(),
               config().multicast_group_address_str_.c_str(),
               config().multicast_group_address_.get_port_number()));
  }

  if (0 == multicast_socket_.leave(config().multicast_group_address_, ACE_TEXT_CHAR_TO_TCHAR(nic.name().c_str()))) {
    joined_interfaces_.erase(nic.name());
  } else {
    ACE_ERROR((LM_ERROR,
               ACE_TEXT("(%P|%t) ERROR: RtpsUdpDataLink::leave_multicast_group(): ")
               ACE_TEXT("ACE_SOCK_Dgram_Mcast::leave failed: %m\n")));
  }
}

void
RtpsUdpDataLink::add_locator(const RepoId& remote_id,
                             const ACE_INET_Addr& address,
                             bool requires_inline_qos)
{
  ACE_GUARD(ACE_Thread_Mutex, g, locators_lock_);
  locators_[remote_id] = RemoteInfo(address, requires_inline_qos);

  if (DCPS::DCPS_debug_level > 3) {
    ACE_TCHAR addr_buff[256] = {};
    address.addr_to_string(addr_buff, 256);
    ACE_DEBUG((LM_INFO, ACE_TEXT("(%P|%t) RtpsUdpDataLink::add_locator %C is now at %s\n"), LogGuid(remote_id).c_str(), addr_buff));
  }
}

void RtpsUdpDataLink::filterBestEffortReaders(const ReceivedDataSample& ds, RepoIdSet& selected, RepoIdSet& withheld)
{
  ACE_GUARD(ACE_Thread_Mutex, g, readers_lock_);
  const RepoId& writer = ds.header_.publication_id_;
  const SequenceNumber& seq = ds.header_.sequence_;
  WriterToSeqReadersMap::iterator w = writer_to_seq_best_effort_readers_.find(writer);
  if (w != writer_to_seq_best_effort_readers_.end()) {
    if (w->second.seq < seq) {
      w->second.seq = seq;
      selected.insert(w->second.readers.begin(), w->second.readers.end());
    } else {
      withheld.insert(w->second.readers.begin(), w->second.readers.end());
    }
  } // else the writer is not associated with best effort readers
}

int
RtpsUdpDataLink::make_reservation(const RepoId& rpi,
                                  const RepoId& lsi,
                                  const TransportReceiveListener_wrch& trl,
                                  bool reliable)
{
  ACE_Guard<ACE_Thread_Mutex> guard(readers_lock_);
  if (reliable) {
    RtpsReaderMap::iterator rr = readers_.find(lsi);
    if (rr == readers_.end()) {
      pending_reliable_readers_.insert(lsi);
    }
  }
  guard.release();
  return DataLink::make_reservation(rpi, lsi, trl, reliable);
}

void
RtpsUdpDataLink::associated(const RepoId& local_id, const RepoId& remote_id,
                            bool local_reliable, bool remote_reliable,
                            bool local_durable, bool remote_durable)
{
  const GuidConverter conv(local_id);

  if (!local_reliable) {
    if (conv.isReader()) {
      ACE_GUARD(ACE_Thread_Mutex, g, readers_lock_);
      WriterToSeqReadersMap::iterator i = writer_to_seq_best_effort_readers_.find(remote_id);
      if (i == writer_to_seq_best_effort_readers_.end()) {
        writer_to_seq_best_effort_readers_.insert(WriterToSeqReadersMap::value_type(remote_id, SeqReaders(local_id)));
      } else if (i->second.readers.find(local_id) == i->second.readers.end()) {
        i->second.readers.insert(local_id);
      }
    }
    return;
  }

  bool enable_heartbeat = false;

  if (conv.isWriter()) {
    if (remote_reliable) {
      ACE_GUARD(ACE_Thread_Mutex, g, writers_lock_);
      // Insert count if not already there.
      RtpsWriterMap::iterator rw = writers_.find(local_id);
      if (rw == writers_.end()) {
        RtpsUdpDataLink_rch link(this, OpenDDS::DCPS::inc_count());
        CORBA::Long hb_start = 0;
        HeartBeatCountMapType::iterator hbc_it = heartbeat_counts_.find(local_id);
        if (hbc_it != heartbeat_counts_.end()) {
          hb_start = hbc_it->second;
          heartbeat_counts_.erase(hbc_it);
        }
        RtpsWriter_rch writer = make_rch<RtpsWriter>(link, local_id, local_durable, hb_start, multi_buff_.capacity());
        rw = writers_.insert(RtpsWriterMap::value_type(local_id, writer)).first;
      }
      RtpsWriter_rch writer = rw->second;
      enable_heartbeat = true;
      g.release();
      writer->add_reader(remote_id, ReaderInfo(remote_durable));
    } else {
      invoke_on_start_callbacks(local_id, remote_id, true);
    }
  } else if (conv.isReader()) {
    if (remote_reliable) {
      ACE_GUARD(ACE_Thread_Mutex, g, readers_lock_);
      RtpsReaderMap::iterator rr = readers_.find(local_id);
      if (rr == readers_.end()) {
        pending_reliable_readers_.erase(local_id);
        RtpsUdpDataLink_rch link(this, OpenDDS::DCPS::inc_count());
        RtpsReader_rch reader = make_rch<RtpsReader>(link, local_id, local_durable);
        rr = readers_.insert(RtpsReaderMap::value_type(local_id, reader)).first;
      }
      RtpsReader_rch reader = rr->second;
      readers_of_writer_.insert(RtpsReaderMultiMap::value_type(remote_id, rr->second));
      g.release();
      reader->add_writer(remote_id, WriterInfo());
    } else {
      invoke_on_start_callbacks(local_id, remote_id, true);
    }
  }

  if (enable_heartbeat) {
    heartbeat_.enable(true, config().heartbeat_period_);
  }
}

bool
RtpsUdpDataLink::check_handshake_complete(const RepoId& local_id,
                                          const RepoId& remote_id)
{
  const GuidConverter conv(local_id);
  if (conv.isWriter()) {
    RtpsWriter_rch writer;
    {
      ACE_Guard<ACE_Thread_Mutex> guard(writers_lock_);
      RtpsWriterMap::iterator rw = writers_.find(local_id);
      if (rw == writers_.end()) {
        return true; // not reliable, no handshaking
      }
      writer = rw->second;
    }
    return writer->is_reader_handshake_done(remote_id);
  } else if (conv.isReader()) {
    RtpsReader_rch reader;
    {
      ACE_Guard<ACE_Thread_Mutex> guard(readers_lock_);
      RtpsReaderMap::iterator rr = readers_.find(local_id);
      if (rr == readers_.end()) {
        return true; // not reliable, no handshaking
      }
      reader = rr->second;
    }
    return reader->is_writer_handshake_done(remote_id);
  }
  return false;
}

void
RtpsUdpDataLink::register_for_reader(const RepoId& writerid,
                                     const RepoId& readerid,
                                     const ACE_INET_Addr& address,
                                     OpenDDS::DCPS::DiscoveryListener* listener)
{
  ACE_GUARD(ACE_Thread_Mutex, g, writers_lock_);
  bool enableheartbeat = interesting_readers_.empty();
  interesting_readers_.insert(
    InterestingRemoteMapType::value_type(
      readerid,
      InterestingRemote(writerid, address, listener)));
  if (heartbeat_counts_.find(writerid) == heartbeat_counts_.end()) {
    heartbeat_counts_[writerid] = 0;
  }
  g.release();
  if (enableheartbeat) {
    heartbeat_.enable(false, config().heartbeat_period_);
  }
}

void
RtpsUdpDataLink::unregister_for_reader(const RepoId& writerid,
                                       const RepoId& readerid)
{
  ACE_GUARD(ACE_Thread_Mutex, g, writers_lock_);
  for (InterestingRemoteMapType::iterator pos = interesting_readers_.lower_bound(readerid),
         limit = interesting_readers_.upper_bound(readerid);
       pos != limit;
       ) {
    if (pos->second.localid == writerid) {
      interesting_readers_.erase(pos++);
    } else {
      ++pos;
    }
  }
}

void
RtpsUdpDataLink::register_for_writer(const RepoId& readerid,
                                     const RepoId& writerid,
                                     const ACE_INET_Addr& address,
                                     OpenDDS::DCPS::DiscoveryListener* listener)
{
  ACE_GUARD(ACE_Thread_Mutex, g, readers_lock_);
  bool enableheartbeatchecker = interesting_writers_.empty();
  interesting_writers_.insert(
    InterestingRemoteMapType::value_type(
      writerid,
      InterestingRemote(readerid, address, listener)));
  g.release();
  if (enableheartbeatchecker) {
    heartbeatchecker_.enable(false, config().heartbeat_period_);
  }
}

void
RtpsUdpDataLink::unregister_for_writer(const RepoId& readerid,
                                       const RepoId& writerid)
{
  ACE_GUARD(ACE_Thread_Mutex, g, readers_lock_);
  for (InterestingRemoteMapType::iterator pos = interesting_writers_.lower_bound(writerid),
         limit = interesting_writers_.upper_bound(writerid);
       pos != limit;
       ) {
    if (pos->second.localid == readerid) {
      interesting_writers_.erase(pos++);
    } else {
      ++pos;
    }
  }
}

void
RtpsUdpDataLink::RtpsWriter::pre_stop_helper(OPENDDS_VECTOR(TransportQueueElement*)& to_drop)
{
  typedef SnToTqeMap::iterator iter_t;

  ACE_GUARD(ACE_Thread_Mutex, g, mutex_);
  ACE_GUARD(ACE_Thread_Mutex, g2, elems_not_acked_mutex_);

  if (!elems_not_acked_.empty()) {
    OPENDDS_SET(SequenceNumber) sns_to_release;
    iter_t iter = elems_not_acked_.begin();
    while (iter != elems_not_acked_.end()) {
      to_drop.push_back(iter->second);
      sns_to_release.insert(iter->first);
      elems_not_acked_.erase(iter);
      iter = elems_not_acked_.begin();
    }
    OPENDDS_SET(SequenceNumber)::iterator sns_it = sns_to_release.begin();
    while (sns_it != sns_to_release.end()) {
      send_buff_->release_acked(*sns_it);
      ++sns_it;
    }
  }
}

void
RtpsUdpDataLink::pre_stop_i()
{
  DBG_ENTRY_LVL("RtpsUdpDataLink","pre_stop_i",6);
  DataLink::pre_stop_i();
  OPENDDS_VECTOR(TransportQueueElement*) to_drop;
  {
    ACE_GUARD(ACE_Thread_Mutex, g, writers_lock_);

    RtpsWriterMap::iterator iter = writers_.begin();
    while (iter != writers_.end()) {
      RtpsWriter_rch writer = iter->second;
      writer->pre_stop_helper(to_drop);
      RtpsWriterMap::iterator last = iter;
      ++iter;
      heartbeat_counts_.erase(last->first);
      writers_.erase(last);
    }
  }
  typedef OPENDDS_VECTOR(TransportQueueElement*)::iterator tqe_iter;
  tqe_iter drop_it = to_drop.begin();
  while (drop_it != to_drop.end()) {
    (*drop_it)->data_dropped(true);
    ++drop_it;
  }
  {
    ACE_GUARD(ACE_Thread_Mutex, g, readers_lock_);

    RtpsReaderMap::iterator iter = readers_.begin();
    while (iter != readers_.end()) {
      RtpsReader_rch reader = iter->second;
      reader->pre_stop_helper();
      ++iter;
    }
  }
}

void
RtpsUdpDataLink::release_reservations_i(const RepoId& remote_id,
                                        const RepoId& local_id)
{
  OPENDDS_VECTOR(TransportQueueElement*) to_drop;
  using std::pair;
  const GuidConverter conv(local_id);
  if (conv.isWriter()) {
    ACE_GUARD(ACE_Thread_Mutex, g, writers_lock_);
    RtpsWriterMap::iterator rw = writers_.find(local_id);

    if (rw != writers_.end()) {
      RtpsWriter_rch writer = rw->second;
      g.release();
      writer->remove_reader(remote_id);

      if (writer->reader_count() == 0) {
        writer->pre_stop_helper(to_drop);
        const CORBA::ULong hbc = writer->get_heartbeat_count();

        ACE_GUARD(ACE_Thread_Mutex, h, writers_lock_);
        rw = writers_.find(local_id);
        if (rw != writers_.end()) {
          heartbeat_counts_[rw->first] = hbc;
          writers_.erase(rw);
        }
      } else {
        writer->process_acked_by_all();
      }
    }

  } else if (conv.isReader()) {
    ACE_GUARD(ACE_Thread_Mutex, g, readers_lock_);
    RtpsReaderMap::iterator rr = readers_.find(local_id);

    if (rr != readers_.end()) {
      for (pair<RtpsReaderMultiMap::iterator, RtpsReaderMultiMap::iterator> iters =
             readers_of_writer_.equal_range(remote_id);
           iters.first != iters.second;) {
        if (iters.first->first == local_id) {
          readers_of_writer_.erase(iters.first++);
        } else {
          ++iters.first;
        }
      }

      RtpsReader_rch reader = rr->second;
      g.release();

      reader->remove_writer(remote_id);

      if (reader->writer_count() == 0) {
        {
          ACE_GUARD(ACE_Thread_Mutex, h, readers_lock_);
          rr = readers_.find(local_id);
          if (rr != readers_.end()) {
            readers_.erase(rr);
          }
        }
      }
    } else {
      WriterToSeqReadersMap::iterator w = writer_to_seq_best_effort_readers_.find(remote_id);
      if (w != writer_to_seq_best_effort_readers_.end()) {
        RepoIdSet::iterator r = w->second.readers.find(local_id);
        if (r != w->second.readers.end()) {
          w->second.readers.erase(r);
          if (w->second.readers.empty()) {
            writer_to_seq_best_effort_readers_.erase(w);
          }
        }
      }
    }
  }

  typedef OPENDDS_VECTOR(TransportQueueElement*)::iterator tqe_iter;
  tqe_iter drop_it = to_drop.begin();
  while (drop_it != to_drop.end()) {
    (*drop_it)->data_dropped(true);
    ++drop_it;
  }
}

void
RtpsUdpDataLink::stop_i()
{
  NetworkConfigMonitor_rch ncm = TheServiceParticipant->network_config_monitor();
  if (ncm) {
    ncm->remove_listener(*this);
  }

  nack_reply_.cancel();
  heartbeat_reply_.cancel();
  heartbeat_.disable_and_wait();
  heartbeatchecker_.disable_and_wait();
  relay_beacon_.disable_and_wait();
  unicast_socket_.close();
  multicast_socket_.close();
}

RcHandle<SingleSendBuffer>
RtpsUdpDataLink::get_writer_send_buffer(const RepoId& pub_id)
{
  RcHandle<SingleSendBuffer> result;
  ACE_GUARD_RETURN(ACE_Thread_Mutex, g, writers_lock_, result);

  const RtpsWriterMap::iterator wi = writers_.find(pub_id);
  if (wi != writers_.end()) {
    result = wi->second->get_send_buff();
  }
  return result;
}

// Implementing MultiSendBuffer nested class

void
RtpsUdpDataLink::MultiSendBuffer::insert(SequenceNumber /*transport_seq*/,
                                         TransportSendStrategy::QueueType* q,
                                         ACE_Message_Block* chain)
{
  // Called from TransportSendStrategy::send_packet().
  // RtpsUdpDataLink is not locked at this point, and is only locked
  // to grab the appropriate writer send buffer via get_writer_send_buffer()
  const TransportQueueElement* const tqe = q->peek();
  const SequenceNumber seq = tqe->sequence();
  if (seq == SequenceNumber::SEQUENCENUMBER_UNKNOWN()) {
    return;
  }

  const RepoId pub_id = tqe->publication_id();

  RcHandle<SingleSendBuffer> send_buff = outer_->get_writer_send_buffer(pub_id);
  if (send_buff.is_nil()) {
    return;
  }

  if (Transport_debug_level > 5) {
    const GuidConverter pub(pub_id);
    ACE_DEBUG((LM_DEBUG, "(%P|%t) RtpsUdpDataLink::MultiSendBuffer::insert() - "
      "pub_id %C seq %q frag %d\n", OPENDDS_STRING(pub).c_str(), seq.getValue(),
      (int)tqe->is_fragment()));
  }

  if (tqe->is_fragment()) {
    const RtpsCustomizedElement* const rce =
      dynamic_cast<const RtpsCustomizedElement*>(tqe);
    if (rce) {
      send_buff->insert_fragment(seq, rce->last_fragment(), q, chain);
    } else if (Transport_debug_level) {
      const GuidConverter pub(pub_id);
      ACE_ERROR((LM_ERROR, "(%P|%t) RtpsUdpDataLink::MultiSendBuffer::insert()"
        " - ERROR: couldn't get fragment number for pub_id %C seq %q\n",
        OPENDDS_STRING(pub).c_str(), seq.getValue()));
    }
  } else {
    send_buff->insert(seq, q, chain);
  }
}

// Support for the send() data handling path
namespace {
  ACE_Message_Block* submsgs_to_msgblock(const RTPS::SubmessageSeq& subm)
  {
    size_t size = 0, padding = 0;
    for (CORBA::ULong i = 0; i < subm.length(); ++i) {
      if ((size + padding) % 4) {
        padding += 4 - ((size + padding) % 4);
      }
      gen_find_size(subm[i], size, padding);
    }

    ACE_Message_Block* hdr = new ACE_Message_Block(size + padding);

    for (CORBA::ULong i = 0; i < subm.length(); ++i) {
      // byte swapping is handled in the operator<<() implementation
      Serializer ser(hdr, false, Serializer::ALIGN_CDR);
      ser << subm[i];
      const size_t len = hdr->length();
      if (len % 4) {
        hdr->wr_ptr(4 - (len % 4));
      }
    }
    return hdr;
  }
}

TransportQueueElement*
RtpsUdpDataLink::RtpsWriter::customize_queue_element_helper(
  TransportQueueElement* element,
  bool requires_inline_qos,
  MetaSubmessageVec& meta_submessages,
  bool& deliver_after_send)
{
  ACE_GUARD_RETURN(ACE_Thread_Mutex, g, mutex_, 0);

  RtpsUdpDataLink_rch link = link_.lock();
  if (!link) {
    return 0;
  }

  bool gap_ok = true;
  DestToEntityMap gap_receivers;
  if (!remote_readers_.empty()) {
    for (ReaderInfoMap::iterator ri = remote_readers_.begin();
         ri != remote_readers_.end(); ++ri) {
      RepoId tmp;
      std::memcpy(tmp.guidPrefix, ri->first.guidPrefix, sizeof(GuidPrefix_t));
      tmp.entityId = ENTITYID_UNKNOWN;
      gap_receivers[tmp].push_back(ri->first);

      if (ri->second.expecting_durable_data()) {
        // Can't add an in-line GAP if some Data Reader is expecting durable
        // data, the GAP could cause that Data Reader to ignore the durable
        // data.  The other readers will eventually learn about the GAP by
        // sending an ACKNACK and getting a GAP reply.
        gap_ok = false;
        break;
      }
    }
  }

  RTPS::SubmessageSeq subm;

  if (gap_ok) {
    add_gap_submsg_i(subm, *element, gap_receivers);
  }

  const SequenceNumber seq = element->sequence();
  if (seq != SequenceNumber::SEQUENCENUMBER_UNKNOWN()) {
    expected_ = seq;
    ++expected_;
  }

  TransportSendElement* tse = dynamic_cast<TransportSendElement*>(element);
  TransportCustomizedElement* tce =
    dynamic_cast<TransportCustomizedElement*>(element);
  TransportSendControlElement* tsce =
    dynamic_cast<TransportSendControlElement*>(element);

  Message_Block_Ptr data;
  bool durable = false;

  const ACE_Message_Block* msg = element->msg();
  const RepoId pub_id = element->publication_id();

  // Based on the type of 'element', find and duplicate the data payload
  // continuation block.
  if (tsce) {        // Control message
    if (RtpsSampleHeader::control_message_supported(tsce->header().message_id_)) {
      data.reset(msg->cont()->duplicate());
      // Create RTPS Submessage(s) in place of the OpenDDS DataSampleHeader
      RtpsSampleHeader::populate_data_control_submessages(
                subm, *tsce, requires_inline_qos);
    } else if (tsce->header().message_id_ == END_HISTORIC_SAMPLES) {
      end_historic_samples_i(tsce->header(), msg->cont());
      g.release();
      element->data_delivered();
      return 0;
    } else if (tsce->header().message_id_ == DATAWRITER_LIVELINESS) {
      send_heartbeats_manual_i(meta_submessages);
      deliver_after_send = true;
      return 0;
    } else {
      g.release();
      element->data_dropped(true /*dropped_by_transport*/);
      return 0;
    }

  } else if (tse) {  // Basic data message
    // {DataSampleHeader} -> {Data Payload}
    data.reset(msg->cont()->duplicate());
    const DataSampleElement* dsle = tse->sample();
    // Create RTPS Submessage(s) in place of the OpenDDS DataSampleHeader
    RtpsSampleHeader::populate_data_sample_submessages(
              subm, *dsle, requires_inline_qos);
    durable = dsle->get_header().historic_sample_;

  } else if (tce) {  // Customized data message
    // {DataSampleHeader} -> {Content Filtering GUIDs} -> {Data Payload}
    data.reset(msg->cont()->cont()->duplicate());
    const DataSampleElement* dsle = tce->original_send_element()->sample();
    // Create RTPS Submessage(s) in place of the OpenDDS DataSampleHeader
    RtpsSampleHeader::populate_data_sample_submessages(
              subm, *dsle, requires_inline_qos);
    durable = dsle->get_header().historic_sample_;

  } else {
    return element;
  }

#ifdef OPENDDS_SECURITY
  {
    GuardType guard(link->strategy_lock_);
    if (link->send_strategy_) {
      link->send_strategy()->encode_payload(pub_id, data, subm);
    }
  }
#endif

  Message_Block_Ptr hdr(submsgs_to_msgblock(subm));
  hdr->cont(data.release());
  RtpsCustomizedElement* rtps =
    new RtpsCustomizedElement(element, move(hdr));

  // Handle durability resends
  if (durable) {
    const RepoId sub = element->subscription_id();
    if (sub != GUID_UNKNOWN) {
      ReaderInfoMap::iterator ri = remote_readers_.find(sub);
      if (ri != remote_readers_.end()) {
        ri->second.durable_data_[rtps->sequence()] = rtps;
        ri->second.durable_timestamp_.set_to_now();
        if (Transport_debug_level > 3) {
          const GuidConverter conv(pub_id), sub_conv(sub);
          ACE_DEBUG((LM_DEBUG,
            "(%P|%t) RtpsUdpDataLink::customize_queue_element() - "
            "storing durable data for local %C remote %C seq %q\n",
            OPENDDS_STRING(conv).c_str(), OPENDDS_STRING(sub_conv).c_str(),
            rtps->sequence().getValue()));
        }
        return 0;
      }
    }
  }

  return rtps;
}

TransportQueueElement*
RtpsUdpDataLink::customize_queue_element_non_reliable_i(
  TransportQueueElement* element,
  bool requires_inline_qos,
  MetaSubmessageVec& meta_submessages,
  bool& deliver_after_send,
  ACE_Guard<ACE_Thread_Mutex>& guard)
{
  RTPS::SubmessageSeq subm;

  TransportSendElement* tse = dynamic_cast<TransportSendElement*>(element);
  TransportCustomizedElement* tce =
    dynamic_cast<TransportCustomizedElement*>(element);
  TransportSendControlElement* tsce =
    dynamic_cast<TransportSendControlElement*>(element);

  Message_Block_Ptr data;

  const ACE_Message_Block* msg = element->msg();

  // Based on the type of 'element', find and duplicate the data payload
  // continuation block.
  if (tsce) {        // Control message
    if (RtpsSampleHeader::control_message_supported(tsce->header().message_id_)) {
      data.reset(msg->cont()->duplicate());
      // Create RTPS Submessage(s) in place of the OpenDDS DataSampleHeader
      RtpsSampleHeader::populate_data_control_submessages(
                subm, *tsce, requires_inline_qos);
    } else if (tsce->header().message_id_ == DATAWRITER_LIVELINESS) {
      send_heartbeats_manual_i(tsce, meta_submessages);
      deliver_after_send = true;
      return 0;
    } else {
      guard.release();
      element->data_dropped(true /*dropped_by_transport*/);
      return 0;
    }

  } else if (tse) {  // Basic data message
    // {DataSampleHeader} -> {Data Payload}
    data.reset(msg->cont()->duplicate());
    const DataSampleElement* dsle = tse->sample();
    // Create RTPS Submessage(s) in place of the OpenDDS DataSampleHeader
    RtpsSampleHeader::populate_data_sample_submessages(
              subm, *dsle, requires_inline_qos);

  } else if (tce) {  // Customized data message
    // {DataSampleHeader} -> {Content Filtering GUIDs} -> {Data Payload}
    data.reset(msg->cont()->cont()->duplicate());
    const DataSampleElement* dsle = tce->original_send_element()->sample();
    // Create RTPS Submessage(s) in place of the OpenDDS DataSampleHeader
    RtpsSampleHeader::populate_data_sample_submessages(
              subm, *dsle, requires_inline_qos);

  } else {
    return element;
  }

#ifdef OPENDDS_SECURITY
  const RepoId pub_id = element->publication_id();

  {
    GuardType guard(strategy_lock_);
    if (send_strategy_) {
      send_strategy()->encode_payload(pub_id, data, subm);
    }
  }
#endif

  Message_Block_Ptr hdr(submsgs_to_msgblock(subm));
  hdr->cont(data.release());
  return new RtpsCustomizedElement(element, move(hdr));
}

TransportQueueElement*
RtpsUdpDataLink::customize_queue_element(TransportQueueElement* element)
{
  const ACE_Message_Block* msg = element->msg();
  if (!msg) {
    return element;
  }

  const RepoId pub_id = element->publication_id();
  GUIDSeq_var peers = peer_ids(pub_id);

  ACE_GUARD_RETURN(ACE_Thread_Mutex, guard, writers_lock_, 0);

  bool require_iq = requires_inline_qos(peers);

  const RtpsWriterMap::iterator rw = writers_.find(pub_id);
  MetaSubmessageVec meta_submessages;
  RtpsWriter_rch writer;
  TransportQueueElement* result;
  bool deliver_after_send = false;
  if (rw != writers_.end()) {
    writer = rw->second;
    guard.release();
    result = writer->customize_queue_element_helper(element, require_iq, meta_submessages, deliver_after_send);
  } else {
    result = customize_queue_element_non_reliable_i(element, require_iq, meta_submessages, deliver_after_send, guard);
    guard.release();
  }

  send_bundled_submessages(meta_submessages);

  if (deliver_after_send) {
    element->data_delivered();
  }

  return result;
}

void
RtpsUdpDataLink::RtpsWriter::end_historic_samples_i(const DataSampleHeader& header,
                                                    ACE_Message_Block* body)
{
  // Set the ReaderInfo::durable_timestamp_ for the case where no
  // durable samples exist in the DataWriter.
  if (durable_) {
    const MonotonicTimePoint now = MonotonicTimePoint::now();
    RepoId sub = GUID_UNKNOWN;
    if (body && header.message_length_ >= sizeof(sub)) {
      std::memcpy(&sub, body->rd_ptr(), header.message_length_);
    }
    typedef ReaderInfoMap::iterator iter_t;
    if (sub == GUID_UNKNOWN) {
      if (Transport_debug_level > 3) {
        const GuidConverter conv(id_);
        ACE_DEBUG((LM_DEBUG, "(%P|%t) RtpsUdpDataLink::end_historic_samples "
                   "local %C all readers\n", OPENDDS_STRING(conv).c_str()));
      }
      for (iter_t iter = remote_readers_.begin();
           iter != remote_readers_.end(); ++iter) {
        if (iter->second.durable_) {
          iter->second.durable_timestamp_ = now;
        }
      }
    } else {
      iter_t iter = remote_readers_.find(sub);
      if (iter != remote_readers_.end()) {
        if (iter->second.durable_) {
          iter->second.durable_timestamp_ = now;
          if (Transport_debug_level > 3) {
            const GuidConverter conv(id_), sub_conv(sub);
            ACE_DEBUG((LM_DEBUG, "(%P|%t) RtpsUdpDataLink::end_historic_samples"
                       " local %C remote %C\n", OPENDDS_STRING(conv).c_str(),
                       OPENDDS_STRING(sub_conv).c_str()));
          }
        }
      }
    }

    // This should always succeed, since this method is called by customize_queue_element_helper,
    // which already holds a RCH to the datalink... this is just to avoid adding another parameter to pass it
    RtpsUdpDataLink_rch link = link_.lock();
    if (link) {
      link->heartbeat_.enable(true, link->config().heartbeat_period_);
    }
  }
}

bool RtpsUdpDataLink::requires_inline_qos(const GUIDSeq_var& peers)
{
  if (force_inline_qos_) {
    // Force true for testing purposes
    return true;
  } else {
    if (!peers.ptr()) {
      return false;
    }
    for (CORBA::ULong i = 0; i < peers->length(); ++i) {
      const RemoteInfoMap::const_iterator iter = locators_.find(peers[i]);
      if (iter != locators_.end() && iter->second.requires_inline_qos_) {
        return true;
      }
    }
    return false;
  }
}

bool RtpsUdpDataLink::force_inline_qos_ = false;

void
RtpsUdpDataLink::RtpsWriter::add_gap_submsg_i(RTPS::SubmessageSeq& msg,
                                              const TransportQueueElement& tqe,
                                              const DestToEntityMap& dtem)
{
  // These are the GAP submessages that we'll send directly in-line with the
  // DATA when we notice that the DataWriter has deliberately skipped seq #s.
  // There are other GAP submessages generated in meta_submessage to reader ACKNACKS,
  // see send_nack_replies().
  using namespace OpenDDS::RTPS;

  const SequenceNumber seq = tqe.sequence();
  const RepoId pub = tqe.publication_id();
  if (seq == SequenceNumber::SEQUENCENUMBER_UNKNOWN() || pub == GUID_UNKNOWN
      || tqe.subscription_id() != GUID_UNKNOWN) {
    return;
  }

  if (seq != expected_) {
    SequenceNumber firstMissing = expected_;

    // RTPS v2.1 8.3.7.4: the Gap sequence numbers are those in the range
    // [gapStart, gapListBase) and those in the SNSet.
    const SequenceNumber_t gapStart = {firstMissing.getHigh(),
                                       firstMissing.getLow()},
                           gapListBase = {seq.getHigh(),
                                          seq.getLow()};

    // We are not going to enable any bits in the "bitmap" of the SNSet,
    // but the "numBits" and the bitmap.length must both be > 0.
    LongSeq8 bitmap;
    bitmap.length(1);
    bitmap[0] = 0;

    GapSubmessage gap = {
      {GAP, FLAG_E, 0 /*length determined below*/},
      ENTITYID_UNKNOWN, // readerId: applies to all matched readers
      pub.entityId,
      gapStart,
      {gapListBase, 1, bitmap}
    };

    size_t size = 0, padding = 0;
    gen_find_size(gap, size, padding);
    gap.smHeader.submessageLength =
      static_cast<CORBA::UShort>(size + padding) - SMHDR_SZ;

    if (!durable_) {
      const CORBA::ULong i = msg.length();
      msg.length(i + 1);
      msg[i].gap_sm(gap);
    } else {
      InfoDestinationSubmessage idst = {
        {INFO_DST, FLAG_E, INFO_DST_SZ},
        {0, 0, 0, 0, 0, 0, 0, 0, 0, 0, 0, 0}
      };
      CORBA::ULong ml = msg.length();

      //Change the non-directed Gap into multiple directed gaps to prevent
      //delivering to currently undiscovered durable readers
      DestToEntityMap::const_iterator iter = dtem.begin();
      while (iter != dtem.end()) {
        std::memcpy(idst.guidPrefix, iter->first.guidPrefix, sizeof(GuidPrefix_t));
        msg.length(ml + 1);
        msg[ml++].info_dst_sm(idst);

        const OPENDDS_VECTOR(RepoId)& readers = iter->second;
        for (size_t i = 0; i < readers.size(); ++i) {
          gap.readerId = readers.at(i).entityId;
          msg.length(ml + 1);
          msg[ml++].gap_sm(gap);
        } //END iter over reader entity ids
        ++iter;
      } //END iter over reader GuidPrefix_t's
    }
  }
}


// DataReader's side of Reliability

void
RtpsUdpDataLink::received(const RTPS::DataSubmessage& data,
                          const GuidPrefix_t& src_prefix)
{
  RepoId local;
  std::memcpy(local.guidPrefix, local_prefix_, sizeof(GuidPrefix_t));
  local.entityId = data.readerId;

  RepoId src;
  std::memcpy(src.guidPrefix, src_prefix, sizeof(GuidPrefix_t));
  src.entityId = data.writerId;

  OPENDDS_VECTOR(RtpsReader_rch) to_call;
  {
    ACE_GUARD(ACE_Thread_Mutex, g, readers_lock_);
    if (local.entityId == ENTITYID_UNKNOWN) {
      typedef std::pair<RtpsReaderMultiMap::iterator, RtpsReaderMultiMap::iterator> RRMM_IterRange;
      for (RRMM_IterRange iters = readers_of_writer_.equal_range(src); iters.first != iters.second; ++iters.first) {
        to_call.push_back(iters.first->second);
      }
      if (!pending_reliable_readers_.empty()) {
        GuardType guard(strategy_lock_);
        RtpsUdpReceiveStrategy* trs = receive_strategy();
        if (trs) {
          for (RepoIdSet::const_iterator it = pending_reliable_readers_.begin();
               it != pending_reliable_readers_.end(); ++it)
          {
            trs->withhold_data_from(*it);
          }
        }
      }
    } else {
      const RtpsReaderMap::iterator rr = readers_.find(local);
      if (rr != readers_.end()) {
        to_call.push_back(rr->second);
      } else if (pending_reliable_readers_.count(local)) {
        GuardType guard(strategy_lock_);
        RtpsUdpReceiveStrategy* trs = receive_strategy();
        if (trs) {
          trs->withhold_data_from(local);
        }
      }
    }
  }
  MetaSubmessageVec meta_submessages;
  for (OPENDDS_VECTOR(RtpsReader_rch)::const_iterator it = to_call.begin(); it < to_call.end(); ++it) {
    (*it)->process_data_i(data, src, meta_submessages);
  }
  send_bundled_submessages(meta_submessages);
}

void
RtpsUdpDataLink::RtpsReader::pre_stop_helper()
{
  ACE_GUARD(ACE_Thread_Mutex, g, mutex_);

  stopping_ = true;

  RtpsUdpDataLink_rch link = link_.lock();

  if (!link) {
    return;
  }

  GuardType guard(link->strategy_lock_);
  if (link->receive_strategy() == 0) {
    return;
  }

  for (WriterInfoMap::iterator it = remote_writers_.begin(); it != remote_writers_.end(); ++it) {
    it->second.held_.clear();
  }
}

bool
RtpsUdpDataLink::RtpsReader::process_data_i(const RTPS::DataSubmessage& data,
                                            const RepoId& src,
                                            MetaSubmessageVec&)
{
  ACE_GUARD_RETURN(ACE_Thread_Mutex, g, mutex_, false);

  if (stopping_) {
    return false;
  }

  RtpsUdpDataLink_rch link = link_.lock();

  if (!link) {
    return false;
  }

  GuardType guard(link->strategy_lock_);
  if (link->receive_strategy() == 0) {
    return false;
  }

  bool on_start = false;
  const WriterInfoMap::iterator wi = remote_writers_.find(src);
  if (wi != remote_writers_.end()) {
    WriterInfo& info = wi->second;
    SequenceNumber seq;
    seq.setValue(data.writerSN.high, data.writerSN.low);

    if (info.first_activity_) {
      on_start = true;
      info.first_activity_ = false;
    }

<<<<<<< HEAD
    info.frags_.erase(seq);
    if (durable_ && info.recvd_.empty()) {
      info.hb_range_.first = 1;
      info.hb_range_.second = seq;
      info.recvd_.insert(SequenceNumber::ZERO());
      info.recvd_.insert(seq);

      if (seq != 1) {
        if (Transport_debug_level > 5) {
          GuidConverter writer(src);
          GuidConverter reader(id_);
          ACE_DEBUG((LM_DEBUG, ACE_TEXT("(%P|%t) RtpsUdpDataLink::process_data_i(DataSubmessage) -")
                               ACE_TEXT(" data seq: %q from %C being WITHHELD from %C because it's EXPECTING more data")
                               ACE_TEXT(" (first message, initializing reader)\n"),
                               seq.getValue(),
                               OPENDDS_STRING(writer).c_str(),
                               OPENDDS_STRING(reader).c_str()));
        }
        const ReceivedDataSample* sample =
          link->receive_strategy()->withhold_data_from(id_);
        info.held_.insert(std::make_pair(seq, *sample));

=======
    const bool no_nack = !(info.hb_range_.second == SequenceNumber::ZERO())
      && info.hb_range_.second < info.hb_range_.first;

    info.frags_.erase(seq);

    if (info.recvd_.empty()) {
      if (durable_) {
        info.hb_range_.first = 1;
        info.hb_range_.second = seq;
        info.recvd_.insert(SequenceNumber::ZERO());
        info.recvd_.insert(seq);

        if (seq != 1) {
          if (Transport_debug_level > 5) {
            GuidConverter writer(src);
            GuidConverter reader(id_);
            ACE_DEBUG((LM_DEBUG, ACE_TEXT("(%P|%t) RtpsUdpDataLink::process_data_i(DataSubmessage) -")
                                 ACE_TEXT(" data seq: %q from %C being WITHHELD from %C because it's EXPECTING more data")
                                 ACE_TEXT(" (first message, initializing reader)\n"),
                                 seq.getValue(),
                                 OPENDDS_STRING(writer).c_str(),
                                 OPENDDS_STRING(reader).c_str()));
          }
          const ReceivedDataSample* sample =
            link->receive_strategy()->withhold_data_from(id_);
          info.held_.insert(std::make_pair(seq, *sample));

        } else {
          if (Transport_debug_level > 5) {
            GuidConverter writer(src);
            GuidConverter reader(id_);
            ACE_DEBUG((LM_DEBUG, ACE_TEXT("(%P|%t) RtpsUdpDataLink::process_data_i(DataSubmessage) -")
                                 ACE_TEXT(" data seq: %q from %C to %C OK to deliver")
                                 ACE_TEXT(" (first message, initializing reader)\n"),
                                 seq.getValue(),
                                 OPENDDS_STRING(writer).c_str(),
                                 OPENDDS_STRING(reader).c_str()));
          }
          link->receive_strategy()->do_not_withhold_data_from(id_);
          info.first_delivered_data_ = false;
        }
>>>>>>> 0e59c1ed
      } else {
        SequenceNumber low = std::min(seq, info.frags_.empty() ? seq : info.frags_.begin()->first.previous());
        if (seq <= low) {
          info.hb_range_.first = seq;
          info.hb_range_.second = seq;
          info.recvd_.insert(SequenceRange(SequenceNumber::ZERO(), seq));
          info.first_delivered_data_ = false;
          link->receive_strategy()->do_not_withhold_data_from(id_);
        } else {
          info.hb_range_.first = low;
          info.hb_range_.second = seq;
          const ReceivedDataSample* sample =
            link->receive_strategy()->withhold_data_from(id_);
          info.held_.insert(std::make_pair(seq, *sample));
          info.recvd_.insert(seq);
          link->deliver_held_data(id_, info, durable_);
        }
<<<<<<< HEAD
        link->receive_strategy()->do_not_withhold_data_from(id_);
        info.first_delivered_data_ = false;
      }

    } else if (!durable_ && info.first_delivered_data_) {
      info.hb_range_.first = seq;
      info.hb_range_.second = seq;
      info.recvd_.insert(SequenceRange(SequenceNumber::ZERO(), seq));
      info.first_delivered_data_ = false;
      link->receive_strategy()->do_not_withhold_data_from(id_);

=======
      }

>>>>>>> 0e59c1ed
    } else if (info.recvd_.contains(seq)) {
      if (Transport_debug_level > 5) {
        GuidConverter writer(src);
        GuidConverter reader(id_);
        ACE_DEBUG((LM_DEBUG, ACE_TEXT("(%P|%t) RtpsUdpDataLink::process_data_i(DataSubmessage) -")
                             ACE_TEXT(" data seq: %q from %C being DROPPED from %C because it's ALREADY received\n"),
                             seq.getValue(),
                             OPENDDS_STRING(writer).c_str(),
                             OPENDDS_STRING(reader).c_str()));
      }
      link->receive_strategy()->withhold_data_from(id_);

    } else if (!info.held_.empty()) {
      const ReceivedDataSample* sample =
        link->receive_strategy()->withhold_data_from(id_);
      info.held_.insert(std::make_pair(seq, *sample));
      info.recvd_.insert(seq);
      link->deliver_held_data(id_, info, durable_);

<<<<<<< HEAD
=======
    } else if (!durable_ && info.first_delivered_data_ && info.hb_range_.second < seq && no_nack) {
      info.hb_range_.first = seq;
      info.hb_range_.second = seq;
      info.recvd_.insert(SequenceRange(SequenceNumber::ZERO(), seq));
      info.first_delivered_data_ = false;
      link->receive_strategy()->do_not_withhold_data_from(id_);

>>>>>>> 0e59c1ed
    } else if (info.recvd_.disjoint() || info.recvd_.cumulative_ack() != seq.previous()) {
      if (Transport_debug_level > 5) {
        GuidConverter writer(src);
        GuidConverter reader(id_);
        ACE_DEBUG((LM_DEBUG, ACE_TEXT("(%P|%t) RtpsUdpDataLink::process_data_i(DataSubmessage) -")
                             ACE_TEXT(" data seq: %q from %C being WITHHELD from %C because it's EXPECTING more data\n"),
                             seq.getValue(),
                             OPENDDS_STRING(writer).c_str(),
                             OPENDDS_STRING(reader).c_str()));
      }
      const ReceivedDataSample* sample =
        link->receive_strategy()->withhold_data_from(id_);
      info.held_.insert(std::make_pair(seq, *sample));
      info.recvd_.insert(seq);
      link->deliver_held_data(id_, info, durable_);

    } else {
      if (Transport_debug_level > 5) {
        GuidConverter writer(src);
        GuidConverter reader(id_);
        ACE_DEBUG((LM_DEBUG, ACE_TEXT("(%P|%t) RtpsUdpDataLink::process_data_i(DataSubmessage) -")
                             ACE_TEXT(" data seq: %q from %C to %C OK to deliver\n"),
                             seq.getValue(),
                             OPENDDS_STRING(writer).c_str(),
                             OPENDDS_STRING(reader).c_str()));
      }
      info.recvd_.insert(seq);
      link->receive_strategy()->do_not_withhold_data_from(id_);
      info.first_delivered_data_ = false;
    }

  } else {
    if (Transport_debug_level > 5) {
      GuidConverter writer(src);
      GuidConverter reader(id_);
      SequenceNumber seq;
      seq.setValue(data.writerSN.high, data.writerSN.low);
      ACE_DEBUG((LM_DEBUG, ACE_TEXT("(%P|%t) RtpsUdpDataLink::process_data_i(DataSubmessage) -")
                           ACE_TEXT(" data seq: %q from %C to %C OK to deliver (Writer not currently in Reader remote writer map)\n"),
                           seq.getValue(),
                           OPENDDS_STRING(writer).c_str(),
                           OPENDDS_STRING(reader).c_str()));
    }
    link->receive_strategy()->withhold_data_from(id_);
  }

  guard.release();
  if (on_start) {
    link->invoke_on_start_callbacks(id_, src, true);
  }

  return false;
}

void
RtpsUdpDataLink::deliver_held_data(const RepoId& readerId, WriterInfo& info,
                                   bool durable)
{
  if (durable && (info.recvd_.empty() || info.recvd_.low() > 1)) return;
  held_data_delivery_handler_.notify_delivery(readerId, info);
}

void
RtpsUdpDataLink::received(const RTPS::GapSubmessage& gap,
                          const GuidPrefix_t& src_prefix)
{
  datareader_dispatch(gap, src_prefix, &RtpsReader::process_gap_i);
}

bool
RtpsUdpDataLink::RtpsReader::process_gap_i(const RTPS::GapSubmessage& gap,
                                           const RepoId& src,
                                           MetaSubmessageVec&)
{
  ACE_GUARD_RETURN(ACE_Thread_Mutex, g, mutex_, false);
  RtpsUdpDataLink_rch link = link_.lock();

  if (!link) {
    return false;
  }

  const WriterInfoMap::iterator wi = remote_writers_.find(src);
  if (wi != remote_writers_.end()) {
    if (wi->second.recvd_.empty()) {
      return false;
    }

    SequenceNumber start, base;
    start.setValue(gap.gapStart.high, gap.gapStart.low);
    base.setValue(gap.gapList.bitmapBase.high, gap.gapList.bitmapBase.low);

    SequenceRange sr;
    sr.first = std::max(wi->second.recvd_.low(), start);
    sr.second = base.previous();

    // Insert the GAP range (but not before recvd_.low())
    if (sr.first <= sr.second) {
      if (Transport_debug_level > 5) {
        const GuidConverter conv(src);
        const GuidConverter rdr(id_);
        ACE_DEBUG((LM_DEBUG, "(%P|%t) RtpsUdpDataLink::process_gap_i "
                  "Reader %C received GAP with range [%q, %q] (inserting range [%q, %q]) from %C\n",
                  OPENDDS_STRING(rdr).c_str(),
                  sr.first.getValue(), base.previous().getValue(),
                  sr.first.getValue(), sr.second.getValue(),
                  OPENDDS_STRING(conv).c_str()));
      }
      wi->second.recvd_.insert(sr);
    } else {
      const GuidConverter conv(src);
      VDBG_LVL((LM_WARNING, "(%P|%t) RtpsUdpDataLink::process_gap_i "
                "received GAP with invalid range [%q, %q] from %C\n",
                sr.first.getValue(), sr.second.getValue(),
                OPENDDS_STRING(conv).c_str()), 2);
    }

    // Insert the GAP bitmap (but not before recvd_.low())
    if (base < sr.first) {
      // Check to see if entire bitmap is below recvd_.low()
      if (sr.first < (base + gap.gapList.numBits)) {
        // If not, partially apply gapList to recvd_ by building temporary
        // disjoint sequence and deriving 'adjusted' bitmap to apply
        DisjointSequence temp;
        temp.insert(base, gap.gapList.numBits,
                          gap.gapList.bitmap.get_buffer());
        temp.insert(SequenceRange(base, sr.first));

        OpenDDS::RTPS::LongSeq8 bitmap;
        CORBA::ULong num_bits = 0;
        bitmap.length((gap.gapList.numBits + 31) / 32); // won't be any larger than original
        memset(&bitmap[0], 0, sizeof (CORBA::ULong) * ((gap.gapList.numBits + 31) / 32));

        (void) temp.to_bitmap(bitmap.get_buffer(), bitmap.length(), num_bits, true);
        if (num_bits) {
          wi->second.recvd_.insert(temp.cumulative_ack(), num_bits, &bitmap[0]);
        }
      }
    } else {
      wi->second.recvd_.insert(base, gap.gapList.numBits,
                               gap.gapList.bitmap.get_buffer());
    }

    link->deliver_held_data(id_, wi->second, durable_);
  }
  return false;
}

void
RtpsUdpDataLink::received(const RTPS::HeartBeatSubmessage& heartbeat,
                          const GuidPrefix_t& src_prefix)
{
  RepoId src;
  std::memcpy(src.guidPrefix, src_prefix, sizeof(GuidPrefix_t));
  src.entityId = heartbeat.writerId;

  bool schedule_acknack = false;
  const MonotonicTimePoint now = MonotonicTimePoint::now();
  OPENDDS_VECTOR(InterestingRemote) callbacks;

  {
    ACE_GUARD(ACE_Thread_Mutex, g, readers_lock_);

    // We received a heartbeat from a writer.
    // We should ACKNACK if the writer is interesting and there is no association.

    for (InterestingRemoteMapType::iterator pos = interesting_writers_.lower_bound(src),
           limit = interesting_writers_.upper_bound(src);
         pos != limit;
         ++pos) {
      const RepoId& writerid = src;
      const RepoId& readerid = pos->second.localid;

      RtpsReaderMap::const_iterator riter = readers_.find(readerid);
      if (riter == readers_.end()) {
        // Reader has no associations.
        interesting_ack_nacks_.insert(InterestingAckNack(writerid, readerid, pos->second.address));
      } else if (riter->second->has_writer(writerid)) {
        // Reader is not associated with this writer.
        interesting_ack_nacks_.insert(InterestingAckNack(writerid, readerid, pos->second.address));
      }
      pos->second.last_activity = now;
      if (pos->second.status == InterestingRemote::DOES_NOT_EXIST) {
        callbacks.push_back(pos->second);
        pos->second.status = InterestingRemote::EXISTS;
      }
    }

    schedule_acknack = !interesting_ack_nacks_.empty();
  }

  for (size_t i = 0; i < callbacks.size(); ++i) {
    callbacks[i].listener->writer_exists(src, callbacks[i].localid);
  }

  if (schedule_acknack) {
    heartbeat_reply_.schedule();
  }

  datareader_dispatch(heartbeat, src_prefix,
                      &RtpsReader::process_heartbeat_i);
}

bool
RtpsUdpDataLink::RtpsReader::process_heartbeat_i(const RTPS::HeartBeatSubmessage& heartbeat,
                                                 const RepoId& src,
                                                 MetaSubmessageVec&)
{
  ACE_GUARD_RETURN(ACE_Thread_Mutex, g, mutex_, false);

  RtpsUdpDataLink_rch link = link_.lock();

  if (!link) {
    return false;
  }

  GuardType guard(link->strategy_lock_);
  if (link->receive_strategy() == 0) {
    return false;
  }

  const WriterInfoMap::iterator wi = remote_writers_.find(src);
  if (wi == remote_writers_.end() || !link) {
    // we may not be associated yet, even if the writer thinks we are
    return false;
  }

  WriterInfo& info = wi->second;

  if (!compare_and_update_counts(heartbeat.count.value, info.heartbeat_recvd_count_)) {
    return false;
  }
  info.heartbeat_recvd_count_ = heartbeat.count.value;

  // Heartbeat Sequence Range
  SequenceNumber hb_first;
  hb_first.setValue(heartbeat.firstSN.high, heartbeat.firstSN.low);
  SequenceNumber hb_last;
  hb_last.setValue(heartbeat.lastSN.high, heartbeat.lastSN.low);

  // Internal Sequence Range
  SequenceNumber& wi_first = info.hb_range_.first;
  SequenceNumber& wi_last = info.hb_range_.second;

  static const SequenceNumber one, zero = SequenceNumber::ZERO();

  bool immediate_reply = false;
  bool first_ever_hb = false;
  if (wi_last.getValue() == 0 && hb_last.getValue() != 0) {
    immediate_reply = true;
  }

  // The first-ever HB can determine the start of our nackable range (wi_first)
  if (info.first_activity_) {
    immediate_reply = true;
    info.first_activity_ = false;
    first_ever_hb = true;
    // Don't re-initialize recvd_ values if a data sample has already done it
    if (info.recvd_.empty()) {
      if (!durable_) {
        if (hb_last > zero) {
          info.recvd_.insert(SequenceRange(zero, hb_last));
        } else {
          info.recvd_.insert(zero);
        }
        wi_first = hb_last; // non-durable reliable connections ignore previous data
      } else {
        info.recvd_.insert(zero);
      }
    }
  }

  // Only valid heartbeats (see spec) will be "fully" applied to writer info
  if (hb_first <= hb_last + 1 || (hb_first == one && wi_last == zero)) {
    if (info.first_valid_hb_) {
      info.first_valid_hb_ = false;
      immediate_reply = true;
    }
    if (!durable_) {
      if (wi_first < hb_first) {
        info.recvd_.insert(SequenceRange(wi_first, hb_first.previous()));
        wi_first = hb_first;
        link->deliver_held_data(id_, info, durable_);
      }
    }
    wi_last = wi_last < hb_last ? hb_last : wi_last;

    info.first_valid_hb_ = false;
  }

  const bool is_final = heartbeat.smHeader.flags & RTPS::FLAG_F,
    liveliness = heartbeat.smHeader.flags & RTPS::FLAG_L;

  bool result = false;
  if (!is_final || (!liveliness && (info.should_nack() ||
      should_nack_durable(info) ||
      link->receive_strategy()->has_fragments(info.hb_range_, wi->first)))) {
    info.ack_pending_ = true;

    if (immediate_reply) {
      link->heartbeat_reply_.schedule(link->quick_reply_delay_);
    } else {
      result = true; // timer will invoke send_heartbeat_replies()
    }
  }

  guard.release();
  g.release();

  if (first_ever_hb) {
    link->invoke_on_start_callbacks(id_, src, true);
  }

  //FUTURE: support assertion of liveliness for MANUAL_BY_TOPIC
  return result;
}

bool
RtpsUdpDataLink::WriterInfo::should_nack() const
{
  if (recvd_.disjoint() && recvd_.cumulative_ack() < hb_range_.second) {
    return true;
  }
  if (!recvd_.empty()) {
    return recvd_.high() < hb_range_.second;
  }
  return false;
}

bool
RtpsUdpDataLink::RtpsWriter::add_reader(const RepoId& id, const ReaderInfo& info)
{
  ACE_GUARD_RETURN(ACE_Thread_Mutex, g, mutex_, false);
  ReaderInfoMap::const_iterator iter = remote_readers_.find(id);
  if (iter == remote_readers_.end()) {
    remote_readers_.insert(ReaderInfoMap::value_type(id, info));
    return true;
  }
  return false;
}

bool
RtpsUdpDataLink::RtpsWriter::has_reader(const RepoId& id) const
{
  ACE_GUARD_RETURN(ACE_Thread_Mutex, g, mutex_, false);
  return remote_readers_.count(id) != 0;
}

bool
RtpsUdpDataLink::RtpsWriter::remove_reader(const RepoId& id)
{
  OPENDDS_MAP(SequenceNumber, TransportQueueElement*) dd;
  bool result = false;
  {
    ACE_Guard<ACE_Thread_Mutex> g(mutex_);
    ReaderInfoMap::iterator it = remote_readers_.find(id);
    if (it != remote_readers_.end()) {
      it->second.swap_durable_data(dd);
      remote_readers_.erase(it);
      result = true;
    }
  }
  typedef OPENDDS_MAP(SequenceNumber, TransportQueueElement*)::iterator iter_t;
  for (iter_t it = dd.begin(); it != dd.end(); ++it) {
    it->second->data_dropped();
  }
  return result;
}

size_t
RtpsUdpDataLink::RtpsWriter::reader_count() const
{
  ACE_GUARD_RETURN(ACE_Thread_Mutex, g, mutex_, 0);
  return remote_readers_.size();
}

bool
RtpsUdpDataLink::RtpsWriter::is_reader_handshake_done(const RepoId& id) const
{
  ACE_GUARD_RETURN(ACE_Thread_Mutex, g, mutex_, false);
  ReaderInfoMap::const_iterator iter = remote_readers_.find(id);
  return iter != remote_readers_.end() && iter->second.handshake_done_;
}

bool
RtpsUdpDataLink::RtpsReader::is_writer_handshake_done(const RepoId& id) const
{
  ACE_GUARD_RETURN(ACE_Thread_Mutex, g, mutex_, false);
  WriterInfoMap::const_iterator iter = remote_writers_.find(id);
  return iter != remote_writers_.end() && !iter->second.first_activity_;
}

bool
RtpsUdpDataLink::RtpsReader::add_writer(const RepoId& id, const WriterInfo& info)
{
  ACE_GUARD_RETURN(ACE_Thread_Mutex, g, mutex_, false);
  WriterInfoMap::const_iterator iter = remote_writers_.find(id);
  if (iter == remote_writers_.end()) {
    remote_writers_[id] = info;
    return true;
  }
  return false;
}

bool
RtpsUdpDataLink::RtpsReader::has_writer(const RepoId& id) const
{
  ACE_GUARD_RETURN(ACE_Thread_Mutex, g, mutex_, false);
  return remote_writers_.count(id) != 0;
}

bool
RtpsUdpDataLink::RtpsReader::remove_writer(const RepoId& id)
{
  ACE_GUARD_RETURN(ACE_Thread_Mutex, g, mutex_, false);
  return remote_writers_.erase(id) > 0;
}

size_t
RtpsUdpDataLink::RtpsReader::writer_count() const
{
  ACE_GUARD_RETURN(ACE_Thread_Mutex, g, mutex_, 0);
  return remote_writers_.size();
}

bool
RtpsUdpDataLink::RtpsReader::should_nack_durable(const WriterInfo& info)
{
  return durable_ && (info.recvd_.empty() || info.recvd_.low() > info.hb_range_.first);
}

void
RtpsUdpDataLink::RtpsReader::gather_ack_nacks(MetaSubmessageVec& meta_submessages, bool finalFlag)
{
  ACE_GUARD(ACE_Thread_Mutex, g, mutex_);
  gather_ack_nacks_i(meta_submessages, finalFlag);
}

void
RtpsUdpDataLink::RtpsReader::gather_ack_nacks_i(MetaSubmessageVec& meta_submessages, bool finalFlag)
{
  using namespace OpenDDS::RTPS;

  RtpsUdpDataLink_rch link = link_.lock();

  if (!link) {
    return;
  }

  GuardType guard(link->strategy_lock_);
  if (link->receive_strategy() == 0) {
    return;
  }

  for (WriterInfoMap::iterator wi = remote_writers_.begin(); wi != remote_writers_.end(); ++wi) {

    // if we have some negative acknowledgments, we'll ask for a reply
    DisjointSequence& recvd = wi->second.recvd_;
    const bool nack = wi->second.should_nack() ||
      should_nack_durable(wi->second);
    bool is_final = finalFlag || !nack;

    if (wi->second.ack_pending_ || nack || finalFlag) {
      wi->second.ack_pending_ = false;

      SequenceNumber ack;
      CORBA::ULong num_bits = 0;
      LongSeq8 bitmap;

      const SequenceNumber& hb_low = wi->second.hb_range_.first;
      const SequenceNumber& hb_high = wi->second.hb_range_.second;

      ack = std::max(++SequenceNumber(recvd.cumulative_ack()), hb_low);

      if (recvd.disjoint()) {
        bitmap.length(bitmap_num_longs(ack, recvd.last_ack().previous()));
        if (bitmap.length() > 0) {
          (void)recvd.to_bitmap(bitmap.get_buffer(), bitmap.length(),
            num_bits, true);
        }
      }

      const SequenceNumber::Value ack_val = ack.getValue();

      if (!recvd.empty() && hb_high > recvd.high()) {
        const SequenceNumber eff_high =
          (hb_high <= ack_val + 255) ? hb_high : (ack_val + 255);
        const SequenceNumber::Value eff_high_val = eff_high.getValue();
        // Nack the range between the received high and the effective high.
        const CORBA::ULong old_len = bitmap.length(),
          new_len = bitmap_num_longs(ack, eff_high);
        if (new_len > old_len) {
          bitmap.length(new_len);
          for (CORBA::ULong i = old_len; i < new_len; ++i) {
            bitmap[i] = 0;
          }
        }
        const CORBA::ULong idx_hb_high = CORBA::ULong(eff_high_val - ack_val),
          idx_recv_high = recvd.disjoint() ?
          CORBA::ULong(recvd.high().getValue() - ack_val) : 0;
        DisjointSequence::fill_bitmap_range(idx_recv_high, idx_hb_high,
                                            bitmap.get_buffer(), new_len,
                                            num_bits);
      }

      // If the receive strategy is holding any fragments, those should
      // not be "nacked" in the ACKNACK reply.  They will be accounted for
      // in the NACK_FRAG(s) instead.
      bool frags_modified =
        link->receive_strategy()->remove_frags_from_bitmap(bitmap.get_buffer(),
                                                 num_bits, ack, wi->first);
      if (frags_modified && !is_final) { // change to is_final if bitmap is empty
        is_final = true;
        for (CORBA::ULong i = 0; i < bitmap.length(); ++i) {
          if ((i + 1) * 32 <= num_bits) {
            if (bitmap[i]) {
              is_final = false;
              break;
            }
          } else {
            if ((0xffffffff << (32 - (num_bits % 32))) & bitmap[i]) {
              is_final = false;
              break;
            }
          }
        }
      }

      EntityId_t reader_id = id_.entityId, writer_id = wi->first.entityId;

      MetaSubmessage meta_submessage(id_, wi->first);

      AckNackSubmessage acknack = {
        {ACKNACK,
         CORBA::Octet(FLAG_E | (is_final ? FLAG_F : 0)),
         0 /*length*/},
        id_.entityId,
        wi->first.entityId,
        { // SequenceNumberSet: acking bitmapBase - 1
          {ack.getHigh(), ack.getLow()},
          num_bits, bitmap
        },
        {++wi->second.acknack_count_}
      };
      meta_submessage.sm_.acknack_sm(acknack);

      meta_submessages.push_back(meta_submessage);

      NackFragSubmessageVec nfsv;
      generate_nack_frags_i(nfsv, wi->second, wi->first);
      for (size_t i = 0; i < nfsv.size(); ++i) {
        nfsv[i].readerId = reader_id;
        nfsv[i].writerId = writer_id;
        meta_submessage.sm_.nack_frag_sm(nfsv[i]);
        meta_submessages.push_back(meta_submessage);
      }
    }
  }
}

#ifdef OPENDDS_SECURITY
namespace {
  const ACE_INET_Addr BUNDLING_PLACEHOLDER;
}
#endif

void
RtpsUdpDataLink::build_meta_submessage_map(MetaSubmessageVec& meta_submessages, AddrDestMetaSubmessageMap& adr_map)
{
  ACE_GUARD(ACE_Thread_Mutex, g, locators_lock_);
  AddrSet addrs;
  // Sort meta_submessages by address set and destination
  for (MetaSubmessageVec::iterator it = meta_submessages.begin(); it != meta_submessages.end(); ++it) {
    if (it->dst_guid_ == GUID_UNKNOWN) {
      addrs = get_addresses_i(it->from_guid_); // This will overwrite, but addrs should always be empty here
    } else {
      accumulate_addresses(it->from_guid_, it->dst_guid_, addrs);
    }
    for (RepoIdSet::iterator it2 = it->to_guids_.begin(); it2 != it->to_guids_.end(); ++it2) {
      accumulate_addresses(it->from_guid_, *it2, addrs);
    }
    if (addrs.empty()) {
      continue;
    }

#ifdef OPENDDS_SECURITY
    if (local_crypto_handle() != DDS::HANDLE_NIL && separate_message(it->from_guid_.entityId)) {
      addrs.insert(BUNDLING_PLACEHOLDER); // removed in bundle_mapped_meta_submessages
    }
#endif

    if (std::memcmp(&(it->dst_guid_.guidPrefix), &GUIDPREFIX_UNKNOWN, sizeof(GuidPrefix_t)) != 0) {
      RepoId dst;
      std::memcpy(dst.guidPrefix, it->dst_guid_.guidPrefix, sizeof(dst.guidPrefix));
      dst.entityId = ENTITYID_UNKNOWN;
      adr_map[addrs][dst].push_back(it);
    } else {
      adr_map[addrs][GUID_UNKNOWN].push_back(it);
    }
    addrs.clear();
  }
}

#ifdef OPENDDS_SECURITY
bool RtpsUdpDataLink::separate_message(EntityId_t entity)
{
  // submessages generated by these entities may not be combined
  // with other submessages when using full-message protection
  // DDS Security v1.1 8.4.2.4 Table 27 is_rtps_protected
  using namespace RTPS;
  return entity == ENTITYID_P2P_BUILTIN_PARTICIPANT_STATELESS_WRITER
    || entity == ENTITYID_P2P_BUILTIN_PARTICIPANT_STATELESS_READER
    || entity == ENTITYID_P2P_BUILTIN_PARTICIPANT_VOLATILE_SECURE_WRITER
    || entity == ENTITYID_P2P_BUILTIN_PARTICIPANT_VOLATILE_SECURE_READER;
}
#endif

namespace {

struct BundleHelper {
  BundleHelper(size_t max_bundle_size, OPENDDS_VECTOR(size_t)& meta_submessage_bundle_sizes)
  : max_bundle_size_(max_bundle_size)
  , size_(0)
  , padding_(0)
  , prev_size_(0)
  , prev_padding_(0)
  , meta_submessage_bundle_sizes_(meta_submessage_bundle_sizes)
  {
  }

  void end_bundle() {
    meta_submessage_bundle_sizes_.push_back(size_ + padding_);
    size_ = 0; padding_ = 0; prev_size_ = 0; prev_padding_ = 0;
  }

  template <typename T>
  void push_to_next_bundle(const T&) {
    meta_submessage_bundle_sizes_.push_back(prev_size_ + prev_padding_);
    size_ -= prev_size_; padding_ -= prev_padding_; prev_size_ = 0; prev_padding_ = 0;
  }

  template <typename T>
  bool add_to_bundle(const T& val) {
    prev_size_ = size_;
    prev_padding_ = padding_;
    gen_find_size(val, size_, padding_);
    if ((size_ + padding_) > max_bundle_size_) {
      push_to_next_bundle(val);
      return false;
    }
    return true;
  }

  size_t prev_size_diff() const {
    return size_ - prev_size_;
  }

  size_t prev_padding_diff() const {
    return padding_ - prev_padding_;
  }

  size_t max_bundle_size_;
  size_t size_, padding_, prev_size_, prev_padding_;
  OPENDDS_VECTOR(size_t)& meta_submessage_bundle_sizes_;
};

}

void
RtpsUdpDataLink::bundle_mapped_meta_submessages(AddrDestMetaSubmessageMap& adr_map,
                                                MetaSubmessageIterVecVec& meta_submessage_bundles,
                                                OPENDDS_VECTOR(AddrSet)& meta_submessage_bundle_addrs,
                                                OPENDDS_VECTOR(size_t)& meta_submessage_bundle_sizes)
{
  using namespace RTPS;

  // Reusable INFO_DST
  InfoDestinationSubmessage idst = {
    {INFO_DST, FLAG_E, INFO_DST_SZ},
    {0, 0, 0, 0, 0, 0, 0, 0, 0, 0, 0, 0}
  };

  BundleHelper helper(max_bundle_size_, meta_submessage_bundle_sizes);
  RepoId prev_dst; // used to determine when we need to write a new info_dst
  for (AddrDestMetaSubmessageMap::iterator addr_it = adr_map.begin(); addr_it != adr_map.end(); ++addr_it) {

    // A new address set always starts a new bundle
    meta_submessage_bundles.push_back(MetaSubmessageIterVec());
    meta_submessage_bundle_addrs.push_back(addr_it->first);

#ifdef OPENDDS_SECURITY
    if (local_crypto_handle() != DDS::HANDLE_NIL) {
      meta_submessage_bundle_addrs.back().erase(BUNDLING_PLACEHOLDER);
    }
#endif

    prev_dst = GUID_UNKNOWN;

    for (DestMetaSubmessageMap::iterator dest_it = addr_it->second.begin(); dest_it != addr_it->second.end(); ++dest_it) {
      for (MetaSubmessageIterVec::iterator resp_it = dest_it->second.begin(); resp_it != dest_it->second.end(); ++resp_it) {
        // Check before every meta_submessage to see if we need to prefix a INFO_DST
        if (dest_it->first != GUID_UNKNOWN && dest_it->first != prev_dst) {
          // If adding an INFO_DST prefix bumped us over the limit, push the
          // size difference into the next bundle, reset prev_dst, and keep
          // going
          if (!helper.add_to_bundle(idst)) {
            meta_submessage_bundles.push_back(MetaSubmessageIterVec());
            meta_submessage_bundle_addrs.push_back(addr_it->first);
          }
        }
        // Attempt to add the submessage meta_submessage to the bundle
        bool result = false;
        MetaSubmessage& res = **resp_it;
        switch (res.sm_._d()) {
          case HEARTBEAT: {
            result = helper.add_to_bundle(res.sm_.heartbeat_sm());
            res.sm_.heartbeat_sm().smHeader.submessageLength =
              static_cast<CORBA::UShort>(helper.prev_size_diff()) - SMHDR_SZ;
            break;
          }
          case ACKNACK: {
            result = helper.add_to_bundle(res.sm_.acknack_sm());
            res.sm_.acknack_sm().smHeader.submessageLength =
              static_cast<CORBA::UShort>(helper.prev_size_diff()) - SMHDR_SZ;
            break;
          }
          case GAP: {
            result = helper.add_to_bundle(res.sm_.gap_sm());
            res.sm_.gap_sm().smHeader.submessageLength = static_cast<CORBA::UShort>(helper.prev_size_diff()) - SMHDR_SZ;
            break;
          }
          case NACK_FRAG: {
            result = helper.add_to_bundle(res.sm_.nack_frag_sm());
            res.sm_.nack_frag_sm().smHeader.submessageLength =
              static_cast<CORBA::UShort>(helper.prev_size_diff()) - SMHDR_SZ;
            break;
          }
          default: {
            break;
          }
        }
        prev_dst = dest_it->first;

        // If adding the submessage bumped us over the limit, push the size
        // difference into the next bundle, reset prev_dst, and keep going
        if (!result) {
          meta_submessage_bundles.push_back(MetaSubmessageIterVec());
          meta_submessage_bundle_addrs.push_back(addr_it->first);
          prev_dst = GUID_UNKNOWN;
        }
        meta_submessage_bundles.back().push_back(*resp_it);
      }
    }
    helper.end_bundle();
  }
}

void
RtpsUdpDataLink::send_bundled_submessages(MetaSubmessageVec& meta_submessages)
{
  using namespace RTPS;

  if (meta_submessages.empty()) {
    return;
  }

  // Sort meta_submessages based on both locator IPs and INFO_DST GUID destination/s
  AddrDestMetaSubmessageMap adr_map;
  build_meta_submessage_map(meta_submessages, adr_map);

  // Build reasonably-sized submessage bundles based on our destination map
  MetaSubmessageIterVecVec meta_submessage_bundles; // a vector of vectors of iterators pointing to meta_submessages
  OPENDDS_VECTOR(AddrSet) meta_submessage_bundle_addrs; // for a bundle's address set
  OPENDDS_VECTOR(size_t) meta_submessage_bundle_sizes; // for allocating the bundle's buffer
  bundle_mapped_meta_submessages(adr_map, meta_submessage_bundles, meta_submessage_bundle_addrs, meta_submessage_bundle_sizes);

  // Reusable INFO_DST
  InfoDestinationSubmessage idst = {
    {INFO_DST, FLAG_E, INFO_DST_SZ},
    {0, 0, 0, 0, 0, 0, 0, 0, 0, 0, 0, 0}
  };

  // Allocate buffers, seralize, and send bundles
  RepoId prev_dst; // used to determine when we need to write a new info_dst
  for (size_t i = 0; i < meta_submessage_bundles.size(); ++i) {
    prev_dst = GUID_UNKNOWN;
    ACE_Message_Block mb_bundle(meta_submessage_bundle_sizes[i]); //FUTURE: allocators?
    Serializer ser(&mb_bundle, false, Serializer::ALIGN_CDR);
    for (MetaSubmessageIterVec::const_iterator it = meta_submessage_bundles[i].begin(); it != meta_submessage_bundles[i].end(); ++it) {
      MetaSubmessage& res = **it;
      RepoId dst = res.dst_guid_;
      dst.entityId = ENTITYID_UNKNOWN;
      if (dst != GUID_UNKNOWN && dst != prev_dst) {
        std::memcpy(&idst.guidPrefix, dst.guidPrefix, sizeof(idst.guidPrefix));
        ser << idst;
      }
      ser << res.sm_;
      prev_dst = dst;
    }
    send_strategy()->send_rtps_control(mb_bundle, meta_submessage_bundle_addrs[i]);
  }
}

void
RtpsUdpDataLink::send_heartbeat_replies() // from DR to DW
{
  using namespace OpenDDS::RTPS;

  MetaSubmessageVec meta_submessages;
  RtpsReaderMap readers;

  {
    ACE_GUARD(ACE_Thread_Mutex, g, readers_lock_);

    for (InterestingAckNackSetType::const_iterator pos = interesting_ack_nacks_.begin(),
           limit = interesting_ack_nacks_.end();
         pos != limit;
         ++pos) {

      SequenceNumber ack;
      LongSeq8 bitmap;
      bitmap.length(0);

      AckNackSubmessage acknack = {
        {ACKNACK,
         CORBA::Octet(FLAG_E | FLAG_F),
         0 /*length*/},
        pos->readerid.entityId,
        pos->writerid.entityId,
        { // SequenceNumberSet: acking bitmapBase - 1
          {ack.getHigh(), ack.getLow()},
          0 /* num_bits */, bitmap
        },
        {0 /* acknack count */}
      };

      MetaSubmessage meta_submessage(pos->readerid, pos->writerid);
      meta_submessage.sm_.acknack_sm(acknack);

      meta_submessages.push_back(meta_submessage);
    }
    interesting_ack_nacks_.clear();

    readers = readers_;
  }

  for (RtpsReaderMap::iterator rr = readers.begin(); rr != readers.end(); ++rr) {
    rr->second->gather_ack_nacks(meta_submessages);
  }

  send_bundled_submessages(meta_submessages);
}

void
RtpsUdpDataLink::RtpsReader::generate_nack_frags_i(NackFragSubmessageVec& nf,
                                                   WriterInfo& wi, const RepoId& pub_id)
{
  typedef OPENDDS_MAP(SequenceNumber, RTPS::FragmentNumber_t)::iterator iter_t;
  typedef RtpsUdpReceiveStrategy::FragmentInfo::value_type Frag_t;
  RtpsUdpReceiveStrategy::FragmentInfo frag_info;

  // This is an internal method, locks already locked,
  // we just need a local handle to the link
  RtpsUdpDataLink_rch link = link_.lock();

  // Populate frag_info with two possible sources of NackFrags:
  // 1. sequence #s in the reception gaps that we have partially received
  OPENDDS_VECTOR(SequenceRange) missing = wi.recvd_.missing_sequence_ranges();
  for (size_t i = 0; i < missing.size(); ++i) {
    link->receive_strategy()->has_fragments(missing[i], pub_id, &frag_info);
  }
  // 1b. larger than the last received seq# but less than the heartbeat.lastSN
  if (!wi.recvd_.empty()) {
    const SequenceRange range(wi.recvd_.high(), wi.hb_range_.second);
    link->receive_strategy()->has_fragments(range, pub_id, &frag_info);
  }
  for (size_t i = 0; i < frag_info.size(); ++i) {
    // If we've received a HeartbeatFrag, we know the last (available) frag #
    const iter_t heartbeat_frag = wi.frags_.find(frag_info[i].first);
    if (heartbeat_frag != wi.frags_.end()) {
      extend_bitmap_range(frag_info[i].second, heartbeat_frag->second.value);
    }
  }

  // 2. sequence #s outside the recvd_ gaps for which we have a HeartbeatFrag
  const iter_t low = wi.frags_.lower_bound(wi.recvd_.cumulative_ack()),
              high = wi.frags_.upper_bound(wi.recvd_.last_ack()),
               end = wi.frags_.end();
  for (iter_t iter = wi.frags_.begin(); iter != end; ++iter) {
    if (iter == low) {
      // skip over the range covered by step #1 above
      if (high == end) {
        break;
      }
      iter = high;
    }

    const SequenceRange range(iter->first, iter->first);
    if (link->receive_strategy()->has_fragments(range, pub_id, &frag_info)) {
      extend_bitmap_range(frag_info.back().second, iter->second.value);
    } else {
      // it was not in the recv strategy, so the entire range is "missing"
      frag_info.push_back(Frag_t(iter->first, RTPS::FragmentNumberSet()));
      RTPS::FragmentNumberSet& fnSet = frag_info.back().second;
      fnSet.bitmapBase.value = 1;
      fnSet.numBits = std::min(CORBA::ULong(256), iter->second.value);
      fnSet.bitmap.length((fnSet.numBits + 31) / 32);
      for (CORBA::ULong i = 0; i < fnSet.bitmap.length(); ++i) {
        fnSet.bitmap[i] = 0xFFFFFFFF;
      }
    }
  }

  if (frag_info.empty()) {
    return;
  }

  const RTPS::NackFragSubmessage nackfrag_prototype = {
    {RTPS::NACK_FRAG, RTPS::FLAG_E, 0 /* length set below */},
    ENTITYID_UNKNOWN, // readerId will be filled-in by send_heartbeat_replies()
    ENTITYID_UNKNOWN, // writerId will be filled-in by send_heartbeat_replies()
    {0, 0}, // writerSN set below
    RTPS::FragmentNumberSet(), // fragmentNumberState set below
    {0} // count set below
  };

  for (size_t i = 0; i < frag_info.size(); ++i) {
    nf.push_back(nackfrag_prototype);
    RTPS::NackFragSubmessage& nackfrag = nf.back();
    nackfrag.writerSN.low = frag_info[i].first.getLow();
    nackfrag.writerSN.high = frag_info[i].first.getHigh();
    nackfrag.fragmentNumberState = frag_info[i].second;
    nackfrag.count.value = ++wi.nackfrag_count_;
  }
}

void
RtpsUdpDataLink::extend_bitmap_range(RTPS::FragmentNumberSet& fnSet,
                                     CORBA::ULong extent)
{
  if (extent < fnSet.bitmapBase.value) {
    return; // can't extend to some number under the base
  }
  // calculate the index to the extent to determine the new_num_bits
  const CORBA::ULong new_num_bits = std::min(CORBA::ULong(255),
                                             extent - fnSet.bitmapBase.value + 1),
                     len = (new_num_bits + 31) / 32;
  if (new_num_bits < fnSet.numBits) {
    return; // bitmap already extends past "extent"
  }
  fnSet.bitmap.length(len);
  // We are missing from one past old bitmap end to the new end
  DisjointSequence::fill_bitmap_range(fnSet.numBits + 1, new_num_bits,
                                      fnSet.bitmap.get_buffer(), len,
                                      fnSet.numBits);
}

void
RtpsUdpDataLink::received(const RTPS::HeartBeatFragSubmessage& hb_frag,
                          const GuidPrefix_t& src_prefix)
{
  datareader_dispatch(hb_frag, src_prefix, &RtpsReader::process_hb_frag_i);
}

bool
RtpsUdpDataLink::RtpsReader::process_hb_frag_i(const RTPS::HeartBeatFragSubmessage& hb_frag,
                                               const RepoId& src,
                                               MetaSubmessageVec&)
{
  ACE_GUARD_RETURN(ACE_Thread_Mutex, g, mutex_, false);

  WriterInfoMap::iterator wi = remote_writers_.find(src);
  if (wi == remote_writers_.end()) {
    // we may not be associated yet, even if the writer thinks we are
    return false;
  }

  if (!compare_and_update_counts(hb_frag.count.value, wi->second.hb_frag_recvd_count_)) {
    return false;
  }

  SequenceNumber seq;
  seq.setValue(hb_frag.writerSN.high, hb_frag.writerSN.low);

  // If seq is outside the heartbeat range or we haven't completely received
  // it yet, send a NackFrag along with the AckNack.  The heartbeat range needs
  // to be checked first because recvd_ contains the numbers below the
  // heartbeat range (so that we don't NACK those).
  if (seq < wi->second.hb_range_.first || seq > wi->second.hb_range_.second
      || !wi->second.recvd_.contains(seq)) {
    wi->second.frags_[seq] = hb_frag.lastFragmentNum;
    wi->second.ack_pending_ = true;
    return true; // timer will invoke send_heartbeat_replies()
  }
  return false;
}


// DataWriter's side of Reliability

void
RtpsUdpDataLink::received(const RTPS::AckNackSubmessage& acknack,
                          const GuidPrefix_t& src_prefix)
{
  // local side is DW
  RepoId local;
  std::memcpy(local.guidPrefix, local_prefix_, sizeof(GuidPrefix_t));
  local.entityId = acknack.writerId; // can't be ENTITYID_UNKNOWN

  RepoId remote;
  std::memcpy(remote.guidPrefix, src_prefix, sizeof(GuidPrefix_t));
  remote.entityId = acknack.readerId;

  const MonotonicTimePoint now = MonotonicTimePoint::now();
  OPENDDS_VECTOR(DiscoveryListener*) callbacks;

  {
    ACE_GUARD(ACE_Thread_Mutex, g, writers_lock_);
    for (InterestingRemoteMapType::iterator pos = interesting_readers_.lower_bound(remote),
           limit = interesting_readers_.upper_bound(remote);
         pos != limit;
         ++pos) {
      pos->second.last_activity = now;
      // Ensure the acknack was for the writer.
      if (local == pos->second.localid) {
        if (pos->second.status == InterestingRemote::DOES_NOT_EXIST) {
          callbacks.push_back(pos->second.listener);
          pos->second.status = InterestingRemote::EXISTS;
        }
      }
    }
  }

  for (size_t i = 0; i < callbacks.size(); ++i) {
    callbacks[i]->reader_exists(remote, local);
  }

  datawriter_dispatch(acknack, src_prefix, &RtpsWriter::process_acknack);
}

void
RtpsUdpDataLink::RtpsWriter::gather_gaps_i(const RepoId& reader,
                                           const DisjointSequence& gaps,
                                           MetaSubmessageVec& meta_submessages)
{
  using namespace RTPS;
  // RTPS v2.1 8.3.7.4: the Gap sequence numbers are those in the range
  // [gapStart, gapListBase) and those in the SNSet.
  const SequenceNumber firstMissing = gaps.low(),
                       base = ++SequenceNumber(gaps.cumulative_ack());
  const SequenceNumber_t gapStart = {firstMissing.getHigh(),
                                     firstMissing.getLow()},
                         gapListBase = {base.getHigh(), base.getLow()};
  CORBA::ULong num_bits = 0;
  LongSeq8 bitmap;

  if (gaps.disjoint()) {
    bitmap.length(bitmap_num_longs(base, gaps.high()));
    if (bitmap.length() > 0) {
      (void)gaps.to_bitmap(bitmap.get_buffer(), bitmap.length(), num_bits);
    }
  }

  MetaSubmessage meta_submessage(id_, reader);
  GapSubmessage gap = {
    {GAP, FLAG_E, 0 /*length determined later*/},
    reader.entityId,
    id_.entityId,
    gapStart,
    {gapListBase, num_bits, bitmap}
  };
  meta_submessage.sm_.gap_sm(gap);

  if (Transport_debug_level > 5) {
    const GuidConverter conv(id_);
    SequenceRange sr;
    sr.first.setValue(gap.gapStart.high, gap.gapStart.low);
    SequenceNumber srbase;
    srbase.setValue(gap.gapList.bitmapBase.high, gap.gapList.bitmapBase.low);
    sr.second = srbase.previous();
    ACE_DEBUG((LM_DEBUG, "(%P|%t) RtpsUdpDataLink::RtpsWriter::gather_gaps_i "
              "GAP with range [%q, %q] from %C\n",
              sr.first.getValue(), sr.second.getValue(),
              OPENDDS_STRING(conv).c_str()));
  }

  // For durable writers, change a non-directed Gap into multiple directed gaps.
  OPENDDS_VECTOR(RepoId) readers;
  if (durable_ && reader.entityId == ENTITYID_UNKNOWN) {
    if (Transport_debug_level > 5) {
      const GuidConverter local_conv(id_);
      ACE_DEBUG((LM_DEBUG, "RtpsUdpDataLink::RtpsWriter::gather_gaps_i local %C "
                 "durable writer\n", OPENDDS_STRING(local_conv).c_str()));
    }
    for (ReaderInfoMap::iterator ri = remote_readers_.begin();
         ri != remote_readers_.end(); ++ri) {
      if (!ri->second.expecting_durable_data()) {
        readers.push_back(ri->first);
      } else if (Transport_debug_level > 5) {
        const GuidConverter remote_conv(ri->first);
        ACE_DEBUG((LM_DEBUG, "RtpsUdpDataLink::RtpsWriter::gather_gaps_i reader "
                   "%C is expecting durable data, no GAP sent\n",
                   OPENDDS_STRING(remote_conv).c_str()));
      }
    }
    for (size_t i = 0; i < readers.size(); ++i) {
      meta_submessage.dst_guid_ = readers[i];
      gap.readerId = readers[i].entityId;
      // potentially multiple meta_submessages, but all directed
      meta_submessages.push_back(meta_submessage);
    }
  } else {
    // single meta_submessage, possibly non-directed
    meta_submessages.push_back(meta_submessage);
  }
}

void
RtpsUdpDataLink::RtpsWriter::process_acknack(const RTPS::AckNackSubmessage& acknack,
                                             const RepoId& src,
                                             MetaSubmessageVec& meta_submessages)
{
  ACE_GUARD(ACE_Thread_Mutex, g, mutex_);

  RtpsUdpDataLink_rch link = link_.lock();

  if (!link) {
    return;
  }

  RepoId remote = src;

  bool first_ack = false;

  if (Transport_debug_level > 5) {
    GuidConverter local_conv(id_), remote_conv(remote);
    ACE_DEBUG((LM_DEBUG, "(%P|%t) RtpsUdpDataLink::received(ACKNACK) "
      "local %C remote %C\n", OPENDDS_STRING(local_conv).c_str(),
      OPENDDS_STRING(remote_conv).c_str()));
  }

  const ReaderInfoMap::iterator ri = remote_readers_.find(remote);
  if (ri == remote_readers_.end()) {
    VDBG((LM_WARNING, "(%P|%t) RtpsUdpDataLink::received(ACKNACK) "
      "WARNING ReaderInfo not found\n"));
    return;
  }

  if (!compare_and_update_counts(acknack.count.value, ri->second.acknack_recvd_count_)) {
    VDBG((LM_WARNING, "(%P|%t) RtpsUdpDataLink::received(ACKNACK) "
      "WARNING Count indicates duplicate, dropping\n"));
    return;
  }

  if (!ri->second.handshake_done_) {
    ri->second.handshake_done_ = true;
    first_ack = true;
  }

  // For first_acknowledged_by_reader
  SequenceNumber received_sn_base;
  received_sn_base.setValue(acknack.readerSNState.bitmapBase.high, acknack.readerSNState.bitmapBase.low);

  OPENDDS_MAP(SequenceNumber, TransportQueueElement*) pendingCallbacks;
  const bool is_final = acknack.smHeader.flags & RTPS::FLAG_F;

  if (!ri->second.durable_data_.empty()) {
    if (Transport_debug_level > 5) {
      const GuidConverter local_conv(id_), remote_conv(remote);
      ACE_DEBUG((LM_DEBUG, "RtpsUdpDataLink::received(ACKNACK) "
                 "local %C has durable for remote %C\n",
                 OPENDDS_STRING(local_conv).c_str(),
                 OPENDDS_STRING(remote_conv).c_str()));
    }
    SequenceNumber ack;
    ack.setValue(acknack.readerSNState.bitmapBase.high,
                 acknack.readerSNState.bitmapBase.low);
    const SequenceNumber& dd_last = ri->second.durable_data_.rbegin()->first;
    if (Transport_debug_level > 5) {
      ACE_DEBUG((LM_DEBUG, "RtpsUdpDataLink::received(ACKNACK) "
                 "check ack %q against last durable %q\n",
                 ack.getValue(), dd_last.getValue()));
    }
    if (ack > dd_last) {
      // Reader acknowledges durable data, we no longer need to store it
      ri->second.durable_data_.swap(pendingCallbacks);
      if (Transport_debug_level > 5) {
        ACE_DEBUG((LM_DEBUG, "RtpsUdpDataLink::received(ACKNACK) "
                   "durable data acked\n"));
      }
    } else {
      DisjointSequence requests;
      if (!requests.insert(ack, acknack.readerSNState.numBits,
                           acknack.readerSNState.bitmap.get_buffer())
          && !is_final && ack == heartbeat_high(ri->second)) {
        // This is a non-final AckNack with no bits in the bitmap.
        // Attempt to reply to a request for the "base" value which
        // is neither Acked nor Nacked, only when it's the HB high.
        if (ri->second.durable_data_.count(ack)) requests.insert(ack);
      }
      // Attempt to reply to nacks for durable data
      bool sent_some = false;
      typedef OPENDDS_MAP(SequenceNumber, TransportQueueElement*)::iterator iter_t;
      iter_t it = ri->second.durable_data_.begin();
      const OPENDDS_VECTOR(SequenceRange) psr = requests.present_sequence_ranges();
      SequenceNumber lastSent = SequenceNumber::ZERO();
      if (!requests.empty()) {
        lastSent = requests.low().previous();
      }
      DisjointSequence gaps;
      for (size_t i = 0; i < psr.size(); ++i) {
        for (; it != ri->second.durable_data_.end()
             && it->first < psr[i].first; ++it) ; // empty for-loop
        for (; it != ri->second.durable_data_.end()
             && it->first <= psr[i].second; ++it) {
          if (Transport_debug_level > 5) {
            ACE_DEBUG((LM_DEBUG, "RtpsUdpDataLink::received(ACKNACK) "
                       "durable resend %d\n", int(it->first.getValue())));
          }
          link->durability_resend(it->second);
          //FUTURE: combine multiple resends into one RTPS Message?
          sent_some = true;
          if (it->first > lastSent + 1) {
            gaps.insert(SequenceRange(lastSent + 1, it->first.previous()));
          }
          lastSent = it->first;
        }
        if (lastSent < psr[i].second && psr[i].second < dd_last) {
          gaps.insert(SequenceRange(lastSent + 1, psr[i].second));
          if (it != ri->second.durable_data_.end()) {
            gaps.insert(SequenceRange(psr[i].second, it->first.previous()));
          }
        }
      }
      if (!gaps.empty()) {
        if (Transport_debug_level > 5) {
          ACE_DEBUG((LM_DEBUG, "RtpsUdpDataLink::received(ACKNACK) "
                     "sending durability gaps:\n"));
          gaps.dump();
        }
        gather_gaps_i(remote, gaps, meta_submessages);
      }
      if (sent_some) {
        return;
      }
      const SequenceNumber& dd_first = ri->second.durable_data_.begin()->first;
      if (!requests.empty() && requests.high() < dd_first) {
        // All nacks were below the start of the durable data.
          requests.insert(SequenceRange(requests.high(), dd_first.previous()));
        if (Transport_debug_level > 5) {
          ACE_DEBUG((LM_DEBUG, "RtpsUdpDataLink::received(ACKNACK) "
                     "sending durability gaps for all requests:\n"));
          requests.dump();
        }
        gather_gaps_i(remote, requests, meta_submessages);
        return;
      }
      if (!requests.empty() && requests.low() < dd_first) {
        // Lowest nack was below the start of the durable data.
        for (size_t i = 0; i < psr.size(); ++i) {
          if (psr[i].first > dd_first) {
            break;
          }
          gaps.insert(SequenceRange(psr[i].first,
                                    std::min(psr[i].second, dd_first)));
        }
        if (Transport_debug_level > 5) {
          ACE_DEBUG((LM_DEBUG, "RtpsUdpDataLink::received(ACKNACK) "
                     "sending durability gaps for some requests:\n"));
          gaps.dump();
        }
        gather_gaps_i(remote, gaps, meta_submessages);
        return;
      }
    }
  }
  SequenceNumber ack;
  ack.setValue(acknack.readerSNState.bitmapBase.high,
               acknack.readerSNState.bitmapBase.low);
  if (ack != SequenceNumber::SEQUENCENUMBER_UNKNOWN()
      && ack != SequenceNumber::ZERO()) {
    ri->second.cur_cumulative_ack_ = ack;
  }
  // If this ACKNACK was final, the DR doesn't expect a reply, and therefore
  // we don't need to do anything further.
  if (!is_final || bitmapNonEmpty(acknack.readerSNState)) {
    ri->second.requested_changes_.push_back(acknack.readerSNState);
  }

  TqeSet to_deliver;
  acked_by_all_helper_i(to_deliver);

  if (!is_final) {
    link->nack_reply_.schedule(); // timer will invoke send_nack_replies()
  }

  g.release();

  typedef OPENDDS_MAP(SequenceNumber, TransportQueueElement*)::iterator iter_t;
  for (iter_t it = pendingCallbacks.begin();
       it != pendingCallbacks.end(); ++it) {
    it->second->data_delivered();
  }

  TqeSet::iterator deliver_iter = to_deliver.begin();
  while (deliver_iter != to_deliver.end()) {
    (*deliver_iter)->data_delivered();
    ++deliver_iter;
  }

  if (first_ack) {
    link->invoke_on_start_callbacks(id_, remote, true);
  }
}

void
RtpsUdpDataLink::received(const RTPS::NackFragSubmessage& nackfrag,
                          const GuidPrefix_t& src_prefix)
{
  datawriter_dispatch(nackfrag, src_prefix, &RtpsWriter::process_nackfrag);
}

void RtpsUdpDataLink::RtpsWriter::process_nackfrag(const RTPS::NackFragSubmessage& nackfrag,
                                                   const RepoId& src,
                                                   MetaSubmessageVec&)
{
  ACE_GUARD(ACE_Thread_Mutex, g, mutex_);

  RtpsUdpDataLink_rch link = link_.lock();

  if (!link) {
    return;
  }

  RepoId remote = src;

  if (Transport_debug_level > 5) {
    GuidConverter local_conv(id_), remote_conv(remote);
    ACE_DEBUG((LM_DEBUG, "(%P|%t) RtpsUdpDataLink::received(NACK_FRAG) "
      "local %C remote %C\n", OPENDDS_STRING(local_conv).c_str(),
      OPENDDS_STRING(remote_conv).c_str()));
  }

  const ReaderInfoMap::iterator ri = remote_readers_.find(remote);
  if (ri == remote_readers_.end()) {
    VDBG((LM_WARNING, "(%P|%t) RtpsUdpDataLink::received(NACK_FRAG) "
      "WARNING ReaderInfo not found\n"));
    return;
  }

  if (!compare_and_update_counts(nackfrag.count.value, ri->second.nackfrag_recvd_count_)) {
    VDBG((LM_WARNING, "(%P|%t) RtpsUdpDataLink::received(NACK_FRAG) "
      "WARNING Count indicates duplicate, dropping\n"));
    return;
  }

  SequenceNumber seq;
  seq.setValue(nackfrag.writerSN.high, nackfrag.writerSN.low);
  ri->second.requested_frags_[seq] = nackfrag.fragmentNumberState;

  link->nack_reply_.schedule(); // timer will invoke send_nack_replies()
}

void
RtpsUdpDataLink::RtpsWriter::send_and_gather_nack_replies(MetaSubmessageVec& meta_submessages)
{
  ACE_GUARD(ACE_Thread_Mutex, g, mutex_);

  RtpsUdpDataLink_rch link = link_.lock();

  if (!link) {
    return;
  }

  // consolidate requests from N readers
  AddrSet recipients;
  DisjointSequence requests;

  //track if any messages have been fully acked by all readers
  SequenceNumber all_readers_ack = SequenceNumber::MAX_VALUE;

#ifdef OPENDDS_SECURITY
  const EntityId_t& pvs_writer =
    RTPS::ENTITYID_P2P_BUILTIN_PARTICIPANT_VOLATILE_SECURE_WRITER;
  const bool is_pvs_writer =
    0 == std::memcmp(&pvs_writer, &id_.entityId, sizeof pvs_writer);
#endif

  bool gaps_ok = true;
  typedef ReaderInfoMap::iterator ri_iter;
  const ri_iter end = remote_readers_.end();
  for (ri_iter ri = remote_readers_.begin(); ri != end; ++ri) {

    if (ri->second.cur_cumulative_ack_ < all_readers_ack) {
      all_readers_ack = ri->second.cur_cumulative_ack_;
    }

#ifdef OPENDDS_SECURITY
    if (is_pvs_writer && !ri->second.requested_changes_.empty()) {
      send_directed_nack_replies_i(ri->first, ri->second, meta_submessages);
      continue;
    }
#endif

    process_requested_changes_i(requests, ri->second);

    if (!ri->second.requested_changes_.empty()) {
      AddrSet addrs = link->get_addresses(id_, ri->first);
      if (!addrs.empty()) {
        recipients.insert(addrs.begin(), addrs.end());
        if (ri->second.expecting_durable_data()) {
          gaps_ok = false;
        }
        if (Transport_debug_level > 5) {
          const GuidConverter local_conv(id_), remote_conv(ri->first);
          ACE_DEBUG((LM_DEBUG, "RtpsUdpDataLink::send_nack_replies "
                     "local %C remote %C requested resend\n",
                     OPENDDS_STRING(local_conv).c_str(),
                     OPENDDS_STRING(remote_conv).c_str()));
        }
      }
      ri->second.requested_changes_.clear();
    }
  }

  DisjointSequence gaps;
  if (!requests.empty()) {
    if (send_buff_.is_nil() || send_buff_->empty()) {
      gaps = requests;
    } else {
      OPENDDS_VECTOR(SequenceRange) ranges = requests.present_sequence_ranges();
      SingleSendBuffer& sb = *send_buff_;
      ACE_GUARD(TransportSendBuffer::LockType, guard, sb.strategy_lock());
      const RtpsUdpSendStrategy::OverrideToken ot =
        link->send_strategy()->override_destinations(recipients);
      for (size_t i = 0; i < ranges.size(); ++i) {
        if (Transport_debug_level > 5) {
          ACE_DEBUG((LM_DEBUG, "RtpsUdpDataLink::send_nack_replies "
                     "resend data %d-%d\n", int(ranges[i].first.getValue()),
                     int(ranges[i].second.getValue())));
        }
        sb.resend_i(ranges[i], &gaps);
      }
    }
  }

  send_nackfrag_replies_i(gaps, recipients);

  if (gaps_ok && !gaps.empty()) {
    if (Transport_debug_level > 5) {
      ACE_DEBUG((LM_DEBUG, "RtpsUdpDataLink::send_nack_replies "
                 "GAPs:"));
      gaps.dump();
    }
    gather_gaps_i(GUID_UNKNOWN, gaps, meta_submessages);
  }
}

void
RtpsUdpDataLink::send_nack_replies()
{
  RtpsWriterMap writers;
  {
    ACE_GUARD(ACE_Thread_Mutex, g, writers_lock_);
    writers = writers_;
  }

  MetaSubmessageVec meta_submessages;

  // Reply from local DW to remote DR: GAP or DATA
  using namespace OpenDDS::RTPS;
  typedef RtpsWriterMap::iterator rw_iter;
  for (rw_iter rw = writers.begin(); rw != writers.end(); ++rw) {
    rw->second->send_and_gather_nack_replies(meta_submessages);
  }

  send_bundled_submessages(meta_submessages);
}

void
RtpsUdpDataLink::RtpsWriter::send_nackfrag_replies_i(DisjointSequence& gaps,
                                                     AddrSet& gap_recipients)
{
  RtpsUdpDataLink_rch link = link_.lock();

  if (!link) {
    return;
  }

  typedef OPENDDS_MAP(SequenceNumber, DisjointSequence) FragmentInfo;
  OPENDDS_MAP(ACE_INET_Addr, FragmentInfo) requests;

  typedef ReaderInfoMap::iterator ri_iter;
  const ri_iter end = remote_readers_.end();
  for (ri_iter ri = remote_readers_.begin(); ri != end; ++ri) {

    if (ri->second.requested_frags_.empty()) {
      continue;
    }

    AddrSet remote_addrs = link->get_addresses(id_, ri->first);
    if (remote_addrs.empty()) {
      continue;
    }

    typedef OPENDDS_MAP(SequenceNumber, RTPS::FragmentNumberSet)::iterator rf_iter;
    const rf_iter rf_end = ri->second.requested_frags_.end();
    for (rf_iter rf = ri->second.requested_frags_.begin(); rf != rf_end; ++rf) {

      const SequenceNumber& seq = rf->first;
      if (send_buff_->contains(seq)) {
        for (AddrSet::const_iterator pos = remote_addrs.begin(), limit = remote_addrs.end();
             pos != limit; ++pos) {
          FragmentInfo& fi = requests[*pos];
          fi[seq].insert(rf->second.bitmapBase.value, rf->second.numBits,
                         rf->second.bitmap.get_buffer());
        }
      } else {
        gaps.insert(seq);
        gap_recipients.insert(remote_addrs.begin(), remote_addrs.end());
      }
    }
    ri->second.requested_frags_.clear();
  }

  typedef OPENDDS_MAP(ACE_INET_Addr, FragmentInfo)::iterator req_iter;
  for (req_iter req = requests.begin(); req != requests.end(); ++req) {
    const FragmentInfo& fi = req->second;

    ACE_GUARD(TransportSendBuffer::LockType, guard,
      send_buff_->strategy_lock());
    const RtpsUdpSendStrategy::OverrideToken ot =
      link->send_strategy()->override_destinations(req->first);

    for (FragmentInfo::const_iterator sn_iter = fi.begin();
         sn_iter != fi.end(); ++sn_iter) {
      const SequenceNumber& seq = sn_iter->first;
      send_buff_->resend_fragments_i(seq, sn_iter->second);
    }
  }
}

void
RtpsUdpDataLink::RtpsWriter::process_requested_changes_i(DisjointSequence& requests,
                                                         const ReaderInfo& reader)
{
  for (size_t i = 0; i < reader.requested_changes_.size(); ++i) {
    const RTPS::SequenceNumberSet& sn_state = reader.requested_changes_[i];
    SequenceNumber base;
    base.setValue(sn_state.bitmapBase.high, sn_state.bitmapBase.low);
    if (sn_state.numBits == 1 && !(sn_state.bitmap[0] & 1)
        && base == heartbeat_high(reader)) {
      // Since there is an entry in requested_changes_, the DR must have
      // sent a non-final AckNack.  If the base value is the high end of
      // the heartbeat range, treat it as a request for that seq#.
      if (!send_buff_.is_nil() && send_buff_->contains(base)) {
        requests.insert(base);
      }
    } else {
      requests.insert(base, sn_state.numBits, sn_state.bitmap.get_buffer());
    }
  }
}

void
RtpsUdpDataLink::RtpsWriter::send_directed_nack_replies_i(const RepoId& readerId,
                                                          ReaderInfo& reader,
                                                          MetaSubmessageVec& meta_submessages)
{
  RtpsUdpDataLink_rch link = link_.lock();

  if (!link) {
    return;
  }

  AddrSet addrs = link->get_addresses(id_, readerId);
  if (addrs.empty()) {
    return;
  }

  DisjointSequence requests;
  process_requested_changes_i(requests, reader);
  reader.requested_changes_.clear();

  DisjointSequence gaps;

  if (!requests.empty()) {
    if (send_buff_.is_nil() || send_buff_->empty()) {
      gaps = requests;
    } else {
      OPENDDS_VECTOR(SequenceRange) ranges = requests.present_sequence_ranges();
      SingleSendBuffer& sb = *send_buff_;
      ACE_GUARD(TransportSendBuffer::LockType, guard, sb.strategy_lock());
      const RtpsUdpSendStrategy::OverrideToken ot =
        link->send_strategy()->override_destinations(addrs);
      for (size_t i = 0; i < ranges.size(); ++i) {
        if (Transport_debug_level > 5) {
          ACE_DEBUG((LM_DEBUG, "RtpsUdpDataLink::send_directed_nack_replies "
                     "resend data %d-%d\n", int(ranges[i].first.getValue()),
                     int(ranges[i].second.getValue())));
        }
        sb.resend_i(ranges[i], &gaps, readerId);
      }
    }
  }

  if (gaps.empty()) {
    return;
  }
  if (Transport_debug_level > 5) {
    ACE_DEBUG((LM_DEBUG, "RtpsUdpDataLink::send_directed_nack_replies GAPs: "));
    gaps.dump();
  }
  gather_gaps_i(readerId, gaps, meta_submessages);
}

void
RtpsUdpDataLink::RtpsWriter::process_acked_by_all()
{
  TqeSet to_deliver;
  {
    ACE_GUARD(ACE_Thread_Mutex, g, mutex_);
    acked_by_all_helper_i(to_deliver);
  }

  TqeSet::iterator deliver_iter = to_deliver.begin();
  while (deliver_iter != to_deliver.end()) {
    (*deliver_iter)->data_delivered();
    ++deliver_iter;
  }
}

void
RtpsUdpDataLink::RtpsWriter::acked_by_all_helper_i(TqeSet& to_deliver)
{
  using namespace OpenDDS::RTPS;
  typedef OPENDDS_MULTIMAP(SequenceNumber, TransportQueueElement*)::iterator iter_t;
  OPENDDS_VECTOR(RepoId) to_check;

  RtpsUdpDataLink_rch link = link_.lock();

  if (!link) {
    return;
  }

  //start with the max sequence number writer knows about and decrease
  //by what the min over all readers is
  SequenceNumber all_readers_ack = SequenceNumber::MAX_VALUE;

  typedef ReaderInfoMap::iterator ri_iter;
  const ri_iter end = remote_readers_.end();
  for (ri_iter ri = remote_readers_.begin(); ri != end; ++ri) {
    if (ri->second.cur_cumulative_ack_ < all_readers_ack) {
      all_readers_ack = ri->second.cur_cumulative_ack_;
    }
  }
  if (all_readers_ack == SequenceNumber::MAX_VALUE) {
    return;
  }

  ACE_GUARD(ACE_Thread_Mutex, g2, elems_not_acked_mutex_);

  if (!elems_not_acked_.empty()) {

    OPENDDS_SET(SequenceNumber) sns_to_release;
    iter_t it = elems_not_acked_.begin();
    while (it != elems_not_acked_.end()) {
      if (it->first < all_readers_ack) {
        to_deliver.insert(it->second);
        sns_to_release.insert(it->first);
        iter_t last = it;
        ++it;
        elems_not_acked_.erase(last);
      } else {
        break;
      }
    }
    OPENDDS_SET(SequenceNumber)::iterator sns_it = sns_to_release.begin();
    while (sns_it != sns_to_release.end()) {
      send_buff_->release_acked(*sns_it);
      ++sns_it;
    }
  }
}

void
RtpsUdpDataLink::durability_resend(TransportQueueElement* element)
{
  ACE_Message_Block* msg = const_cast<ACE_Message_Block*>(element->msg());
  AddrSet addrs = get_addresses(element->publication_id(), element->subscription_id());
  if (addrs.empty()) {
    const GuidConverter conv(element->subscription_id());
    ACE_ERROR((LM_ERROR,
               "(%P|%t) RtpsUdpDataLink::durability_resend() - "
               "no locator for remote %C\n", OPENDDS_STRING(conv).c_str()));
  } else {
    send_strategy()->send_rtps_control(*msg, addrs);
  }
}

void
RtpsUdpDataLink::send_heartbeats(const DCPS::MonotonicTimePoint& /*now*/)
{
  OPENDDS_VECTOR(CallbackType) readerDoesNotExistCallbacks;
  OPENDDS_VECTOR(TransportQueueElement*) pendingCallbacks;

  const MonotonicTimePoint now = MonotonicTimePoint::now();
  RtpsWriterMap writers;

  typedef OPENDDS_MAP_CMP(RepoId, RepoIdSet, GUID_tKeyLessThan) WtaMap;
  WtaMap writers_to_advertise;

  {
    ACE_GUARD(ACE_Thread_Mutex, g, writers_lock_);

    RtpsUdpInst& cfg = config();

    const MonotonicTimePoint tv = now - 10 * cfg.heartbeat_period_;
    const MonotonicTimePoint tv3 = now - 3 * cfg.heartbeat_period_;

    for (InterestingRemoteMapType::iterator pos = interesting_readers_.begin(),
           limit = interesting_readers_.end();
         pos != limit;
         ++pos) {
      if (pos->second.status == InterestingRemote::DOES_NOT_EXIST ||
          (pos->second.status == InterestingRemote::EXISTS && pos->second.last_activity < tv3)) {
          writers_to_advertise[pos->second.localid].insert(pos->first);
      }
      if (pos->second.status == InterestingRemote::EXISTS && pos->second.last_activity < tv) {
        CallbackType callback(pos->first, pos->second);
        readerDoesNotExistCallbacks.push_back(callback);
        pos->second.status = InterestingRemote::DOES_NOT_EXIST;
      }
    }

    if (writers_.empty() && interesting_readers_.empty()) {
      heartbeat_.disable_and_wait();
    }

    writers = writers_;
  }

  using namespace OpenDDS::RTPS;

  MetaSubmessageVec meta_submessages;

  using namespace OpenDDS::RTPS;
  typedef RtpsWriterMap::iterator rw_iter;
  for (rw_iter rw = writers.begin(); rw != writers.end(); ++rw) {
    WtaMap::iterator it = writers_to_advertise.find(rw->first);
    if (it == writers_to_advertise.end()) {
      rw->second->gather_heartbeats(pendingCallbacks, RepoIdSet(), true, meta_submessages);
    } else {
      if (rw->second->gather_heartbeats(pendingCallbacks, it->second, false, meta_submessages)) {
        writers_to_advertise.erase(it);
      }
    }
  }

  for (WtaMap::const_iterator pos = writers_to_advertise.begin(),
         limit = writers_to_advertise.end();
       pos != limit;
       ++pos) {
    const SequenceNumber SN = 1, lastSN = SequenceNumber::ZERO();
    const HeartBeatSubmessage hb = {
      {HEARTBEAT, FLAG_E, HEARTBEAT_SZ},
      ENTITYID_UNKNOWN, // any matched reader may be interested in this
      pos->first.entityId,
      {SN.getHigh(), SN.getLow()},
      {lastSN.getHigh(), lastSN.getLow()},
      {++heartbeat_counts_[pos->first]}
    };

    MetaSubmessage meta_submessage(pos->first, GUID_UNKNOWN, pos->second);
    meta_submessage.sm_.heartbeat_sm(hb);

    meta_submessages.push_back(meta_submessage);
  }

  send_bundled_submessages(meta_submessages);

  for (OPENDDS_VECTOR(CallbackType)::iterator iter = readerDoesNotExistCallbacks.begin();
      iter != readerDoesNotExistCallbacks.end(); ++iter) {
    const InterestingRemote& remote = iter->second;
    remote.listener->reader_does_not_exist(iter->first, remote.localid);
  }

  for (size_t i = 0; i < pendingCallbacks.size(); ++i) {
    pendingCallbacks[i]->data_dropped();
  }
}

bool
RtpsUdpDataLink::RtpsWriter::gather_heartbeats(OPENDDS_VECTOR(TransportQueueElement*)& pendingCallbacks,
                                               const RepoIdSet& additional_guids,
                                               bool allow_final,
                                               MetaSubmessageVec& meta_submessages)
{
  ACE_GUARD_RETURN(ACE_Thread_Mutex, g, mutex_, false);

  RtpsUdpDataLink_rch link = link_.lock();
  if (!link) {
    return false;
  }

  const bool has_data = !send_buff_.is_nil()
                        && !send_buff_->empty();
  bool is_final = allow_final, has_durable_data = false;
  SequenceNumber durable_max = SequenceNumber::ZERO();

  MetaSubmessage meta_submessage(id_, GUID_UNKNOWN);
  meta_submessage.to_guids_ = additional_guids;

  const MonotonicTimePoint now = MonotonicTimePoint::now();
  RtpsUdpInst& cfg = link->config();

  // Directed, non-final pre-association heartbeats
  RepoIdSet pre_assoc_hb_guids;

  typedef ReaderInfoMap::iterator ri_iter;
  const ri_iter end = remote_readers_.end();
  for (ri_iter ri = remote_readers_.begin(); ri != end; ++ri) {
    bool marked_to = false;
    if (has_data) {
      meta_submessage.to_guids_.insert(ri->first);
      marked_to = true;
    }
    if (!ri->second.durable_data_.empty()) {
      const MonotonicTimePoint expiration =
        ri->second.durable_timestamp_ + cfg.durable_data_timeout_;
      if (now > expiration) {
        typedef OPENDDS_MAP(SequenceNumber, TransportQueueElement*)::iterator
          dd_iter;
        for (dd_iter it = ri->second.durable_data_.begin();
             it != ri->second.durable_data_.end(); ++it) {
          pendingCallbacks.push_back(it->second);
        }
        ri->second.durable_data_.clear();
        if (Transport_debug_level > 3) {
          const GuidConverter gw(id_), gr(ri->first);
          VDBG_LVL((LM_INFO, "(%P|%t) RtpsUdpDataLink::send_heartbeats - "
            "removed expired durable data for %C -> %C\n",
            OPENDDS_STRING(gw).c_str(), OPENDDS_STRING(gr).c_str()), 3);
        }
      } else {
        has_durable_data = true;
        is_final = false;
        if (ri->second.durable_data_.rbegin()->first > durable_max) {
          durable_max = ri->second.durable_data_.rbegin()->first;
        }
        meta_submessage.to_guids_.insert(ri->first);
        marked_to = true;
      }
    }
    if (!marked_to && !ri->second.handshake_done_) {
      pre_assoc_hb_guids.insert(ri->first);
    }
  }

  {
    ACE_GUARD_RETURN(ACE_Thread_Mutex, g2, elems_not_acked_mutex_, false);

    if (!elems_not_acked_.empty()) {
      is_final = false;
    }
  }

  const SequenceNumber firstSN = (durable_ || !has_data) ? 1 : send_buff_->low(),
    lastSN = std::max(durable_max, has_data ? send_buff_->high() : SequenceNumber::ZERO());
  using namespace OpenDDS::RTPS;

  const HeartBeatSubmessage hb = {
    {HEARTBEAT,
     CORBA::Octet(FLAG_E | (is_final ? FLAG_F : 0)),
     HEARTBEAT_SZ},
    ENTITYID_UNKNOWN, // any matched reader may be interested in this
    id_.entityId,
    {firstSN.getHigh(), firstSN.getLow()},
    {lastSN.getHigh(), lastSN.getLow()},
    {++heartbeat_count_}
  };
  meta_submessage.sm_.heartbeat_sm(hb);

  // Directed, non-final pre-association heartbeats
  MetaSubmessage pre_assoc_hb = meta_submessage;
  pre_assoc_hb.to_guids_.clear();
  pre_assoc_hb.sm_.heartbeat_sm().smHeader.flags &= ~(FLAG_F);
  for (RepoIdSet::const_iterator it = pre_assoc_hb_guids.begin(); it != pre_assoc_hb_guids.end(); ++it) {
    pre_assoc_hb.dst_guid_ = (*it);
    pre_assoc_hb.sm_.heartbeat_sm().readerId = it->entityId;
    meta_submessages.push_back(pre_assoc_hb);
  }

  if (is_final && !has_data && !has_durable_data) {
    return true;
  }

#ifdef OPENDDS_SECURITY
  const EntityId_t& volatile_writer =
    RTPS::ENTITYID_P2P_BUILTIN_PARTICIPANT_VOLATILE_SECURE_WRITER;
  if (std::memcmp(&id_.entityId, &volatile_writer, sizeof(EntityId_t)) == 0) {
    RepoIdSet guids = meta_submessage.to_guids_;
    meta_submessage.to_guids_.clear();
    for (RepoIdSet::const_iterator it = guids.begin(); it != guids.end(); ++it) {
      meta_submessage.dst_guid_ = (*it);
      meta_submessage.sm_.heartbeat_sm().readerId = it->entityId;
      meta_submessages.push_back(meta_submessage);
    }
  } else {
    meta_submessages.push_back(meta_submessage);
  }
#else
  meta_submessages.push_back(meta_submessage);
#endif
  return true;
}

void
RtpsUdpDataLink::check_heartbeats(const DCPS::MonotonicTimePoint& now)
{
  OPENDDS_VECTOR(CallbackType) writerDoesNotExistCallbacks;

  // Have any interesting writers timed out?
  const MonotonicTimePoint tv(now - 10 * config().heartbeat_period_);
  {
    ACE_GUARD(ACE_Thread_Mutex, g, readers_lock_);

    for (InterestingRemoteMapType::iterator pos = interesting_writers_.begin(), limit = interesting_writers_.end();
         pos != limit;
         ++pos) {
      if (pos->second.status == InterestingRemote::EXISTS && pos->second.last_activity < tv) {
        CallbackType callback(pos->first, pos->second);
        writerDoesNotExistCallbacks.push_back(callback);
        pos->second.status = InterestingRemote::DOES_NOT_EXIST;
      }
    }
  }

  OPENDDS_VECTOR(CallbackType)::iterator iter;
  for (iter = writerDoesNotExistCallbacks.begin(); iter != writerDoesNotExistCallbacks.end(); ++iter) {
    const RepoId& rid = iter->first;
    const InterestingRemote& remote = iter->second;
    remote.listener->writer_does_not_exist(rid, remote.localid);
  }
}

void
RtpsUdpDataLink::send_relay_beacon(const DCPS::MonotonicTimePoint& /*now*/)
{
  const ACE_INET_Addr rra = config().rtps_relay_address();
  if (rra == ACE_INET_Addr()) {
    return;
  }

  // Create a message with a few bytes of data for the beacon
  ACE_Message_Block mb(reinterpret_cast<const char*>(OpenDDS::RTPS::BEACON_MESSAGE), OpenDDS::RTPS::BEACON_MESSAGE_LENGTH);
  mb.wr_ptr(OpenDDS::RTPS::BEACON_MESSAGE_LENGTH);
  send_strategy()->send_rtps_control(mb, rra);
}

void
RtpsUdpDataLink::send_heartbeats_manual_i(const TransportSendControlElement* tsce, MetaSubmessageVec& meta_submessages)
{
  using namespace OpenDDS::RTPS;

  const RepoId pub_id = tsce->publication_id();

  SequenceNumber firstSN, lastSN;
  CORBA::Long counter;

  firstSN = 1;
  lastSN = tsce->sequence();

  counter = ++best_effort_heartbeat_count_;

  const HeartBeatSubmessage hb = {
    {HEARTBEAT,
     CORBA::Octet(FLAG_E | FLAG_F | FLAG_L),
     HEARTBEAT_SZ},
    ENTITYID_UNKNOWN, // any matched reader may be interested in this
    pub_id.entityId,
    {firstSN.getHigh(), firstSN.getLow()},
    {lastSN.getHigh(), lastSN.getLow()},
    {counter}
  };

  MetaSubmessage meta_submessage(pub_id, GUID_UNKNOWN);
  meta_submessage.sm_.heartbeat_sm(hb);

  meta_submessages.push_back(meta_submessage);
}

void
RtpsUdpDataLink::RtpsWriter::send_heartbeats_manual_i(MetaSubmessageVec& meta_submessages)
{
  using namespace OpenDDS::RTPS;

  RtpsUdpDataLink_rch link = link_.lock();
  if (!link) {
    return;
  }

  SequenceNumber firstSN, lastSN;
  CORBA::Long counter;

  const bool has_data = !send_buff_.is_nil() && !send_buff_->empty();
  SequenceNumber durable_max;
  const MonotonicTimePoint now = MonotonicTimePoint::now();
  for (ReaderInfoMap::const_iterator ri = remote_readers_.begin(), end = remote_readers_.end();
       ri != end;
       ++ri) {
    if (!ri->second.durable_data_.empty()) {
      const MonotonicTimePoint expiration = ri->second.durable_timestamp_ + link->config().durable_data_timeout_;
      if (now <= expiration &&
          ri->second.durable_data_.rbegin()->first > durable_max) {
        durable_max = ri->second.durable_data_.rbegin()->first;
      }
    }
  }

  firstSN = (durable_ || !has_data) ? 1 : send_buff_->low();
  lastSN = std::max(durable_max, has_data ? send_buff_->high() : 1);
  counter = ++heartbeat_count_;

  const HeartBeatSubmessage hb = {
    {HEARTBEAT,
     CORBA::Octet(FLAG_E | FLAG_F | FLAG_L),
     HEARTBEAT_SZ},
    ENTITYID_UNKNOWN, // any matched reader may be interested in this
    id_.entityId,
    {firstSN.getHigh(), firstSN.getLow()},
    {lastSN.getHigh(), lastSN.getLow()},
    {counter}
  };

  MetaSubmessage meta_submessage(id_, GUID_UNKNOWN);
  meta_submessage.sm_.heartbeat_sm(hb);

  meta_submessages.push_back(meta_submessage);
}

#ifdef OPENDDS_SECURITY
void
RtpsUdpDataLink::populate_security_handles(const RepoId& local_id,
                                           const RepoId& remote_id,
                                           const unsigned char* buffer,
                                           unsigned int buffer_size)
{
  using DDS::Security::ParticipantCryptoHandle;
  using DDS::Security::DatawriterCryptoHandle;
  using DDS::Security::DatareaderCryptoHandle;

  ACE_Data_Block db(buffer_size, ACE_Message_Block::MB_DATA,
    reinterpret_cast<const char*>(buffer),
    0 /*alloc*/, 0 /*lock*/, ACE_Message_Block::DONT_DELETE, 0 /*db_alloc*/);
  ACE_Message_Block mb(&db, ACE_Message_Block::DONT_DELETE, 0 /*mb_alloc*/);
  mb.wr_ptr(mb.space());
  DCPS::Serializer ser(&mb, ACE_CDR_BYTE_ORDER, DCPS::Serializer::ALIGN_CDR);

  const bool local_is_writer = GuidConverter(local_id).isWriter();
  const RepoId& writer_id = local_is_writer ? local_id : remote_id;
  const RepoId& reader_id = local_is_writer ? remote_id : local_id;

  ACE_GUARD(ACE_Thread_Mutex, g, ch_lock_);

  while (mb.length()) {
    DDS::BinaryProperty_t prop;
    if (!(ser >> prop)) {
      ACE_ERROR((LM_ERROR, "(%P|%t) RtpsUdpDataLink::populate_security_handles()"
                 " - failed to deserialize BinaryProperty_t\n"));
      return;
    }

    if (std::strcmp(prop.name.in(), RTPS::BLOB_PROP_PART_CRYPTO_HANDLE) == 0
        && prop.value.length() >= sizeof(ParticipantCryptoHandle)) {
      unsigned int handle = 0;
      for (unsigned int i = 0; i < prop.value.length(); ++i) {
        handle = handle << 8 | prop.value[i];
      }

      RepoId remote_participant;
      RTPS::assign(remote_participant.guidPrefix, remote_id.guidPrefix);
      remote_participant.entityId = ENTITYID_PARTICIPANT;
      peer_crypto_handles_[remote_participant] = handle;
      if (security_debug.bookkeeping) {
        ACE_DEBUG((LM_DEBUG, ACE_TEXT("(%P|%t) {bookkeeping} RtpsUdpDataLink::populate_security_handles() ")
                   ACE_TEXT("RPCH %C = %d\n"),
                   OPENDDS_STRING(GuidConverter(remote_participant)).c_str(), handle));
      }

    } else if (std::strcmp(prop.name.in(), RTPS::BLOB_PROP_DW_CRYPTO_HANDLE) == 0
               && prop.value.length() >= sizeof(DatawriterCryptoHandle)) {
      unsigned int handle = 0;
      for (unsigned int i = 0; i < prop.value.length(); ++i) {
        handle = handle << 8 | prop.value[i];
      }
      peer_crypto_handles_[writer_id] = handle;
      if (security_debug.bookkeeping) {
        ACE_DEBUG((LM_DEBUG, ACE_TEXT("(%P|%t) {bookkeeping} RtpsUdpDataLink::populate_security_handles() ")
                   ACE_TEXT("DWCH %C = %d\n"),
                   OPENDDS_STRING(GuidConverter(writer_id)).c_str(), handle));
      }

    } else if (std::strcmp(prop.name.in(), RTPS::BLOB_PROP_DR_CRYPTO_HANDLE) == 0
               && prop.value.length() >= sizeof(DatareaderCryptoHandle)) {
      unsigned int handle = 0;
      for (unsigned int i = 0; i < prop.value.length(); ++i) {
        handle = handle << 8 | prop.value[i];
      }
      peer_crypto_handles_[reader_id] = handle;
      if (security_debug.bookkeeping) {
        ACE_DEBUG((LM_DEBUG, ACE_TEXT("(%P|%t) {bookkeeping} RtpsUdpDataLink::populate_security_handles() ")
                   ACE_TEXT("DRCH %C = %d\n"),
                   std::string(GuidConverter(reader_id)).c_str(), handle));
      }

    } else if (std::strcmp(prop.name.in(), RTPS::BLOB_PROP_ENDPOINT_SEC_ATTR) == 0
               && prop.value.length() >= max_marshaled_size_ulong()) {
      DDS::Security::EndpointSecurityAttributesMask esa;
      std::memcpy(&esa, prop.value.get_buffer(), prop.value.length());
      endpoint_security_attributes_[writer_id] = endpoint_security_attributes_[reader_id] = esa;
    }

  }
}
#endif

RtpsUdpDataLink::ReaderInfo::~ReaderInfo()
{
  expire_durable_data();
}

void
RtpsUdpDataLink::ReaderInfo::swap_durable_data(OPENDDS_MAP(SequenceNumber, TransportQueueElement*)& dd)
{
  durable_data_.swap(dd);
}

void
RtpsUdpDataLink::ReaderInfo::expire_durable_data()
{
  typedef OPENDDS_MAP(SequenceNumber, TransportQueueElement*)::iterator iter_t;
  for (iter_t it = durable_data_.begin(); it != durable_data_.end(); ++it) {
    it->second->data_dropped();
  }
}

bool
RtpsUdpDataLink::ReaderInfo::expecting_durable_data() const
{
  return durable_ &&
    (durable_timestamp_.is_zero() // DW hasn't resent yet
     || !durable_data_.empty()); // DW resent, not sent to reader
}

RtpsUdpDataLink::RtpsWriter::RtpsWriter(RcHandle<RtpsUdpDataLink> link, const RepoId& id, bool durable, CORBA::Long hbc, size_t capacity)
 : send_buff_(make_rch<SingleSendBuffer>(capacity, ONE_SAMPLE_PER_PACKET))
 , link_(link)
 , id_(id)
 , durable_(durable)
 , heartbeat_count_(hbc)
{
  send_buff_->bind(link->send_strategy());
}

RtpsUdpDataLink::RtpsWriter::~RtpsWriter()
{
  ACE_GUARD(ACE_Thread_Mutex, g, mutex_);
  ACE_GUARD(ACE_Thread_Mutex, g2, elems_not_acked_mutex_);

  if (!elems_not_acked_.empty()) {
    ACE_DEBUG((LM_WARNING, ACE_TEXT("(%P|%t) WARNING: RtpsWriter::~RtpsWriter - ")
      ACE_TEXT("deleting with %d elements left not fully acknowledged\n"),
      elems_not_acked_.size()));
  }
}

SequenceNumber
RtpsUdpDataLink::RtpsWriter::heartbeat_high(const ReaderInfo& ri) const
{
  const SequenceNumber durable_max =
    ri.durable_data_.empty() ? 0 : ri.durable_data_.rbegin()->first;
  const SequenceNumber data_max =
    send_buff_.is_nil() ? 0 : (send_buff_->empty() ? 0 : send_buff_->high());
  return std::max(durable_max, data_max);
}

void
RtpsUdpDataLink::RtpsWriter::add_elem_awaiting_ack(TransportQueueElement* element)
{
  ACE_GUARD(ACE_Thread_Mutex, g, elems_not_acked_mutex_);
  elems_not_acked_.insert(SnToTqeMap::value_type(element->sequence(), element));
}


// Implementing TimedDelay and HeartBeat nested classes (for ACE timers)

void
RtpsUdpDataLink::TimedDelay::schedule(const TimeDuration& timeout)
{
  const TimeDuration& next_to = (!timeout.is_zero() && timeout < timeout_) ? timeout : timeout_;
  const MonotonicTimePoint next_to_point(MonotonicTimePoint::now() + next_to);

  if (!scheduled_.is_zero() && (next_to_point < scheduled_)) {
    cancel();
  }

  if (scheduled_.is_zero()) {
    const long timer = outer_->get_reactor()->schedule_timer(this, 0, next_to.value());

    if (timer == -1) {
      ACE_ERROR((LM_ERROR, "(%P|%t) RtpsUdpDataLink::TimedDelay::schedule "
        "failed to schedule timer %p\n", ACE_TEXT("")));
    } else {
      scheduled_ = next_to_point;
    }
  }
}

void
RtpsUdpDataLink::TimedDelay::cancel()
{
  if (!scheduled_.is_zero()) {
    outer_->get_reactor()->cancel_timer(this);
    scheduled_ = MonotonicTimePoint::zero_value;
  }
}

void
RtpsUdpDataLink::send_final_acks(const RepoId& readerid)
{
  RtpsReader_rch reader;
  {
    ACE_GUARD(ACE_Thread_Mutex, g, readers_lock_);
    RtpsReaderMap::iterator rr = readers_.find(readerid);
    if (rr != readers_.end()) {
      reader = rr->second;
    }
  }

  if (reader) {
    MetaSubmessageVec meta_submessages;
    reader->gather_ack_nacks(meta_submessages, true);
    send_bundled_submessages(meta_submessages);
  }
}


int
RtpsUdpDataLink::HeldDataDeliveryHandler::handle_exception(ACE_HANDLE /* fd */)
{
  OPENDDS_ASSERT(link_->reactor_task_->get_reactor_owner() == ACE_Thread::self());

  HeldData::iterator itr;
  for (itr = held_data_.begin(); itr != held_data_.end(); ++itr) {
    link_->data_received(itr->first, itr->second);
  }
  held_data_.clear();

  return 0;
}

void RtpsUdpDataLink::HeldDataDeliveryHandler::notify_delivery(const RepoId& readerId, WriterInfo& info)
{
  OPENDDS_ASSERT(link_->reactor_task_->get_reactor_owner() == ACE_Thread::self());

  const SequenceNumber ca = info.recvd_.cumulative_ack();
  typedef OPENDDS_MAP(SequenceNumber, ReceivedDataSample)::iterator iter;
  const iter end = info.held_.upper_bound(ca);

  if (info.held_.begin() != end) {
    info.first_delivered_data_ = false;
  }

  for (iter it = info.held_.begin(); it != end; /*increment in loop body*/) {
    if (Transport_debug_level > 5) {
      GuidConverter reader(readerId);
      ACE_DEBUG((LM_DEBUG, ACE_TEXT("(%P|%t) RtpsUdpDataLink::HeldDataDeliveryHandler::notify_delivery -")
                           ACE_TEXT(" deliver sequence: %q to %C\n"),
                           it->second.header_.sequence_.getValue(),
                           OPENDDS_STRING(reader).c_str()));
    }
    // The head_data_ is not protected by a mutex because it is always accessed from the reactor task thread.
    held_data_.push_back(HeldDataEntry(it->second, readerId));
    info.held_.erase(it++);
  }
  link_->reactor_task_->get_reactor()->notify(this);
}

ACE_Event_Handler::Reference_Count
RtpsUdpDataLink::HeldDataDeliveryHandler::add_reference()
{
  return link_->add_reference();
}

ACE_Event_Handler::Reference_Count
RtpsUdpDataLink::HeldDataDeliveryHandler::remove_reference()
{
  return link_->remove_reference();
}

RtpsUdpSendStrategy*
RtpsUdpDataLink::send_strategy()
{
  return static_cast<RtpsUdpSendStrategy*>(send_strategy_.in());
}

RtpsUdpReceiveStrategy*
RtpsUdpDataLink::receive_strategy()
{
  return static_cast<RtpsUdpReceiveStrategy*>(receive_strategy_.in());
}

RtpsUdpDataLink::AddrSet
RtpsUdpDataLink::get_addresses(const RepoId& local, const RepoId& remote) const {
  ACE_GUARD_RETURN(ACE_Thread_Mutex, g, locators_lock_, AddrSet());
  return get_addresses_i(local, remote);
}

RtpsUdpDataLink::AddrSet
RtpsUdpDataLink::get_addresses(const RepoId& local) const {
  ACE_GUARD_RETURN(ACE_Thread_Mutex, g, locators_lock_, AddrSet());
  return get_addresses_i(local);
}

RtpsUdpDataLink::AddrSet
RtpsUdpDataLink::get_addresses_i(const RepoId& local, const RepoId& remote) const {
  AddrSet retval;

  accumulate_addresses(local, remote, retval);

  return retval;
}

RtpsUdpDataLink::AddrSet
RtpsUdpDataLink::get_addresses_i(const RepoId& local) const {
  AddrSet retval;

  const GUIDSeq_var peers = peer_ids(local);
  if (peers.ptr()) {
    for (CORBA::ULong i = 0; i < peers->length(); ++i) {
      accumulate_addresses(local, peers[i], retval);
    }
  }

  return retval;
}

void
RtpsUdpDataLink::accumulate_addresses(const RepoId& local, const RepoId& remote,
                                                     AddrSet& addresses) const {
  ACE_UNUSED_ARG(local);
  OPENDDS_ASSERT(local != GUID_UNKNOWN);
  OPENDDS_ASSERT(remote != GUID_UNKNOWN);

  ACE_INET_Addr normal_addr;
  ACE_INET_Addr ice_addr;
  static const ACE_INET_Addr NO_ADDR;

  typedef OPENDDS_MAP_CMP(RepoId, RemoteInfo, GUID_tKeyLessThan)::const_iterator iter_t;
  iter_t pos = locators_.find(remote);
  if (pos != locators_.end()) {
    normal_addr = pos->second.addr_;
  } else {
    const GuidConverter conv(remote);
    if (conv.isReader()) {
      InterestingRemoteMapType::const_iterator ipos = interesting_readers_.find(remote);
      if (ipos != interesting_readers_.end()) {
        normal_addr = ipos->second.address;
      }
    } else if (conv.isWriter()) {
      InterestingRemoteMapType::const_iterator ipos = interesting_writers_.find(remote);
      if (ipos != interesting_writers_.end()) {
        normal_addr = ipos->second.address;
      }
    }
  }

#ifdef OPENDDS_SECURITY
  ICE::Endpoint* endpoint = get_ice_endpoint();
  if (endpoint) {
    ice_addr = ICE::Agent::instance()->get_address(endpoint, local, remote);
  }
#endif

  if (ice_addr == NO_ADDR) {
    if (normal_addr != NO_ADDR) {
      addresses.insert(normal_addr);
    }
    const ACE_INET_Addr relay_addr = config().rtps_relay_address();
    if (relay_addr != NO_ADDR) {
      addresses.insert(relay_addr);
    }
    return;
  }

  if (ice_addr != normal_addr) {
    addresses.insert(ice_addr);
    return;
  }

  if (normal_addr != NO_ADDR) {
    addresses.insert(normal_addr);
  }
}

ICE::Endpoint*
RtpsUdpDataLink::get_ice_endpoint() const {
  return impl().get_ice_endpoint();
}

} // namespace DCPS
} // namespace OpenDDS

OPENDDS_END_VERSIONED_NAMESPACE_DECL<|MERGE_RESOLUTION|>--- conflicted
+++ resolved
@@ -238,11 +238,6 @@
     }
     removed.clear();
     tqe->data_dropped(true);
-    for (size_t i = 0; i < removed.size(); ++i) {
-      delete removed[i].first;
-      removed[i].second->release();
-    }
-    removed.clear();
     result = REMOVE_FOUND;
   }
   return result;
@@ -1431,30 +1426,6 @@
       info.first_activity_ = false;
     }
 
-<<<<<<< HEAD
-    info.frags_.erase(seq);
-    if (durable_ && info.recvd_.empty()) {
-      info.hb_range_.first = 1;
-      info.hb_range_.second = seq;
-      info.recvd_.insert(SequenceNumber::ZERO());
-      info.recvd_.insert(seq);
-
-      if (seq != 1) {
-        if (Transport_debug_level > 5) {
-          GuidConverter writer(src);
-          GuidConverter reader(id_);
-          ACE_DEBUG((LM_DEBUG, ACE_TEXT("(%P|%t) RtpsUdpDataLink::process_data_i(DataSubmessage) -")
-                               ACE_TEXT(" data seq: %q from %C being WITHHELD from %C because it's EXPECTING more data")
-                               ACE_TEXT(" (first message, initializing reader)\n"),
-                               seq.getValue(),
-                               OPENDDS_STRING(writer).c_str(),
-                               OPENDDS_STRING(reader).c_str()));
-        }
-        const ReceivedDataSample* sample =
-          link->receive_strategy()->withhold_data_from(id_);
-        info.held_.insert(std::make_pair(seq, *sample));
-
-=======
     const bool no_nack = !(info.hb_range_.second == SequenceNumber::ZERO())
       && info.hb_range_.second < info.hb_range_.first;
 
@@ -1496,7 +1467,6 @@
           link->receive_strategy()->do_not_withhold_data_from(id_);
           info.first_delivered_data_ = false;
         }
->>>>>>> 0e59c1ed
       } else {
         SequenceNumber low = std::min(seq, info.frags_.empty() ? seq : info.frags_.begin()->first.previous());
         if (seq <= low) {
@@ -1514,22 +1484,8 @@
           info.recvd_.insert(seq);
           link->deliver_held_data(id_, info, durable_);
         }
-<<<<<<< HEAD
-        link->receive_strategy()->do_not_withhold_data_from(id_);
-        info.first_delivered_data_ = false;
-      }
-
-    } else if (!durable_ && info.first_delivered_data_) {
-      info.hb_range_.first = seq;
-      info.hb_range_.second = seq;
-      info.recvd_.insert(SequenceRange(SequenceNumber::ZERO(), seq));
-      info.first_delivered_data_ = false;
-      link->receive_strategy()->do_not_withhold_data_from(id_);
-
-=======
-      }
-
->>>>>>> 0e59c1ed
+      }
+
     } else if (info.recvd_.contains(seq)) {
       if (Transport_debug_level > 5) {
         GuidConverter writer(src);
@@ -1549,8 +1505,6 @@
       info.recvd_.insert(seq);
       link->deliver_held_data(id_, info, durable_);
 
-<<<<<<< HEAD
-=======
     } else if (!durable_ && info.first_delivered_data_ && info.hb_range_.second < seq && no_nack) {
       info.hb_range_.first = seq;
       info.hb_range_.second = seq;
@@ -1558,7 +1512,6 @@
       info.first_delivered_data_ = false;
       link->receive_strategy()->do_not_withhold_data_from(id_);
 
->>>>>>> 0e59c1ed
     } else if (info.recvd_.disjoint() || info.recvd_.cumulative_ack() != seq.previous()) {
       if (Transport_debug_level > 5) {
         GuidConverter writer(src);
