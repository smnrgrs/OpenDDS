--- conflicted
+++ resolved
@@ -3594,13 +3594,6 @@
   }
 
   MetaSubmessageVec meta_submessages;
-<<<<<<< HEAD
-  bool use_adaptive_period = false;
-  bool use_fixed_period = false;
-  RtpsWriterMap writers;
-=======
-  bool keep_going;
-
   {
     RtpsWriterMap writers;
     {
@@ -3614,7 +3607,8 @@
     }
   }
 
->>>>>>> 5a9e4f97
+  bool use_adaptive_period = false;
+  bool use_fixed_period = false;
   {
     ACE_GUARD(ACE_Thread_Mutex, g, writers_lock_);
 
@@ -3673,18 +3667,8 @@
 
       meta_submessages.push_back(meta_submessage);
     }
-<<<<<<< HEAD
 
     use_fixed_period |= !writers_to_advertise.empty();
-
-    writers = writers_;
-  }
-
-  typedef RtpsWriterMap::const_iterator rw_iter;
-  for (rw_iter rw = writers.begin(); rw != writers.end(); ++rw) {
-    rw->second->send_and_gather_nack_replies(meta_submessages);
-=======
->>>>>>> 5a9e4f97
   }
 
   queue_or_send_submessages(meta_submessages);
