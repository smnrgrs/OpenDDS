/*
 *
 *
 * Distributed under the OpenDDS License.
 * See: http://www.opendds.org/license.html
 */

#include "RtpsUdpDataLink.h"
#include "RtpsUdpTransport.h"
#include "RtpsUdpInst.h"
#include "RtpsUdpSendStrategy.h"
#include "RtpsUdpReceiveStrategy.h"

#include "dds/DCPS/transport/framework/TransportCustomizedElement.h"
#include "dds/DCPS/transport/framework/TransportSendElement.h"
#include "dds/DCPS/transport/framework/TransportSendControlElement.h"
#include "dds/DCPS/transport/framework/NetworkAddress.h"
#include "dds/DCPS/transport/framework/RemoveAllVisitor.h"

#include "dds/DCPS/RTPS/RtpsCoreTypeSupportImpl.h"
#include "dds/DCPS/RTPS/BaseMessageUtils.h"
#include "dds/DCPS/RTPS/BaseMessageTypes.h"
#include "dds/DCPS/RTPS/MessageTypes.h"
#include "dds/DCPS/RTPS/Logging.h"

#ifdef OPENDDS_SECURITY
#include "dds/DCPS/RTPS/SecurityHelpers.h"
#include "dds/DCPS/security/framework/SecurityRegistry.h"
#endif

#include "dds/DdsDcpsCoreTypeSupportImpl.h"

#include "dds/DCPS/Definitions.h"
#include "dds/DCPS/Util.h"
#include "dds/DCPS/Logging.h"

#include "ace/Default_Constants.h"
#include "ace/Log_Msg.h"
#include "ace/Message_Block.h"
#include "ace/Reactor.h"

#include <string.h>

#ifndef __ACE_INLINE__
# include "RtpsUdpDataLink.inl"
#endif  /* __ACE_INLINE__ */

namespace {

bool compare_and_update_counts(CORBA::Long incoming, CORBA::Long& existing) {
  static const CORBA::Long ONE_QUARTER_MAX_POSITIVE = 0x20000000;
  static const CORBA::Long THREE_QUARTER_MAX_POSITIVE = 0x60000000;
  if (incoming <= existing &&
      !(incoming < ONE_QUARTER_MAX_POSITIVE && existing > THREE_QUARTER_MAX_POSITIVE)) {
    return false;
  }
  existing = incoming;
  return true;
}

}

OPENDDS_BEGIN_VERSIONED_NAMESPACE_DECL

namespace OpenDDS {
namespace DCPS {

using RTPS::to_opendds_seqnum;
using RTPS::to_rtps_seqnum;

const size_t ONE_SAMPLE_PER_PACKET = 1;

RtpsUdpDataLink::RtpsUdpDataLink(RtpsUdpTransport& transport,
                                 const GuidPrefix_t& local_prefix,
                                 const RtpsUdpInst& config,
                                 const ReactorTask_rch& reactor_task)
  : DataLink(transport, // 3 data link "attributes", below, are unused
             0,         // priority
             false,     // is_loopback
             false)     // is_active
  , reactor_task_(reactor_task)
  , job_queue_(make_rch<JobQueue>(reactor_task->get_reactor()))
  , multi_buff_(this, config.nak_depth_)
  , best_effort_heartbeat_count_(0)
  , heartbeat_(reactor_task->interceptor(), *this, &RtpsUdpDataLink::send_heartbeats)
  , heartbeatchecker_(reactor_task->interceptor(), *this, &RtpsUdpDataLink::check_heartbeats)
  , max_bundle_size_(config.max_message_size_ - RTPS::RTPSHDR_SZ) // default maximum bundled message size is max udp message size (see TransportStrategy) minus RTPS header
#ifdef OPENDDS_SECURITY
  , security_config_(Security::SecurityRegistry::instance()->default_config())
  , local_crypto_handle_(DDS::HANDLE_NIL)
#endif
{
#ifdef OPENDDS_SECURITY
  const GUID_t guid = make_id(local_prefix, ENTITYID_PARTICIPANT);
  handle_registry_ = security_config_->get_handle_registry(guid);
#endif

  send_strategy_ = make_rch<RtpsUdpSendStrategy>(this, local_prefix);
  receive_strategy_ = make_rch<RtpsUdpReceiveStrategy>(this, local_prefix);
  assign(local_prefix_, local_prefix);
}

RtpsUdpInst&
RtpsUdpDataLink::config() const
{
  return static_cast<RtpsUdpTransport&>(impl()).config();
}

bool
RtpsUdpDataLink::add_delayed_notification(TransportQueueElement* element)
{
  ACE_GUARD_RETURN(ACE_Thread_Mutex, g, writers_lock_, false);
  RtpsWriter_rch writer;
  RtpsWriterMap::iterator iter = writers_.find(element->publication_id());
  if (iter != writers_.end()) {
    writer = iter->second;
  }

  g.release();

  if (writer) {
    writer->add_elem_awaiting_ack(element);
    return true;
  }
  return false;
}

RemoveResult
RtpsUdpDataLink::remove_sample(const DataSampleElement* sample)
{
  RepoId pub_id = sample->get_pub_id();

  ACE_Guard<ACE_Thread_Mutex> g(writers_lock_);
  RtpsWriter_rch writer;
  RtpsWriterMap::iterator iter = writers_.find(pub_id);
  if (iter != writers_.end()) {
    writer = iter->second;
  }

  g.release();

  if (writer) {
    return writer->remove_sample(sample);
  }
  return REMOVE_NOT_FOUND;
}

void RtpsUdpDataLink::remove_all_msgs(const RepoId& pub_id)
{
  ACE_Guard<ACE_Thread_Mutex> g(writers_lock_);
  RtpsWriter_rch writer;
  RtpsWriterMap::iterator iter = writers_.find(pub_id);
  if (iter != writers_.end()) {
    writer = iter->second;
  }

  g.release();

  if (writer) {
    writer->remove_all_msgs();
  }
}

RemoveResult
RtpsUdpDataLink::RtpsWriter::remove_sample(const DataSampleElement* sample)
{
  bool found = false;
  SequenceNumber to_release;
  TransportQueueElement* tqe = 0;

  const SequenceNumber& seq = sample->get_header().sequence_;
  const char* const payload = sample->get_sample()->cont()->rd_ptr();
  const TransportQueueElement::MatchOnDataPayload modp(payload);
  SingleSendBuffer::BufferVec removed;

  ACE_Guard<ACE_Thread_Mutex> g(mutex_);

  RtpsUdpDataLink_rch link = link_.lock();
  if (!link) {
    return REMOVE_NOT_FOUND;
  }

  RemoveResult result = REMOVE_NOT_FOUND;
  {
    GuardType guard(link->strategy_lock_);
    if (link->send_strategy_) {
      ACE_Reverse_Lock<ACE_Thread_Mutex> rev_lock(mutex_);
      ACE_Guard<ACE_Reverse_Lock<ACE_Thread_Mutex> > rg(rev_lock);
      result = link->send_strategy_->remove_sample(sample);
    }
  }

  ACE_Guard<ACE_Thread_Mutex> g2(elems_not_acked_mutex_);

  if (!elems_not_acked_.empty()) {
    typedef SnToTqeMap::iterator iter_t;
    for (std::pair<iter_t, iter_t> er = elems_not_acked_.equal_range(seq); er.first != er.second; ++er.first) {
      if (modp.matches(*er.first->second)) {
        found = true;
        to_release = seq;
        tqe = er.first->second;
        elems_not_acked_.erase(er.first);
        break;
      }
    }
  }

  g2.release();

  if (found) {
    send_buff_->remove_acked(to_release, removed);
  }

  g.release();

  if (found) {
    for (size_t i = 0; i < removed.size(); ++i) {
      RemoveAllVisitor visitor;
      removed[i].first->accept_remove_visitor(visitor);
      delete removed[i].first;
      removed[i].second->release();
    }
    removed.clear();
    tqe->data_dropped(true);
    result = REMOVE_FOUND;
  }
  return result;
}

void
RtpsUdpDataLink::RtpsWriter::remove_all_msgs()
{
  ACE_GUARD(ACE_Thread_Mutex, g, mutex_);

  RtpsUdpDataLink_rch link = link_.lock();
  if (!link) {
    return;
  }

  send_buff_->retain_all(id_);

  {
    GuardType guard(link->strategy_lock_);
    if (link->send_strategy_) {
      ACE_Reverse_Lock<ACE_Thread_Mutex> rev_lock(mutex_);
      ACE_Guard<ACE_Reverse_Lock<ACE_Thread_Mutex> > rg(rev_lock);
      link->send_strategy_->remove_all_msgs(id_);
    }
  }

  ACE_GUARD(ACE_Thread_Mutex, g2, elems_not_acked_mutex_);

  SnToTqeMap sn_tqe_map;
  sn_tqe_map.swap(elems_not_acked_);

  g2.release();

  SequenceNumber prev = SequenceNumber::ZERO();
  typedef SnToTqeMap::iterator iter_t;
  for (iter_t it = sn_tqe_map.begin(); it != sn_tqe_map.end(); ++it) {
    if (it->first != prev) {
      send_buff_->release_acked(it->first);
      prev = it->first;
    }
  }

  g.release();

  for (iter_t it = sn_tqe_map.begin(); it != sn_tqe_map.end(); ++it) {
    it->second->data_dropped(true);
  }
}

bool
RtpsUdpDataLink::open(const ACE_SOCK_Dgram& unicast_socket
#ifdef ACE_HAS_IPV6
                      , const ACE_SOCK_Dgram& ipv6_unicast_socket
#endif
                      )
{
  unicast_socket_ = unicast_socket;
#ifdef ACE_HAS_IPV6
  ipv6_unicast_socket_ = ipv6_unicast_socket;
#endif

  RtpsUdpInst& cfg = config();

  if (cfg.use_multicast_) {
#ifdef ACE_HAS_MAC_OSX
    multicast_socket_.opts(ACE_SOCK_Dgram_Mcast::OPT_BINDADDR_NO |
                           ACE_SOCK_Dgram_Mcast::DEFOPT_NULLIFACE);
#ifdef ACE_HAS_IPV6
    ipv6_multicast_socket_.opts(ACE_SOCK_Dgram_Mcast::OPT_BINDADDR_NO |
                                ACE_SOCK_Dgram_Mcast::DEFOPT_NULLIFACE);
#endif
#endif
  }

  if (cfg.use_multicast_) {
    if (!set_socket_multicast_ttl(unicast_socket_, cfg.ttl_)) {
      ACE_ERROR_RETURN((LM_ERROR,
                        ACE_TEXT("(%P|%t) ERROR: ")
                        ACE_TEXT("RtpsUdpDataLink::open: ")
                        ACE_TEXT("failed to set TTL: %d\n"),
                        cfg.ttl_),
                       false);
    }
#ifdef ACE_HAS_IPV6
    if (!set_socket_multicast_ttl(ipv6_unicast_socket_, cfg.ttl_)) {
      ACE_ERROR_RETURN((LM_ERROR,
                        ACE_TEXT("(%P|%t) ERROR: ")
                        ACE_TEXT("RtpsUdpDataLink::open: ")
                        ACE_TEXT("failed to set TTL: %d\n"),
                        cfg.ttl_),
                       false);
    }
#endif
  }

  if (cfg.send_buffer_size_ > 0) {
    const int snd_size = cfg.send_buffer_size_;
    if (unicast_socket_.set_option(SOL_SOCKET,
                                SO_SNDBUF,
                                (void *) &snd_size,
                                sizeof(snd_size)) < 0
        && errno != ENOTSUP) {
      ACE_ERROR_RETURN((LM_ERROR,
                        ACE_TEXT("(%P|%t) ERROR: ")
                        ACE_TEXT("RtpsUdpDataLink::open: failed to set the send buffer size to %d errno %m\n"),
                        snd_size),
                       false);
    }
#ifdef ACE_HAS_IPV6
    if (ipv6_unicast_socket_.set_option(SOL_SOCKET,
                                        SO_SNDBUF,
                                        (void *) &snd_size,
                                        sizeof(snd_size)) < 0
        && errno != ENOTSUP) {
      ACE_ERROR_RETURN((LM_ERROR,
                        ACE_TEXT("(%P|%t) ERROR: ")
                        ACE_TEXT("RtpsUdpDataLink::open: failed to set the send buffer size to %d errno %m\n"),
                        snd_size),
                       false);
    }
#endif
  }

  if (cfg.rcv_buffer_size_ > 0) {
    const int rcv_size = cfg.rcv_buffer_size_;
    if (unicast_socket_.set_option(SOL_SOCKET,
                                SO_RCVBUF,
                                (void *) &rcv_size,
                                sizeof(int)) < 0
        && errno != ENOTSUP) {
      ACE_ERROR_RETURN((LM_ERROR,
                        ACE_TEXT("(%P|%t) ERROR: ")
                        ACE_TEXT("RtpsUdpDataLink::open: failed to set the receive buffer size to %d errno %m\n"),
                        rcv_size),
                       false);
    }
#ifdef ACE_HAS_IPV6
    if (ipv6_unicast_socket_.set_option(SOL_SOCKET,
                                        SO_RCVBUF,
                                        (void *) &rcv_size,
                                        sizeof(int)) < 0
        && errno != ENOTSUP) {
      ACE_ERROR_RETURN((LM_ERROR,
                        ACE_TEXT("(%P|%t) ERROR: ")
                        ACE_TEXT("RtpsUdpDataLink::open: failed to set the receive buffer size to %d errno %m\n"),
                        rcv_size),
                       false);
    }
#endif
  }

  send_strategy()->send_buffer(&multi_buff_);

  if (start(send_strategy_,
            receive_strategy_, false) != 0) {
    stop_i();
    ACE_ERROR_RETURN((LM_ERROR,
                      ACE_TEXT("(%P|%t) ERROR: ")
                      ACE_TEXT("UdpDataLink::open: start failed!\n")),
                     false);
  }

  NetworkConfigMonitor_rch ncm = TheServiceParticipant->network_config_monitor();
  if (ncm) {
    ncm->add_listener(*this);
  } else {
    NetworkInterface nic(0, cfg.multicast_interface_, true);
    nic.add_default_addrs();
    const bool all = cfg.multicast_interface_.empty();
    join_multicast_group(nic, all);
  }

  return true;
}

void
RtpsUdpDataLink::add_address(const NetworkInterface& nic,
                             const ACE_INET_Addr&)
{
  job_queue_->enqueue(make_rch<ChangeMulticastGroup>(rchandle_from(this), nic,
                                                     ChangeMulticastGroup::CMG_JOIN));
}

void
RtpsUdpDataLink::remove_address(const NetworkInterface& nic,
                                const ACE_INET_Addr&)
{
  job_queue_->enqueue(make_rch<ChangeMulticastGroup>(rchandle_from(this), nic,
                                                     ChangeMulticastGroup::CMG_LEAVE));
}

void
RtpsUdpDataLink::join_multicast_group(const NetworkInterface& nic,
                                      bool all_interfaces)
{
  network_change();

  if (!config().use_multicast_) {
    return;
  }

  if (nic.exclude_from_multicast(config().multicast_interface_.c_str())) {
    return;
  }

  if (joined_interfaces_.count(nic.name()) == 0 && nic.has_ipv4()) {
    if (DCPS_debug_level > 3) {
      ACE_TCHAR buff[256];
      config().multicast_group_address().addr_to_string(buff, 256);
      ACE_DEBUG((LM_INFO,
                 ACE_TEXT("(%P|%t) RtpsUdpDataLink::join_multicast_group ")
                 ACE_TEXT("joining group %s on %C\n"),
                 buff,
                 nic.name().c_str()));
    }

    if (0 == multicast_socket_.join(config().multicast_group_address(), 1, all_interfaces ? 0 : ACE_TEXT_CHAR_TO_TCHAR(nic.name().c_str()))) {
      joined_interfaces_.insert(nic.name());

      if (get_reactor()->register_handler(multicast_socket_.get_handle(),
                                          receive_strategy(),
                                          ACE_Event_Handler::READ_MASK) != 0) {
        ACE_ERROR((LM_ERROR, ACE_TEXT("(%P|%t) RtpsUdpDataLink::join_multicast_group failed to register multicast input handler\n")));
      }
    } else {
      ACE_ERROR((LM_ERROR,
                 ACE_TEXT("(%P|%t) ERROR: RtpsUdpDataLink::join_multicast_group(): ")
                 ACE_TEXT("ACE_SOCK_Dgram_Mcast::join failed: %m\n")));
    }
  }

#ifdef ACE_HAS_IPV6
  if (ipv6_joined_interfaces_.count(nic.name()) == 0 && nic.has_ipv6()) {
    if (DCPS_debug_level > 3) {
      ACE_TCHAR buff[256];
      config().ipv6_multicast_group_address().addr_to_string(buff, 256);

      ACE_DEBUG((LM_INFO,
                 ACE_TEXT("(%P|%t) RtpsUdpDataLink::join_multicast_group ")
                 ACE_TEXT("joining group %s on %C\n"),
                 buff,
                 nic.name().c_str()));
    }

    if (0 == ipv6_multicast_socket_.join(config().ipv6_multicast_group_address(), 1, all_interfaces ? 0 : ACE_TEXT_CHAR_TO_TCHAR(nic.name().c_str()))) {
      ipv6_joined_interfaces_.insert(nic.name());

      if (get_reactor()->register_handler(ipv6_multicast_socket_.get_handle(),
                                          receive_strategy(),
                                          ACE_Event_Handler::READ_MASK) != 0) {
        ACE_ERROR((LM_ERROR, ACE_TEXT("(%P|%t) RtpsUdpDataLink::join_multicast_group failed to register ipv6 multicast input handler\n")));
      }
    } else {
      ACE_ERROR((LM_ERROR,
                 ACE_TEXT("(%P|%t) ERROR: RtpsUdpDataLink::join_multicast_group(): ")
                 ACE_TEXT("ACE_SOCK_Dgram_Mcast::join failed: %m\n")));
    }
  }
#endif
}

void
RtpsUdpDataLink::leave_multicast_group(const NetworkInterface& nic)
{
  if (joined_interfaces_.count(nic.name()) != 0 && !nic.has_ipv4()) {
    if (DCPS_debug_level > 3) {
      ACE_TCHAR buff[256];
      config().multicast_group_address().addr_to_string(buff, 256);
      ACE_DEBUG((LM_INFO,
                 ACE_TEXT("(%P|%t) RtpsUdpDataLink::leave_multicast_group ")
                 ACE_TEXT("leaving group %s on %C\n"),
                 buff,
                 nic.name().c_str()));
    }

    if (0 == multicast_socket_.leave(config().multicast_group_address(), ACE_TEXT_CHAR_TO_TCHAR(nic.name().c_str()))) {
      joined_interfaces_.erase(nic.name());
    } else {
      ACE_ERROR((LM_ERROR,
                 ACE_TEXT("(%P|%t) ERROR: RtpsUdpDataLink::leave_multicast_group(): ")
                 ACE_TEXT("ACE_SOCK_Dgram_Mcast::leave failed: %m\n")));
    }
  }

#ifdef ACE_HAS_IPV6
  if (ipv6_joined_interfaces_.count(nic.name()) != 0 && !nic.has_ipv6()) {
    if (DCPS_debug_level > 3) {
      ACE_TCHAR buff[256];
      config().multicast_group_address().addr_to_string(buff, 256);
      ACE_DEBUG((LM_INFO,
                 ACE_TEXT("(%P|%t) RtpsUdpDataLink::leave_ipv6_multicast_group ")
                 ACE_TEXT("leaving group %s on %C\n"),
                 buff,
                 nic.name().c_str()));
    }

    if (0 == ipv6_multicast_socket_.leave(config().ipv6_multicast_group_address(), ACE_TEXT_CHAR_TO_TCHAR(nic.name().c_str()))) {
      ipv6_joined_interfaces_.erase(nic.name());
    } else {
      ACE_ERROR((LM_ERROR,
                 ACE_TEXT("(%P|%t) ERROR: RtpsUdpDataLink::leave_ipv6_multicast_group(): ")
                 ACE_TEXT("ACE_SOCK_Dgram_Mcast::leave failed: %m\n")));
    }
  }
#endif
}

void
RtpsUdpDataLink::add_locators(const RepoId& remote_id,
                              const ACE_INET_Addr& narrow_address,
                              const ACE_INET_Addr& wide_address,
                              bool requires_inline_qos)
{
  if (narrow_address == ACE_INET_Addr()) {
    ACE_ERROR((LM_ERROR, ACE_TEXT("(%P|%t) ERROR: RtpsUdpDataLink::add_locators: narrow_address for %C is empty\n"), LogGuid(remote_id).c_str()));
    return;
  }

  if (wide_address == ACE_INET_Addr()) {
    ACE_ERROR((LM_ERROR, ACE_TEXT("(%P|%t) ERROR: RtpsUdpDataLink::add_locators: wide_address for %C is empty\n"), LogGuid(remote_id).c_str()));
    return;
  }

  ACE_GUARD(ACE_Thread_Mutex, g, locators_lock_);
  locators_[remote_id] = RemoteInfo(narrow_address, wide_address, requires_inline_qos);

  if (DCPS_debug_level > 3) {
    ACE_TCHAR narrow_addr_buff[256] = {};
    narrow_address.addr_to_string(narrow_addr_buff, 256);
    ACE_TCHAR wide_addr_buff[256] = {};
    wide_address.addr_to_string(wide_addr_buff, 256);
    ACE_DEBUG((LM_INFO, ACE_TEXT("(%P|%t) RtpsUdpDataLink::add_locators %C is now at %s and %s\n"), LogGuid(remote_id).c_str(), narrow_addr_buff, wide_addr_buff));
  }
}

void RtpsUdpDataLink::filterBestEffortReaders(const ReceivedDataSample& ds, RepoIdSet& selected, RepoIdSet& withheld)
{
  ACE_GUARD(ACE_Thread_Mutex, g, readers_lock_);
  const RepoId& writer = ds.header_.publication_id_;
  const SequenceNumber& seq = ds.header_.sequence_;
  WriterToSeqReadersMap::iterator w = writer_to_seq_best_effort_readers_.find(writer);
  if (w != writer_to_seq_best_effort_readers_.end()) {
    if (w->second.seq < seq) {
      w->second.seq = seq;
      selected.insert(w->second.readers.begin(), w->second.readers.end());
    } else {
      withheld.insert(w->second.readers.begin(), w->second.readers.end());
    }
  } // else the writer is not associated with best effort readers
}

int
RtpsUdpDataLink::make_reservation(const RepoId& rpi,
                                  const RepoId& lsi,
                                  const TransportReceiveListener_wrch& trl,
                                  bool reliable)
{
  ACE_Guard<ACE_Thread_Mutex> guard(readers_lock_);
  if (reliable) {
    RtpsReaderMap::iterator rr = readers_.find(lsi);
    if (rr == readers_.end()) {
      pending_reliable_readers_.insert(lsi);
    }
  }
  guard.release();
  return DataLink::make_reservation(rpi, lsi, trl, reliable);
}

bool
RtpsUdpDataLink::associated(const RepoId& local_id, const RepoId& remote_id,
                            bool local_reliable, bool remote_reliable,
                            bool local_durable, bool remote_durable,
                            ACE_CDR::ULong participant_flags,
                            SequenceNumber max_sn,
                            const TransportClient_rch& client)
{
  const GuidConverter conv(local_id);

  if (!local_reliable) {
    if (conv.isReader()) {
      ACE_GUARD_RETURN(ACE_Thread_Mutex, g, readers_lock_, true);
      WriterToSeqReadersMap::iterator i = writer_to_seq_best_effort_readers_.find(remote_id);
      if (i == writer_to_seq_best_effort_readers_.end()) {
        writer_to_seq_best_effort_readers_.insert(WriterToSeqReadersMap::value_type(remote_id, SeqReaders(local_id)));
      } else if (i->second.readers.find(local_id) == i->second.readers.end()) {
        i->second.readers.insert(local_id);
      }
    }
    return true;
  }

  bool associated = true;

  if (conv.isWriter()) {
    if (remote_reliable) {
      ACE_GUARD_RETURN(ACE_Thread_Mutex, g, writers_lock_, true);
      // Insert count if not already there.
      RtpsWriterMap::iterator rw = writers_.find(local_id);
      if (rw == writers_.end()) {
        RtpsUdpDataLink_rch link(this, inc_count());
        CORBA::Long hb_start = 0;
        CountMapType::iterator hbc_it = heartbeat_counts_.find(local_id.entityId);
        if (hbc_it != heartbeat_counts_.end()) {
          hb_start = hbc_it->second;
          heartbeat_counts_.erase(hbc_it);
        }
        RtpsWriter_rch writer = make_rch<RtpsWriter>(link, local_id, local_durable,
                                                     max_sn, hb_start, multi_buff_.capacity());
        rw = writers_.insert(RtpsWriterMap::value_type(local_id, writer)).first;
      }
      RtpsWriter_rch writer = rw->second;
      g.release();
      writer->update_max_sn(remote_id, max_sn);
      writer->add_reader(make_rch<ReaderInfo>(remote_id, remote_durable, participant_flags));
    }
    invoke_on_start_callbacks(local_id, remote_id, true);
  } else if (conv.isReader()) {
    {
      GuardType guard(strategy_lock_);
      if (receive_strategy()) {
        receive_strategy()->clear_completed_fragments(remote_id);
      }
    }
    if (remote_reliable) {
      ACE_GUARD_RETURN(ACE_Thread_Mutex, g, readers_lock_, true);
      RtpsReaderMap::iterator rr = readers_.find(local_id);
      if (rr == readers_.end()) {
        pending_reliable_readers_.erase(local_id);
        RtpsUdpDataLink_rch link(this, inc_count());
        RtpsReader_rch reader = make_rch<RtpsReader>(link, local_id);
        rr = readers_.insert(RtpsReaderMap::value_type(local_id, reader)).first;
      }
      RtpsReader_rch reader = rr->second;
      readers_of_writer_.insert(RtpsReaderMultiMap::value_type(remote_id, rr->second));
      g.release();
      add_on_start_callback(client, remote_id);
      reader->add_writer(make_rch<WriterInfo>(remote_id, participant_flags));
      associated = false;
    } else {
      invoke_on_start_callbacks(local_id, remote_id, true);
    }
  }

  return associated;
}

void
RtpsUdpDataLink::disassociated(const RepoId& local_id,
                               const RepoId& remote_id)
{
  release_reservations_i(local_id, remote_id);
}

void
RtpsUdpDataLink::register_for_reader(const RepoId& writerid,
                                     const RepoId& readerid,
                                     const ACE_INET_Addr& address,
                                     DiscoveryListener* listener)
{
  ACE_GUARD(ACE_Thread_Mutex, g, writers_lock_);
  const bool enableheartbeat = interesting_readers_.empty();
  interesting_readers_.insert(
    InterestingRemoteMapType::value_type(
      readerid,
      InterestingRemote(writerid, address, listener)));
  if (heartbeat_counts_.find(writerid.entityId) == heartbeat_counts_.end()) {
    heartbeat_counts_[writerid.entityId] = 0;
  }
  g.release();
  if (enableheartbeat) {
    heartbeat_.enable(false, config().heartbeat_period_);
  }
}

void
RtpsUdpDataLink::unregister_for_reader(const RepoId& writerid,
                                       const RepoId& readerid)
{
  ACE_GUARD(ACE_Thread_Mutex, g, writers_lock_);
  for (InterestingRemoteMapType::iterator pos = interesting_readers_.lower_bound(readerid),
         limit = interesting_readers_.upper_bound(readerid);
       pos != limit;
       ) {
    if (pos->second.localid == writerid) {
      interesting_readers_.erase(pos++);
    } else {
      ++pos;
    }
  }
}

void
RtpsUdpDataLink::register_for_writer(const RepoId& readerid,
                                     const RepoId& writerid,
                                     const ACE_INET_Addr& address,
                                     DiscoveryListener* listener)
{
  ACE_GUARD(ACE_Thread_Mutex, g, readers_lock_);
  bool enableheartbeatchecker = interesting_writers_.empty();
  interesting_writers_.insert(
    InterestingRemoteMapType::value_type(
      writerid,
      InterestingRemote(readerid, address, listener)));
  g.release();
  if (enableheartbeatchecker) {
    heartbeatchecker_.enable(false, config().heartbeat_period_);
  }
}

void
RtpsUdpDataLink::unregister_for_writer(const RepoId& readerid,
                                       const RepoId& writerid)
{
  ACE_GUARD(ACE_Thread_Mutex, g, readers_lock_);
  for (InterestingRemoteMapType::iterator pos = interesting_writers_.lower_bound(writerid),
         limit = interesting_writers_.upper_bound(writerid);
       pos != limit;
       ) {
    if (pos->second.localid == readerid) {
      interesting_writers_.erase(pos++);
    } else {
      ++pos;
    }
  }
}

void RtpsUdpDataLink::client_stop(const RepoId& localId)
{
  const GuidConverter conv(localId);

  if (conv.isReader()) {
    ACE_GUARD(ACE_Thread_Mutex, gr, readers_lock_);
    RtpsReaderMap::iterator rr = readers_.find(localId);
    if (rr != readers_.end()) {
      for (RtpsReaderMultiMap::iterator iter = readers_of_writer_.begin();
          iter != readers_of_writer_.end();) {
        if (iter->second->id() == localId) {
          readers_of_writer_.erase(iter++);
        } else {
          ++iter;
        }
      }

      RtpsReader_rch reader = rr->second;
      readers_.erase(rr);
      gr.release();

      reader->pre_stop_helper();

    } else {
      for (WriterToSeqReadersMap::iterator w = writer_to_seq_best_effort_readers_.begin();
          w != writer_to_seq_best_effort_readers_.end();) {
        RepoIdSet::iterator r = w->second.readers.find(localId);
        if (r != w->second.readers.end()) {
          w->second.readers.erase(r);
          if (w->second.readers.empty()) {
            writer_to_seq_best_effort_readers_.erase(w++);
            continue;
          }
        }
        ++w;
      }
    }

  } else {
    RtpsWriter_rch writer;
    {
      // Don't hold the writers lock when destroying a writer.
      ACE_GUARD(ACE_Thread_Mutex, gw, writers_lock_);
      RtpsWriterMap::iterator pos = writers_.find(localId);
      if (pos != writers_.end()) {
        writer = pos->second;
        writers_.erase(pos);
      }
    }

    if (writer) {
      TqeVector to_drop;
      writer->pre_stop_helper(to_drop, true);

      TqeVector::iterator drop_it = to_drop.begin();
      while (drop_it != to_drop.end()) {
        (*drop_it)->data_dropped(true);
        ++drop_it;
      }
    }
  }
}

void
RtpsUdpDataLink::RtpsWriter::pre_stop_helper(TqeVector& to_drop, bool true_stop)
{
  typedef SnToTqeMap::iterator iter_t;

  ACE_GUARD(ACE_Thread_Mutex, g, mutex_);
  ACE_GUARD(ACE_Thread_Mutex, g2, elems_not_acked_mutex_);

  stopping_ = true_stop;

  if (!elems_not_acked_.empty()) {
    OPENDDS_SET(SequenceNumber) sns_to_release;
    iter_t iter = elems_not_acked_.begin();
    while (iter != elems_not_acked_.end()) {
      to_drop.push_back(iter->second);
      sns_to_release.insert(iter->first);
      elems_not_acked_.erase(iter);
      iter = elems_not_acked_.begin();
    }
    OPENDDS_SET(SequenceNumber)::iterator sns_it = sns_to_release.begin();
    while (sns_it != sns_to_release.end()) {
      send_buff_->release_acked(*sns_it);
      ++sns_it;
    }
  }

  g2.release();
  g.release();

  if (stopping_) {
    heartbeat_.cancel_and_wait();
  }
}

void
RtpsUdpDataLink::pre_stop_i()
{
  DBG_ENTRY_LVL("RtpsUdpDataLink","pre_stop_i",6);
  DataLink::pre_stop_i();
  TqeVector to_drop;
  {
    ACE_GUARD(ACE_Thread_Mutex, g, writers_lock_);

    RtpsWriterMap::iterator iter = writers_.begin();
    while (iter != writers_.end()) {
      RtpsWriter_rch writer = iter->second;
      writer->pre_stop_helper(to_drop, true);
      RtpsWriterMap::iterator last = iter;
      ++iter;
      heartbeat_counts_.erase(last->first.entityId);
      writers_.erase(last);
    }
  }
  TqeVector::iterator drop_it = to_drop.begin();
  while (drop_it != to_drop.end()) {
    (*drop_it)->data_dropped(true);
    ++drop_it;
  }
  {
    ACE_GUARD(ACE_Thread_Mutex, g, readers_lock_);

    RtpsReaderMap::iterator iter = readers_.begin();
    while (iter != readers_.end()) {
      RtpsReader_rch reader = iter->second;
      reader->pre_stop_helper();
      ++iter;
    }
  }
}

void
RtpsUdpDataLink::release_reservations_i(const RepoId& remote_id,
                                        const RepoId& local_id)
{
  TqeVector to_drop;
  using std::pair;
  const GuidConverter conv(local_id);
  if (conv.isWriter()) {
    ACE_GUARD(ACE_Thread_Mutex, g, writers_lock_);
    RtpsWriterMap::iterator rw = writers_.find(local_id);

    if (rw != writers_.end()) {
      RtpsWriter_rch writer = rw->second;
      g.release();
      writer->remove_reader(remote_id);
      if (writer->reader_count() == 0) {
        writer->pre_stop_helper(to_drop, false);
      }
      writer->process_acked_by_all();
    }

  } else if (conv.isReader()) {
    ACE_GUARD(ACE_Thread_Mutex, g, readers_lock_);
    RtpsReaderMap::iterator rr = readers_.find(local_id);

    if (rr != readers_.end()) {
      for (pair<RtpsReaderMultiMap::iterator, RtpsReaderMultiMap::iterator> iters =
             readers_of_writer_.equal_range(remote_id);
           iters.first != iters.second;) {
        if (iters.first->second->id() == local_id) {
          readers_of_writer_.erase(iters.first++);
        } else {
          ++iters.first;
        }
      }

      RtpsReader_rch reader = rr->second;
      g.release();

      reader->remove_writer(remote_id);

    } else {
      WriterToSeqReadersMap::iterator w = writer_to_seq_best_effort_readers_.find(remote_id);
      if (w != writer_to_seq_best_effort_readers_.end()) {
        RepoIdSet::iterator r = w->second.readers.find(local_id);
        if (r != w->second.readers.end()) {
          w->second.readers.erase(r);
          if (w->second.readers.empty()) {
            writer_to_seq_best_effort_readers_.erase(w);
          }
        }
      }
    }
  }

  for (TqeVector::iterator drop_it = to_drop.begin(); drop_it != to_drop.end(); ++drop_it) {
    (*drop_it)->data_dropped(true);
  }
}

void
RtpsUdpDataLink::stop_i()
{
  NetworkConfigMonitor_rch ncm = TheServiceParticipant->network_config_monitor();
  if (ncm) {
    ncm->remove_listener(*this);
  }

  heartbeat_.disable_and_wait();
  heartbeatchecker_.disable_and_wait();
  unicast_socket_.close();
  multicast_socket_.close();
#ifdef ACE_HAS_IPV6
  ipv6_unicast_socket_.close();
  ipv6_multicast_socket_.close();
#endif
}

RcHandle<SingleSendBuffer>
RtpsUdpDataLink::get_writer_send_buffer(const RepoId& pub_id)
{
  RcHandle<SingleSendBuffer> result;
  ACE_GUARD_RETURN(ACE_Thread_Mutex, g, writers_lock_, result);

  const RtpsWriterMap::iterator wi = writers_.find(pub_id);
  if (wi != writers_.end()) {
    result = wi->second->get_send_buff();
  }
  return result;
}

// Implementing MultiSendBuffer nested class

void
RtpsUdpDataLink::MultiSendBuffer::insert(SequenceNumber /*transport_seq*/,
                                         TransportSendStrategy::QueueType* q,
                                         ACE_Message_Block* chain)
{
  // Called from TransportSendStrategy::send_packet().
  // RtpsUdpDataLink is not locked at this point, and is only locked
  // to grab the appropriate writer send buffer via get_writer_send_buffer()
  const TransportQueueElement* const tqe = q->peek();
  const SequenceNumber seq = tqe->sequence();
  if (seq == SequenceNumber::SEQUENCENUMBER_UNKNOWN()) {
    return;
  }

  const RepoId pub_id = tqe->publication_id();

  RcHandle<SingleSendBuffer> send_buff = outer_->get_writer_send_buffer(pub_id);
  if (send_buff.is_nil()) {
    return;
  }

  if (Transport_debug_level > 5) {
    const GuidConverter pub(pub_id);
    ACE_DEBUG((LM_DEBUG, "(%P|%t) RtpsUdpDataLink::MultiSendBuffer::insert() - "
      "pub_id %C seq %q frag %d\n", OPENDDS_STRING(pub).c_str(), seq.getValue(),
      (int)tqe->is_fragment()));
  }

  if (tqe->is_fragment()) {
    const RtpsCustomizedElement* const rce =
      dynamic_cast<const RtpsCustomizedElement*>(tqe);
    if (rce) {
      send_buff->insert_fragment(seq, rce->last_fragment(), q, chain);
    } else if (Transport_debug_level) {
      const GuidConverter pub(pub_id);
      ACE_ERROR((LM_ERROR, "(%P|%t) RtpsUdpDataLink::MultiSendBuffer::insert()"
        " - ERROR: couldn't get fragment number for pub_id %C seq %q\n",
        OPENDDS_STRING(pub).c_str(), seq.getValue()));
    }
  } else {
    send_buff->insert(seq, q, chain);
  }
}

// Support for the send() data handling path
namespace {
  ACE_Message_Block* submsgs_to_msgblock(const RTPS::SubmessageSeq& subm)
  {
    // byte swapping is handled in the operator<<() implementation
    const Encoding encoding(Encoding::KIND_XCDR1);
    size_t size = 0;
    for (CORBA::ULong i = 0; i < subm.length(); ++i) {
      encoding.align(size, RTPS::SMHDR_SZ);
      serialized_size(encoding, size, subm[i]);
    }

    ACE_Message_Block* hdr = new ACE_Message_Block(size);

    for (CORBA::ULong i = 0; i < subm.length(); ++i) {
      Serializer ser(hdr, encoding);
      ser << subm[i];
      ser.align_w(RTPS::SMHDR_SZ);
    }
    return hdr;
  }
}

TransportQueueElement*
RtpsUdpDataLink::RtpsWriter::customize_queue_element_helper(
  TransportQueueElement* element,
  bool requires_inline_qos,
  MetaSubmessageVec& meta_submessages,
  bool& deliver_after_send)
{
  ACE_GUARD_RETURN(ACE_Thread_Mutex, g, mutex_, 0);

  RtpsUdpDataLink_rch link = link_.lock();
  if (stopping_ || !link) {
    return 0;
  }

  OPENDDS_ASSERT(element->publication_id() == id_);

  const SequenceNumber previous_max_sn = max_sn_;
  RTPS::SubmessageSeq subm;

  const SequenceNumber seq = element->sequence();
  if (seq != SequenceNumber::SEQUENCENUMBER_UNKNOWN()) {
    max_sn_ = std::max(max_sn_, seq);
    if (!durable_ && !is_pvs_writer() &&
        element->subscription_id() == GUID_UNKNOWN &&
        previous_max_sn != max_sn_.previous()) {
      add_gap_submsg_i(subm, previous_max_sn + 1);
    }
  }

  make_leader_lagger(element->subscription_id(), previous_max_sn);
  check_leader_lagger();

  TransportSendElement* tse = dynamic_cast<TransportSendElement*>(element);
  TransportCustomizedElement* tce =
    dynamic_cast<TransportCustomizedElement*>(element);
  TransportSendControlElement* tsce =
    dynamic_cast<TransportSendControlElement*>(element);

  Message_Block_Ptr data;
  bool durable = false;

  const ACE_Message_Block* msg = element->msg();
  const RepoId pub_id = element->publication_id();

  // Based on the type of 'element', find and duplicate the data payload
  // continuation block.
  if (tsce) {        // Control message
    if (RtpsSampleHeader::control_message_supported(tsce->header().message_id_)) {
      data.reset(msg->cont()->duplicate());
      // Create RTPS Submessage(s) in place of the OpenDDS DataSampleHeader
      RtpsSampleHeader::populate_data_control_submessages(
        subm, *tsce, requires_inline_qos);
      record_directed(element->subscription_id(), seq);
    } else if (tsce->header().message_id_ == END_HISTORIC_SAMPLES) {
      end_historic_samples_i(tsce->header(), msg->cont());
      g.release();
      element->data_delivered();
      return 0;
    } else if (tsce->header().message_id_ == DATAWRITER_LIVELINESS) {
      send_heartbeats_manual_i(meta_submessages);
      deliver_after_send = true;
      return 0;
    } else {
      g.release();
      element->data_dropped(true /*dropped_by_transport*/);
      return 0;
    }

  } else if (tse) {  // Basic data message
    // {DataSampleHeader} -> {Data Payload}
    data.reset(msg->cont()->duplicate());
    const DataSampleElement* dsle = tse->sample();
    // Create RTPS Submessage(s) in place of the OpenDDS DataSampleHeader
    RtpsSampleHeader::populate_data_sample_submessages(
      subm, *dsle, requires_inline_qos);
    record_directed(element->subscription_id(), seq);
    durable = dsle->get_header().historic_sample_;

  } else if (tce) {  // Customized data message
    // {DataSampleHeader} -> {Content Filtering GUIDs} -> {Data Payload}
    data.reset(msg->cont()->cont()->duplicate());
    const DataSampleElement* dsle = tce->original_send_element()->sample();
    // Create RTPS Submessage(s) in place of the OpenDDS DataSampleHeader
    RtpsSampleHeader::populate_data_sample_submessages(
      subm, *dsle, requires_inline_qos);
    record_directed(element->subscription_id(), seq);
    durable = dsle->get_header().historic_sample_;

  } else {
    send_buff_->pre_insert(seq);
    return element;
  }

#ifdef OPENDDS_SECURITY
  {
    GuardType guard(link->strategy_lock_);
    if (link->send_strategy_) {
      link->send_strategy()->encode_payload(pub_id, data, subm);
    }
  }
#endif

  if (transport_debug.log_messages) {
    link->send_strategy()->append_submessages(subm);
  }

  Message_Block_Ptr hdr(submsgs_to_msgblock(subm));
  hdr->cont(data.release());
  RtpsCustomizedElement* rtps =
    new RtpsCustomizedElement(element, move(hdr));

  // Handle durability resends
  if (durable) {
    const RepoId sub = element->subscription_id();
    if (sub != GUID_UNKNOWN) {
      ReaderInfoMap::iterator ri = remote_readers_.find(sub);
      if (ri != remote_readers_.end()) {
        ri->second->durable_data_[rtps->sequence()] = rtps;
        ri->second->durable_timestamp_.set_to_now();
        if (Transport_debug_level > 3) {
          const GuidConverter conv(pub_id), sub_conv(sub);
          ACE_DEBUG((LM_DEBUG,
            "(%P|%t) RtpsUdpDataLink::customize_queue_element() - "
            "storing durable data for local %C remote %C seq %q\n",
            OPENDDS_STRING(conv).c_str(), OPENDDS_STRING(sub_conv).c_str(),
            rtps->sequence().getValue()));
        }
        return 0;
      }
    }
  }

  send_buff_->pre_insert(seq);
  return rtps;
}

TransportQueueElement*
RtpsUdpDataLink::customize_queue_element_non_reliable_i(
  TransportQueueElement* element,
  bool requires_inline_qos,
  MetaSubmessageVec& meta_submessages,
  bool& deliver_after_send,
  ACE_Guard<ACE_Thread_Mutex>& guard)
{
  RTPS::SubmessageSeq subm;

  TransportSendElement* tse = dynamic_cast<TransportSendElement*>(element);
  TransportCustomizedElement* tce =
    dynamic_cast<TransportCustomizedElement*>(element);
  TransportSendControlElement* tsce =
    dynamic_cast<TransportSendControlElement*>(element);

  Message_Block_Ptr data;

  const ACE_Message_Block* msg = element->msg();

  // Based on the type of 'element', find and duplicate the data payload
  // continuation block.
  if (tsce) {        // Control message
    if (RtpsSampleHeader::control_message_supported(tsce->header().message_id_)) {
      data.reset(msg->cont()->duplicate());
      // Create RTPS Submessage(s) in place of the OpenDDS DataSampleHeader
      RtpsSampleHeader::populate_data_control_submessages(
                subm, *tsce, requires_inline_qos);
    } else if (tsce->header().message_id_ == DATAWRITER_LIVELINESS) {
      send_heartbeats_manual_i(tsce, meta_submessages);
      deliver_after_send = true;
      return 0;
    } else {
      guard.release();
      element->data_dropped(true /*dropped_by_transport*/);
      return 0;
    }

  } else if (tse) {  // Basic data message
    // {DataSampleHeader} -> {Data Payload}
    data.reset(msg->cont()->duplicate());
    const DataSampleElement* dsle = tse->sample();
    // Create RTPS Submessage(s) in place of the OpenDDS DataSampleHeader
    RtpsSampleHeader::populate_data_sample_submessages(
              subm, *dsle, requires_inline_qos);

  } else if (tce) {  // Customized data message
    // {DataSampleHeader} -> {Content Filtering GUIDs} -> {Data Payload}
    data.reset(msg->cont()->cont()->duplicate());
    const DataSampleElement* dsle = tce->original_send_element()->sample();
    // Create RTPS Submessage(s) in place of the OpenDDS DataSampleHeader
    RtpsSampleHeader::populate_data_sample_submessages(
              subm, *dsle, requires_inline_qos);

  } else {
    return element;
  }

#ifdef OPENDDS_SECURITY
  const RepoId pub_id = element->publication_id();

  {
    GuardType guard(strategy_lock_);
    if (send_strategy_) {
      send_strategy()->encode_payload(pub_id, data, subm);
    }
  }
#endif

  if (transport_debug.log_messages) {
    send_strategy()->append_submessages(subm);
  }

  Message_Block_Ptr hdr(submsgs_to_msgblock(subm));
  hdr->cont(data.release());
  return new RtpsCustomizedElement(element, move(hdr));
}

TransportQueueElement*
RtpsUdpDataLink::customize_queue_element(TransportQueueElement* element)
{
  const ACE_Message_Block* msg = element->msg();
  if (!msg) {
    return element;
  }

  const RepoId pub_id = element->publication_id();
  GUIDSeq_var peers = peer_ids(pub_id);

  ACE_GUARD_RETURN(ACE_Thread_Mutex, guard, writers_lock_, 0);

  bool require_iq = requires_inline_qos(peers);

  const RtpsWriterMap::iterator rw = writers_.find(pub_id);
  MetaSubmessageVec meta_submessages;
  RtpsWriter_rch writer;
  TransportQueueElement* result;
  bool deliver_after_send = false;
  if (rw != writers_.end()) {
    writer = rw->second;
    guard.release();
    result = writer->customize_queue_element_helper(element, require_iq, meta_submessages, deliver_after_send);
  } else {
    result = customize_queue_element_non_reliable_i(element, require_iq, meta_submessages, deliver_after_send, guard);
    guard.release();
  }

  queue_or_send_submessages(meta_submessages);

  if (deliver_after_send) {
    element->data_delivered();
  }

  return result;
}

void
RtpsUdpDataLink::RtpsWriter::end_historic_samples_i(const DataSampleHeader& header,
                                                    ACE_Message_Block* body)
{
  // Set the ReaderInfo::durable_timestamp_ for the case where no
  // durable samples exist in the DataWriter.
  if (durable_) {
    const MonotonicTimePoint now = MonotonicTimePoint::now();
    RepoId sub = GUID_UNKNOWN;
    if (body && header.message_length_ >= sizeof(sub)) {
      std::memcpy(&sub, body->rd_ptr(), sizeof(sub));
    }
    typedef ReaderInfoMap::iterator iter_t;
    if (sub == GUID_UNKNOWN) {
      if (Transport_debug_level > 3) {
        const GuidConverter conv(id_);
        ACE_DEBUG((LM_DEBUG, "(%P|%t) RtpsUdpDataLink::end_historic_samples "
                   "local %C all readers\n", OPENDDS_STRING(conv).c_str()));
      }
      for (iter_t iter = remote_readers_.begin();
           iter != remote_readers_.end(); ++iter) {
        if (iter->second->durable_) {
          iter->second->durable_timestamp_ = now;
          if (transport_debug.log_progress) {
            log_progress("durable data queued", id_, iter->first, MonotonicTimePoint::now() - iter->second->discovered_at_, 0, 0);
          }
        }
      }
    } else {
      iter_t iter = remote_readers_.find(sub);
      if (iter != remote_readers_.end()) {
        if (iter->second->durable_) {
          iter->second->durable_timestamp_ = now;
          if (transport_debug.log_progress) {
            log_progress("durable data queued", id_, iter->first, MonotonicTimePoint::now() - iter->second->discovered_at_, 0, 0);
          }
          if (Transport_debug_level > 3) {
            const GuidConverter conv(id_), sub_conv(sub);
            ACE_DEBUG((LM_DEBUG, "(%P|%t) RtpsUdpDataLink::end_historic_samples"
                       " local %C remote %C\n", OPENDDS_STRING(conv).c_str(),
                       OPENDDS_STRING(sub_conv).c_str()));
          }
        }
      }
    }
  }
}

bool RtpsUdpDataLink::requires_inline_qos(const GUIDSeq_var& peers)
{
  if (force_inline_qos_) {
    // Force true for testing purposes
    return true;
  } else {
    if (!peers.ptr()) {
      return false;
    }
    for (CORBA::ULong i = 0; i < peers->length(); ++i) {
      const RemoteInfoMap::const_iterator iter = locators_.find(peers[i]);
      if (iter != locators_.end() && iter->second.requires_inline_qos_) {
        return true;
      }
    }
    return false;
  }
}

bool RtpsUdpDataLink::force_inline_qos_ = false;

void
RtpsUdpDataLink::RtpsWriter::send_heartbeats(const MonotonicTimePoint& /*now*/)
{
  ACE_GUARD(ACE_Thread_Mutex, g, mutex_);

  if (stopping_) {
    return;
  }

  RtpsUdpDataLink_rch link = link_.lock();

  if (!link) {
    return;
  }

  MetaSubmessageVec meta_submessages;
<<<<<<< HEAD
  {
    ACE_GUARD(ACE_Thread_Mutex, g, mutex_);

    gather_heartbeats_i(pendingCallbacks, meta_submessages);

    if (!preassociation_readers_.empty() || !lagging_readers_.empty()) {
      heartbeat_.schedule(link->config().heartbeat_period_);
    }
=======
  TqeVector pendingCallbacks;

  if (expected_acks_) {
    // One more readers did not ack since the last heartbeat.
    heartbeat_period_ *= cfg.heartbeat_backoff_factor_;
  } else if (last_ack_ != MonotonicTimePoint::zero_value && last_heartbeat_ != MonotonicTimePoint::zero_value) {
    heartbeat_period_ = (last_ack_ - last_heartbeat_) * cfg.heartbeat_safety_factor_;
  }
  heartbeat_period_ = std::min(heartbeat_period_, std::max(cfg.heartbeat_period_maximum_, cfg.heartbeat_period_minimum_));
  heartbeat_period_ = std::max(heartbeat_period_, std::min(cfg.heartbeat_period_maximum_, cfg.heartbeat_period_minimum_));
  expected_acks_ = 0;

  send_and_gather_nack_replies_i(meta_submessages);
  gather_heartbeats_i(pendingCallbacks, meta_submessages);

  if (!preassociation_readers_.empty() || !lagging_readers_.empty()) {
    heartbeat_.schedule(heartbeat_period_);
    last_heartbeat_ = now;
  } else {
    last_heartbeat_ = MonotonicTimePoint::zero_value;
>>>>>>> b97067af
  }
  last_ack_ = MonotonicTimePoint::zero_value;

  g.release();

  link->queue_or_send_submessages(meta_submessages);

  for (size_t i = 0; i < pendingCallbacks.size(); ++i) {
    pendingCallbacks[i]->data_dropped();
  }
}

void
RtpsUdpDataLink::RtpsWriter::send_nack_responses(const MonotonicTimePoint& /*now*/)
{
  RtpsUdpDataLink_rch link = link_.lock();
  if (!link) {
    return;
  }

  MetaSubmessageVec meta_submessages;
  {
    ACE_GUARD(ACE_Thread_Mutex, g, mutex_);

    gather_nack_replies_i(meta_submessages);
  }

  link->queue_or_send_submessages(meta_submessages);
}

void
RtpsUdpDataLink::RtpsWriter::add_gap_submsg_i(RTPS::SubmessageSeq& msg,
                                              SequenceNumber gap_start)
{
  // These are the GAP submessages that we'll send directly in-line with the
  // DATA when we notice that the DataWriter has deliberately skipped seq #s.
  // There are other GAP submessages generated in meta_submessage to reader ACKNACKS,
  // see send_nack_replies().
  using namespace OpenDDS::RTPS;

  const LongSeq8 bitmap;

  // RTPS v2.1 8.3.7.4: the Gap sequence numbers are those in the range
  // [gapStart, gapListBase) and those in the SNSet.
  GapSubmessage gap = {
    {GAP, FLAG_E, 0 /*length determined below*/},
    ENTITYID_UNKNOWN, // readerId: applies to all matched readers
    id_.entityId,
    to_rtps_seqnum(gap_start),
    {to_rtps_seqnum(max_sn_), 0, bitmap}
  };

  const size_t size = serialized_size(Encoding(Encoding::KIND_XCDR1), gap);
  gap.smHeader.submessageLength =
      static_cast<CORBA::UShort>(size) - SMHDR_SZ;

  const CORBA::ULong i = msg.length();
  msg.length(i + 1);
  msg[i].gap_sm(gap);
}


// DataReader's side of Reliability

void
RtpsUdpDataLink::received(const RTPS::DataSubmessage& data,
                          const GuidPrefix_t& src_prefix)
{
  const RepoId local = make_id(local_prefix_, data.readerId);

  RepoId src;
  std::memcpy(src.guidPrefix, src_prefix, sizeof(GuidPrefix_t));
  src.entityId = data.writerId;

  OPENDDS_VECTOR(RtpsReader_rch) to_call;
  {
    ACE_GUARD(ACE_Thread_Mutex, g, readers_lock_);
    if (local.entityId == ENTITYID_UNKNOWN) {
      typedef std::pair<RtpsReaderMultiMap::iterator, RtpsReaderMultiMap::iterator> RRMM_IterRange;
      for (RRMM_IterRange iters = readers_of_writer_.equal_range(src); iters.first != iters.second; ++iters.first) {
        to_call.push_back(iters.first->second);
      }
      if (!pending_reliable_readers_.empty()) {
        GuardType guard(strategy_lock_);
        RtpsUdpReceiveStrategy* trs = receive_strategy();
        if (trs) {
          for (RepoIdSet::const_iterator it = pending_reliable_readers_.begin();
               it != pending_reliable_readers_.end(); ++it)
          {
            trs->withhold_data_from(*it);
          }
        }
      }
    } else {
      const RtpsReaderMap::iterator rr = readers_.find(local);
      if (rr != readers_.end()) {
        to_call.push_back(rr->second);
      } else if (pending_reliable_readers_.count(local)) {
        GuardType guard(strategy_lock_);
        RtpsUdpReceiveStrategy* trs = receive_strategy();
        if (trs) {
          trs->withhold_data_from(local);
        }
      }
    }
  }
  MetaSubmessageVec meta_submessages;
  for (OPENDDS_VECTOR(RtpsReader_rch)::const_iterator it = to_call.begin(); it < to_call.end(); ++it) {
    (*it)->process_data_i(data, src, meta_submessages);
  }
  queue_or_send_submessages(meta_submessages);
}

void
RtpsUdpDataLink::RtpsReader::pre_stop_helper()
{
  ACE_GUARD(ACE_Thread_Mutex, g, mutex_);

  stopping_ = true;

  RtpsUdpDataLink_rch link = link_.lock();

  if (!link) {
    return;
  }

  GuardType guard(link->strategy_lock_);
  if (link->receive_strategy() == 0) {
    return;
  }

  for (WriterInfoMap::iterator it = remote_writers_.begin(); it != remote_writers_.end(); ++it) {
    it->second->held_.clear();
  }
}

bool
RtpsUdpDataLink::RtpsReader::process_data_i(const RTPS::DataSubmessage& data,
                                            const RepoId& src,
                                            MetaSubmessageVec&)
{
  ACE_GUARD_RETURN(ACE_Thread_Mutex, g, mutex_, false);

  if (stopping_) {
    return false;
  }

  RtpsUdpDataLink_rch link = link_.lock();

  if (!link) {
    return false;
  }

  GuardType guard(link->strategy_lock_);
  if (link->receive_strategy() == 0) {
    return false;
  }

  const SequenceNumber seq = to_opendds_seqnum(data.writerSN);
  DeliverHeldData dhd;
  const WriterInfoMap::iterator wi = remote_writers_.find(src);
  if (wi != remote_writers_.end()) {
    const WriterInfo_rch& writer = wi->second;

    DeliverHeldData dhd2(rchandle_from(this), src);
    std::swap(dhd, dhd2);

    writer->frags_.erase(seq);

    if (writer->recvd_.empty()) {
      if (Transport_debug_level > 5) {
        ACE_DEBUG((LM_DEBUG,
                   ACE_TEXT("(%P|%t) RtpsUdpDataLink::process_data_i(DataSubmessage) -")
                   ACE_TEXT(" data seq: %q from %C being from %C expecting heartbeat\n"),
                   seq.getValue(),
                   LogGuid(src).c_str(),
                   LogGuid(id_).c_str()));
      }
      const ReceivedDataSample* sample =
        link->receive_strategy()->withhold_data_from(id_);
      writer->held_.insert(std::make_pair(seq, *sample));

    } else if (writer->recvd_.contains(seq)) {
      if (transport_debug.log_dropped_messages) {
        ACE_DEBUG((LM_DEBUG, "(%P|%t) {transport_debug.log_dropped_messages} RtpsUdpDataLink::RtpsReader::process_data_i - %C -> %C duplicate sample\n", LogGuid(writer->id_).c_str(), LogGuid(id_).c_str()));
      }
      if (Transport_debug_level > 5) {
        ACE_DEBUG((LM_DEBUG, ACE_TEXT("(%P|%t) RtpsUdpDataLink::process_data_i(DataSubmessage) -")
                             ACE_TEXT(" data seq: %q from %C being DROPPED from %C because it's ALREADY received\n"),
                             seq.getValue(),
                             LogGuid(src).c_str(),
                             LogGuid(id_).c_str()));
      }
      link->receive_strategy()->withhold_data_from(id_);

    } else if (!writer->held_.empty()) {
      const ReceivedDataSample* sample =
        link->receive_strategy()->withhold_data_from(id_);
      if (Transport_debug_level > 5) {
        ACE_DEBUG((LM_DEBUG, "(%P|%t) RtpsUdpDataLink::process_data_i(DataSubmessage) WITHHOLD %q\n", seq.getValue()));
        writer->recvd_.dump();
      }
      writer->held_.insert(std::make_pair(seq, *sample));
      writer->recvd_.insert(seq);

    } else if (writer->recvd_.disjoint() || writer->recvd_.cumulative_ack() != seq.previous()) {
      if (Transport_debug_level > 5) {
        ACE_DEBUG((LM_DEBUG, ACE_TEXT("(%P|%t) RtpsUdpDataLink::process_data_i(DataSubmessage) -")
                             ACE_TEXT(" data seq: %q from %C being WITHHELD from %C because it's EXPECTING more data\n"),
                             seq.getValue(),
                             LogGuid(src).c_str(),
                             LogGuid(id_).c_str()));
      }
      const ReceivedDataSample* sample =
        link->receive_strategy()->withhold_data_from(id_);
      writer->held_.insert(std::make_pair(seq, *sample));
      writer->recvd_.insert(seq);

    } else {
      if (Transport_debug_level > 5) {
        ACE_DEBUG((LM_DEBUG, ACE_TEXT("(%P|%t) RtpsUdpDataLink::process_data_i(DataSubmessage) -")
                             ACE_TEXT(" data seq: %q from %C to %C OK to deliver\n"),
                             seq.getValue(),
                             LogGuid(src).c_str(),
                             LogGuid(id_).c_str()));
      }
      writer->recvd_.insert(seq);
      link->receive_strategy()->do_not_withhold_data_from(id_);
    }

  } else {
    if (transport_debug.log_dropped_messages) {
      ACE_DEBUG((LM_DEBUG, "(%P|%t) {transport_debug.log_dropped_messages} RtpsUdpDataLink::RtpsReader::process_data_i - %C -> %C unknown remote writer\n", LogGuid(src).c_str(), LogGuid(id_).c_str()));
    }
    if (Transport_debug_level > 5) {
      ACE_DEBUG((LM_DEBUG, ACE_TEXT("(%P|%t) RtpsUdpDataLink::process_data_i(DataSubmessage) -")
                           ACE_TEXT(" data seq: %q from %C to %C dropped because of unknown writer\n"),
                           to_opendds_seqnum(data.writerSN).getValue(),
                           LogGuid(src).c_str(),
                           LogGuid(id_).c_str()));
    }
    link->receive_strategy()->withhold_data_from(id_);
  }

  // Release for delivering held data.
  guard.release();
  g.release();

  return false;
}

void
RtpsUdpDataLink::received(const RTPS::GapSubmessage& gap,
                          const GuidPrefix_t& src_prefix,
                          bool directed)
{
  datareader_dispatch(gap, src_prefix, directed, &RtpsReader::process_gap_i);
}

void
RtpsUdpDataLink::RtpsReader::process_gap_i(const RTPS::GapSubmessage& gap,
                                           const RepoId& src,
                                           bool /*directed*/,
                                           MetaSubmessageVec&)
{
  ACE_GUARD(ACE_Thread_Mutex, g, mutex_);

  RtpsUdpDataLink_rch link = link_.lock();

  if (!link) {
    return;
  }

  GuardType guard(link->strategy_lock_);
  if (link->receive_strategy() == 0) {
    return;
  }

  const WriterInfoMap::iterator wi = remote_writers_.find(src);
  if (wi == remote_writers_.end()) {
    if (transport_debug.log_dropped_messages) {
      ACE_DEBUG((LM_DEBUG, "(%P|%t) {transport_debug.log_dropped_messages} RtpsUdpDataLink::RtpsReader::process_gap_i - %C -> %C unknown remote writer\n", LogGuid(src).c_str(), LogGuid(id_).c_str()));
    }
    return;
  }

  const WriterInfo_rch& writer = wi->second;

  ++writer->recv_from_;

  if (writer->recvd_.empty()) {
    if (transport_debug.log_dropped_messages) {
      ACE_DEBUG((LM_DEBUG, "(%P|%t) {transport_debug.log_dropped_messages} RtpsUdpDataLink::RtpsReader::process_gap_i - %C -> %C preassociation writer\n", LogGuid(writer->id_).c_str(), LogGuid(id_).c_str()));
    }
    return;
  }

  const SequenceNumber start = to_opendds_seqnum(gap.gapStart);
  const SequenceNumber base = to_opendds_seqnum(gap.gapList.bitmapBase);

  writer->recvd_.insert(SequenceRange(start, base.previous()));
  writer->recvd_.insert(base, gap.gapList.numBits, gap.gapList.bitmap.get_buffer());

  DisjointSequence gaps;
  gaps.insert(SequenceRange(start, base.previous()));
  gaps.insert(base, gap.gapList.numBits, gap.gapList.bitmap.get_buffer());

  if (!gaps.empty()) {
    for (WriterInfo::HeldMap::iterator pos = writer->held_.lower_bound(gaps.low()),
           limit = writer->held_.upper_bound(gaps.high()); pos != limit;) {
      if (gaps.contains(pos->first)) {
        writer->held_.erase(pos++);
      } else {
        ++pos;
      }
    }
  }

  const OPENDDS_VECTOR(SequenceRange) psr = gaps.present_sequence_ranges();
  for (OPENDDS_VECTOR(SequenceRange)::const_iterator pos = psr.begin(), limit = psr.end(); pos != limit; ++pos) {
    link->receive_strategy()->remove_fragments(*pos, writer->id_);
  }

  guard.release();
  g.release();

  DeliverHeldData dhd(rchandle_from(this), src);
}

void
RtpsUdpDataLink::send_interesting_ack_nack(const RepoId& writerid,
                                           const RepoId& readerid,
                                           CORBA::Long count,
                                           MetaSubmessageVec& meta_submessages)
{
  using namespace OpenDDS::RTPS;

  SequenceNumber ack;
  LongSeq8 bitmap;
  bitmap.length(0);

  AckNackSubmessage acknack = {
    {ACKNACK,
     CORBA::Octet(FLAG_E | FLAG_F),
     0 /*length*/},
    readerid.entityId,
    writerid.entityId,
    { // SequenceNumberSet: acking bitmapBase - 1
      to_rtps_seqnum(ack),
      0 /* num_bits */, bitmap
    },
    {count}
  };

  MetaSubmessage meta_submessage(readerid, writerid);
  meta_submessage.sm_.acknack_sm(acknack);

  meta_submessages.push_back(meta_submessage);
}

void
RtpsUdpDataLink::received(const RTPS::HeartBeatSubmessage& heartbeat,
                          const GuidPrefix_t& src_prefix,
                          bool directed)
{
  const RepoId src = make_id(src_prefix, heartbeat.writerId);
  const MonotonicTimePoint now = MonotonicTimePoint::now();

  MetaSubmessageVec meta_submessages;
  OPENDDS_VECTOR(InterestingRemote) callbacks;
  {
    ACE_GUARD(ACE_Thread_Mutex, g, readers_lock_);

    // We received a heartbeat from a writer.
    // We should ACKNACK if the writer is interesting and there is no association.

    for (InterestingRemoteMapType::iterator pos = interesting_writers_.lower_bound(src),
           limit = interesting_writers_.upper_bound(src);
         pos != limit;
         ++pos) {
      const RepoId& writerid = src;
      const RepoId& readerid = pos->second.localid;

      RtpsReaderMap::const_iterator riter = readers_.find(readerid);
      if (riter == readers_.end()) {
        // Reader has no associations.
        send_interesting_ack_nack(writerid, readerid, heartbeat.count.value, meta_submessages);
      } else if (!riter->second->has_writer(writerid)) {
        // Reader is not associated with this writer.
        send_interesting_ack_nack(writerid, readerid, heartbeat.count.value, meta_submessages);
      }
      pos->second.last_activity = now;
      if (pos->second.status == InterestingRemote::DOES_NOT_EXIST) {
        callbacks.push_back(pos->second);
        pos->second.status = InterestingRemote::EXISTS;
      }
    }
  }
  queue_or_send_submessages(meta_submessages);

  for (size_t i = 0; i < callbacks.size(); ++i) {
    callbacks[i].listener->writer_exists(src, callbacks[i].localid);
  }

  datareader_dispatch(heartbeat, src_prefix, directed, &RtpsReader::process_heartbeat_i);
}

void
RtpsUdpDataLink::RtpsReader::process_heartbeat_i(const RTPS::HeartBeatSubmessage& heartbeat,
                                                 const RepoId& src,
                                                 bool directed,
                                                 MetaSubmessageVec& meta_submessages)
{
  // TODO: Delay responses by heartbeat_response_delay_.
  ACE_GUARD(ACE_Thread_Mutex, g, mutex_);

  RtpsUdpDataLink_rch link = link_.lock();

  if (!link) {
    return;
  }

  GuardType guard(link->strategy_lock_);
  if (link->receive_strategy() == 0) {
    return;
  }

  const WriterInfoMap::iterator wi = remote_writers_.find(src);
  if (wi == remote_writers_.end()) {
    if (transport_debug.log_dropped_messages) {
      ACE_DEBUG((LM_DEBUG, "(%P|%t) {transport_debug.log_dropped_messages} RtpsUdpDataLink::RtpsReader::process_heartbeat_i - %C -> %C unknown remote writer\n", LogGuid(src).c_str(), LogGuid(id_).c_str()));
    }
    return;
  }

  const WriterInfo_rch& writer = wi->second;

  ++writer->recv_from_;

  if (!compare_and_update_counts(heartbeat.count.value, writer->heartbeat_recvd_count_)) {
    if (transport_debug.log_dropped_messages) {
      ACE_DEBUG((LM_DEBUG, "(%P|%t) {transport_debug.log_dropped_messages} RtpsUdpDataLink::RtpsReader::process_heartbeat_i - %C -> %C stale/duplicate message\n", LogGuid(writer->id_).c_str(), LogGuid(id_).c_str()));
    }
    VDBG((LM_WARNING, "(%P|%t) RtpsUdpDataLink::process_heartbeat_i "
          "WARNING Count indicates duplicate, dropping\n"));
    return;
  }

  // Heartbeat Sequence Range
  const SequenceNumber hb_first = to_opendds_seqnum(heartbeat.firstSN);
  const SequenceNumber hb_last = to_opendds_seqnum(heartbeat.lastSN);

  static const SequenceNumber one, zero = SequenceNumber::ZERO();

  bool first_ever_hb = false;

  // Only valid heartbeats (see spec) will be "fully" applied to writer info
  if (!(hb_first < 1 || hb_last < 0 || hb_last < hb_first.previous())) {
    if (writer->recvd_.empty() && (directed || !writer->sends_directed_hb())) {
      OPENDDS_ASSERT(preassociation_writers_.count(writer));
      preassociation_writers_.erase(writer);
      if (transport_debug.log_progress) {
        DCPS::log_progress("RTPS reader/writer association", id_, writer->id_,
                           MonotonicTimePoint::now() - writer->discovered_at_,
                           writer->sent_to_, writer->recv_from_);
      }

      const SequenceRange sr(zero, hb_first.previous());
      writer->recvd_.insert(sr);
      while (!writer->held_.empty() && writer->held_.begin()->first <= sr.second) {
        writer->held_.erase(writer->held_.begin());
      }
      for (WriterInfo::HeldMap::const_iterator it = writer->held_.begin(); it != writer->held_.end(); ++it) {
        writer->recvd_.insert(it->first);
      }
      link->receive_strategy()->remove_fragments(sr, writer->id_);
      first_ever_hb = true;
    }

    if (!writer->recvd_.empty()) {
      writer->hb_last_ = std::max(writer->hb_last_, hb_last);
      gather_ack_nacks_i(writer, link, !(heartbeat.smHeader.flags & RTPS::FLAG_F), meta_submessages);
    } else if (link->config().responsive_mode_) {
      gather_preassociation_acknack_i(meta_submessages, writer);
    }
  } else {
    ACE_ERROR((LM_ERROR, "(%P|%t) ERROR: RtpsUdpDataLink::RtpsReader::process_heartbeat_i - %C -> %C invalid heartbeat\n", LogGuid(writer->id_).c_str(), LogGuid(id_).c_str()));
  }

  guard.release();
  g.release();

  if (first_ever_hb) {
    link->invoke_on_start_callbacks(id_, src, true);
  }

  DeliverHeldData dhd(rchandle_from(this), src);

  //FUTURE: support assertion of liveliness for MANUAL_BY_TOPIC
  return;
}

bool
RtpsUdpDataLink::WriterInfo::should_nack() const
{
  if (recvd_.empty() || (recvd_.disjoint() && recvd_.cumulative_ack() < hb_last_)) {
    return true;
  }
  if (!recvd_.empty()) {
    return recvd_.high() < hb_last_;
  }
  return false;
}

bool RtpsUdpDataLink::WriterInfo::sends_directed_hb() const
{
  return participant_flags_ & RTPS::PFLAGS_DIRECTED_HEARTBEAT;
}

bool
RtpsUdpDataLink::RtpsWriter::add_reader(const ReaderInfo_rch& reader)
{
  ACE_GUARD_RETURN(ACE_Thread_Mutex, g, mutex_, false);

  if (stopping_) {
    return false;
  }

  ReaderInfoMap::const_iterator iter = remote_readers_.find(reader->id_);
  if (iter == remote_readers_.end()) {
#ifdef OPENDDS_SECURITY
    reader->max_pvs_sn_ = max_sn_;
#endif
    remote_readers_.insert(ReaderInfoMap::value_type(reader->id_, reader));
    preassociation_readers_.insert(reader);

    RtpsUdpDataLink_rch link = link_.lock();
    if (!link) {
      return false;
    }

    heartbeat_.schedule(link->config().heartbeat_period_);
    if (link->config().responsive_mode_) {
      MetaSubmessageVec meta_submessages;
      MetaSubmessage meta_submessage(id_, GUID_UNKNOWN);
      const SingleSendBuffer::Proxy proxy(*send_buff_);
      initialize_heartbeat(proxy, meta_submessage);
      gather_directed_heartbeat_i(proxy, meta_submessages, meta_submessage, reader);
      link->queue_or_send_submessages(meta_submessages);
    }

    return true;
  }
  return false;
}

bool
RtpsUdpDataLink::RtpsWriter::has_reader(const RepoId& id) const
{
  ACE_GUARD_RETURN(ACE_Thread_Mutex, g, mutex_, false);
  return remote_readers_.count(id) != 0;
}

bool
RtpsUdpDataLink::RtpsWriter::remove_reader(const RepoId& id)
{
  OPENDDS_MAP(SequenceNumber, TransportQueueElement*) dd;
  bool result = false;
  {
    ACE_Guard<ACE_Thread_Mutex> g(mutex_);
    ReaderInfoMap::iterator it = remote_readers_.find(id);
    if (it != remote_readers_.end()) {
      const ReaderInfo_rch& reader = it->second;
      reader->swap_durable_data(dd);
      preassociation_readers_.erase(reader);
      const SequenceNumber acked_sn = reader->acked_sn();
      const SequenceNumber max_sn = expected_max_sn(reader);
      readers_expecting_data_.erase(reader);
      readers_expecting_heartbeat_.erase(reader);
      snris_erase(acked_sn == max_sn ? leading_readers_ : lagging_readers_, acked_sn, reader);
      check_leader_lagger();
      remote_readers_.erase(it);
      result = true;
    }
  }
  typedef OPENDDS_MAP(SequenceNumber, TransportQueueElement*)::iterator iter_t;
  for (iter_t it = dd.begin(); it != dd.end(); ++it) {
    it->second->data_dropped();
  }
  return result;
}

size_t
RtpsUdpDataLink::RtpsWriter::reader_count() const
{
  ACE_GUARD_RETURN(ACE_Thread_Mutex, g, mutex_, 0);
  return remote_readers_.size();
}

bool
RtpsUdpDataLink::RtpsReader::add_writer(const WriterInfo_rch& writer)
{
  ACE_GUARD_RETURN(ACE_Thread_Mutex, g, mutex_, false);
  WriterInfoMap::const_iterator iter = remote_writers_.find(writer->id_);
  if (iter == remote_writers_.end()) {
    remote_writers_[writer->id_] = writer;
    preassociation_writers_.insert(writer);

    RtpsUdpDataLink_rch link = link_.lock();
    if (!link) {
      return false;
    }

    preassociation_task_.schedule(link->config().heartbeat_period_);
    if (link->config().responsive_mode_) {
      MetaSubmessageVec meta_submessages;
      gather_preassociation_acknack_i(meta_submessages, writer);
      RtpsUdpDataLink_rch link = link_.lock();
      link->queue_or_send_submessages(meta_submessages);
    }

    return true;
  }
  return false;
}

bool
RtpsUdpDataLink::RtpsReader::has_writer(const RepoId& id) const
{
  ACE_GUARD_RETURN(ACE_Thread_Mutex, g, mutex_, false);
  return remote_writers_.count(id) != 0;
}

bool
RtpsUdpDataLink::RtpsReader::remove_writer(const RepoId& id)
{
  ACE_GUARD_RETURN(ACE_Thread_Mutex, g, mutex_, false);
  WriterInfoMap::iterator pos = remote_writers_.find(id);
  if (pos != remote_writers_.end()) {
    preassociation_writers_.erase(pos->second);
    remote_writers_.erase(pos);
    return true;
  }

  return false;
}

size_t
RtpsUdpDataLink::RtpsReader::writer_count() const
{
  ACE_GUARD_RETURN(ACE_Thread_Mutex, g, mutex_, 0);
  return remote_writers_.size();
}

bool
RtpsUdpDataLink::RtpsReader::should_nack_fragments(const RcHandle<RtpsUdpDataLink>& link,
                                                   const WriterInfo_rch& info)
{
  if (!info->frags_.empty()) {
    return true;
  }

  if (!info->recvd_.empty()) {
    const SequenceRange range(info->recvd_.cumulative_ack() + 1, info->hb_last_);
    if (link->receive_strategy()->has_fragments(range, info->id_)) {
      return true;
    }
  }

  return false;
}

void
RtpsUdpDataLink::RtpsReader::send_preassociation_acknacks(const MonotonicTimePoint& /*now*/)
{
  RtpsUdpDataLink_rch link = link_.lock();
  if (!link) {
    return;
  }

  MetaSubmessageVec meta_submessages;

  {
    ACE_GUARD(ACE_Thread_Mutex, g, mutex_);

    if (preassociation_writers_.empty()) {
      return;
    }

    // We want a heartbeat from these writers.
    for (WriterInfoSet::const_iterator pos = preassociation_writers_.begin(), limit = preassociation_writers_.end();
         pos != limit; ++pos) {
      gather_preassociation_acknack_i(meta_submessages, *pos);
    }
  }

  link->queue_or_send_submessages(meta_submessages);

  preassociation_task_.schedule(link->config().heartbeat_period_);
}

void
RtpsUdpDataLink::RtpsReader::gather_preassociation_acknack_i(MetaSubmessageVec& meta_submessages,
                                                             const WriterInfo_rch& writer)
{
  using namespace OpenDDS::RTPS;

  OPENDDS_ASSERT(writer->recvd_.empty());
  const CORBA::ULong num_bits = 0;
  const LongSeq8 bitmap;
  const EntityId_t reader_id = id_.entityId;
  const EntityId_t writer_id = writer->id_.entityId;

  MetaSubmessage meta_submessage(id_, writer->id_);

  AckNackSubmessage acknack = {
    {ACKNACK,
     CORBA::Octet(FLAG_E),
     0 /*length*/},
    reader_id,
    writer_id,
    { // SequenceNumberSet: acking bitmapBase - 1
      {0, 1},
      num_bits, bitmap
    },
    {writer->heartbeat_recvd_count_}
  };
  meta_submessage.sm_.acknack_sm(acknack);
  meta_submessages.push_back(meta_submessage);

  ++writer->sent_to_;
}

void
RtpsUdpDataLink::RtpsReader::gather_ack_nacks_i(const WriterInfo_rch& writer,
                                                const RtpsUdpDataLink_rch& link,
                                                bool heartbeat_was_non_final,
                                                MetaSubmessageVec& meta_submessages)
{
  const bool should_nack_frags = should_nack_fragments(link, writer);
  if (writer->should_nack() ||
      should_nack_frags) {
    using namespace OpenDDS::RTPS;
    const EntityId_t reader_id = id_.entityId;
    const EntityId_t writer_id = writer->id_.entityId;
    MetaSubmessage meta_submessage(id_, writer->id_);

    const DisjointSequence& recvd = writer->recvd_;
    const SequenceNumber& hb_high = writer->hb_last_;
    const SequenceNumber ack = recvd.empty() ? 1 : ++SequenceNumber(recvd.cumulative_ack());
    const SequenceNumber::Value ack_val = ack.getValue();
    CORBA::ULong num_bits = 0;
    LongSeq8 bitmap;

    if (recvd.disjoint()) {
      bitmap.length(DisjointSequence::bitmap_num_longs(ack, recvd.last_ack().previous()));
      if (bitmap.length() > 0) {
        (void)recvd.to_bitmap(bitmap.get_buffer(), bitmap.length(),
                              num_bits, true);
      }
    }

    if (!recvd.empty() && hb_high > recvd.high()) {
      const SequenceNumber eff_high =
        (hb_high <= ack_val + 255) ? hb_high : (ack_val + 255);
      const SequenceNumber::Value eff_high_val = eff_high.getValue();
      // Nack the range between the received high and the effective high.
      const CORBA::ULong old_len = bitmap.length(),
        new_len = DisjointSequence::bitmap_num_longs(ack, eff_high);
      if (new_len > old_len) {
        bitmap.length(new_len);
        for (CORBA::ULong i = old_len; i < new_len; ++i) {
          bitmap[i] = 0;
        }
      }
      const CORBA::ULong idx_hb_high = CORBA::ULong(eff_high_val - ack_val),
        idx_recv_high = recvd.disjoint() ?
        CORBA::ULong(recvd.high().getValue() - ack_val) : 0;
      DisjointSequence::fill_bitmap_range(idx_recv_high, idx_hb_high,
                                          bitmap.get_buffer(), new_len,
                                          num_bits);
    }

    bool non_empty_bitmap = true;

    // If the receive strategy is holding any fragments, those should
    // not be "nacked" in the ACKNACK reply.  They will be accounted for
    // in the NACK_FRAG(s) instead.
    const bool frags_modified =
      link->receive_strategy()->remove_frags_from_bitmap(bitmap.get_buffer(),
                                                         num_bits, ack, writer->id_);
    if (frags_modified) {
      non_empty_bitmap = false;
      for (CORBA::ULong i = 0; i < bitmap.length(); ++i) {
        if ((i + 1) * 32 <= num_bits) {
          if (bitmap[i]) {
            non_empty_bitmap = true;
            break;
          }
        } else {
          if ((0xffffffff << (32 - (num_bits % 32))) & bitmap[i]) {
            non_empty_bitmap = true;
            break;
          }
        }
      }
    }

    AckNackSubmessage acknack = {
      {ACKNACK,
       CORBA::Octet(FLAG_E | (non_empty_bitmap ? 0 : FLAG_F)),
       0 /*length*/},
      reader_id,
      writer_id,
      { // SequenceNumberSet: acking bitmapBase - 1
        to_rtps_seqnum(ack),
        num_bits, bitmap
      },
      {writer->heartbeat_recvd_count_}
    };
    meta_submessage.sm_.acknack_sm(acknack);
    meta_submessages.push_back(meta_submessage);

    if (should_nack_frags) {
      generate_nack_frags_i(meta_submessages, meta_submessage, writer, reader_id, writer_id);
    }
  } else if (heartbeat_was_non_final) {
    using namespace OpenDDS::RTPS;
    const DisjointSequence& recvd = writer->recvd_;
    const CORBA::ULong num_bits = 0;
    const LongSeq8 bitmap;
    const SequenceNumber ack = recvd.empty() ? 1 : ++SequenceNumber(recvd.cumulative_ack());
    const EntityId_t reader_id = id_.entityId;
    const EntityId_t writer_id = writer->id_.entityId;

    MetaSubmessage meta_submessage(id_, writer->id_);

    AckNackSubmessage acknack = {
      {ACKNACK,
       CORBA::Octet(FLAG_E | FLAG_F),
       0 /*length*/},
      reader_id,
      writer_id,
      { // SequenceNumberSet: acking bitmapBase - 1
        to_rtps_seqnum(ack),
        num_bits, bitmap
      },
      {writer->heartbeat_recvd_count_}
    };
    meta_submessage.sm_.acknack_sm(acknack);
    meta_submessages.push_back(meta_submessage);
  }
}

#ifdef OPENDDS_SECURITY
namespace {
  const ACE_INET_Addr BUNDLING_PLACEHOLDER;
}
#endif

void
RtpsUdpDataLink::build_meta_submessage_map(MetaSubmessageVecVec& meta_submessages, AddrDestMetaSubmessageMap& adr_map)
{
  ACE_GUARD(ACE_Thread_Mutex, g, locators_lock_);
  AddrSet addrs;
  // Sort meta_submessages by address set and destination
  for (MetaSubmessageVecVec::iterator vit = meta_submessages.begin(); vit != meta_submessages.end(); ++vit) {
    for (MetaSubmessageVec::iterator it = vit->begin(); it != vit->end(); ++it) {
      const bool directed = it->dst_guid_ != GUID_UNKNOWN;
      if (directed) {
        accumulate_addresses(it->from_guid_, it->dst_guid_, addrs, true);
      } else {
        addrs = get_addresses_i(it->from_guid_); // This will overwrite, but addrs should always be empty here
      }
      for (RepoIdSet::iterator it2 = it->to_guids_.begin(); it2 != it->to_guids_.end(); ++it2) {
        accumulate_addresses(it->from_guid_, *it2, addrs, directed);
      }
      if (addrs.empty()) {
        continue;
      }

#ifdef OPENDDS_SECURITY
      if (local_crypto_handle() != DDS::HANDLE_NIL && separate_message(it->from_guid_.entityId)) {
        addrs.insert(BUNDLING_PLACEHOLDER); // removed in bundle_mapped_meta_submessages
      }
#endif

      if (std::memcmp(&(it->dst_guid_.guidPrefix), &GUIDPREFIX_UNKNOWN, sizeof(GuidPrefix_t)) != 0) {
        adr_map[addrs][make_unknown_guid(it->dst_guid_.guidPrefix)].push_back(it);
      } else {
        adr_map[addrs][GUID_UNKNOWN].push_back(it);
      }
      addrs.clear();
    }
  }
}

#ifdef OPENDDS_SECURITY
bool RtpsUdpDataLink::separate_message(EntityId_t entity)
{
  // submessages generated by these entities may not be combined
  // with other submessages when using full-message protection
  // DDS Security v1.1 8.4.2.4 Table 27 is_rtps_protected
  using namespace RTPS;
  return entity == ENTITYID_P2P_BUILTIN_PARTICIPANT_STATELESS_WRITER
    || entity == ENTITYID_P2P_BUILTIN_PARTICIPANT_STATELESS_READER
    || entity == ENTITYID_P2P_BUILTIN_PARTICIPANT_VOLATILE_SECURE_WRITER
    || entity == ENTITYID_P2P_BUILTIN_PARTICIPANT_VOLATILE_SECURE_READER;
}
#endif

namespace {

typedef OPENDDS_VECTOR(size_t) SizeVec;

struct BundleHelper {
  static const size_t initial_size =
#ifdef OPENDDS_SECURITY
    RtpsUdpSendStrategy::MaxSecureFullMessageLeadingSize;
#else
    0;
#endif

  BundleHelper(
    const Encoding& encoding, size_t max_bundle_size,
    SizeVec& meta_submessage_bundle_sizes)
  : encoding_(encoding)
  , max_bundle_size_(max_bundle_size)
  , size_(initial_size)
  , meta_submessage_bundle_sizes_(meta_submessage_bundle_sizes)
  {
  }

  void end_bundle()
  {
    meta_submessage_bundle_sizes_.push_back(size_);
    size_ = initial_size;
  }

  template <typename T>
  bool add_to_bundle(T& submessage)
  {
    const size_t prev_size = size_;
#ifdef OPENDDS_SECURITY
    // Could be an encoded submessage (encoding happens later)
    size_ += RtpsUdpSendStrategy::MaxSecureSubmessageLeadingSize;
#endif
    const size_t submessage_size = serialized_size(encoding_, submessage);
    submessage.smHeader.submessageLength = static_cast<CORBA::UShort>(submessage_size - RTPS::SMHDR_SZ);
    align(size_, RTPS::SM_ALIGN);
    size_ += submessage_size;
#ifdef OPENDDS_SECURITY
    // Could be an encoded submessage (encoding happens later)
    align(size_, RTPS::SM_ALIGN);
    size_ += RtpsUdpSendStrategy::MaxSecureSubmessageFollowingSize;
#endif
    size_t compare_size = size_;
#ifdef OPENDDS_SECURITY
    // Could be an encoded rtps message (encoding happens later)
    align(compare_size, RTPS::SM_ALIGN);
    compare_size += RtpsUdpSendStrategy::MaxSecureFullMessageFollowingSize;
#endif
    if (compare_size > max_bundle_size_) {
      const size_t chunk_size = size_ - prev_size;
      meta_submessage_bundle_sizes_.push_back(prev_size);
      size_ = initial_size + chunk_size;
      return false;
    }
    return true;
  }

  const Encoding& encoding_;
  const size_t max_bundle_size_;
  size_t size_;
  SizeVec& meta_submessage_bundle_sizes_;
};

}

void
RtpsUdpDataLink::bundle_mapped_meta_submessages(
  const Encoding& encoding,
  AddrDestMetaSubmessageMap& adr_map,
  MetaSubmessageIterVecVec& meta_submessage_bundles,
  OPENDDS_VECTOR(AddrSet)& meta_submessage_bundle_addrs,
                                                OPENDDS_VECTOR(size_t)& meta_submessage_bundle_sizes,
                                                CountKeeper& counts)
{
  using namespace RTPS;

  // Reusable INFO_DST
  InfoDestinationSubmessage idst = {
    {INFO_DST, FLAG_E, INFO_DST_SZ},
    {0, 0, 0, 0, 0, 0, 0, 0, 0, 0, 0, 0}
  };

  BundleHelper helper(encoding, max_bundle_size_, meta_submessage_bundle_sizes);
  RepoId prev_dst; // used to determine when we need to write a new info_dst
  for (AddrDestMetaSubmessageMap::iterator addr_it = adr_map.begin(); addr_it != adr_map.end(); ++addr_it) {

    // Prepare the set of addresses.
    AddrSet addrs = addr_it->first;
#ifdef OPENDDS_SECURITY
    if (local_crypto_handle() != DDS::HANDLE_NIL) {
      addrs.erase(BUNDLING_PLACEHOLDER);
    }
#endif

    // A new address set always starts a new bundle
    meta_submessage_bundles.push_back(MetaSubmessageIterVec());
    meta_submessage_bundle_addrs.push_back(addrs);

    prev_dst = GUID_UNKNOWN;

    for (DestMetaSubmessageMap::iterator dest_it = addr_it->second.begin(); dest_it != addr_it->second.end(); ++dest_it) {
      for (MetaSubmessageIterVec::iterator resp_it = dest_it->second.begin(); resp_it != dest_it->second.end(); ++resp_it) {
        // Check before every meta_submessage to see if we need to prefix a INFO_DST
        if (dest_it->first != prev_dst) {
          // If adding an INFO_DST prefix bumped us over the limit, push the
          // size difference into the next bundle, reset prev_dst, and keep
          // going
          if (!helper.add_to_bundle(idst)) {
            meta_submessage_bundles.push_back(MetaSubmessageIterVec());
            meta_submessage_bundle_addrs.push_back(addrs);
          }
        }
        // Attempt to add the submessage meta_submessage to the bundle
        bool result = false, unique = false;
        ACE_UNUSED_ARG(unique);
        MetaSubmessage& res = **resp_it;
        switch (res.sm_._d()) {
          case HEARTBEAT: {
            const EntityId_t id = res.sm_.heartbeat_sm().writerId;
            result = helper.add_to_bundle(res.sm_.heartbeat_sm());
            size_t bundle_index = result ? meta_submessage_bundles.size() - 1 : meta_submessage_bundles.size();
            unique = counts.heartbeat_counts_[bundle_index][id].insert(res.sm_.heartbeat_sm().count.value).second;
            OPENDDS_ASSERT(unique);
            break;
          }
          case ACKNACK: {
            result = helper.add_to_bundle(res.sm_.acknack_sm());
            break;
          }
          case GAP: {
            result = helper.add_to_bundle(res.sm_.gap_sm());
            break;
          }
          case NACK_FRAG: {
            const EntityId_t id = res.sm_.nack_frag_sm().readerId;
            unique = counts.nackfrag_counts_[id].insert(res.sm_.nack_frag_sm().count.value).second;
            OPENDDS_ASSERT(unique);
            result = helper.add_to_bundle(res.sm_.nack_frag_sm());
            break;
          }
          default: {
            break;
          }
        }
        prev_dst = dest_it->first;

        // If adding the submessage bumped us over the limit, push the size
        // difference into the next bundle, reset prev_dst, and keep going
        if (!result) {
          meta_submessage_bundles.push_back(MetaSubmessageIterVec());
          meta_submessage_bundle_addrs.push_back(addrs);
          prev_dst = GUID_UNKNOWN;
        }
        meta_submessage_bundles.back().push_back(*resp_it);
      }
    }
    helper.end_bundle();
  }
}

void
RtpsUdpDataLink::enable_response_queue()
{
  ACE_GUARD(ACE_Thread_Mutex, g, send_queues_lock_);
  ThreadSendQueueMap::iterator it = thread_send_queues_.find(ACE_Thread::self());
  if (it == thread_send_queues_.end()) {
    thread_send_queues_[ACE_Thread::self()] = make_rch<SubmessageQueue>();
  }
}

void
RtpsUdpDataLink::disable_response_queue()
{
  SubmessageQueue_rch queue;
  {
    ACE_GUARD(ACE_Thread_Mutex, g, send_queues_lock_);
    ThreadSendQueueMap::iterator it = thread_send_queues_.find(ACE_Thread::self());
    if (it != thread_send_queues_.end()) {
      queue = it->second;
      thread_send_queues_.erase(it);
    }
  }
  if (queue && !queue->empty()) {
    bundle_and_send_submessages(*queue);
  }
}

void
RtpsUdpDataLink::queue_or_send_submessages(MetaSubmessageVec& in)
{
  {
    ACE_GUARD(ACE_Thread_Mutex, g, send_queues_lock_);

    ThreadSendQueueMap::iterator it = thread_send_queues_.find(ACE_Thread::self());
    if (it != thread_send_queues_.end()) {
      it->second->push_back(MetaSubmessageVec());
      it->second->back().swap(in);
      return;
    }
  }

  MetaSubmessageVecVec temp;
  temp.push_back(MetaSubmessageVec());
  temp.back().swap(in);
  bundle_and_send_submessages(temp);
}

void
RtpsUdpDataLink::bundle_and_send_submessages(MetaSubmessageVecVec& meta_submessages)
{
  using namespace RTPS;

  bool has_data = false;
  for (MetaSubmessageVecVec::const_iterator it = meta_submessages.begin(); !has_data && it != meta_submessages.end(); ++it) {
    has_data = !it->empty();
  }

  if (!has_data) {
    return;
  }

  // Sort meta_submessages based on both locator IPs and INFO_DST GUID destination/s
  AddrDestMetaSubmessageMap adr_map;
  build_meta_submessage_map(meta_submessages, adr_map);

  const Encoding encoding(Encoding::KIND_XCDR1);

  // Build reasonably-sized submessage bundles based on our destination map
  MetaSubmessageIterVecVec meta_submessage_bundles; // a vector of vectors of iterators pointing to meta_submessages
  OPENDDS_VECTOR(AddrSet) meta_submessage_bundle_addrs; // for a bundle's address set
  SizeVec meta_submessage_bundle_sizes; // for allocating the bundle's buffer
  CountKeeper counts;
  bundle_mapped_meta_submessages(encoding, adr_map, meta_submessage_bundles, meta_submessage_bundle_addrs, meta_submessage_bundle_sizes, counts);

  OPENDDS_ASSERT(meta_submessage_bundles.size() == meta_submessage_bundle_addrs.size());
  OPENDDS_ASSERT(meta_submessage_bundles.size() == meta_submessage_bundle_sizes.size());

  OPENDDS_ASSERT(meta_submessage_bundles.size() == meta_submessage_bundle_addrs.size());
  OPENDDS_ASSERT(meta_submessage_bundles.size() == meta_submessage_bundle_sizes.size());

  // Reusable INFO_DST
  InfoDestinationSubmessage idst = {
    {INFO_DST, FLAG_E, INFO_DST_SZ},
    {0, 0, 0, 0, 0, 0, 0, 0, 0, 0, 0, 0}
  };

  // Allocate buffers, seralize, and send bundles
  RepoId prev_dst; // used to determine when we need to write a new info_dst
  for (size_t i = 0; i < meta_submessage_bundles.size(); ++i) {
    RTPS::Message rtps_message;
    prev_dst = GUID_UNKNOWN;
    ACE_Message_Block mb_bundle(meta_submessage_bundle_sizes[i]); //FUTURE: allocators?
    Serializer ser(&mb_bundle, encoding);
    for (MetaSubmessageIterVec::const_iterator it = meta_submessage_bundles[i].begin();
        it != meta_submessage_bundles[i].end(); ++it) {
      MetaSubmessage& res = **it;
      const RepoId dst = make_unknown_guid(res.dst_guid_);
      if (dst != prev_dst) {
        assign(idst.guidPrefix, dst.guidPrefix);
        ser << idst;
        if (transport_debug.log_messages) {
          append_submessage(rtps_message, idst);
        }
      }
      switch (res.sm_._d()) {
        case HEARTBEAT: {
          CountSet& set = counts.heartbeat_counts_[i][res.sm_.heartbeat_sm().writerId];
          OPENDDS_ASSERT(!set.empty());
          res.sm_.heartbeat_sm().count.value = *set.begin();
          set.erase(set.begin());
          break;
        }
        case NACK_FRAG: {
          CountSet& set = counts.nackfrag_counts_[res.sm_.nack_frag_sm().readerId];
          OPENDDS_ASSERT(!set.empty());
          res.sm_.nack_frag_sm().count.value = *set.begin();
          set.erase(set.begin());
          break;
        }
        default: {
          break;
        }
      }
      ser << res.sm_;
      if (transport_debug.log_messages) {
        push_back(rtps_message.submessages, res.sm_);
      }
      prev_dst = dst;
    }
    send_strategy()->send_rtps_control(rtps_message, mb_bundle, meta_submessage_bundle_addrs[i]);
    if (transport_debug.log_messages) {
      RTPS::log_message("(%P|%t) {transport_debug.log_messages} %C\n", rtps_message.hdr.guidPrefix, true, rtps_message);
    }
  }
}

void
RtpsUdpDataLink::RtpsReader::generate_nack_frags_i(MetaSubmessageVec& meta_submessages,
                                                   MetaSubmessage& meta_submessage,
                                                   const WriterInfo_rch& wi,
                                                   EntityId_t reader_id,
                                                   EntityId_t writer_id)
{
  typedef OPENDDS_MAP(SequenceNumber, RTPS::FragmentNumber_t)::iterator iter_t;
  typedef RtpsUdpReceiveStrategy::FragmentInfo::value_type Frag_t;
  RtpsUdpReceiveStrategy::FragmentInfo frag_info;

  // This is an internal method, locks already locked,
  // we just need a local handle to the link
  RtpsUdpDataLink_rch link = link_.lock();

  // Populate frag_info with two possible sources of NackFrags:
  // 1. sequence #s in the reception gaps that we have partially received
  OPENDDS_VECTOR(SequenceRange) missing = wi->recvd_.missing_sequence_ranges();
  for (size_t i = 0; i < missing.size(); ++i) {
    link->receive_strategy()->has_fragments(missing[i], wi->id_, &frag_info);
  }
  // 1b. larger than the last received seq# but less than the heartbeat.lastSN
  if (!wi->recvd_.empty()) {
    const SequenceRange range(wi->recvd_.high(), wi->hb_last_);
    link->receive_strategy()->has_fragments(range, wi->id_, &frag_info);
  }
  for (size_t i = 0; i < frag_info.size(); ++i) {
    // If we've received a HeartbeatFrag, we know the last (available) frag #
    const iter_t heartbeat_frag = wi->frags_.find(frag_info[i].first);
    if (heartbeat_frag != wi->frags_.end()) {
      extend_bitmap_range(frag_info[i].second, heartbeat_frag->second.value);
    }
  }

  // 2. sequence #s outside the recvd_ gaps for which we have a HeartbeatFrag
  const iter_t low = wi->frags_.lower_bound(wi->recvd_.cumulative_ack()),
              high = wi->frags_.upper_bound(wi->recvd_.last_ack()),
               end = wi->frags_.end();
  for (iter_t iter = wi->frags_.begin(); iter != end; ++iter) {
    if (iter == low) {
      // skip over the range covered by step #1 above
      if (high == end) {
        break;
      }
      iter = high;
    }

    const SequenceRange range(iter->first, iter->first);
    if (!link->receive_strategy()->has_fragments(range, wi->id_, &frag_info)) {
      // it was not in the recv strategy, so the entire range is "missing"
      frag_info.push_back(Frag_t(iter->first, RTPS::FragmentNumberSet()));
      RTPS::FragmentNumberSet& fnSet = frag_info.back().second;
      fnSet.bitmapBase.value = 1;
      fnSet.numBits = std::min(CORBA::ULong(256), iter->second.value);
      fnSet.bitmap.length((fnSet.numBits + 31) / 32);
      for (CORBA::ULong i = 0; i < fnSet.bitmap.length(); ++i) {
        fnSet.bitmap[i] = 0xFFFFFFFF;
      }
    }
  }

  if (frag_info.empty()) {
    return;
  }

  const RTPS::NackFragSubmessage nackfrag_prototype = {
    {RTPS::NACK_FRAG, RTPS::FLAG_E, 0 /* length set below */},
    reader_id,
    writer_id,
    {0, 0}, // writerSN set below
    RTPS::FragmentNumberSet(), // fragmentNumberState set below
    {0} // count set below
  };

  meta_submessage.sm_.nack_frag_sm(nackfrag_prototype);

  for (size_t i = 0; i < frag_info.size(); ++i) {
    RTPS::NackFragSubmessage& nackfrag = meta_submessage.sm_.nack_frag_sm();
    nackfrag.writerSN = to_rtps_seqnum(frag_info[i].first);
    nackfrag.fragmentNumberState = frag_info[i].second;
    nackfrag.count.value = ++nackfrag_count_;
    meta_submessages.push_back(meta_submessage);
  }
}

void
RtpsUdpDataLink::extend_bitmap_range(RTPS::FragmentNumberSet& fnSet,
                                     CORBA::ULong extent)
{
  if (extent < fnSet.bitmapBase.value) {
    return; // can't extend to some number under the base
  }
  // calculate the index to the extent to determine the new_num_bits
  const CORBA::ULong new_num_bits = std::min(CORBA::ULong(256),
                                             extent - fnSet.bitmapBase.value + 1),
                     len = (new_num_bits + 31) / 32;
  if (new_num_bits < fnSet.numBits) {
    return; // bitmap already extends past "extent"
  }
  fnSet.bitmap.length(len);
  // We are missing from one past old bitmap end to the new end
  DisjointSequence::fill_bitmap_range(fnSet.numBits, new_num_bits,
                                      fnSet.bitmap.get_buffer(), len,
                                      fnSet.numBits);
}

void
RtpsUdpDataLink::received(const RTPS::HeartBeatFragSubmessage& hb_frag,
                          const GuidPrefix_t& src_prefix,
                          bool directed)
{
  datareader_dispatch(hb_frag, src_prefix, directed, &RtpsReader::process_heartbeat_frag_i);
}

void
RtpsUdpDataLink::RtpsReader::process_heartbeat_frag_i(const RTPS::HeartBeatFragSubmessage& hb_frag,
                                                      const RepoId& src,
                                                      bool /*directed*/,
                                                      MetaSubmessageVec& meta_submessages)
{
  ACE_GUARD(ACE_Thread_Mutex, g, mutex_);

  RtpsUdpDataLink_rch link = link_.lock();

  if (!link) {
    return;
  }

  GuardType guard(link->strategy_lock_);
  if (link->receive_strategy() == 0) {
    return;
  }

  const WriterInfoMap::iterator wi = remote_writers_.find(src);
  if (wi == remote_writers_.end()) {
    // we may not be associated yet, even if the writer thinks we are
    if (transport_debug.log_dropped_messages) {
      ACE_DEBUG((LM_DEBUG, "(%P|%t) {transport_debug.log_dropped_messages} RtpsUdpDataLink::RtpsReader::process_heartbeat_frag_i - %C -> %C unknown remote writer\n", LogGuid(src).c_str(), LogGuid(id_).c_str()));
    }
    return;
  }

  const WriterInfo_rch& writer = wi->second;

  ++writer->recv_from_;

  if (!compare_and_update_counts(hb_frag.count.value, writer->hb_frag_recvd_count_)) {
    if (transport_debug.log_dropped_messages) {
      ACE_DEBUG((LM_DEBUG, "(%P|%t) {transport_debug.log_dropped_messages} RtpsUdpDataLink::RtpsReader::process_heartbeat_frag_i - %C -> %C stale/duplicate message\n", LogGuid(writer->id_).c_str(), LogGuid(id_).c_str()));
    }
    VDBG((LM_WARNING, "(%P|%t) RtpsUdpDataLink::process_heartbeat_frag_i "
          "WARNING Count indicates duplicate, dropping\n"));
    return;
  }

  // If seq is outside the heartbeat range or we haven't completely received
  // it yet, send a NackFrag along with the AckNack.  The heartbeat range needs
  // to be checked first because recvd_ contains the numbers below the
  // heartbeat range (so that we don't NACK those).
  const SequenceNumber seq = to_opendds_seqnum(hb_frag.writerSN);
  if (seq > writer->hb_last_ || !writer->recvd_.contains(seq)) {
    writer->frags_[seq] = hb_frag.lastFragmentNum;
    gather_ack_nacks_i(writer, link, !(hb_frag.smHeader.flags & RTPS::FLAG_F), meta_submessages);
  }
}


// DataWriter's side of Reliability

void
RtpsUdpDataLink::received(const RTPS::AckNackSubmessage& acknack,
                          const GuidPrefix_t& src_prefix)
{
  // local side is DW
  const RepoId local = make_id(local_prefix_, acknack.writerId); // can't be ENTITYID_UNKNOWN

  const RepoId remote = make_id(src_prefix, acknack.readerId);

  const MonotonicTimePoint now = MonotonicTimePoint::now();
  OPENDDS_VECTOR(DiscoveryListener*) callbacks;

  {
    ACE_GUARD(ACE_Thread_Mutex, g, writers_lock_);
    for (InterestingRemoteMapType::iterator pos = interesting_readers_.lower_bound(remote),
           limit = interesting_readers_.upper_bound(remote);
         pos != limit;
         ++pos) {
      pos->second.last_activity = now;
      // Ensure the acknack was for the writer.
      if (local == pos->second.localid) {
        if (pos->second.status == InterestingRemote::DOES_NOT_EXIST) {
          callbacks.push_back(pos->second.listener);
          pos->second.status = InterestingRemote::EXISTS;
        }
      }
    }
  }

  for (size_t i = 0; i < callbacks.size(); ++i) {
    callbacks[i]->reader_exists(remote, local);
  }

  datawriter_dispatch(acknack, src_prefix, &RtpsWriter::process_acknack);
}

void
RtpsUdpDataLink::RtpsWriter::gather_gaps_i(const ReaderInfo_rch& reader,
                                           const DisjointSequence& gaps,
                                           MetaSubmessageVec& meta_submessages)
{
  using namespace RTPS;

  OPENDDS_ASSERT(reader || !durable_);

  if (gaps.empty()) {
    return;
  }

  // RTPS v2.1 8.3.7.4: the Gap sequence numbers are those in the range
  // [gapStart, gapListBase) and those in the SNSet.
  const SequenceNumber firstMissing = gaps.low(),
                       base = ++SequenceNumber(gaps.cumulative_ack());
  const SequenceNumber_t gapStart = to_rtps_seqnum(firstMissing);
  const SequenceNumber_t gapListBase = to_rtps_seqnum(base);
  CORBA::ULong num_bits = 0;
  LongSeq8 bitmap;

  if (gaps.disjoint()) {
    bitmap.length(DisjointSequence::bitmap_num_longs(base, gaps.high()));
    if (bitmap.length() > 0) {
      (void)gaps.to_bitmap(bitmap.get_buffer(), bitmap.length(), num_bits);
    }
  }

  MetaSubmessage meta_submessage(id_, reader ? reader->id_ : GUID_UNKNOWN);
  GapSubmessage gap = {
    {GAP, FLAG_E, 0 /*length determined later*/},
    reader ? reader->id_.entityId : ENTITYID_UNKNOWN,
    id_.entityId,
    gapStart,
    {gapListBase, num_bits, bitmap}
  };
  meta_submessage.sm_.gap_sm(gap);

  if (Transport_debug_level > 5) {
    const GuidConverter conv(id_);
    SequenceRange sr;
    sr.first = to_opendds_seqnum(gap.gapStart);
    const SequenceNumber srbase = to_opendds_seqnum(gap.gapList.bitmapBase);
    sr.second = srbase.previous();
    ACE_DEBUG((LM_DEBUG, "(%P|%t) RtpsUdpDataLink::RtpsWriter::gather_gaps_i "
              "GAP with range [%q, %q] from %C\n",
              sr.first.getValue(), sr.second.getValue(),
              OPENDDS_STRING(conv).c_str()));
  }

  meta_submessages.push_back(meta_submessage);
}

void
RtpsUdpDataLink::RtpsWriter::process_acknack(const RTPS::AckNackSubmessage& acknack,
                                             const RepoId& src,
                                             MetaSubmessageVec& meta_submessages)
{
  ACE_GUARD(ACE_Thread_Mutex, g, mutex_);

  if (stopping_) {
    return;
  }

  RtpsUdpDataLink_rch link = link_.lock();

  if (!link) {
    return;
  }

  if (Transport_debug_level > 5) {
    GuidConverter local_conv(id_), remote_conv(src);
    ACE_DEBUG((LM_DEBUG, "(%P|%t) RtpsUdpDataLink::received(ACKNACK) "
      "local %C remote %C\n", OPENDDS_STRING(local_conv).c_str(),
      OPENDDS_STRING(remote_conv).c_str()));
  }

  ReaderInfoMap::iterator ri = remote_readers_.find(src);
  if (ri == remote_readers_.end()) {
    if (transport_debug.log_dropped_messages) {
      ACE_DEBUG((LM_DEBUG, "(%P|%t) {transport_debug.log_dropped_messages} RtpsUdpDataLink::RtpsWriter::process_acknack - %C -> %C unknown remote reader\n", LogGuid(src).c_str(), LogGuid(id_).c_str()));
    }
    VDBG((LM_WARNING, "(%P|%t) RtpsUdpDataLink::received(ACKNACK) "
      "WARNING ReaderInfo not found\n"));
    return;
  }

  const ReaderInfo_rch& reader = ri->second;

  ++reader->recv_from_;

  SequenceNumber previous_acked_sn = reader->acked_sn();
  const SequenceNumber ack = to_opendds_seqnum(acknack.readerSNState.bitmapBase);
  const bool reset = acknack.count.value == 0 && ack <= reader->cur_cumulative_ack_;

  if (!reset) {
    if (!compare_and_update_counts(acknack.count.value, reader->acknack_recvd_count_) &&
        (!reader->reflects_heartbeat_count() || acknack.count.value != 0 || reader->acknack_recvd_count_ != 0)) {
      if (transport_debug.log_dropped_messages) {
        ACE_DEBUG((LM_DEBUG, "(%P|%t) {transport_debug.log_dropped_messages} RtpsUdpDataLink::RtpsWriter::process_acknack - %C -> %C stale/duplicate message\n", LogGuid(id_).c_str(), LogGuid(reader->id_).c_str()));
      }
      VDBG((LM_WARNING, "(%P|%t) RtpsUdpDataLink::received(ACKNACK) "
            "WARNING Count indicates duplicate, dropping\n"));
      return;
    }

    if (reader->reflects_heartbeat_count()) {
      if (acknack.count.value < reader->required_acknack_count_) {
        if (transport_debug.log_dropped_messages) {
          ACE_DEBUG((LM_DEBUG, "(%P|%t) {transport_debug.log_dropped_messages} RtpsUdpDataLink::RtpsWriter::process_acknack - %C -> %C stale/duplicate message (reflect)\n", LogGuid(id_).c_str(), LogGuid(reader->id_).c_str()));
        }
        return;
      } else {
        reader->required_acknack_count_ = heartbeat_count_;
      }
    }
  }

  const bool is_final = acknack.smHeader.flags & RTPS::FLAG_F;
  const bool is_postassociation =
    is_final ||
    bitmapNonEmpty(acknack.readerSNState) ||
    ack != 1;

  if (preassociation_readers_.count(reader)) {
    if (is_postassociation) {
      preassociation_readers_.erase(reader);
      if (transport_debug.log_progress) {
        DCPS::log_progress("RTPS writer/reader association", id_, reader->id_,
                           MonotonicTimePoint::now() - reader->discovered_at_,
                           reader->sent_to_, reader->recv_from_);
      }

      const SequenceNumber max_sn = expected_max_sn(reader);
      const SequenceNumber acked_sn = reader->acked_sn();
      snris_insert(acked_sn == max_sn ? leading_readers_ : lagging_readers_, reader);
      check_leader_lagger();
      // Heartbeat is already scheduled.
    }
    if (link->config().responsive_mode_) {
      // Send a heartbeat immediately so the reader can request data.
      const SingleSendBuffer::Proxy proxy(*send_buff_);
      MetaSubmessage meta_submessage(id_, GUID_UNKNOWN);
      initialize_heartbeat(proxy, meta_submessage);
      gather_directed_heartbeat_i(proxy, meta_submessages, meta_submessage, reader);
    }
  }

  OPENDDS_MAP(SequenceNumber, TransportQueueElement*) pendingCallbacks;

  if (Transport_debug_level > 5) {
    GuidConverter local_conv(id_), remote_conv(src);
    ACE_DEBUG((LM_DEBUG, "(%P|%t) RtpsUdpDataLink::received(ACKNACK) "
               "local %C remote %C ack %q\n", OPENDDS_STRING(local_conv).c_str(),
               OPENDDS_STRING(remote_conv).c_str(), ack.getValue()));
  }

  // Process the ack.
  if (ack != SequenceNumber::SEQUENCENUMBER_UNKNOWN()) {
    if (ack >= reader->cur_cumulative_ack_) {
      reader->cur_cumulative_ack_ = ack;
    } else {
      // Count increased but ack decreased.  Reset.
      const SequenceNumber max_sn = expected_max_sn(reader);
      snris_erase(previous_acked_sn == max_sn ? leading_readers_ : lagging_readers_, previous_acked_sn, reader);
      reader->cur_cumulative_ack_ = ack;
      snris_insert(lagging_readers_, reader);
      previous_acked_sn = reader->acked_sn();
      check_leader_lagger();
      heartbeat_.schedule(link->config().heartbeat_period_);

      if (reader->durable_ && !reader->expecting_durable_data()) {
        // TODO: Consider how this works if the durable data has not been acked.
        // Or better, yet, just re-enqueue data as done above.
        if (Transport_debug_level > 5) {
          ACE_DEBUG((LM_DEBUG, "(%P|%t) RtpsUdpDataLink::received: Enqueuing ReplayDurableData\n"));
        }
        link->job_queue_->enqueue(make_rch<ReplayDurableData>(link_, id_, src));
        reader->durable_timestamp_ = MonotonicTimePoint::zero_value;
      }
    }

    if (!reader->durable_data_.empty()) {
      if (Transport_debug_level > 5) {
        const GuidConverter local_conv(id_), remote_conv(src);
        ACE_DEBUG((LM_DEBUG, "(%P|%t) RtpsUdpDataLink::received(ACKNACK) "
                   "local %C has durable for remote %C\n",
                   OPENDDS_STRING(local_conv).c_str(),
                   OPENDDS_STRING(remote_conv).c_str()));
      }
      const SequenceNumber& dd_last = reader->durable_data_.rbegin()->first;
      if (Transport_debug_level > 5) {
        ACE_DEBUG((LM_DEBUG, "(%P|%t) RtpsUdpDataLink::received(ACKNACK) "
                   "check base %q against last durable %q\n",
                   ack.getValue(), dd_last.getValue()));
      }
      if (ack > dd_last) {
        if (transport_debug.log_progress) {
          log_progress("durable delivered", id_, reader->id_, MonotonicTimePoint::now() - reader->discovered_at_, reader->sent_to_, reader->recv_from_);
        }
        // Reader acknowledges durable data, we no longer need to store it
        if (Transport_debug_level > 5) {
          ACE_DEBUG((LM_DEBUG, "(%P|%t) RtpsUdpDataLink::received(ACKNACK) "
                     "durable data acked\n"));
        }
        reader->durable_data_.swap(pendingCallbacks);
      } else {
        for (OPENDDS_MAP(SequenceNumber, TransportQueueElement*)::iterator pos = reader->durable_data_.begin(),
               limit = reader->durable_data_.end(); pos != limit && pos->first < ack;) {
          pendingCallbacks.insert(*pos);
          reader->durable_data_.erase(pos++);
        }
      }
    }
  } else {
    ACE_ERROR((LM_ERROR, "(%P|%t) ERROR: RtpsUdpDataLink::RtpsWriter::process_acknack_i - %C -> %C invalid acknack\n", LogGuid(id_).c_str(), LogGuid(reader->id_).c_str()));
  }

  // Process the nack.
  reader->requests_.reset();
  bool schedule_nack_response = false;
  {
    const SingleSendBuffer::Proxy proxy(*send_buff_);
    if ((acknack.readerSNState.numBits == 0 ||
         (acknack.readerSNState.numBits == 1 && !(acknack.readerSNState.bitmap[0] & 1)))
        && ack == max_data_seq(proxy, reader)) {
      // Since there is an entry in requested_changes_, the DR must have
      // sent a non-final AckNack.  If the base value is the high end of
      // the heartbeat range, treat it as a request for that seq#.
      if (reader->durable_data_.count(ack) || proxy.contains(ack) || proxy.pre_contains(ack)) {
        reader->requests_.insert(ack);
      }
    } else {
      reader->requests_.insert(ack, acknack.readerSNState.numBits, acknack.readerSNState.bitmap.get_buffer());
    }

    if (!reader->requests_.empty()) {
      readers_expecting_data_.insert(reader);
      if (link->config().responsive_mode_) {
        readers_expecting_heartbeat_.insert(reader);
      }
      schedule_nack_response = true;
    } else {
      readers_expecting_data_.erase(reader);
    }
  }

  if (!is_final) {
    readers_expecting_heartbeat_.insert(reader);
    schedule_nack_response = true;
  }

  if (preassociation_readers_.count(reader) == 0) {
    make_lagger_leader(reader, previous_acked_sn);
    check_leader_lagger();
  }

  TqeSet to_deliver;
  acked_by_all_helper_i(to_deliver);

#ifdef OPENDDS_SECURITY
  if (is_pvs_writer_ &&
      !reader->pvs_outstanding_.empty() &&
      reader->pvs_outstanding_.low() < reader->cur_cumulative_ack_) {
    const OPENDDS_VECTOR(SequenceRange) psr = reader->pvs_outstanding_.present_sequence_ranges();
    for (OPENDDS_VECTOR(SequenceRange)::const_iterator pos = psr.begin(), limit = psr.end();
         pos != limit && pos->first < reader->cur_cumulative_ack_; ++pos) {
      ACE_GUARD(ACE_Thread_Mutex, g, elems_not_acked_mutex_);
      for (SequenceNumber seq = pos->first; seq <= pos->second && seq < reader->cur_cumulative_ack_; ++seq) {
        reader->pvs_outstanding_.erase(seq);
        OPENDDS_MULTIMAP(SequenceNumber, TransportQueueElement*)::iterator iter = elems_not_acked_.find(seq);
        if (iter != elems_not_acked_.end()) {
          send_buff_->release_acked(iter->first);
          to_deliver.insert(iter->second);
          elems_not_acked_.erase(iter);
        }
      }
    }
  }
#endif

  if (schedule_nack_response) {
    nack_response_.schedule(link->config().nak_response_delay_);
  }

  g.release();

  typedef OPENDDS_MAP(SequenceNumber, TransportQueueElement*)::iterator iter_t;
  for (iter_t it = pendingCallbacks.begin();
       it != pendingCallbacks.end(); ++it) {
    it->second->data_delivered();
  }

  TqeSet::iterator deliver_iter = to_deliver.begin();
  while (deliver_iter != to_deliver.end()) {
    (*deliver_iter)->data_delivered();
    ++deliver_iter;
  }
}

void
RtpsUdpDataLink::received(const RTPS::NackFragSubmessage& nackfrag,
                          const GuidPrefix_t& src_prefix)
{
  datawriter_dispatch(nackfrag, src_prefix, &RtpsWriter::process_nackfrag);
}

void RtpsUdpDataLink::RtpsWriter::process_nackfrag(const RTPS::NackFragSubmessage& nackfrag,
                                                   const RepoId& src,
                                                   MetaSubmessageVec& /*meta_submessages*/)
{
  ACE_GUARD(ACE_Thread_Mutex, g, mutex_);

  if (stopping_) {
    return;
  }

  RtpsUdpDataLink_rch link = link_.lock();

  if (!link) {
    return;
  }

  if (Transport_debug_level > 5) {
    GuidConverter local_conv(id_), remote_conv(src);
    ACE_DEBUG((LM_DEBUG, "(%P|%t) RtpsUdpDataLink::received(NACK_FRAG) "
      "local %C remote %C\n", OPENDDS_STRING(local_conv).c_str(),
      OPENDDS_STRING(remote_conv).c_str()));
  }

  const ReaderInfoMap::iterator ri = remote_readers_.find(src);
  if (ri == remote_readers_.end()) {
    if (transport_debug.log_dropped_messages) {
      ACE_DEBUG((LM_DEBUG, "(%P|%t) {transport_debug.log_dropped_messages} RtpsUdpDataLink::RtpsWriter::process_nackfrag - %C -> %C unknown remote reader\n", LogGuid(id_).c_str(), LogGuid(src).c_str()));
    }
    VDBG((LM_WARNING, "(%P|%t) RtpsUdpDataLink::received(NACK_FRAG) "
      "WARNING ReaderInfo not found\n"));
    return;
  }

  const ReaderInfo_rch& reader = ri->second;

  ++reader->recv_from_;

  if (!compare_and_update_counts(nackfrag.count.value, reader->nackfrag_recvd_count_)) {
    if (transport_debug.log_dropped_messages) {
      ACE_DEBUG((LM_DEBUG, "(%P|%t) {transport_debug.log_dropped_messages} RtpsUdpDataLink::RtpsWriter::process_nackfrag - %C -> %C stale/duplicate message\n", LogGuid(id_).c_str(), LogGuid(reader->id_).c_str()));
    }
    VDBG((LM_WARNING, "(%P|%t) RtpsUdpDataLink::received(NACK_FRAG) "
      "WARNING Count indicates duplicate, dropping\n"));
    return;
  }

  const SequenceNumber seq = to_opendds_seqnum(nackfrag.writerSN);
  reader->requested_frags_[seq] = nackfrag.fragmentNumberState;
  readers_expecting_data_.insert(reader);
  if (link->config().responsive_mode_) {
    readers_expecting_heartbeat_.insert(reader);
  }
  nack_response_.schedule(link->config().nak_response_delay_);
}

void
RtpsUdpDataLink::RtpsWriter::gather_nack_replies_i(MetaSubmessageVec& meta_submessages)
{
  RtpsUdpDataLink_rch link = link_.lock();

  if (!link) {
    return;
  }

  // Process naks requests from each reader replying with either data or a gap.
  // Requests for directed data are answered with a directed reply.
  // Requests for undirected data are answered with an undirected and consolidated reply.
  // Directed data includes things like the PVS writer.
  // The requests_ for a reader should not contain requests for durable data.

  typedef OPENDDS_MAP(SequenceNumber, DisjointSequence) FragmentInfo;

  // TODO: These could be refined by indexing by address.
  AddrSet consolidated_recipients;
  DisjointSequence consolidated_requests;
  FragmentInfo consolidated_fragment_requests;
  DisjointSequence consolidated_gaps;

  ACE_GUARD(TransportSendBuffer::LockType, guard, send_buff_->strategy_lock());
  SingleSendBuffer::Proxy proxy(*send_buff_);

  for (ReaderInfoSet::const_iterator pos = readers_expecting_data_.begin(), limit = readers_expecting_data_.end();
       pos != limit; ++pos) {

    const ReaderInfo_rch& reader = *pos;
    const AddrSet addrs = link->get_addresses(id_, reader->id_);

    DisjointSequence gaps;

    if (reader->expecting_durable_data()) {

      if (!reader->requests_.empty() && !reader->durable_data_.empty()) {
        const SequenceNumber dd_first = reader->durable_data_.begin()->first;
        const SequenceNumber dd_last = reader->durable_data_.rbegin()->first;

        if (reader->requests_.high() < dd_first) {
          gaps.insert(SequenceRange(reader->requests_.low(), dd_first.previous()));
          reader->requests_.reset();
        } else {
          const OPENDDS_VECTOR(SequenceRange) psr = reader->requests_.present_sequence_ranges();
          for (OPENDDS_VECTOR(SequenceRange)::const_iterator pos = psr.begin(), limit = psr.end();
               pos != limit && pos->first <= dd_last; ++pos) {
            for (SequenceNumber s = pos->first; s <= pos->second; ++s) {
              if (s <= dd_last) {
                const OPENDDS_MAP(SequenceNumber, TransportQueueElement*)::iterator dd_iter = reader->durable_data_.find(s);
                if (dd_iter != reader->durable_data_.end()) {
                  link->durability_resend(dd_iter->second);
                  ++reader->sent_to_;
                } else {
                  gaps.insert(s);
                }
                reader->requests_.erase(s);
              }
            }
          }
        }
      }

      typedef OPENDDS_MAP(SequenceNumber, RTPS::FragmentNumberSet)::const_iterator rf_iter;
      for (rf_iter rf = reader->requested_frags_.begin(), limit = reader->requested_frags_.end(); rf != limit; ++rf) {

        const OPENDDS_MAP(SequenceNumber, TransportQueueElement*)::iterator dd_iter = reader->durable_data_.find(rf->first);
        if (dd_iter != reader->durable_data_.end()) {
          link->durability_resend(dd_iter->second, rf->second);
          ++reader->sent_to_;
        } else if ((!reader->durable_data_.empty() && rf->first < reader->durable_data_.begin()->first)) {
          gaps.insert(rf->first);
        }
      }

      gather_gaps_i(reader, gaps, meta_submessages);

      // The writer may not be done replaying durable data.
      // Do not send a gap.
      // TODO: If we have all of the durable data, adjust the request so that we can answer the non-durable part.
      reader->requests_.reset();
      reader->requested_frags_.clear();
      continue;
    }

    if (!reader->requests_.empty() &&
        !proxy.empty() &&
        reader->requests_.high() < proxy.low()) {
      // The reader is not going to get any data.
      // Send a gap that is going to to catch them up.
      gaps.insert(SequenceRange(reader->requests_.low(), proxy.low().previous()));
      reader->requests_.reset();
    }

    const OPENDDS_VECTOR(SequenceRange) ranges = reader->requests_.present_sequence_ranges();
    for (OPENDDS_VECTOR(SequenceRange)::const_iterator pos = ranges.begin(), limit = ranges.end();
         pos != limit; ++pos) {
      for (SequenceNumber seq = pos->first; seq <= pos->second; ++seq) {
        RepoId destination;
        if (proxy.contains(seq, destination)) {
          if (destination == GUID_UNKNOWN) {
            // Not directed.
            consolidated_recipients.insert(addrs.begin(), addrs.end());
            consolidated_requests.insert(seq);
            continue;
          } else if (destination != reader->id_){
            // Directed at another reader.
            gaps.insert(seq);
            continue;
          } else {
            // Directed at the reader.
            const RtpsUdpSendStrategy::OverrideToken ot =
              link->send_strategy()->override_destinations(addrs);
            proxy.resend_i(SequenceRange(seq, seq), 0, reader->id_);
            continue;
          }
        } else if (proxy.pre_contains(seq)) {
          // Can't answer, don't gap.
          continue;
        }

        if (durable_ || is_pvs_writer()) {
          // Must send directed gap.
          gaps.insert(seq);
        } else {
          // Non-directed gap.
          consolidated_recipients.insert(addrs.begin(), addrs.end());
          consolidated_gaps.insert(seq);
        }
      }
    }

    reader->requests_.reset();

    typedef OPENDDS_MAP(SequenceNumber, RTPS::FragmentNumberSet)::iterator rf_iter;
    const rf_iter rf_end = reader->requested_frags_.end();
    for (rf_iter rf = reader->requested_frags_.begin(); rf != rf_end; ++rf) {
      const SequenceNumber& seq = rf->first;
      RepoId destination;
      if (proxy.contains(seq, destination)) {
        if (destination == GUID_UNKNOWN) {
          consolidated_recipients.insert(addrs.begin(), addrs.end());
          consolidated_fragment_requests[seq].insert(rf->second.bitmapBase.value, rf->second.numBits,
                                                     rf->second.bitmap.get_buffer());
          continue;
        } else if (destination != reader->id_){
          // Directed at another reader.
          gaps.insert(seq);
          continue;
        } else {
          // Directed at the reader.
          DisjointSequence x;
          x.insert(rf->second.bitmapBase.value, rf->second.numBits,
                   rf->second.bitmap.get_buffer());
          const RtpsUdpSendStrategy::OverrideToken ot =
            link->send_strategy()->override_destinations(addrs);
          proxy.resend_fragments_i(seq, x);
          continue;
        }
      } else if (proxy.pre_contains(seq)) {
        // Can't answer, don't gap.
        continue;
      }

      if (durable_ || is_pvs_writer()) {
        // Must send directed gap.
        gaps.insert(seq);
      } else {
        // Non-directed gap.
        consolidated_recipients.insert(addrs.begin(), addrs.end());
        consolidated_gaps.insert(seq);
      }
    }

    reader->requested_frags_.clear();

    // Gather directed gaps.
    gather_gaps_i(reader, gaps, meta_submessages);
  }

  {
    // Send the consolidated requests.
    const RtpsUdpSendStrategy::OverrideToken ot =
      link->send_strategy()->override_destinations(consolidated_recipients);

    const OPENDDS_VECTOR(SequenceRange) ranges = consolidated_requests.present_sequence_ranges();
    for (OPENDDS_VECTOR(SequenceRange)::const_iterator pos = ranges.begin(), limit = ranges.end();
         pos != limit; ++pos) {
      if (Transport_debug_level > 5) {
        ACE_DEBUG((LM_DEBUG, "(%P|%t) RtpsUdpDataLink::RtpsWriter::gather_nack_replies_i: "
                   "resend data %q-%q\n", pos->first.getValue(),
                   pos->second.getValue()));
      }
      proxy.resend_i(*pos);
    }

    for (FragmentInfo::const_iterator pos = consolidated_fragment_requests.begin(),
           limit = consolidated_fragment_requests.end(); pos != limit; ++pos) {
      proxy.resend_fragments_i(pos->first, pos->second);
    }
  }

  // Gather the consolidated gaps.
  if (!consolidated_gaps.empty()) {
    if (Transport_debug_level > 5) {
      ACE_DEBUG((LM_DEBUG,
        "(%P|%t) RtpsUdpDataLink::RtpsWriter::gather_nack_replies_i: GAPs:\n"));
      consolidated_gaps.dump();
    }
    gather_gaps_i(ReaderInfo_rch(), consolidated_gaps, meta_submessages);
  } else if (Transport_debug_level > 5) {
    ACE_DEBUG((LM_DEBUG, "(%P|%t) RtpsUdpDataLink::RtpsWriter::gather_nack_replies_i: "
      "no GAPs to send\n"));
  }

  readers_expecting_data_.clear();

  MetaSubmessage meta_submessage(id_, GUID_UNKNOWN);
  initialize_heartbeat(proxy, meta_submessage);

  // Directed, final.
  meta_submessage.sm_.heartbeat_sm().smHeader.flags |= RTPS::FLAG_F;
  for (ReaderInfoSet::const_iterator pos = readers_expecting_heartbeat_.begin(), limit = readers_expecting_heartbeat_.end();
       pos != limit; ++pos) {
    const ReaderInfo_rch& reader = *pos;
    gather_directed_heartbeat_i(proxy, meta_submessages, meta_submessage, reader);
  }
  readers_expecting_heartbeat_.clear();
}

SequenceNumber
RtpsUdpDataLink::RtpsWriter::expected_max_sn(const ReaderInfo_rch& reader) const
{
  ACE_UNUSED_ARG(reader);
#ifdef OPENDDS_SECURITY
  if (is_pvs_writer_) {
    return reader->max_pvs_sn_;
  } else {
#endif
    return max_sn_;
#ifdef OPENDDS_SECURITY
  }
#endif
}

void
RtpsUdpDataLink::RtpsWriter::snris_insert(RtpsUdpDataLink::SNRIS& snris,
                                          const ReaderInfo_rch& reader)
{
  const SequenceNumber sn = reader->acked_sn();
  SNRIS::iterator pos = snris.find(sn);
  if (pos == snris.end()) {
    pos = snris.insert(RtpsUdpDataLink::SNRIS::value_type(sn, make_rch<ReaderInfoSetHolder>())).first;
  }
  pos->second->readers.insert(reader);
}

void
RtpsUdpDataLink::RtpsWriter::snris_erase(RtpsUdpDataLink::SNRIS& snris,
                                         const SequenceNumber sn,
                                         const ReaderInfo_rch& reader)
{
  SNRIS::iterator pos = snris.find(sn);
  if (pos != snris.end()) {
    pos->second->readers.erase(reader);
    if (pos->second->readers.empty()) {
      snris.erase(pos);
    }
  }
}

void
RtpsUdpDataLink::RtpsWriter::make_leader_lagger(const RepoId& reader_id,
                                                SequenceNumber previous_max_sn)
{
  ACE_UNUSED_ARG(reader_id);

<<<<<<< HEAD
  RtpsUdpDataLink_rch link = link_.lock();
  if (!link) {
=======
  if (stopping_) {
>>>>>>> b97067af
    return;
  }

#ifdef OPENDDS_SECURITY
    if (!is_pvs_writer_) {
#endif
      if (previous_max_sn != max_sn_) {
        // All readers that have acked previous_max_sn are now lagging.
        // Move leader_readers_[previous_max_sn] to lagging_readers_[previous_max_sn].
        SNRIS::iterator leading_pos = leading_readers_.find(previous_max_sn);
        SNRIS::iterator lagging_pos = lagging_readers_.find(previous_max_sn);
        if (leading_pos != leading_readers_.end()) {
          if (lagging_pos != lagging_readers_.end()) {
            lagging_pos->second->readers.insert(leading_pos->second->readers.begin(), leading_pos->second->readers.end());
          } else {
            lagging_readers_[previous_max_sn] = leading_pos->second;
          }
          leading_readers_.erase(leading_pos);
          heartbeat_.schedule(link->config().heartbeat_period_);
        }
      }
#ifdef OPENDDS_SECURITY
    } else {
      // Move a specific reader.
      const ReaderInfoMap::iterator iter = remote_readers_.find(reader_id);
      if (iter == remote_readers_.end()) {
        return;
      }

      const ReaderInfo_rch& reader = iter->second;
      previous_max_sn = reader->max_pvs_sn_;
      reader->max_pvs_sn_ = max_sn_;
      const SequenceNumber acked_sn = reader->acked_sn();
      if (acked_sn == previous_max_sn && previous_max_sn != max_sn_) {
        snris_erase(leading_readers_, acked_sn, reader);
        snris_insert(lagging_readers_, reader);
        heartbeat_.schedule(link->config().heartbeat_period_);
      }
    }
#endif
}

void
RtpsUdpDataLink::RtpsWriter::make_lagger_leader(const ReaderInfo_rch& reader,
                                                const SequenceNumber previous_acked_sn)
{
  RtpsUdpDataLink_rch link = link_.lock();
  if (!link) {
    return;
  }

  const SequenceNumber acked_sn = reader->acked_sn();
  if (previous_acked_sn == acked_sn) { return; }
  const SequenceNumber previous_max_sn = expected_max_sn(reader);
#ifdef OPENDDS_SECURITY
  if (is_pvs_writer_ && acked_sn > previous_max_sn) {
    reader->max_pvs_sn_ = acked_sn;
  }
#endif
  const SequenceNumber max_sn = expected_max_sn(reader);

  snris_erase(previous_acked_sn == previous_max_sn ? leading_readers_ : lagging_readers_, previous_acked_sn, reader);
  snris_insert(acked_sn == max_sn ? leading_readers_ : lagging_readers_, reader);
  if (acked_sn != max_sn) {
    heartbeat_.schedule(link->config().heartbeat_period_);
  }
}

bool
RtpsUdpDataLink::RtpsWriter::is_lagging(const ReaderInfo_rch& reader) const
{
  return reader->acked_sn() != expected_max_sn(reader);
}

void
RtpsUdpDataLink::RtpsWriter::check_leader_lagger() const
{
#ifndef OPENDDS_SAFETY_PROFILE
#ifndef NDEBUG
  static const SequenceNumber negative_one = SequenceNumber::ZERO().previous();
  for (SNRIS::const_iterator pos1 = lagging_readers_.begin(), limit = lagging_readers_.end();
       pos1 != limit; ++pos1) {
    const SequenceNumber& sn = pos1->first;
    const ReaderInfoSetHolder_rch& readers = pos1->second;
    for (ReaderInfoSet::const_iterator pos2 = readers->readers.begin(), limit = readers->readers.end();
         pos2 != limit; ++pos2) {
      const ReaderInfo_rch& reader = *pos2;
      OPENDDS_ASSERT(reader->acked_sn() == sn);
      const SequenceNumber expect_max_sn = expected_max_sn(reader);
      OPENDDS_ASSERT(sn == negative_one || sn < expect_max_sn);
      OPENDDS_ASSERT(preassociation_readers_.count(reader) == 0);
    }
  }

  for (SNRIS::const_iterator pos1 = leading_readers_.begin(), limit = leading_readers_.end();
       pos1 != limit; ++pos1) {
    const SequenceNumber& sn = pos1->first;
    const ReaderInfoSetHolder_rch& readers = pos1->second;
    for (ReaderInfoSet::const_iterator pos2 = readers->readers.begin(), limit = readers->readers.end();
         pos2 != limit; ++pos2) {
      const ReaderInfo_rch& reader = *pos2;
      OPENDDS_ASSERT(reader->acked_sn() == sn);
      const SequenceNumber expect_max_sn = expected_max_sn(reader);
      OPENDDS_ASSERT(sn == expect_max_sn);
      OPENDDS_ASSERT(preassociation_readers_.count(reader) == 0);
    }
  }
#endif
#endif
}

void
RtpsUdpDataLink::RtpsWriter::record_directed(const RepoId& reader_id, SequenceNumber seq)
{
  ACE_UNUSED_ARG(reader_id);
  ACE_UNUSED_ARG(seq);
#ifdef OPENDDS_SECURITY
  if (!is_pvs_writer_) {
    return;
  }

  const ReaderInfoMap::iterator iter = remote_readers_.find(reader_id);
  if (iter == remote_readers_.end()) {
    return;
  }

  const ReaderInfo_rch& reader = iter->second;
  reader->pvs_outstanding_.insert(seq);
#endif
}

void
RtpsUdpDataLink::RtpsWriter::process_acked_by_all()
{
  TqeSet to_deliver;
  {
    ACE_GUARD(ACE_Thread_Mutex, g, mutex_);
    acked_by_all_helper_i(to_deliver);
  }

  TqeSet::iterator deliver_iter = to_deliver.begin();
  while (deliver_iter != to_deliver.end()) {
    (*deliver_iter)->data_delivered();
    ++deliver_iter;
  }
}

void
RtpsUdpDataLink::RtpsWriter::acked_by_all_helper_i(TqeSet& to_deliver)
{
  using namespace OpenDDS::RTPS;
  typedef OPENDDS_MULTIMAP(SequenceNumber, TransportQueueElement*)::iterator iter_t;
  OPENDDS_VECTOR(RepoId) to_check;

  RtpsUdpDataLink_rch link = link_.lock();

  if (!link) {
    return;
  }

  // Prevent changes to the send buffer so new readers can get
  // associated and find the start of their reliable range.
  if (!preassociation_readers_.empty()) {
    return;
  }

  //start with the max sequence number writer knows about and decrease
  //by what the min over all readers is
  SequenceNumber all_readers_ack = SequenceNumber::MAX_VALUE;
  if (!lagging_readers_.empty()) {
    all_readers_ack = std::min(all_readers_ack, lagging_readers_.begin()->first + 1);
  }
  if (!leading_readers_.empty()) {
    all_readers_ack = std::min(all_readers_ack, leading_readers_.begin()->first + 1);
  }

  if (all_readers_ack == SequenceNumber::MAX_VALUE) {
    return;
  }

  ACE_GUARD(ACE_Thread_Mutex, g2, elems_not_acked_mutex_);

  if (!elems_not_acked_.empty()) {
    for (iter_t it = elems_not_acked_.begin(), limit = elems_not_acked_.end();
         it != limit && it->first < all_readers_ack;) {
      send_buff_->release_acked(it->first);
      to_deliver.insert(it->second);
      elems_not_acked_.erase(it++);
    }
  }
}

void RtpsUdpDataLink::durability_resend(TransportQueueElement* element)
{
  static CORBA::Long buffer[8];
  static const RTPS::FragmentNumberSet none = { {0}, 0, RTPS::LongSeq8(0, buffer) };
  durability_resend(element, none);
}

void RtpsUdpDataLink::durability_resend(TransportQueueElement* element,
                                        const RTPS::FragmentNumberSet& fragmentSet)
{
  if (Transport_debug_level > 5) {
    ACE_DEBUG((LM_DEBUG, "TRACK RtpsUdpDataLink::durability_resend %q\n", element->sequence().getValue()));
  }
  const AddrSet addrs = get_addresses(element->publication_id(), element->subscription_id());
  if (addrs.empty()) {
    const GuidConverter conv(element->subscription_id());
    ACE_ERROR((LM_ERROR,
               "(%P|%t) ERROR: RtpsUdpDataLink::durability_resend() - "
               "no locator for remote %C\n", OPENDDS_STRING(conv).c_str()));
    return;
  }

  TqeVector to_send;
  if (!send_strategy()->fragmentation_helper(element, to_send)) {
    return;
  }

  DisjointSequence fragments;
  fragments.insert(fragmentSet.bitmapBase.value, fragmentSet.numBits,
                   fragmentSet.bitmap.get_buffer());
  SequenceNumber lastFragment = 0;

  const TqeVector::iterator end = to_send.end();
  for (TqeVector::iterator i = to_send.begin(); i != end; ++i) {
    if (fragments.empty() || include_fragment(**i, fragments, lastFragment)) {
      RTPS::Message message;
      send_strategy()->send_rtps_control(message, *const_cast<ACE_Message_Block*>((*i)->msg()), addrs);
      if (transport_debug.log_messages) {
        parse_submessages(message, *const_cast<ACE_Message_Block*>((*i)->msg()));
        RTPS::log_message("(%P|%t) {transport_debug.log_messages} %C\n", message.hdr.guidPrefix, true, message);
      }
    }

    (*i)->data_delivered();
  }
}

bool RtpsUdpDataLink::include_fragment(const TransportQueueElement& element,
                                       const DisjointSequence& fragments,
                                       SequenceNumber& lastFragment)
{
  if (!element.is_fragment()) {
    return true;
  }

  const RtpsCustomizedElement* const rce = dynamic_cast<const RtpsCustomizedElement*>(&element);
  if (!rce) {
    return true;
  }

  const SequenceRange thisElement(lastFragment + 1, rce->last_fragment());
  lastFragment = thisElement.second;
  return fragments.contains_any(thisElement);
}

void
RtpsUdpDataLink::send_heartbeats(const MonotonicTimePoint& now)
{
  OPENDDS_VECTOR(CallbackType) readerDoesNotExistCallbacks;

  RtpsUdpInst& cfg = config();

  MetaSubmessageVec meta_submessages;

  {
    ACE_GUARD(ACE_Thread_Mutex, g, writers_lock_);

    const MonotonicTimePoint tv = now - 10 * cfg.heartbeat_period_;
    const MonotonicTimePoint tv3 = now - 3 * cfg.heartbeat_period_;

    typedef OPENDDS_MAP_CMP(RepoId, RepoIdSet, GUID_tKeyLessThan) WtaMap;
    WtaMap writers_to_advertise;

    for (InterestingRemoteMapType::iterator pos = interesting_readers_.begin(),
           limit = interesting_readers_.end();
         pos != limit;
         ++pos) {
      if (pos->second.status == InterestingRemote::DOES_NOT_EXIST ||
          (pos->second.status == InterestingRemote::EXISTS && pos->second.last_activity < tv3)) {
        writers_to_advertise[pos->second.localid].insert(pos->first);
      }
      if (pos->second.status == InterestingRemote::EXISTS && pos->second.last_activity < tv) {
        CallbackType callback(pos->first, pos->second);
        readerDoesNotExistCallbacks.push_back(callback);
        pos->second.status = InterestingRemote::DOES_NOT_EXIST;
      }
    }

    for (WtaMap::const_iterator pos = writers_to_advertise.begin(),
           limit = writers_to_advertise.end();
         pos != limit;
         ++pos) {
      RtpsWriterMap::const_iterator wpos = writers_.find(pos->first);
      if (wpos != writers_.end()) {
        wpos->second->gather_heartbeats(pos->second, meta_submessages);
      } else {
        using namespace OpenDDS::RTPS;
        const int count = ++heartbeat_counts_[pos->first.entityId];
        const HeartBeatSubmessage hb = {
          {HEARTBEAT, FLAG_E, HEARTBEAT_SZ},
          ENTITYID_UNKNOWN, // any matched reader may be interested in this
          pos->first.entityId,
          to_rtps_seqnum(SequenceNumber(1)),
          to_rtps_seqnum(SequenceNumber::ZERO()),
          {count}
        };

        MetaSubmessage meta_submessage(pos->first, GUID_UNKNOWN, pos->second);
        meta_submessage.sm_.heartbeat_sm(hb);

        meta_submessages.push_back(meta_submessage);
      }
    }
  }

  queue_or_send_submessages(meta_submessages);

  for (OPENDDS_VECTOR(CallbackType)::iterator iter = readerDoesNotExistCallbacks.begin();
       iter != readerDoesNotExistCallbacks.end(); ++iter) {
    const InterestingRemote& remote = iter->second;
    remote.listener->reader_does_not_exist(iter->first, remote.localid);
  }
}

void
RtpsUdpDataLink::RtpsWriter::expire_durable_data(const ReaderInfo_rch& reader,
                                                 const RtpsUdpInst& cfg,
                                                 const MonotonicTimePoint& now,
                                                 TqeVector& pendingCallbacks)
{
  if (!reader->durable_data_.empty()) {
    const MonotonicTimePoint expiration = reader->durable_timestamp_ + cfg.durable_data_timeout_;
    if (now > expiration) {
      typedef OPENDDS_MAP(SequenceNumber, TransportQueueElement*)::iterator dd_iter;
      for (dd_iter it = reader->durable_data_.begin(); it != reader->durable_data_.end(); ++it) {
        pendingCallbacks.push_back(it->second);
      }
      reader->durable_data_.clear();
      if (Transport_debug_level > 3) {
        VDBG_LVL((LM_INFO, "(%P|%t) RtpsUdpDataLink::gather_heartbeats - "
                  "removed expired durable data for %C -> %C\n",
                  LogGuid(id_).c_str(), LogGuid(reader->id_).c_str()), 3);
      }
    }
  }
}

void
RtpsUdpDataLink::RtpsWriter::initialize_heartbeat(const SingleSendBuffer::Proxy& proxy,
                                                  MetaSubmessage& meta_submessage)
{
  using namespace OpenDDS::RTPS;

  // Assume no samples are available.
  const SequenceNumber nonDurableFirstSN = non_durable_first_sn(proxy);
  const SequenceNumber firstSN = durable_ ? 1 : nonDurableFirstSN;

  const HeartBeatSubmessage hb = {
    {HEARTBEAT,
     FLAG_E,
     HEARTBEAT_SZ},
    ENTITYID_UNKNOWN, // any matched reader may be interested in this
    id_.entityId,
    to_rtps_seqnum(firstSN),
    to_rtps_seqnum(max_sn_),
    {0}
  };

  meta_submessage.sm_.heartbeat_sm(hb);
}

void
RtpsUdpDataLink::RtpsWriter::gather_directed_heartbeat_i(const SingleSendBuffer::Proxy& proxy,
                                                         MetaSubmessageVec& meta_submessages,
                                                         MetaSubmessage& meta_submessage,
                                                         const ReaderInfo_rch& reader)
{
  const SequenceNumber first_sn = reader->durable_ ? 1 : non_durable_first_sn(proxy);
  const SequenceNumber last_sn = expected_max_sn(reader);
  meta_submessage.dst_guid_ = reader->id_;
  meta_submessage.sm_.heartbeat_sm().count.value = ++heartbeat_count_;
  meta_submessage.sm_.heartbeat_sm().readerId = reader->id_.entityId;
  meta_submessage.sm_.heartbeat_sm().firstSN = to_rtps_seqnum(first_sn);
  meta_submessage.sm_.heartbeat_sm().lastSN = to_rtps_seqnum(last_sn);
  meta_submessages.push_back(meta_submessage);
  meta_submessage.reset_destination();

  ++reader->sent_to_;
}

void
RtpsUdpDataLink::RtpsWriter::gather_heartbeats_i(TqeVector& pendingCallbacks,
                                                 MetaSubmessageVec& meta_submessages)
{
  if (preassociation_readers_.empty() && lagging_readers_.empty()) {
    return;
  }

  check_leader_lagger();

  RtpsUdpDataLink_rch link = link_.lock();
  if (!link) {
    return;
  }

  const MonotonicTimePoint now = MonotonicTimePoint::now();
  const RtpsUdpInst& cfg = link->config();

  using namespace OpenDDS::RTPS;

  const SingleSendBuffer::Proxy proxy(*send_buff_);

  // Assume no samples are available.
  const SequenceNumber nonDurableFirstSN = non_durable_first_sn(proxy);
  const SequenceNumber firstSN = durable_ ? 1 : nonDurableFirstSN;
  const SequenceNumber lastSN = max_sn_;

  MetaSubmessage meta_submessage(id_, GUID_UNKNOWN);
  initialize_heartbeat(proxy, meta_submessage);

  // Directed, non-final.
  if (!preassociation_readers_.empty()) {
    for (ReaderInfoSet::const_iterator pos = preassociation_readers_.begin(), limit = preassociation_readers_.end();
         pos != limit; ++pos) {
      const ReaderInfo_rch& reader = *pos;
      gather_directed_heartbeat_i(proxy, meta_submessages, meta_submessage, reader);
    }
  }

  if (!lagging_readers_.empty()) {
    if (leading_readers_.empty() && remote_readers_.size() > 1
#ifdef OPENDDS_SECURITY
        && !is_pvs_writer_
        && !is_ps_writer_
#endif
        ) {
      // Every reader is lagging and there is more than one.
      meta_submessage.sm_.heartbeat_sm().count.value = ++heartbeat_count_;
      meta_submessage.sm_.heartbeat_sm().readerId = ENTITYID_UNKNOWN;
      meta_submessage.sm_.heartbeat_sm().firstSN = to_rtps_seqnum(firstSN);
      meta_submessage.sm_.heartbeat_sm().lastSN = to_rtps_seqnum(lastSN);
      for (ReaderInfoMap::const_iterator pos = remote_readers_.begin(), limit = remote_readers_.end(); pos != limit; ++pos) {
        // TODO: This should be factored out in a sporadic task.
        expire_durable_data(pos->second, cfg, now, pendingCallbacks);
        meta_submessage.to_guids_.insert(pos->first);
        ++pos->second->sent_to_;
      }
      meta_submessages.push_back(meta_submessage);
      meta_submessage.reset_destination();
    } else {
      for (SNRIS::const_iterator snris_pos = lagging_readers_.begin(), snris_limit = lagging_readers_.end();
           snris_pos != snris_limit; ++snris_pos) {
        for (ReaderInfoSet::const_iterator pos = snris_pos->second->readers.begin(),
               limit = snris_pos->second->readers.end();
             pos != limit; ++pos) {
          const ReaderInfo_rch& reader = *pos;
          // TODO: This should be factored out in a sporadic task.
          expire_durable_data(reader, cfg, now, pendingCallbacks);
          gather_directed_heartbeat_i(proxy, meta_submessages, meta_submessage, reader);
        }
      }
    }
  }
}

void
RtpsUdpDataLink::RtpsWriter::gather_heartbeats(const RepoIdSet& additional_guids,
                                               MetaSubmessageVec& meta_submessages)
{
  OPENDDS_ASSERT(!additional_guids.empty());

  ACE_GUARD(ACE_Thread_Mutex, g, mutex_);

  RtpsUdpDataLink_rch link = link_.lock();
  if (!link) {
    return;
  }

  const SingleSendBuffer::Proxy proxy(*send_buff_);

  MetaSubmessage meta_submessage(id_, GUID_UNKNOWN);
  initialize_heartbeat(proxy, meta_submessage);

  // Non-directed, non-final.
  meta_submessage.to_guids_ = additional_guids;
  meta_submessage.sm_.heartbeat_sm().count.value = ++heartbeat_count_;
  meta_submessages.push_back(meta_submessage);
  meta_submessage.reset_destination();
}

void
RtpsUdpDataLink::check_heartbeats(const MonotonicTimePoint& now)
{
  OPENDDS_VECTOR(CallbackType) writerDoesNotExistCallbacks;

  // Have any interesting writers timed out?
  const MonotonicTimePoint tv(now - 10 * config().heartbeat_period_);
  {
    ACE_GUARD(ACE_Thread_Mutex, g, readers_lock_);

    for (InterestingRemoteMapType::iterator pos = interesting_writers_.begin(), limit = interesting_writers_.end();
         pos != limit;
         ++pos) {
      if (pos->second.status == InterestingRemote::EXISTS && pos->second.last_activity < tv) {
        CallbackType callback(pos->first, pos->second);
        writerDoesNotExistCallbacks.push_back(callback);
        pos->second.status = InterestingRemote::DOES_NOT_EXIST;
      }
    }
  }

  OPENDDS_VECTOR(CallbackType)::iterator iter;
  for (iter = writerDoesNotExistCallbacks.begin(); iter != writerDoesNotExistCallbacks.end(); ++iter) {
    const RepoId& rid = iter->first;
    const InterestingRemote& remote = iter->second;
    remote.listener->writer_does_not_exist(rid, remote.localid);
  }
}

void
RtpsUdpDataLink::send_heartbeats_manual_i(const TransportSendControlElement* tsce, MetaSubmessageVec& meta_submessages)
{
  using namespace OpenDDS::RTPS;

  const RepoId pub_id = tsce->publication_id();
  const HeartBeatSubmessage hb = {
    {HEARTBEAT,
     CORBA::Octet(FLAG_E | FLAG_F | FLAG_L),
     HEARTBEAT_SZ},
    ENTITYID_UNKNOWN, // any matched reader may be interested in this
    pub_id.entityId,
    // This liveliness heartbeat is from a best-effort Writer, the sequence numbers are not used
    to_rtps_seqnum(SequenceNumber(1)),
    to_rtps_seqnum(tsce->sequence()),
    {++best_effort_heartbeat_count_}
  };

  MetaSubmessage meta_submessage(pub_id, GUID_UNKNOWN);
  meta_submessage.sm_.heartbeat_sm(hb);
  meta_submessages.push_back(meta_submessage);
}

void
RtpsUdpDataLink::RtpsWriter::send_heartbeats_manual_i(MetaSubmessageVec& meta_submessages)
{
  using namespace OpenDDS::RTPS;

  RtpsUdpDataLink_rch link = link_.lock();
  if (!link) {
    return;
  }

  const SingleSendBuffer::Proxy proxy(*send_buff_);
  const SequenceNumber firstSN = durable_ ? 1 : non_durable_first_sn(proxy);
  const SequenceNumber lastSN = max_sn_;
  const int counter = ++heartbeat_count_;

  const HeartBeatSubmessage hb = {
    {HEARTBEAT,
     CORBA::Octet(FLAG_E | FLAG_F | FLAG_L),
     HEARTBEAT_SZ},
    ENTITYID_UNKNOWN, // any matched reader may be interested in this
    id_.entityId,
    to_rtps_seqnum(firstSN),
    to_rtps_seqnum(lastSN),
    {counter}
  };

  MetaSubmessage meta_submessage(id_, GUID_UNKNOWN);
  meta_submessage.sm_.heartbeat_sm(hb);

  meta_submessages.push_back(meta_submessage);
}

RtpsUdpDataLink::ReaderInfo::~ReaderInfo()
{
  expire_durable_data();
}

void
RtpsUdpDataLink::ReaderInfo::swap_durable_data(OPENDDS_MAP(SequenceNumber, TransportQueueElement*)& dd)
{
  durable_data_.swap(dd);
}

void
RtpsUdpDataLink::ReaderInfo::expire_durable_data()
{
  typedef OPENDDS_MAP(SequenceNumber, TransportQueueElement*)::iterator iter_t;
  for (iter_t it = durable_data_.begin(); it != durable_data_.end(); ++it) {
    it->second->data_dropped();
  }
}

bool
RtpsUdpDataLink::ReaderInfo::expecting_durable_data() const
{
  return durable_ &&
    (durable_timestamp_.is_zero() // DW hasn't resent yet
     || !durable_data_.empty()); // DW resent, not sent to reader
}

bool
RtpsUdpDataLink::ReaderInfo::reflects_heartbeat_count() const
{
  return participant_flags_ & RTPS::PFLAGS_REFLECT_HEARTBEAT_COUNT;
}

RtpsUdpDataLink::RtpsWriter::RtpsWriter(RcHandle<RtpsUdpDataLink> link, const RepoId& id,
                                        bool durable, SequenceNumber max_sn, int heartbeat_count, size_t capacity)
 : send_buff_(make_rch<SingleSendBuffer>(capacity, ONE_SAMPLE_PER_PACKET))
 , max_sn_(max_sn == SequenceNumber::SEQUENCENUMBER_UNKNOWN() ? SequenceNumber::ZERO() : max_sn)
 , link_(link)
 , id_(id)
 , durable_(durable)
 , stopping_(false)
 , heartbeat_count_(heartbeat_count)
#ifdef OPENDDS_SECURITY
 , is_pvs_writer_(id_.entityId == RTPS::ENTITYID_P2P_BUILTIN_PARTICIPANT_VOLATILE_SECURE_WRITER)
 , is_ps_writer_(id_.entityId == RTPS::ENTITYID_SPDP_RELIABLE_BUILTIN_PARTICIPANT_SECURE_WRITER)
#endif
 , heartbeat_(link->reactor_task_->interceptor(), *this, &RtpsWriter::send_heartbeats)
 , nack_response_(link->reactor_task_->interceptor(), *this, &RtpsWriter::send_nack_responses)
{
  send_buff_->bind(link->send_strategy());
}

RtpsUdpDataLink::RtpsWriter::~RtpsWriter()
{
  if (!elems_not_acked_.empty()) {
    ACE_DEBUG((LM_WARNING, ACE_TEXT("(%P|%t) WARNING: RtpsWriter::~RtpsWriter - ")
      ACE_TEXT("deleting with %d elements left not fully acknowledged\n"),
      elems_not_acked_.size()));
  }
<<<<<<< HEAD

  heartbeat_.cancel_and_wait();
  nack_response_.cancel_and_wait();
=======
>>>>>>> b97067af
}

CORBA::Long RtpsUdpDataLink::RtpsWriter::inc_heartbeat_count()
{
  ACE_GUARD_RETURN(ACE_Thread_Mutex, g, mutex_, 0);
  return ++heartbeat_count_;
}

SequenceNumber
RtpsUdpDataLink::RtpsWriter::max_data_seq(const SingleSendBuffer::Proxy& proxy,
                                          const ReaderInfo_rch& ri) const
{
  const SequenceNumber durable_max = ri->durable_data_.empty() ? 0 : ri->durable_data_.rbegin()->first;
  const SequenceNumber pre_max = proxy.pre_empty() ? 0 : proxy.pre_high();
  const SequenceNumber data_max = proxy.empty() ? 0 : proxy.high();
  return std::max(durable_max, std::max(pre_max, data_max));
}

void
RtpsUdpDataLink::RtpsWriter::update_max_sn(const RepoId& reader, SequenceNumber seq)
{
  ACE_Guard<ACE_Thread_Mutex> g(mutex_);
  SequenceNumber previous_max_sn = max_sn_;
  max_sn_ = std::max(max_sn_, seq);
  make_leader_lagger(reader, previous_max_sn);
  check_leader_lagger();
}

void
RtpsUdpDataLink::RtpsWriter::add_elem_awaiting_ack(TransportQueueElement* element)
{
  ACE_GUARD(ACE_Thread_Mutex, g, elems_not_acked_mutex_);
  elems_not_acked_.insert(SnToTqeMap::value_type(element->sequence(), element));
}

void
RtpsUdpDataLink::RtpsReader::deliver_held_data(const RepoId& src)
{
  ACE_GUARD(ACE_Thread_Mutex, g, mutex_);

  if (stopping_) {
    return;
  }

  RtpsUdpDataLink_rch link = link_.lock();

  if (!link) {
    return;
  }

  OPENDDS_VECTOR(ReceivedDataSample) to_deliver;

  const WriterInfoMap::iterator wi = remote_writers_.find(src);
  if (wi != remote_writers_.end()) {
    const SequenceNumber ca = wi->second->recvd_.cumulative_ack();
    const WriterInfo::HeldMap::iterator end = wi->second->held_.upper_bound(ca);
    for (WriterInfo::HeldMap::iterator it = wi->second->held_.begin(); it != end; /*increment in loop body*/) {
      to_deliver.push_back(it->second);
      wi->second->held_.erase(it++);
    }
  }

  const RepoId dst = id_;

  g.release();

  for (OPENDDS_VECTOR(ReceivedDataSample)::iterator it = to_deliver.begin(); it != to_deliver.end(); ++it) {
    if (Transport_debug_level > 5) {
      GuidConverter reader(dst);
      ACE_DEBUG((LM_DEBUG, ACE_TEXT("(%P|%t) RtpsUdpDataLink::DeliverHeldData::~DeliverHeldData -")
                 ACE_TEXT(" deliver sequence: %q to %C\n"),
                 it->header_.sequence_.getValue(),
                 OPENDDS_STRING(reader).c_str()));
    }
    link->data_received(*it, dst);
  }
}

RtpsUdpDataLink::DeliverHeldData::~DeliverHeldData()
{
  if (reader_) {
    reader_->deliver_held_data(writer_id_);
  }
}

RtpsUdpTransport&
RtpsUdpDataLink::transport()
{
  return static_cast<RtpsUdpTransport&>(impl());
}

RtpsUdpSendStrategy*
RtpsUdpDataLink::send_strategy()
{
  return static_cast<RtpsUdpSendStrategy*>(send_strategy_.in());
}

RtpsUdpReceiveStrategy*
RtpsUdpDataLink::receive_strategy()
{
  return static_cast<RtpsUdpReceiveStrategy*>(receive_strategy_.in());
}

RtpsUdpDataLink::AddrSet
RtpsUdpDataLink::get_addresses(const RepoId& local, const RepoId& remote) const {
  ACE_GUARD_RETURN(ACE_Thread_Mutex, g, locators_lock_, AddrSet());
  return get_addresses_i(local, remote);
}

RtpsUdpDataLink::AddrSet
RtpsUdpDataLink::get_addresses(const RepoId& local) const {
  ACE_GUARD_RETURN(ACE_Thread_Mutex, g, locators_lock_, AddrSet());
  return get_addresses_i(local);
}

RtpsUdpDataLink::AddrSet
RtpsUdpDataLink::get_addresses_i(const RepoId& local, const RepoId& remote) const {
  AddrSet retval;

  accumulate_addresses(local, remote, retval, true);

  return retval;
}

RtpsUdpDataLink::AddrSet
RtpsUdpDataLink::get_addresses_i(const RepoId& local) const {
  AddrSet retval;

  const GUIDSeq_var peers = peer_ids(local);
  if (peers.ptr()) {
    for (CORBA::ULong i = 0; i < peers->length(); ++i) {
      accumulate_addresses(local, peers[i], retval);
    }
  }

  return retval;
}

void
RtpsUdpDataLink::accumulate_addresses(const RepoId& local, const RepoId& remote,
                                      AddrSet& addresses, bool prefer_narrow) const {
  ACE_UNUSED_ARG(local);
  OPENDDS_ASSERT(local != GUID_UNKNOWN);
  OPENDDS_ASSERT(remote != GUID_UNKNOWN);

  if (config().rtps_relay_only()) {
    addresses.insert(config().rtps_relay_address());
    return;
  }

  ACE_INET_Addr normal_addr;
  ACE_INET_Addr ice_addr;
  static const ACE_INET_Addr NO_ADDR;

  typedef OPENDDS_MAP_CMP(RepoId, RemoteInfo, GUID_tKeyLessThan)::const_iterator iter_t;
  iter_t pos = locators_.find(remote);
  if (pos != locators_.end()) {
    normal_addr = prefer_narrow ? pos->second.narrow_addr_ : pos->second.wide_addr_;
  } else {
    const GuidConverter conv(remote);
    if (conv.isReader()) {
      InterestingRemoteMapType::const_iterator ipos = interesting_readers_.find(remote);
      if (ipos != interesting_readers_.end()) {
        normal_addr = ipos->second.address;
      }
    } else if (conv.isWriter()) {
      InterestingRemoteMapType::const_iterator ipos = interesting_writers_.find(remote);
      if (ipos != interesting_writers_.end()) {
        normal_addr = ipos->second.address;
      }
    }
  }

#ifdef OPENDDS_SECURITY
  ICE::Endpoint* endpoint = get_ice_endpoint();
  if (endpoint) {
    ice_addr = ICE::Agent::instance()->get_address(endpoint, local, remote);
  }
#endif

  if (ice_addr == NO_ADDR) {
    if (normal_addr != NO_ADDR) {
      addresses.insert(normal_addr);
    }
    const ACE_INET_Addr relay_addr = config().rtps_relay_address();
    if (relay_addr != NO_ADDR) {
      addresses.insert(relay_addr);
    }
    return;
  }

  if (ice_addr != normal_addr) {
    addresses.insert(ice_addr);
    return;
  }

  if (normal_addr != NO_ADDR) {
    addresses.insert(normal_addr);
  }
}

ICE::Endpoint*
RtpsUdpDataLink::get_ice_endpoint() const {
  return impl().get_ice_endpoint();
}

} // namespace DCPS
} // namespace OpenDDS

OPENDDS_END_VERSIONED_NAMESPACE_DECL<|MERGE_RESOLUTION|>--- conflicted
+++ resolved
@@ -842,6 +842,7 @@
 
   if (stopping_) {
     heartbeat_.cancel_and_wait();
+    nack_response_.cancel_and_wait();
   }
 }
 
@@ -1377,40 +1378,13 @@
     return;
   }
 
+  TqeVector pendingCallbacks;
   MetaSubmessageVec meta_submessages;
-<<<<<<< HEAD
-  {
-    ACE_GUARD(ACE_Thread_Mutex, g, mutex_);
-
-    gather_heartbeats_i(pendingCallbacks, meta_submessages);
-
-    if (!preassociation_readers_.empty() || !lagging_readers_.empty()) {
-      heartbeat_.schedule(link->config().heartbeat_period_);
-    }
-=======
-  TqeVector pendingCallbacks;
-
-  if (expected_acks_) {
-    // One more readers did not ack since the last heartbeat.
-    heartbeat_period_ *= cfg.heartbeat_backoff_factor_;
-  } else if (last_ack_ != MonotonicTimePoint::zero_value && last_heartbeat_ != MonotonicTimePoint::zero_value) {
-    heartbeat_period_ = (last_ack_ - last_heartbeat_) * cfg.heartbeat_safety_factor_;
-  }
-  heartbeat_period_ = std::min(heartbeat_period_, std::max(cfg.heartbeat_period_maximum_, cfg.heartbeat_period_minimum_));
-  heartbeat_period_ = std::max(heartbeat_period_, std::min(cfg.heartbeat_period_maximum_, cfg.heartbeat_period_minimum_));
-  expected_acks_ = 0;
-
-  send_and_gather_nack_replies_i(meta_submessages);
   gather_heartbeats_i(pendingCallbacks, meta_submessages);
 
   if (!preassociation_readers_.empty() || !lagging_readers_.empty()) {
-    heartbeat_.schedule(heartbeat_period_);
-    last_heartbeat_ = now;
-  } else {
-    last_heartbeat_ = MonotonicTimePoint::zero_value;
->>>>>>> b97067af
-  }
-  last_ack_ = MonotonicTimePoint::zero_value;
+    heartbeat_.schedule(link->config().heartbeat_period_);
+  }
 
   g.release();
 
@@ -3464,12 +3438,12 @@
 {
   ACE_UNUSED_ARG(reader_id);
 
-<<<<<<< HEAD
+  if (stopping_) {
+    return;
+  }
+
   RtpsUdpDataLink_rch link = link_.lock();
   if (!link) {
-=======
-  if (stopping_) {
->>>>>>> b97067af
     return;
   }
 
@@ -4106,12 +4080,6 @@
       ACE_TEXT("deleting with %d elements left not fully acknowledged\n"),
       elems_not_acked_.size()));
   }
-<<<<<<< HEAD
-
-  heartbeat_.cancel_and_wait();
-  nack_response_.cancel_and_wait();
-=======
->>>>>>> b97067af
 }
 
 CORBA::Long RtpsUdpDataLink::RtpsWriter::inc_heartbeat_count()
