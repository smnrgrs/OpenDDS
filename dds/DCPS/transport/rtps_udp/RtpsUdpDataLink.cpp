/*
 *
 *
 * Distributed under the OpenDDS License.
 * See: http://www.opendds.org/license.html
 */

#include "RtpsUdpDataLink.h"
#include "RtpsUdpTransport.h"
#include "RtpsUdpInst.h"
#include "RtpsUdpSendStrategy.h"
#include "RtpsUdpReceiveStrategy.h"

#include "dds/DCPS/transport/framework/TransportCustomizedElement.h"
#include "dds/DCPS/transport/framework/TransportSendElement.h"
#include "dds/DCPS/transport/framework/TransportSendControlElement.h"
#include "dds/DCPS/transport/framework/NetworkAddress.h"
#include "dds/DCPS/transport/framework/RemoveAllVisitor.h"

#include "dds/DCPS/RTPS/RtpsCoreTypeSupportImpl.h"
#include "dds/DCPS/RTPS/BaseMessageUtils.h"
#include "dds/DCPS/RTPS/BaseMessageTypes.h"
#include "dds/DCPS/RTPS/MessageTypes.h"

#ifdef OPENDDS_SECURITY
#include "dds/DCPS/RTPS/SecurityHelpers.h"
#include "dds/DCPS/security/framework/SecurityRegistry.h"
#endif

#include "dds/DdsDcpsCoreTypeSupportImpl.h"

#include "dds/DCPS/Definitions.h"
#include "dds/DCPS/Util.h"

#include "ace/Default_Constants.h"
#include "ace/Log_Msg.h"
#include "ace/Message_Block.h"
#include "ace/Reactor.h"

#include <string.h>

#ifndef __ACE_INLINE__
# include "RtpsUdpDataLink.inl"
#endif  /* __ACE_INLINE__ */

namespace {

bool compare_and_update_counts(CORBA::Long incoming, CORBA::Long& existing) {
  static const CORBA::Long ONE_QUARTER_MAX_POSITIVE = 0x20000000;
  static const CORBA::Long THREE_QUARTER_MAX_POSITIVE = 0x60000000;
  if (incoming <= existing &&
      !(incoming < ONE_QUARTER_MAX_POSITIVE && existing > THREE_QUARTER_MAX_POSITIVE)) {
    return false;
  }
  existing = incoming;
  return true;
}

}

OPENDDS_BEGIN_VERSIONED_NAMESPACE_DECL

namespace OpenDDS {
namespace DCPS {

const size_t ONE_SAMPLE_PER_PACKET = 1;

RtpsUdpDataLink::RtpsUdpDataLink(RtpsUdpTransport& transport,
                                 const GuidPrefix_t& local_prefix,
                                 const RtpsUdpInst& config,
                                 const ReactorTask_rch& reactor_task)
  : DataLink(transport, // 3 data link "attributes", below, are unused
             0,         // priority
             false,     // is_loopback
             false)     // is_active
  , reactor_task_(reactor_task)
  , job_queue_(DCPS::make_rch<DCPS::JobQueue>(reactor_task->get_reactor()))
  , multi_buff_(this, config.nak_depth_)
  , best_effort_heartbeat_count_(0)
  , nack_reply_(this, &RtpsUdpDataLink::send_nack_replies,
                config.nak_response_delay_)
  , heartbeat_(reactor_task->interceptor(), config.heartbeat_period_, *this, &RtpsUdpDataLink::send_heartbeats)
  , heartbeat_reply_(reactor_task->interceptor(), config.heartbeat_period_, *this, &RtpsUdpDataLink::send_heartbeat_replies)
  , heartbeatchecker_(reactor_task->interceptor(), *this, &RtpsUdpDataLink::check_heartbeats)
  , held_data_delivery_handler_(this)
  , max_bundle_size_(config.max_bundle_size_)
  , quick_heartbeat_delay_(config.heartbeat_period_ * config.quick_reply_ratio_)
  , normal_heartbeat_response_delay_(config.heartbeat_response_delay_)
  , quick_heartbeat_response_delay_(config.heartbeat_response_delay_ * config.quick_reply_ratio_)
#ifdef OPENDDS_SECURITY
  , security_config_(Security::SecurityRegistry::instance()->default_config())
  , local_crypto_handle_(DDS::HANDLE_NIL)
#endif
{
  send_strategy_ = make_rch<RtpsUdpSendStrategy>(this, local_prefix);
  receive_strategy_ = make_rch<RtpsUdpReceiveStrategy>(this, local_prefix);
  std::memcpy(local_prefix_, local_prefix, sizeof(GuidPrefix_t));
}

RtpsUdpInst&
RtpsUdpDataLink::config() const
{
  return static_cast<RtpsUdpTransport&>(impl()).config();
}

bool
RtpsUdpDataLink::add_delayed_notification(TransportQueueElement* element)
{
  ACE_GUARD_RETURN(ACE_Thread_Mutex, g, writers_lock_, false);
  RtpsWriter_rch writer;
  RtpsWriterMap::iterator iter = writers_.find(element->publication_id());
  if (iter != writers_.end()) {
    writer = iter->second;
  }

  g.release();

  if (writer) {
    writer->add_elem_awaiting_ack(element);
    return true;
  }
  return false;
}

RemoveResult
RtpsUdpDataLink::remove_sample(const DataSampleElement* sample)
{
  RepoId pub_id = sample->get_pub_id();

  ACE_Guard<ACE_Thread_Mutex> g(writers_lock_);
  RtpsWriter_rch writer;
  RtpsWriterMap::iterator iter = writers_.find(pub_id);
  if (iter != writers_.end()) {
    writer = iter->second;
  }

  g.release();

  if (writer) {
    return writer->remove_sample(sample);
  }
  return REMOVE_NOT_FOUND;
}

void RtpsUdpDataLink::remove_all_msgs(const RepoId& pub_id)
{
  ACE_Guard<ACE_Thread_Mutex> g(writers_lock_);
  RtpsWriter_rch writer;
  RtpsWriterMap::iterator iter = writers_.find(pub_id);
  if (iter != writers_.end()) {
    writer = iter->second;
  }

  g.release();

  if (writer) {
    writer->remove_all_msgs();
  }
}

RemoveResult
RtpsUdpDataLink::RtpsWriter::remove_sample(const DataSampleElement* sample)
{
  bool found = false;
  SequenceNumber to_release;
  TransportQueueElement* tqe = 0;

  const SequenceNumber& seq = sample->get_header().sequence_;
  const char* const payload = sample->get_sample()->cont()->rd_ptr();
  const TransportQueueElement::MatchOnDataPayload modp(payload);
  SingleSendBuffer::BufferVec removed;

  ACE_Guard<ACE_Thread_Mutex> g(mutex_);

  RtpsUdpDataLink_rch link = link_.lock();
  if (!link) {
    return REMOVE_NOT_FOUND;
  }

  RemoveResult result = link->send_strategy()->remove_sample(sample);

  ACE_Guard<ACE_Thread_Mutex> g2(elems_not_acked_mutex_);

  if (!elems_not_acked_.empty()) {
    typedef SnToTqeMap::iterator iter_t;
    for (std::pair<iter_t, iter_t> er = elems_not_acked_.equal_range(seq); er.first != er.second; ++er.first) {
      if (modp.matches(*er.first->second)) {
        found = true;
        to_release = seq;
        tqe = er.first->second;
        elems_not_acked_.erase(er.first);
        break;
      }
    }
  }

  g2.release();

  if (found) {
    send_buff_->remove_acked(to_release, removed);
  }

  g.release();

  if (found) {
    for (size_t i = 0; i < removed.size(); ++i) {
      RemoveAllVisitor visitor;
      removed[i].first->accept_remove_visitor(visitor);
      delete removed[i].first;
      removed[i].second->release();
    }
    removed.clear();
    tqe->data_dropped(true);
    result = REMOVE_FOUND;
  }
  return result;
}

void
RtpsUdpDataLink::RtpsWriter::remove_all_msgs()
{
  ACE_GUARD(ACE_Thread_Mutex, g, mutex_);

  RtpsUdpDataLink_rch link = link_.lock();
  if (!link) {
    return;
  }

  send_buff_->retain_all(id_);

  link->send_strategy()->remove_all_msgs(id_);

  ACE_GUARD(ACE_Thread_Mutex, g2, elems_not_acked_mutex_);

  SnToTqeMap sn_tqe_map;
  sn_tqe_map.swap(elems_not_acked_);

  g2.release();

  SequenceNumber prev = SequenceNumber::ZERO();
  typedef SnToTqeMap::iterator iter_t;
  for (iter_t it = sn_tqe_map.begin(); it != sn_tqe_map.end(); ++it) {
    if (it->first != prev) {
      send_buff_->release_acked(it->first);
      prev = it->first;
    }
  }

  g.release();

  for (iter_t it = sn_tqe_map.begin(); it != sn_tqe_map.end(); ++it) {
    it->second->data_dropped(true);
  }
}

bool
RtpsUdpDataLink::open(const ACE_SOCK_Dgram& unicast_socket
#ifdef ACE_HAS_IPV6
                      , const ACE_SOCK_Dgram& ipv6_unicast_socket
#endif
                      )
{
  unicast_socket_ = unicast_socket;
#ifdef ACE_HAS_IPV6
  ipv6_unicast_socket_ = ipv6_unicast_socket;
#endif

  RtpsUdpInst& cfg = config();

  if (cfg.use_multicast_) {
#ifdef ACE_HAS_MAC_OSX
    multicast_socket_.opts(ACE_SOCK_Dgram_Mcast::OPT_BINDADDR_NO |
                           ACE_SOCK_Dgram_Mcast::DEFOPT_NULLIFACE);
#ifdef ACE_HAS_IPV6
    ipv6_multicast_socket_.opts(ACE_SOCK_Dgram_Mcast::OPT_BINDADDR_NO |
                                ACE_SOCK_Dgram_Mcast::DEFOPT_NULLIFACE);
#endif
#endif
  }

  if (cfg.use_multicast_) {
    if (!OpenDDS::DCPS::set_socket_multicast_ttl(unicast_socket_, cfg.ttl_)) {
      ACE_ERROR_RETURN((LM_ERROR,
                        ACE_TEXT("(%P|%t) ERROR: ")
                        ACE_TEXT("RtpsUdpDataLink::open: ")
                        ACE_TEXT("failed to set TTL: %d\n"),
                        cfg.ttl_),
                       false);
    }
#ifdef ACE_HAS_IPV6
    if (!OpenDDS::DCPS::set_socket_multicast_ttl(ipv6_unicast_socket_, cfg.ttl_)) {
      ACE_ERROR_RETURN((LM_ERROR,
                        ACE_TEXT("(%P|%t) ERROR: ")
                        ACE_TEXT("RtpsUdpDataLink::open: ")
                        ACE_TEXT("failed to set TTL: %d\n"),
                        cfg.ttl_),
                       false);
    }
#endif
  }

  if (cfg.send_buffer_size_ > 0) {
    int snd_size = cfg.send_buffer_size_;
    if (unicast_socket_.set_option(SOL_SOCKET,
                                SO_SNDBUF,
                                (void *) &snd_size,
                                sizeof(snd_size)) < 0
        && errno != ENOTSUP) {
      ACE_ERROR_RETURN((LM_ERROR,
                        ACE_TEXT("(%P|%t) ERROR: ")
                        ACE_TEXT("RtpsUdpDataLink::open: failed to set the send buffer size to %d errno %m\n"),
                        snd_size),
                       false);
    }
#ifdef ACE_HAS_IPV6
    if (ipv6_unicast_socket_.set_option(SOL_SOCKET,
                                        SO_SNDBUF,
                                        (void *) &snd_size,
                                        sizeof(snd_size)) < 0
        && errno != ENOTSUP) {
      ACE_ERROR_RETURN((LM_ERROR,
                        ACE_TEXT("(%P|%t) ERROR: ")
                        ACE_TEXT("RtpsUdpDataLink::open: failed to set the send buffer size to %d errno %m\n"),
                        snd_size),
                       false);
    }
#endif
  }

  if (cfg.rcv_buffer_size_ > 0) {
    int rcv_size = cfg.rcv_buffer_size_;
    if (unicast_socket_.set_option(SOL_SOCKET,
                                SO_RCVBUF,
                                (void *) &rcv_size,
                                sizeof(int)) < 0
        && errno != ENOTSUP) {
      ACE_ERROR_RETURN((LM_ERROR,
                        ACE_TEXT("(%P|%t) ERROR: ")
                        ACE_TEXT("RtpsUdpDataLink::open: failed to set the receive buffer size to %d errno %m \n"),
                        rcv_size),
                       false);
    }
#ifdef ACE_HAS_IPV6
    if (ipv6_unicast_socket_.set_option(SOL_SOCKET,
                                        SO_RCVBUF,
                                        (void *) &rcv_size,
                                        sizeof(int)) < 0
        && errno != ENOTSUP) {
      ACE_ERROR_RETURN((LM_ERROR,
                        ACE_TEXT("(%P|%t) ERROR: ")
                        ACE_TEXT("RtpsUdpDataLink::open: failed to set the receive buffer size to %d errno %m \n"),
                        rcv_size),
                       false);
    }
#endif
  }

  send_strategy()->send_buffer(&multi_buff_);

  if (start(send_strategy_,
            receive_strategy_, false) != 0) {
    stop_i();
    ACE_ERROR_RETURN((LM_ERROR,
                      ACE_TEXT("(%P|%t) ERROR: ")
                      ACE_TEXT("UdpDataLink::open: start failed!\n")),
                     false);
  }

  NetworkConfigMonitor_rch ncm = TheServiceParticipant->network_config_monitor();
  if (ncm) {
    ncm->add_listener(*this);
  } else {
    NetworkInterface nic(0, cfg.multicast_interface_, true);
    nic.add_default_addrs();
    const bool all = cfg.multicast_interface_.empty();
    join_multicast_group(nic, all);
  }

  return true;
}

void
RtpsUdpDataLink::add_address(const DCPS::NetworkInterface& nic,
                             const ACE_INET_Addr&)
{
  job_queue_->enqueue(make_rch<ChangeMulticastGroup>(rchandle_from(this), nic,
                                                     ChangeMulticastGroup::CMG_JOIN));
}

void
RtpsUdpDataLink::remove_address(const DCPS::NetworkInterface& nic,
                                const ACE_INET_Addr&)
{
  job_queue_->enqueue(make_rch<ChangeMulticastGroup>(rchandle_from(this), nic,
                                                     ChangeMulticastGroup::CMG_LEAVE));
}

void
RtpsUdpDataLink::join_multicast_group(const DCPS::NetworkInterface& nic,
                                      bool all_interfaces)
{
  network_change();

  if (!config().use_multicast_) {
    return;
  }

  if (nic.exclude_from_multicast(config().multicast_interface_.c_str())) {
    return;
  }

  if (joined_interfaces_.count(nic.name()) == 0 && nic.has_ipv4()) {
    if (DCPS::DCPS_debug_level > 3) {
      ACE_TCHAR buff[256];
      config().multicast_group_address().addr_to_string(buff, 256);
      ACE_DEBUG((LM_INFO,
                 ACE_TEXT("(%P|%t) RtpsUdpDataLink::join_multicast_group ")
                 ACE_TEXT("joining group %s on %C\n"),
                 buff,
                 nic.name().c_str()));
    }

    if (0 == multicast_socket_.join(config().multicast_group_address(), 1, all_interfaces ? 0 : ACE_TEXT_CHAR_TO_TCHAR(nic.name().c_str()))) {
      joined_interfaces_.insert(nic.name());

      if (get_reactor()->register_handler(multicast_socket_.get_handle(),
                                          receive_strategy(),
                                          ACE_Event_Handler::READ_MASK) != 0) {
        ACE_ERROR((LM_ERROR, ACE_TEXT("(%P|%t) RtpsUdpDataLink::join_multicast_group failed to register multicast input handler\n")));
      }
    } else {
      ACE_ERROR((LM_ERROR,
                 ACE_TEXT("(%P|%t) ERROR: RtpsUdpDataLink::join_multicast_group(): ")
                 ACE_TEXT("ACE_SOCK_Dgram_Mcast::join failed: %m\n")));
    }
  }

#ifdef ACE_HAS_IPV6
  if (ipv6_joined_interfaces_.count(nic.name()) == 0 && nic.has_ipv6()) {
    if (DCPS::DCPS_debug_level > 3) {
      ACE_TCHAR buff[256];
      config().ipv6_multicast_group_address().addr_to_string(buff, 256);

      ACE_DEBUG((LM_INFO,
                 ACE_TEXT("(%P|%t) RtpsUdpDataLink::join_multicast_group ")
                 ACE_TEXT("joining group %s on %C\n"),
                 buff,
                 nic.name().c_str()));
    }

    if (0 == ipv6_multicast_socket_.join(config().ipv6_multicast_group_address(), 1, all_interfaces ? 0 : ACE_TEXT_CHAR_TO_TCHAR(nic.name().c_str()))) {
      ipv6_joined_interfaces_.insert(nic.name());

      if (get_reactor()->register_handler(ipv6_multicast_socket_.get_handle(),
                                          receive_strategy(),
                                          ACE_Event_Handler::READ_MASK) != 0) {
        ACE_ERROR((LM_ERROR, ACE_TEXT("(%P|%t) RtpsUdpDataLink::join_multicast_group failed to register ipv6 multicast input handler\n")));
      }
    } else {
      ACE_ERROR((LM_ERROR,
                 ACE_TEXT("(%P|%t) ERROR: RtpsUdpDataLink::join_multicast_group(): ")
                 ACE_TEXT("ACE_SOCK_Dgram_Mcast::join failed: %m\n")));
    }
  }
#endif
}

void
RtpsUdpDataLink::leave_multicast_group(const DCPS::NetworkInterface& nic)
{
  if (joined_interfaces_.count(nic.name()) != 0 && !nic.has_ipv4()) {
    if (DCPS::DCPS_debug_level > 3) {
      ACE_TCHAR buff[256];
      config().multicast_group_address().addr_to_string(buff, 256);
      ACE_DEBUG((LM_INFO,
                 ACE_TEXT("(%P|%t) RtpsUdpDataLink::leave_multicast_group ")
                 ACE_TEXT("leaving group %s on %C\n"),
                 buff,
                 nic.name().c_str()));
    }

    if (0 == multicast_socket_.leave(config().multicast_group_address(), ACE_TEXT_CHAR_TO_TCHAR(nic.name().c_str()))) {
      joined_interfaces_.erase(nic.name());
    } else {
      ACE_ERROR((LM_ERROR,
                 ACE_TEXT("(%P|%t) ERROR: RtpsUdpDataLink::leave_multicast_group(): ")
                 ACE_TEXT("ACE_SOCK_Dgram_Mcast::leave failed: %m\n")));
    }
  }

#ifdef ACE_HAS_IPV6
  if (ipv6_joined_interfaces_.count(nic.name()) != 0 && !nic.has_ipv6()) {
    if (DCPS::DCPS_debug_level > 3) {
      ACE_TCHAR buff[256];
      config().multicast_group_address().addr_to_string(buff, 256);
      ACE_DEBUG((LM_INFO,
                 ACE_TEXT("(%P|%t) RtpsUdpDataLink::leave_ipv6_multicast_group ")
                 ACE_TEXT("leaving group %s on %C\n"),
                 buff,
                 nic.name().c_str()));
    }

    if (0 == ipv6_multicast_socket_.leave(config().ipv6_multicast_group_address(), ACE_TEXT_CHAR_TO_TCHAR(nic.name().c_str()))) {
      ipv6_joined_interfaces_.erase(nic.name());
    } else {
      ACE_ERROR((LM_ERROR,
                 ACE_TEXT("(%P|%t) ERROR: RtpsUdpDataLink::leave_ipv6_multicast_group(): ")
                 ACE_TEXT("ACE_SOCK_Dgram_Mcast::leave failed: %m\n")));
    }
  }
#endif
}

void
RtpsUdpDataLink::add_locators(const RepoId& remote_id,
                              const ACE_INET_Addr& narrow_address,
                              const ACE_INET_Addr& wide_address,
                              bool requires_inline_qos)
{
  if (narrow_address == ACE_INET_Addr()) {
    ACE_ERROR((LM_ERROR, ACE_TEXT("(%P|%t) ERROR: RtpsUdpDataLink::add_locators: narrow_address for %C is empty\n"), LogGuid(remote_id).c_str()));
    return;
  }

  if (wide_address == ACE_INET_Addr()) {
    ACE_ERROR((LM_ERROR, ACE_TEXT("(%P|%t) ERROR: RtpsUdpDataLink::add_locators: wide_address for %C is empty\n"), LogGuid(remote_id).c_str()));
    return;
  }

  ACE_GUARD(ACE_Thread_Mutex, g, locators_lock_);
  locators_[remote_id] = RemoteInfo(narrow_address, wide_address, requires_inline_qos);

  if (DCPS::DCPS_debug_level > 3) {
    ACE_TCHAR narrow_addr_buff[256] = {};
    narrow_address.addr_to_string(narrow_addr_buff, 256);
    ACE_TCHAR wide_addr_buff[256] = {};
    wide_address.addr_to_string(wide_addr_buff, 256);
    ACE_DEBUG((LM_INFO, ACE_TEXT("(%P|%t) RtpsUdpDataLink::add_locators %C is now at %s and %s\n"), LogGuid(remote_id).c_str(), narrow_addr_buff, wide_addr_buff));
  }
}

void RtpsUdpDataLink::filterBestEffortReaders(const ReceivedDataSample& ds, RepoIdSet& selected, RepoIdSet& withheld)
{
  ACE_GUARD(ACE_Thread_Mutex, g, readers_lock_);
  const RepoId& writer = ds.header_.publication_id_;
  const SequenceNumber& seq = ds.header_.sequence_;
  WriterToSeqReadersMap::iterator w = writer_to_seq_best_effort_readers_.find(writer);
  if (w != writer_to_seq_best_effort_readers_.end()) {
    if (w->second.seq < seq) {
      w->second.seq = seq;
      selected.insert(w->second.readers.begin(), w->second.readers.end());
    } else {
      withheld.insert(w->second.readers.begin(), w->second.readers.end());
    }
  } // else the writer is not associated with best effort readers
}

int
RtpsUdpDataLink::make_reservation(const RepoId& rpi,
                                  const RepoId& lsi,
                                  const TransportReceiveListener_wrch& trl,
                                  bool reliable)
{
  ACE_Guard<ACE_Thread_Mutex> guard(readers_lock_);
  if (reliable) {
    RtpsReaderMap::iterator rr = readers_.find(lsi);
    if (rr == readers_.end()) {
      pending_reliable_readers_.insert(lsi);
    }
  }
  guard.release();
  return DataLink::make_reservation(rpi, lsi, trl, reliable);
}

void
RtpsUdpDataLink::associated(const RepoId& local_id, const RepoId& remote_id,
                            bool local_reliable, bool remote_reliable,
                            bool local_durable, bool remote_durable)
{
  const GuidConverter conv(local_id);

  if (!local_reliable) {
    if (conv.isReader()) {
      ACE_GUARD(ACE_Thread_Mutex, g, readers_lock_);
      WriterToSeqReadersMap::iterator i = writer_to_seq_best_effort_readers_.find(remote_id);
      if (i == writer_to_seq_best_effort_readers_.end()) {
        writer_to_seq_best_effort_readers_.insert(WriterToSeqReadersMap::value_type(remote_id, SeqReaders(local_id)));
      } else if (i->second.readers.find(local_id) == i->second.readers.end()) {
        i->second.readers.insert(local_id);
      }
    }
    return;
  }

  bool enable_heartbeat = false;
  bool enable_replies = false;

  if (conv.isWriter()) {
    if (remote_reliable) {
      ACE_GUARD(ACE_Thread_Mutex, g, writers_lock_);
      // Insert count if not already there.
      RtpsWriterMap::iterator rw = writers_.find(local_id);
      if (rw == writers_.end()) {
        RtpsUdpDataLink_rch link(this, OpenDDS::DCPS::inc_count());
        int hb_start = 0;
        HeartBeatCountMapType::iterator hbc_it = heartbeat_counts_.find(local_id);
        if (hbc_it != heartbeat_counts_.end()) {
          hb_start = hbc_it->second;
          heartbeat_counts_.erase(hbc_it);
        }
        RtpsWriter_rch writer = make_rch<RtpsWriter>(link, local_id, local_durable,
                                                     hb_start, multi_buff_.capacity());
        rw = writers_.insert(RtpsWriterMap::value_type(local_id, writer)).first;
      }
      RtpsWriter_rch writer = rw->second;
      enable_heartbeat = true;
      g.release();
      writer->add_reader(make_rch<ReaderInfo>(remote_id, remote_durable));
    } else {
      invoke_on_start_callbacks(local_id, remote_id, true);
    }
  } else if (conv.isReader()) {
    {
      GuardType guard(strategy_lock_);
      if (receive_strategy()) {
        receive_strategy()->clear_completed_fragments(remote_id);
      }
    }
    if (remote_reliable) {
      ACE_GUARD(ACE_Thread_Mutex, g, readers_lock_);
      RtpsReaderMap::iterator rr = readers_.find(local_id);
      if (rr == readers_.end()) {
        pending_reliable_readers_.erase(local_id);
        RtpsUdpDataLink_rch link(this, OpenDDS::DCPS::inc_count());
        RtpsReader_rch reader = make_rch<RtpsReader>(link, local_id, local_durable);
        rr = readers_.insert(RtpsReaderMap::value_type(local_id, reader)).first;
      }
      RtpsReader_rch reader = rr->second;
      readers_of_writer_.insert(RtpsReaderMultiMap::value_type(remote_id, rr->second));
      enable_replies = true;
      g.release();
      reader->add_writer(make_rch<WriterInfo>(remote_id));
    } else {
      invoke_on_start_callbacks(local_id, remote_id, true);
    }
  }

  if (enable_heartbeat) {
    heartbeat_.enable(quick_heartbeat_delay_);
  }
  if (enable_replies) {
    heartbeat_reply_.enable(normal_heartbeat_response_delay_);
  }
}

bool
RtpsUdpDataLink::check_handshake_complete(const RepoId& local_id,
                                          const RepoId& remote_id)
{
  const GuidConverter conv(local_id);
  if (conv.isWriter()) {
    RtpsWriter_rch writer;
    {
      ACE_Guard<ACE_Thread_Mutex> guard(writers_lock_);
      RtpsWriterMap::iterator rw = writers_.find(local_id);
      if (rw == writers_.end()) {
        return true; // not reliable, no handshaking
      }
      writer = rw->second;
    }
    return writer->is_reader_handshake_done(remote_id);
  } else if (conv.isReader()) {
    RtpsReader_rch reader;
    {
      ACE_Guard<ACE_Thread_Mutex> guard(readers_lock_);
      RtpsReaderMap::iterator rr = readers_.find(local_id);
      if (rr == readers_.end()) {
        return true; // not reliable, no handshaking
      }
      reader = rr->second;
    }
    return reader->is_writer_handshake_done(remote_id);
  }
  return false;
}

void
RtpsUdpDataLink::register_for_reader(const RepoId& writerid,
                                     const RepoId& readerid,
                                     const ACE_INET_Addr& address,
                                     OpenDDS::DCPS::DiscoveryListener* listener)
{
  ACE_GUARD(ACE_Thread_Mutex, g, writers_lock_);
  const bool enableheartbeat = interesting_readers_.empty();
  interesting_readers_.insert(
    InterestingRemoteMapType::value_type(
      readerid,
      InterestingRemote(writerid, address, listener)));
  if (heartbeat_counts_.find(writerid) == heartbeat_counts_.end()) {
    heartbeat_counts_[writerid] = 0;
  }
  g.release();
  if (enableheartbeat) {
    heartbeat_.enable(quick_heartbeat_delay_);
  }
}

void
RtpsUdpDataLink::unregister_for_reader(const RepoId& writerid,
                                       const RepoId& readerid)
{
  ACE_GUARD(ACE_Thread_Mutex, g, writers_lock_);
  for (InterestingRemoteMapType::iterator pos = interesting_readers_.lower_bound(readerid),
         limit = interesting_readers_.upper_bound(readerid);
       pos != limit;
       ) {
    if (pos->second.localid == writerid) {
      interesting_readers_.erase(pos++);
    } else {
      ++pos;
    }
  }
}

void
RtpsUdpDataLink::register_for_writer(const RepoId& readerid,
                                     const RepoId& writerid,
                                     const ACE_INET_Addr& address,
                                     OpenDDS::DCPS::DiscoveryListener* listener)
{
  ACE_GUARD(ACE_Thread_Mutex, g, readers_lock_);
  bool enableheartbeatchecker = interesting_writers_.empty();
  interesting_writers_.insert(
    InterestingRemoteMapType::value_type(
      writerid,
      InterestingRemote(readerid, address, listener)));
  g.release();
  if (enableheartbeatchecker) {
    heartbeatchecker_.enable(false, config().heartbeat_period_);
  }
}

void
RtpsUdpDataLink::unregister_for_writer(const RepoId& readerid,
                                       const RepoId& writerid)
{
  ACE_GUARD(ACE_Thread_Mutex, g, readers_lock_);
  for (InterestingRemoteMapType::iterator pos = interesting_writers_.lower_bound(writerid),
         limit = interesting_writers_.upper_bound(writerid);
       pos != limit;
       ) {
    if (pos->second.localid == readerid) {
      interesting_writers_.erase(pos++);
    } else {
      ++pos;
    }
  }
}

void RtpsUdpDataLink::client_stop(const RepoId& localId)
{
  const GuidConverter conv(localId);

  if (conv.isReader()) {
    ACE_GUARD(ACE_Thread_Mutex, gr, readers_lock_);
    readers_.erase(localId);

  } else {
    ACE_GUARD(ACE_Thread_Mutex, gw, writers_lock_);
    writers_.erase(localId);
  }
}

void
RtpsUdpDataLink::RtpsWriter::pre_stop_helper(OPENDDS_VECTOR(TransportQueueElement*)& to_drop)
{
  typedef SnToTqeMap::iterator iter_t;

  ACE_GUARD(ACE_Thread_Mutex, g, mutex_);
  ACE_GUARD(ACE_Thread_Mutex, g2, elems_not_acked_mutex_);

  if (!elems_not_acked_.empty()) {
    OPENDDS_SET(SequenceNumber) sns_to_release;
    iter_t iter = elems_not_acked_.begin();
    while (iter != elems_not_acked_.end()) {
      to_drop.push_back(iter->second);
      sns_to_release.insert(iter->first);
      elems_not_acked_.erase(iter);
      iter = elems_not_acked_.begin();
    }
    OPENDDS_SET(SequenceNumber)::iterator sns_it = sns_to_release.begin();
    while (sns_it != sns_to_release.end()) {
      send_buff_->release_acked(*sns_it);
      ++sns_it;
    }
  }
}

void
RtpsUdpDataLink::pre_stop_i()
{
  DBG_ENTRY_LVL("RtpsUdpDataLink","pre_stop_i",6);
  DataLink::pre_stop_i();
  OPENDDS_VECTOR(TransportQueueElement*) to_drop;
  {
    ACE_GUARD(ACE_Thread_Mutex, g, writers_lock_);

    RtpsWriterMap::iterator iter = writers_.begin();
    while (iter != writers_.end()) {
      RtpsWriter_rch writer = iter->second;
      writer->pre_stop_helper(to_drop);
      RtpsWriterMap::iterator last = iter;
      ++iter;
      heartbeat_counts_.erase(last->first);
      writers_.erase(last);
    }
  }
  typedef OPENDDS_VECTOR(TransportQueueElement*)::iterator tqe_iter;
  tqe_iter drop_it = to_drop.begin();
  while (drop_it != to_drop.end()) {
    (*drop_it)->data_dropped(true);
    ++drop_it;
  }
  {
    ACE_GUARD(ACE_Thread_Mutex, g, readers_lock_);

    RtpsReaderMap::iterator iter = readers_.begin();
    while (iter != readers_.end()) {
      RtpsReader_rch reader = iter->second;
      reader->pre_stop_helper();
      ++iter;
    }
  }
}

void
RtpsUdpDataLink::release_reservations_i(const RepoId& remote_id,
                                        const RepoId& local_id)
{
  OPENDDS_VECTOR(TransportQueueElement*) to_drop;
  using std::pair;
  const GuidConverter conv(local_id);
  if (conv.isWriter()) {
    ACE_GUARD(ACE_Thread_Mutex, g, writers_lock_);
    RtpsWriterMap::iterator rw = writers_.find(local_id);

    if (rw != writers_.end()) {
      RtpsWriter_rch writer = rw->second;
      g.release();
      writer->remove_reader(remote_id);
      if (writer->reader_count() == 0) {
        writer->pre_stop_helper(to_drop);
      }
      writer->process_acked_by_all();
    }

  } else if (conv.isReader()) {
    ACE_GUARD(ACE_Thread_Mutex, g, readers_lock_);
    RtpsReaderMap::iterator rr = readers_.find(local_id);

    if (rr != readers_.end()) {
      for (pair<RtpsReaderMultiMap::iterator, RtpsReaderMultiMap::iterator> iters =
             readers_of_writer_.equal_range(remote_id);
           iters.first != iters.second;) {
        if (iters.first->second->id() == local_id) {
          readers_of_writer_.erase(iters.first++);
        } else {
          ++iters.first;
        }
      }

      RtpsReader_rch reader = rr->second;
      g.release();

      reader->remove_writer(remote_id);

    } else {
      WriterToSeqReadersMap::iterator w = writer_to_seq_best_effort_readers_.find(remote_id);
      if (w != writer_to_seq_best_effort_readers_.end()) {
        RepoIdSet::iterator r = w->second.readers.find(local_id);
        if (r != w->second.readers.end()) {
          w->second.readers.erase(r);
          if (w->second.readers.empty()) {
            writer_to_seq_best_effort_readers_.erase(w);
          }
        }
      }
    }
  }

  typedef OPENDDS_VECTOR(TransportQueueElement*)::iterator tqe_iter;
  for (tqe_iter drop_it = to_drop.begin(); drop_it != to_drop.end(); ++drop_it) {
    (*drop_it)->data_dropped(true);
  }
}

void
RtpsUdpDataLink::stop_i()
{
  NetworkConfigMonitor_rch ncm = TheServiceParticipant->network_config_monitor();
  if (ncm) {
    ncm->remove_listener(*this);
  }

  nack_reply_.cancel();
  heartbeat_reply_.disable_and_wait();
  heartbeat_.disable_and_wait();
  heartbeatchecker_.disable_and_wait();
  unicast_socket_.close();
  multicast_socket_.close();
#ifdef ACE_HAS_IPV6
  ipv6_unicast_socket_.close();
  ipv6_multicast_socket_.close();
#endif
}

RcHandle<SingleSendBuffer>
RtpsUdpDataLink::get_writer_send_buffer(const RepoId& pub_id)
{
  RcHandle<SingleSendBuffer> result;
  ACE_GUARD_RETURN(ACE_Thread_Mutex, g, writers_lock_, result);

  const RtpsWriterMap::iterator wi = writers_.find(pub_id);
  if (wi != writers_.end()) {
    result = wi->second->get_send_buff();
  }
  return result;
}

// Implementing MultiSendBuffer nested class

void
RtpsUdpDataLink::MultiSendBuffer::insert(SequenceNumber /*transport_seq*/,
                                         TransportSendStrategy::QueueType* q,
                                         ACE_Message_Block* chain)
{
  // Called from TransportSendStrategy::send_packet().
  // RtpsUdpDataLink is not locked at this point, and is only locked
  // to grab the appropriate writer send buffer via get_writer_send_buffer()
  const TransportQueueElement* const tqe = q->peek();
  const SequenceNumber seq = tqe->sequence();
  if (seq == SequenceNumber::SEQUENCENUMBER_UNKNOWN()) {
    return;
  }

  const RepoId pub_id = tqe->publication_id();

  RcHandle<SingleSendBuffer> send_buff = outer_->get_writer_send_buffer(pub_id);
  if (send_buff.is_nil()) {
    return;
  }

  if (Transport_debug_level > 5) {
    const GuidConverter pub(pub_id);
    ACE_DEBUG((LM_DEBUG, "(%P|%t) RtpsUdpDataLink::MultiSendBuffer::insert() - "
      "pub_id %C seq %q frag %d\n", OPENDDS_STRING(pub).c_str(), seq.getValue(),
      (int)tqe->is_fragment()));
  }

  if (tqe->is_fragment()) {
    const RtpsCustomizedElement* const rce =
      dynamic_cast<const RtpsCustomizedElement*>(tqe);
    if (rce) {
      send_buff->insert_fragment(seq, rce->last_fragment(), q, chain);
    } else if (Transport_debug_level) {
      const GuidConverter pub(pub_id);
      ACE_ERROR((LM_ERROR, "(%P|%t) RtpsUdpDataLink::MultiSendBuffer::insert()"
        " - ERROR: couldn't get fragment number for pub_id %C seq %q\n",
        OPENDDS_STRING(pub).c_str(), seq.getValue()));
    }
  } else {
    send_buff->insert(seq, q, chain);
  }
}

// Support for the send() data handling path
namespace {
  ACE_Message_Block* submsgs_to_msgblock(const RTPS::SubmessageSeq& subm)
  {
    size_t size = 0, padding = 0;
    for (CORBA::ULong i = 0; i < subm.length(); ++i) {
      if ((size + padding) % 4) {
        padding += 4 - ((size + padding) % 4);
      }
      gen_find_size(subm[i], size, padding);
    }

    ACE_Message_Block* hdr = new ACE_Message_Block(size + padding);

    for (CORBA::ULong i = 0; i < subm.length(); ++i) {
      // byte swapping is handled in the operator<<() implementation
      Serializer ser(hdr, false, Serializer::ALIGN_CDR);
      ser << subm[i];
      const size_t len = hdr->length();
      if (len % 4) {
        hdr->wr_ptr(4 - (len % 4));
      }
    }
    return hdr;
  }
}

TransportQueueElement*
RtpsUdpDataLink::RtpsWriter::customize_queue_element_helper(
  TransportQueueElement* element,
  bool requires_inline_qos,
  MetaSubmessageVec& meta_submessages,
  bool& deliver_after_send)
{
  ACE_GUARD_RETURN(ACE_Thread_Mutex, g, mutex_, 0);

  RtpsUdpDataLink_rch link = link_.lock();
  if (!link) {
    return 0;
  }

  OPENDDS_ASSERT(element->publication_id() == id_);

  const SequenceNumber previous_max_sn = max_sn_;
  RTPS::SubmessageSeq subm;

  const SequenceNumber seq = element->sequence();
  if (seq != SequenceNumber::SEQUENCENUMBER_UNKNOWN()) {
    max_sn_ = std::max(max_sn_, seq);
    if (element->subscription_id() == GUID_UNKNOWN &&
        previous_max_sn != max_sn_.previous()) {
      add_gap_submsg_i(subm, previous_max_sn + 1);
    }
  }

  TransportSendElement* tse = dynamic_cast<TransportSendElement*>(element);
  TransportCustomizedElement* tce =
    dynamic_cast<TransportCustomizedElement*>(element);
  TransportSendControlElement* tsce =
    dynamic_cast<TransportSendControlElement*>(element);

  Message_Block_Ptr data;
  bool durable = false;

  const ACE_Message_Block* msg = element->msg();
  const RepoId pub_id = element->publication_id();

  // Based on the type of 'element', find and duplicate the data payload
  // continuation block.
  if (tsce) {        // Control message
    if (RtpsSampleHeader::control_message_supported(tsce->header().message_id_)) {
      data.reset(msg->cont()->duplicate());
      // Create RTPS Submessage(s) in place of the OpenDDS DataSampleHeader
      RtpsSampleHeader::populate_data_control_submessages(
        subm, *tsce, requires_inline_qos);
      make_leader_lagger(element->subscription_id(), previous_max_sn);
    } else if (tsce->header().message_id_ == END_HISTORIC_SAMPLES) {
      end_historic_samples_i(tsce->header(), msg->cont());
      g.release();
      element->data_delivered();
      return 0;
    } else if (tsce->header().message_id_ == DATAWRITER_LIVELINESS) {
      send_heartbeats_manual_i(meta_submessages);
      deliver_after_send = true;
      return 0;
    } else {
      g.release();
      element->data_dropped(true /*dropped_by_transport*/);
      return 0;
    }

  } else if (tse) {  // Basic data message
    // {DataSampleHeader} -> {Data Payload}
    data.reset(msg->cont()->duplicate());
    const DataSampleElement* dsle = tse->sample();
    // Create RTPS Submessage(s) in place of the OpenDDS DataSampleHeader
    RtpsSampleHeader::populate_data_sample_submessages(
      subm, *dsle, requires_inline_qos);
    make_leader_lagger(element->subscription_id(), previous_max_sn);
    durable = dsle->get_header().historic_sample_;

  } else if (tce) {  // Customized data message
    // {DataSampleHeader} -> {Content Filtering GUIDs} -> {Data Payload}
    data.reset(msg->cont()->cont()->duplicate());
    const DataSampleElement* dsle = tce->original_send_element()->sample();
    // Create RTPS Submessage(s) in place of the OpenDDS DataSampleHeader
    RtpsSampleHeader::populate_data_sample_submessages(
      subm, *dsle, requires_inline_qos);
    make_leader_lagger(element->subscription_id(), previous_max_sn);
    durable = dsle->get_header().historic_sample_;

  } else {
    return element;
  }

#ifdef OPENDDS_SECURITY
  {
    GuardType guard(link->strategy_lock_);
    if (link->send_strategy_) {
      link->send_strategy()->encode_payload(pub_id, data, subm);
    }
  }
#endif

  Message_Block_Ptr hdr(submsgs_to_msgblock(subm));
  hdr->cont(data.release());
  RtpsCustomizedElement* rtps =
    new RtpsCustomizedElement(element, move(hdr));

  // Handle durability resends
  if (durable) {
    const RepoId sub = element->subscription_id();
    if (sub != GUID_UNKNOWN) {
      ReaderInfoMap::iterator ri = remote_readers_.find(sub);
      if (ri != remote_readers_.end()) {
        ri->second->durable_data_[rtps->sequence()] = rtps;
        ri->second->durable_timestamp_.set_to_now();
        if (Transport_debug_level > 3) {
          const GuidConverter conv(pub_id), sub_conv(sub);
          ACE_DEBUG((LM_DEBUG,
            "(%P|%t) RtpsUdpDataLink::customize_queue_element() - "
            "storing durable data for local %C remote %C seq %q\n",
            OPENDDS_STRING(conv).c_str(), OPENDDS_STRING(sub_conv).c_str(),
            rtps->sequence().getValue()));
        }
        return 0;
      }
    }
  }

  return rtps;
}

TransportQueueElement*
RtpsUdpDataLink::customize_queue_element_non_reliable_i(
  TransportQueueElement* element,
  bool requires_inline_qos,
  MetaSubmessageVec& meta_submessages,
  bool& deliver_after_send,
  ACE_Guard<ACE_Thread_Mutex>& guard)
{
  RTPS::SubmessageSeq subm;

  TransportSendElement* tse = dynamic_cast<TransportSendElement*>(element);
  TransportCustomizedElement* tce =
    dynamic_cast<TransportCustomizedElement*>(element);
  TransportSendControlElement* tsce =
    dynamic_cast<TransportSendControlElement*>(element);

  Message_Block_Ptr data;

  const ACE_Message_Block* msg = element->msg();

  // Based on the type of 'element', find and duplicate the data payload
  // continuation block.
  if (tsce) {        // Control message
    if (RtpsSampleHeader::control_message_supported(tsce->header().message_id_)) {
      data.reset(msg->cont()->duplicate());
      // Create RTPS Submessage(s) in place of the OpenDDS DataSampleHeader
      RtpsSampleHeader::populate_data_control_submessages(
                subm, *tsce, requires_inline_qos);
    } else if (tsce->header().message_id_ == DATAWRITER_LIVELINESS) {
      send_heartbeats_manual_i(tsce, meta_submessages);
      deliver_after_send = true;
      return 0;
    } else {
      guard.release();
      element->data_dropped(true /*dropped_by_transport*/);
      return 0;
    }

  } else if (tse) {  // Basic data message
    // {DataSampleHeader} -> {Data Payload}
    data.reset(msg->cont()->duplicate());
    const DataSampleElement* dsle = tse->sample();
    // Create RTPS Submessage(s) in place of the OpenDDS DataSampleHeader
    RtpsSampleHeader::populate_data_sample_submessages(
              subm, *dsle, requires_inline_qos);

  } else if (tce) {  // Customized data message
    // {DataSampleHeader} -> {Content Filtering GUIDs} -> {Data Payload}
    data.reset(msg->cont()->cont()->duplicate());
    const DataSampleElement* dsle = tce->original_send_element()->sample();
    // Create RTPS Submessage(s) in place of the OpenDDS DataSampleHeader
    RtpsSampleHeader::populate_data_sample_submessages(
              subm, *dsle, requires_inline_qos);

  } else {
    return element;
  }

#ifdef OPENDDS_SECURITY
  const RepoId pub_id = element->publication_id();

  {
    GuardType guard(strategy_lock_);
    if (send_strategy_) {
      send_strategy()->encode_payload(pub_id, data, subm);
    }
  }
#endif

  Message_Block_Ptr hdr(submsgs_to_msgblock(subm));
  hdr->cont(data.release());
  return new RtpsCustomizedElement(element, move(hdr));
}

TransportQueueElement*
RtpsUdpDataLink::customize_queue_element(TransportQueueElement* element)
{
  const ACE_Message_Block* msg = element->msg();
  if (!msg) {
    return element;
  }

  const RepoId pub_id = element->publication_id();
  GUIDSeq_var peers = peer_ids(pub_id);

  ACE_GUARD_RETURN(ACE_Thread_Mutex, guard, writers_lock_, 0);

  bool require_iq = requires_inline_qos(peers);

  const RtpsWriterMap::iterator rw = writers_.find(pub_id);
  MetaSubmessageVec meta_submessages;
  RtpsWriter_rch writer;
  TransportQueueElement* result;
  bool deliver_after_send = false;
  if (rw != writers_.end()) {
    writer = rw->second;
    guard.release();
    result = writer->customize_queue_element_helper(element, require_iq, meta_submessages, deliver_after_send);
  } else {
    result = customize_queue_element_non_reliable_i(element, require_iq, meta_submessages, deliver_after_send, guard);
    guard.release();
  }

  send_bundled_submessages(meta_submessages);

  if (deliver_after_send) {
    element->data_delivered();
  }

  return result;
}

void
RtpsUdpDataLink::RtpsWriter::end_historic_samples_i(const DataSampleHeader& header,
                                                    ACE_Message_Block* body)
{
  // Set the ReaderInfo::durable_timestamp_ for the case where no
  // durable samples exist in the DataWriter.
  if (durable_) {
    const MonotonicTimePoint now = MonotonicTimePoint::now();
    RepoId sub = GUID_UNKNOWN;
    if (body && header.message_length_ >= sizeof(sub)) {
      std::memcpy(&sub, body->rd_ptr(), sizeof(sub));
    }
    typedef ReaderInfoMap::iterator iter_t;
    if (sub == GUID_UNKNOWN) {
      if (Transport_debug_level > 3) {
        const GuidConverter conv(id_);
        ACE_DEBUG((LM_DEBUG, "(%P|%t) RtpsUdpDataLink::end_historic_samples "
                   "local %C all readers\n", OPENDDS_STRING(conv).c_str()));
      }
      for (iter_t iter = remote_readers_.begin();
           iter != remote_readers_.end(); ++iter) {
        if (iter->second->durable_) {
          iter->second->durable_timestamp_ = now;
        }
      }
    } else {
      iter_t iter = remote_readers_.find(sub);
      if (iter != remote_readers_.end()) {
        if (iter->second->durable_) {
          iter->second->durable_timestamp_ = now;
          if (Transport_debug_level > 3) {
            const GuidConverter conv(id_), sub_conv(sub);
            ACE_DEBUG((LM_DEBUG, "(%P|%t) RtpsUdpDataLink::end_historic_samples"
                       " local %C remote %C\n", OPENDDS_STRING(conv).c_str(),
                       OPENDDS_STRING(sub_conv).c_str()));
          }
        }
      }
    }

    // This should always succeed, since this method is called by customize_queue_element_helper,
    // which already holds a RCH to the datalink... this is just to avoid adding another parameter to pass it
    RtpsUdpDataLink_rch link = link_.lock();
    if (link) {
      link->heartbeat_.enable(link->quick_heartbeat_delay_);
    }
  }
}

bool RtpsUdpDataLink::requires_inline_qos(const GUIDSeq_var& peers)
{
  if (force_inline_qos_) {
    // Force true for testing purposes
    return true;
  } else {
    if (!peers.ptr()) {
      return false;
    }
    for (CORBA::ULong i = 0; i < peers->length(); ++i) {
      const RemoteInfoMap::const_iterator iter = locators_.find(peers[i]);
      if (iter != locators_.end() && iter->second.requires_inline_qos_) {
        return true;
      }
    }
    return false;
  }
}

bool RtpsUdpDataLink::force_inline_qos_ = false;

void
RtpsUdpDataLink::RtpsWriter::add_gap_submsg_i(RTPS::SubmessageSeq& msg,
                                              SequenceNumber gap_start)
{
  // These are the GAP submessages that we'll send directly in-line with the
  // DATA when we notice that the DataWriter has deliberately skipped seq #s.
  // There are other GAP submessages generated in meta_submessage to reader ACKNACKS,
  // see send_nack_replies().
  using namespace OpenDDS::RTPS;

  // RTPS v2.1 8.3.7.4: the Gap sequence numbers are those in the range
  // [gapStart, gapListBase) and those in the SNSet.
  const SequenceNumber_t gapStart = {gap_start.getHigh(),
                                     gap_start.getLow()},
    gapListBase = {max_sn_.getHigh(),
                   max_sn_.getLow()};

  const LongSeq8 bitmap;

  GapSubmessage gap = {
    {GAP, FLAG_E, 0 /*length determined below*/},
    ENTITYID_UNKNOWN, // readerId: applies to all matched readers
    id_.entityId,
    gapStart,
    {gapListBase, 0, bitmap}
  };

  size_t size = 0, padding = 0;
  gen_find_size(gap, size, padding);
  gap.smHeader.submessageLength =
    static_cast<CORBA::UShort>(size + padding) - SMHDR_SZ;

  const CORBA::ULong i = msg.length();
  msg.length(i + 1);
  msg[i].gap_sm(gap);
}


// DataReader's side of Reliability

void
RtpsUdpDataLink::received(const RTPS::DataSubmessage& data,
                          const GuidPrefix_t& src_prefix)
{
  RepoId local;
  std::memcpy(local.guidPrefix, local_prefix_, sizeof(GuidPrefix_t));
  local.entityId = data.readerId;

  RepoId src;
  std::memcpy(src.guidPrefix, src_prefix, sizeof(GuidPrefix_t));
  src.entityId = data.writerId;

  OPENDDS_VECTOR(RtpsReader_rch) to_call;
  {
    ACE_GUARD(ACE_Thread_Mutex, g, readers_lock_);
    if (local.entityId == ENTITYID_UNKNOWN) {
      typedef std::pair<RtpsReaderMultiMap::iterator, RtpsReaderMultiMap::iterator> RRMM_IterRange;
      for (RRMM_IterRange iters = readers_of_writer_.equal_range(src); iters.first != iters.second; ++iters.first) {
        to_call.push_back(iters.first->second);
      }
      if (!pending_reliable_readers_.empty()) {
        GuardType guard(strategy_lock_);
        RtpsUdpReceiveStrategy* trs = receive_strategy();
        if (trs) {
          for (RepoIdSet::const_iterator it = pending_reliable_readers_.begin();
               it != pending_reliable_readers_.end(); ++it)
          {
            trs->withhold_data_from(*it);
          }
        }
      }
    } else {
      const RtpsReaderMap::iterator rr = readers_.find(local);
      if (rr != readers_.end()) {
        to_call.push_back(rr->second);
      } else if (pending_reliable_readers_.count(local)) {
        GuardType guard(strategy_lock_);
        RtpsUdpReceiveStrategy* trs = receive_strategy();
        if (trs) {
          trs->withhold_data_from(local);
        }
      }
    }
  }
  MetaSubmessageVec meta_submessages;
  for (OPENDDS_VECTOR(RtpsReader_rch)::const_iterator it = to_call.begin(); it < to_call.end(); ++it) {
    (*it)->process_data_i(data, src, meta_submessages);
  }
  send_bundled_submessages(meta_submessages);
}

void
RtpsUdpDataLink::RtpsReader::pre_stop_helper()
{
  ACE_GUARD(ACE_Thread_Mutex, g, mutex_);

  stopping_ = true;

  RtpsUdpDataLink_rch link = link_.lock();

  if (!link) {
    return;
  }

  GuardType guard(link->strategy_lock_);
  if (link->receive_strategy() == 0) {
    return;
  }

  for (WriterInfoMap::iterator it = remote_writers_.begin(); it != remote_writers_.end(); ++it) {
    it->second->held_.clear();
  }
}

bool
RtpsUdpDataLink::RtpsReader::process_data_i(const RTPS::DataSubmessage& data,
                                            const RepoId& src,
                                            MetaSubmessageVec&)
{
  ACE_GUARD_RETURN(ACE_Thread_Mutex, g, mutex_, false);

  if (stopping_) {
    return false;
  }

  RtpsUdpDataLink_rch link = link_.lock();

  if (!link) {
    return false;
  }

  GuardType guard(link->strategy_lock_);
  if (link->receive_strategy() == 0) {
    return false;
  }

  bool on_start = false;
  const WriterInfoMap::iterator wi = remote_writers_.find(src);
  if (wi != remote_writers_.end()) {
    const WriterInfo_rch& info = wi->second;
    SequenceNumber seq;
    seq.setValue(data.writerSN.high, data.writerSN.low);

    if (info->first_activity_) {
      on_start = true;
      info->first_activity_ = false;
    }

    info->frags_.erase(seq);

    if (info->recvd_.empty()) {
      if (Transport_debug_level > 5) {
        ACE_DEBUG((LM_DEBUG,
                   ACE_TEXT("(%P|%t) RtpsUdpDataLink::process_data_i(DataSubmessage) -")
                   ACE_TEXT(" data seq: %q from %C being from %C expecting heartbeat\n"),
                   seq.getValue(),
                   LogGuid(src).c_str(),
                   LogGuid(id_).c_str()));
      }
      const ReceivedDataSample* sample =
        link->receive_strategy()->withhold_data_from(id_);
      info->held_.insert(std::make_pair(seq, *sample));

    } else if (info->recvd_.contains(seq)) {
      if (Transport_debug_level > 5) {
        GuidConverter writer(src);
        GuidConverter reader(id_);
        ACE_DEBUG((LM_DEBUG, ACE_TEXT("(%P|%t) RtpsUdpDataLink::process_data_i(DataSubmessage) -")
                             ACE_TEXT(" data seq: %q from %C being DROPPED from %C because it's ALREADY received\n"),
                             seq.getValue(),
                             OPENDDS_STRING(writer).c_str(),
                             OPENDDS_STRING(reader).c_str()));
      }
      link->receive_strategy()->withhold_data_from(id_);

    } else if (!info->held_.empty()) {
      const ReceivedDataSample* sample =
        link->receive_strategy()->withhold_data_from(id_);
      if (Transport_debug_level > 5) {
        ACE_DEBUG((LM_DEBUG, "RtpsUdpDataLink::process_data_i WITHHOLD %q\n", seq.getValue()));
        info->recvd_.dump();
      }
      info->held_.insert(std::make_pair(seq, *sample));
      info->recvd_.insert(seq);
      link->deliver_held_data(id_, info, durable_);

    } else if (info->recvd_.disjoint() || info->recvd_.cumulative_ack() != seq.previous()) {
      if (Transport_debug_level > 5) {
        GuidConverter writer(src);
        GuidConverter reader(id_);
        ACE_DEBUG((LM_DEBUG, ACE_TEXT("(%P|%t) RtpsUdpDataLink::process_data_i(DataSubmessage) -")
                             ACE_TEXT(" data seq: %q from %C being WITHHELD from %C because it's EXPECTING more data\n"),
                             seq.getValue(),
                             OPENDDS_STRING(writer).c_str(),
                             OPENDDS_STRING(reader).c_str()));
      }
      const ReceivedDataSample* sample =
        link->receive_strategy()->withhold_data_from(id_);
      info->held_.insert(std::make_pair(seq, *sample));
      info->recvd_.insert(seq);
      link->deliver_held_data(id_, info, durable_);

    } else {
      if (Transport_debug_level > 5) {
        GuidConverter writer(src);
        GuidConverter reader(id_);
        ACE_DEBUG((LM_DEBUG, ACE_TEXT("(%P|%t) RtpsUdpDataLink::process_data_i(DataSubmessage) -")
                             ACE_TEXT(" data seq: %q from %C to %C OK to deliver\n"),
                             seq.getValue(),
                             OPENDDS_STRING(writer).c_str(),
                             OPENDDS_STRING(reader).c_str()));
      }
      info->recvd_.insert(seq);
      link->receive_strategy()->do_not_withhold_data_from(id_);
      info->first_delivered_data_ = false;
    }

    if (info->should_nack() ||
        should_nack_durable(info) ||
        should_nack_fragments(link, info)) {
      writers_expecting_nack_.insert(info);
      writers_expecting_ack_.erase(info);
    } else {
      writers_expecting_nack_.erase(info);
    }

  } else {
    if (Transport_debug_level > 5) {
      GuidConverter writer(src);
      GuidConverter reader(id_);
      SequenceNumber seq;
      seq.setValue(data.writerSN.high, data.writerSN.low);
      ACE_DEBUG((LM_DEBUG, ACE_TEXT("(%P|%t) RtpsUdpDataLink::process_data_i(DataSubmessage) -")
                           ACE_TEXT(" data seq: %q from %C to %C dropped because of unknown writer\n"),
                           seq.getValue(),
                           OPENDDS_STRING(writer).c_str(),
                           OPENDDS_STRING(reader).c_str()));
    }
    link->receive_strategy()->withhold_data_from(id_);
  }

  guard.release();
  g.release();

  if (on_start) {
    link->invoke_on_start_callbacks(id_, src, true);
  }

  return false;
}

void
RtpsUdpDataLink::deliver_held_data(const RepoId& readerId, const WriterInfo_rch& info,
                                   bool durable)
{
  if (durable && (info->recvd_.empty() || info->recvd_.low() > 1)) return;
  held_data_delivery_handler_.notify_delivery(readerId, info);
}

void
RtpsUdpDataLink::received(const RTPS::GapSubmessage& gap,
                          const GuidPrefix_t& src_prefix)
{
  datareader_dispatch(gap, src_prefix, &RtpsReader::process_gap_i);
}

bool
RtpsUdpDataLink::RtpsReader::process_gap_i(const RTPS::GapSubmessage& gap,
                                           const RepoId& src,
                                           MetaSubmessageVec&)
{
  ACE_GUARD_RETURN(ACE_Thread_Mutex, g, mutex_, false);
  RtpsUdpDataLink_rch link = link_.lock();

  if (!link) {
    return false;
  }

  const WriterInfoMap::iterator wi = remote_writers_.find(src);
  if (wi != remote_writers_.end()) {
    const WriterInfo_rch& info = wi->second;

    if (info->recvd_.empty()) {
      return false;
    }

    SequenceNumber start, base;
    start.setValue(gap.gapStart.high, gap.gapStart.low);
    base.setValue(gap.gapList.bitmapBase.high, gap.gapList.bitmapBase.low);

    SequenceRange sr;
    sr.first = std::max(info->recvd_.low(), start);
    sr.second = base.previous();

    // Insert the GAP range (but not before recvd_.low())
    if (sr.first <= sr.second) {
      if (Transport_debug_level > 5) {
        const GuidConverter conv(src);
        const GuidConverter rdr(id_);
        ACE_DEBUG((LM_DEBUG, "(%P|%t) RtpsUdpDataLink::process_gap_i "
                  "Reader %C received GAP with range [%q, %q] (inserting range [%q, %q]) from %C\n",
                  OPENDDS_STRING(rdr).c_str(),
                  sr.first.getValue(), base.previous().getValue(),
                  sr.first.getValue(), sr.second.getValue(),
                  OPENDDS_STRING(conv).c_str()));
      }
      info->recvd_.insert(sr);
    } else {
      const GuidConverter conv(src);
      VDBG_LVL((LM_WARNING, "(%P|%t) RtpsUdpDataLink::process_gap_i "
                "received GAP with invalid range [%q, %q] from %C\n",
                sr.first.getValue(), sr.second.getValue(),
                OPENDDS_STRING(conv).c_str()), 2);
    }

    // Insert the GAP bitmap (but not before recvd_.low())
    if (base < sr.first) {
      // Check to see if entire bitmap is below recvd_.low()
      if (sr.first < (base + gap.gapList.numBits)) {
        // If not, partially apply gapList to recvd_ by building temporary
        // disjoint sequence and deriving 'adjusted' bitmap to apply
        DisjointSequence temp;
        temp.insert(base, gap.gapList.numBits,
                          gap.gapList.bitmap.get_buffer());
        temp.insert(SequenceRange(base, sr.first));

        OpenDDS::RTPS::LongSeq8 bitmap;
        CORBA::ULong num_bits = 0;
        bitmap.length((gap.gapList.numBits + 31) / 32); // won't be any larger than original
        memset(&bitmap[0], 0, sizeof (CORBA::ULong) * ((gap.gapList.numBits + 31) / 32));

        (void) temp.to_bitmap(bitmap.get_buffer(), bitmap.length(), num_bits, true);
        if (num_bits) {
          info->recvd_.insert(temp.cumulative_ack(), num_bits, &bitmap[0]);
        }
      }
    } else {
      info->recvd_.insert(base, gap.gapList.numBits,
                               gap.gapList.bitmap.get_buffer());
    }

    link->deliver_held_data(id_, info, durable_);

    if (info->should_nack() ||
        should_nack_durable(info) ||
        should_nack_fragments(link, info)) {
      writers_expecting_nack_.insert(info);
      writers_expecting_ack_.erase(info);
    } else {
      writers_expecting_nack_.erase(info);
    }
  }

  return false;
}

void
RtpsUdpDataLink::received(const RTPS::HeartBeatSubmessage& heartbeat,
                          const GuidPrefix_t& src_prefix)
{
  RepoId src;
  std::memcpy(src.guidPrefix, src_prefix, sizeof(GuidPrefix_t));
  src.entityId = heartbeat.writerId;

  bool schedule_acknack = false;
  const MonotonicTimePoint now = MonotonicTimePoint::now();
  OPENDDS_VECTOR(InterestingRemote) callbacks;

  {
    ACE_GUARD(ACE_Thread_Mutex, g, readers_lock_);

    // We received a heartbeat from a writer.
    // We should ACKNACK if the writer is interesting and there is no association.

    for (InterestingRemoteMapType::iterator pos = interesting_writers_.lower_bound(src),
           limit = interesting_writers_.upper_bound(src);
         pos != limit;
         ++pos) {
      const RepoId& writerid = src;
      const RepoId& readerid = pos->second.localid;

      RtpsReaderMap::const_iterator riter = readers_.find(readerid);
      if (riter == readers_.end()) {
        // Reader has no associations.
        interesting_ack_nacks_.insert(InterestingAckNack(writerid, readerid, pos->second.address));
      } else if (riter->second->has_writer(writerid)) {
        // Reader is not associated with this writer.
        interesting_ack_nacks_.insert(InterestingAckNack(writerid, readerid, pos->second.address));
      }
      pos->second.last_activity = now;
      if (pos->second.status == InterestingRemote::DOES_NOT_EXIST) {
        callbacks.push_back(pos->second);
        pos->second.status = InterestingRemote::EXISTS;
      }
    }

    schedule_acknack = !interesting_ack_nacks_.empty();
  }

  for (size_t i = 0; i < callbacks.size(); ++i) {
    callbacks[i].listener->writer_exists(src, callbacks[i].localid);
  }

  if (schedule_acknack) {
    heartbeat_reply_.enable(normal_heartbeat_response_delay_);
  }

  datareader_dispatch(heartbeat, src_prefix,
                      &RtpsReader::process_heartbeat_i);
}

bool
RtpsUdpDataLink::RtpsReader::process_heartbeat_i(const RTPS::HeartBeatSubmessage& heartbeat,
                                                 const RepoId& src,
                                                 MetaSubmessageVec&)
{
  ACE_GUARD_RETURN(ACE_Thread_Mutex, g, mutex_, false);

  RtpsUdpDataLink_rch link = link_.lock();

  if (!link) {
    return false;
  }

  GuardType guard(link->strategy_lock_);
  if (link->receive_strategy() == 0) {
    return false;
  }

  const WriterInfoMap::iterator wi = remote_writers_.find(src);
  if (wi == remote_writers_.end() || !link) {
    // we may not be associated yet, even if the writer thinks we are
    return false;
  }

  const WriterInfo_rch& info = wi->second;

  if (!compare_and_update_counts(heartbeat.count.value, info->heartbeat_recvd_count_)) {
    return false;
  }
  info->heartbeat_recvd_count_ = heartbeat.count.value;

  // Heartbeat Sequence Range
  SequenceNumber hb_first;
  hb_first.setValue(heartbeat.firstSN.high, heartbeat.firstSN.low);
  SequenceNumber hb_last;
  hb_last.setValue(heartbeat.lastSN.high, heartbeat.lastSN.low);

  // Internal Sequence Range
  SequenceNumber& wi_first = info->hb_range_.first;
  SequenceNumber& wi_last = info->hb_range_.second;

  static const SequenceNumber one, zero = SequenceNumber::ZERO();

  bool immediate_reply = false;
  bool first_ever_hb = false;
  if (wi_last.getValue() == 0 && hb_last.getValue() != 0) {
    immediate_reply = true;
  }

  if (info->first_activity_) {
    immediate_reply = true;
    info->first_activity_ = false;
    first_ever_hb = true;
  }

  if (info->recvd_.empty()) {
    if (!durable_) {
      if (hb_last > zero) {
        info->recvd_.insert(SequenceRange(zero, hb_last));
      } else {
        info->recvd_.insert(zero);
      }
      wi_first = hb_last; // non-durable reliable connections ignore previous data
    } else {
      info->recvd_.insert(zero);
    }
  }

  // Only valid heartbeats (see spec) will be "fully" applied to writer info
  if (hb_first <= hb_last + 1 || (hb_first == one && wi_last == zero)) {
    if (info->first_valid_hb_) {
      info->first_valid_hb_ = false;
      preassociation_writers_.erase(info);
      immediate_reply = true;
    }
    if (!durable_) {
      if (wi_first < hb_first) {
        info->recvd_.insert(SequenceRange(wi_first, hb_first.previous()));
        link->receive_strategy()->remove_fragments(SequenceRange(wi_first, hb_first.previous()), info->id_);
        wi_first = hb_first;
        link->deliver_held_data(id_, info, durable_);
      }
    }
    wi_last = wi_last < hb_last ? hb_last : wi_last;

    info->first_valid_hb_ = false;
  }

  if (!(heartbeat.smHeader.flags & RTPS::FLAG_F)) {
    writers_expecting_ack_.insert(info);
  }

  if (!(heartbeat.smHeader.flags & RTPS::FLAG_L)) {
    if (info->should_nack() ||
        should_nack_durable(info) ||
        should_nack_fragments(link, info)) {
      writers_expecting_nack_.insert(info);
      writers_expecting_ack_.erase(info);
    } else {
      writers_expecting_nack_.erase(info);
    }
  }

  if (immediate_reply) {
    link->heartbeat_reply_.enable(link->quick_heartbeat_response_delay_);
  }

  guard.release();
  g.release();

  if (first_ever_hb) {
    link->invoke_on_start_callbacks(id_, src, true);
  }

  //FUTURE: support assertion of liveliness for MANUAL_BY_TOPIC
  return !immediate_reply; // timer will invoke send_heartbeat_replies()
}

bool
RtpsUdpDataLink::WriterInfo::should_nack() const
{
  if (recvd_.disjoint() && recvd_.cumulative_ack() < hb_range_.second) {
    return true;
  }
  if (!recvd_.empty()) {
    return recvd_.high() < hb_range_.second;
  }
  return false;
}

bool
RtpsUdpDataLink::RtpsWriter::add_reader(const ReaderInfo_rch& reader)
{
  ACE_GUARD_RETURN(ACE_Thread_Mutex, g, mutex_, false);
  ReaderInfoMap::const_iterator iter = remote_readers_.find(reader->id_);
  if (iter == remote_readers_.end()) {
    remote_readers_.insert(ReaderInfoMap::value_type(reader->id_, reader));
    preassociation_readers_.insert(reader);
    return true;
  }
  return false;
}

bool
RtpsUdpDataLink::RtpsWriter::has_reader(const RepoId& id) const
{
  ACE_GUARD_RETURN(ACE_Thread_Mutex, g, mutex_, false);
  return remote_readers_.count(id) != 0;
}

bool
RtpsUdpDataLink::RtpsWriter::remove_reader(const RepoId& id)
{
  OPENDDS_MAP(SequenceNumber, TransportQueueElement*) dd;
  bool result = false;
  {
    ACE_Guard<ACE_Thread_Mutex> g(mutex_);
    ReaderInfoMap::iterator it = remote_readers_.find(id);
    if (it != remote_readers_.end()) {
      const ReaderInfo_rch& reader = it->second;
      reader->swap_durable_data(dd);
      preassociation_readers_.erase(reader);
      const SequenceNumber acked_sn = reader->acked_sn();
      const SequenceNumber max_sn = expected_max_sn(reader);
      readers_expecting_heartbeat_.erase(reader);
      readers_expecting_data_.erase(reader);
      snris_erase(acked_sn == max_sn ? leading_readers_ : lagging_readers_, acked_sn, reader);
      remote_readers_.erase(it);
      result = true;
    }
  }
  typedef OPENDDS_MAP(SequenceNumber, TransportQueueElement*)::iterator iter_t;
  for (iter_t it = dd.begin(); it != dd.end(); ++it) {
    it->second->data_dropped();
  }
  return result;
}

size_t
RtpsUdpDataLink::RtpsWriter::reader_count() const
{
  ACE_GUARD_RETURN(ACE_Thread_Mutex, g, mutex_, 0);
  return remote_readers_.size();
}

bool
RtpsUdpDataLink::RtpsWriter::is_reader_handshake_done(const RepoId& id) const
{
  ACE_GUARD_RETURN(ACE_Thread_Mutex, g, mutex_, false);
  ReaderInfoMap::const_iterator iter = remote_readers_.find(id);
  return iter != remote_readers_.end() && preassociation_readers_.count(iter->second) == 0;
}

bool
RtpsUdpDataLink::RtpsReader::is_writer_handshake_done(const RepoId& id) const
{
  ACE_GUARD_RETURN(ACE_Thread_Mutex, g, mutex_, false);
  WriterInfoMap::const_iterator iter = remote_writers_.find(id);
  return iter != remote_writers_.end() && !iter->second->first_activity_;
}

bool
RtpsUdpDataLink::RtpsReader::add_writer(const WriterInfo_rch& info)
{
  ACE_GUARD_RETURN(ACE_Thread_Mutex, g, mutex_, false);
  WriterInfoMap::const_iterator iter = remote_writers_.find(info->id_);
  if (iter == remote_writers_.end()) {
    remote_writers_[info->id_] = info;
    preassociation_writers_.insert(info);
    return true;
  }
  return false;
}

bool
RtpsUdpDataLink::RtpsReader::has_writer(const RepoId& id) const
{
  ACE_GUARD_RETURN(ACE_Thread_Mutex, g, mutex_, false);
  return remote_writers_.count(id) != 0;
}

bool
RtpsUdpDataLink::RtpsReader::remove_writer(const RepoId& id)
{
  ACE_GUARD_RETURN(ACE_Thread_Mutex, g, mutex_, false);
  WriterInfoMap::iterator pos = remote_writers_.find(id);
  if (pos != remote_writers_.end()) {
    preassociation_writers_.erase(pos->second);
    writers_expecting_nack_.erase(pos->second);
    writers_expecting_ack_.erase(pos->second);
    remote_writers_.erase(pos);
    return true;
  }

  return false;
}

size_t
RtpsUdpDataLink::RtpsReader::writer_count() const
{
  ACE_GUARD_RETURN(ACE_Thread_Mutex, g, mutex_, 0);
  return remote_writers_.size();
}

bool
RtpsUdpDataLink::RtpsReader::should_nack_durable(const WriterInfo_rch& info)
{
  return durable_ && (info->recvd_.empty() || info->recvd_.low() > info->hb_range_.first);
}

bool
RtpsUdpDataLink::RtpsReader::should_nack_fragments(const RcHandle<RtpsUdpDataLink>& link,
                                                   const WriterInfo_rch& info)
{
  if (!info->frags_.empty()) {
    return true;
  }

  if (!info->recvd_.empty()) {
    const SequenceRange range(info->recvd_.cumulative_ack() + 1, info->hb_range_.second);
    if (link->receive_strategy()->has_fragments(range, info->id_)) {
      return true;
    }
  }

  return false;
}

void
RtpsUdpDataLink::RtpsReader::gather_ack_nacks(MetaSubmessageVec& meta_submessages)
{
  ACE_GUARD(ACE_Thread_Mutex, g, mutex_);
  gather_ack_nacks_i(meta_submessages);
}

void
RtpsUdpDataLink::RtpsReader::gather_ack_nacks_i(MetaSubmessageVec& meta_submessages)
{
  if (preassociation_writers_.empty() && writers_expecting_nack_.empty() && writers_expecting_ack_.empty()) {
    return;
  }

  using namespace OpenDDS::RTPS;

  RtpsUdpDataLink_rch link = link_.lock();

  if (!link) {
    return;
  }

  GuardType guard(link->strategy_lock_);
  if (link->receive_strategy() == 0) {
    return;
  }

  // These writers need a nack.
  for (WriterInfoSet::const_iterator pos = writers_expecting_nack_.begin(), limit = writers_expecting_nack_.end();
       pos != limit; ++pos) {
    const WriterInfo_rch& info = *pos;

    const EntityId_t reader_id = id_.entityId;
    const EntityId_t writer_id = info->id_.entityId;
    MetaSubmessage meta_submessage(id_, info->id_);

    const DisjointSequence& recvd = info->recvd_;
    const SequenceNumber& hb_low = info->hb_range_.first;
    const SequenceNumber& hb_high = info->hb_range_.second;
    const SequenceNumber ack = std::max(++SequenceNumber(recvd.cumulative_ack()), hb_low);
    const SequenceNumber::Value ack_val = ack.getValue();
    CORBA::ULong num_bits = 0;
    LongSeq8 bitmap;

    if (recvd.disjoint()) {
      bitmap.length(DisjointSequence::bitmap_num_longs(ack, recvd.last_ack().previous()));
      if (bitmap.length() > 0) {
        (void)recvd.to_bitmap(bitmap.get_buffer(), bitmap.length(),
                              num_bits, true);
      }
    }

    if (!recvd.empty() && hb_high > recvd.high()) {
      const SequenceNumber eff_high =
        (hb_high <= ack_val + 255) ? hb_high : (ack_val + 255);
      const SequenceNumber::Value eff_high_val = eff_high.getValue();
      // Nack the range between the received high and the effective high.
      const CORBA::ULong old_len = bitmap.length(),
        new_len = DisjointSequence::bitmap_num_longs(ack, eff_high);
      if (new_len > old_len) {
        bitmap.length(new_len);
        for (CORBA::ULong i = old_len; i < new_len; ++i) {
          bitmap[i] = 0;
        }
      }
      const CORBA::ULong idx_hb_high = CORBA::ULong(eff_high_val - ack_val),
        idx_recv_high = recvd.disjoint() ?
        CORBA::ULong(recvd.high().getValue() - ack_val) : 0;
      DisjointSequence::fill_bitmap_range(idx_recv_high, idx_hb_high,
                                          bitmap.get_buffer(), new_len,
                                          num_bits);
    }

    bool non_empty_bitmap = true;

    // If the receive strategy is holding any fragments, those should
    // not be "nacked" in the ACKNACK reply.  They will be accounted for
    // in the NACK_FRAG(s) instead.
    const bool frags_modified =
      link->receive_strategy()->remove_frags_from_bitmap(bitmap.get_buffer(),
                                                         num_bits, ack, info->id_);
    if (frags_modified) {
      non_empty_bitmap = false;
      for (CORBA::ULong i = 0; i < bitmap.length(); ++i) {
        if ((i + 1) * 32 <= num_bits) {
          if (bitmap[i]) {
            non_empty_bitmap = true;
            break;
          }
        } else {
          if ((0xffffffff << (32 - (num_bits % 32))) & bitmap[i]) {
            non_empty_bitmap = true;
            break;
          }
        }
      }
    }

    AckNackSubmessage acknack = {
      {ACKNACK,
       CORBA::Octet(FLAG_E | (non_empty_bitmap ? 0 : FLAG_F)),
       0 /*length*/},
      reader_id,
      writer_id,
      { // SequenceNumberSet: acking bitmapBase - 1
        {ack.getHigh(), ack.getLow()},
        num_bits, bitmap
      },
      {++acknack_count_}
    };
    meta_submessage.sm_.acknack_sm(acknack);
    meta_submessages.push_back(meta_submessage);

    generate_nack_frags_i(meta_submessages, meta_submessage, info, reader_id, writer_id);
  }

  // We want a heartbeat from these writers.
  for (WriterInfoSet::const_iterator pos = preassociation_writers_.begin(), limit = preassociation_writers_.end();
       pos != limit; ++pos) {
    const WriterInfo_rch& info = *pos;
    const DisjointSequence& recvd = info->recvd_;
    const CORBA::ULong num_bits = 0;
    const LongSeq8 bitmap;
    const SequenceNumber& hb_low = info->hb_range_.first;
    const SequenceNumber ack = std::max(++SequenceNumber(recvd.cumulative_ack()), hb_low);
    const EntityId_t reader_id = id_.entityId;
    const EntityId_t writer_id = info->id_.entityId;

    MetaSubmessage meta_submessage(id_, info->id_);

    AckNackSubmessage acknack = {
      {ACKNACK,
       CORBA::Octet(FLAG_E),
       0 /*length*/},
      reader_id,
      writer_id,
      { // SequenceNumberSet: acking bitmapBase - 1
        {ack.getHigh(), ack.getLow()},
        num_bits, bitmap
      },
      {++acknack_count_}
    };
    meta_submessage.sm_.acknack_sm(acknack);
    meta_submessages.push_back(meta_submessage);
  }

  // These writers just want an ack.
  for (WriterInfoSet::const_iterator pos = writers_expecting_ack_.begin(), limit = writers_expecting_ack_.end();
       pos != limit; ++pos) {
    const WriterInfo_rch& info = *pos;
    const DisjointSequence& recvd = info->recvd_;
    const CORBA::ULong num_bits = 0;
    const LongSeq8 bitmap;
    const SequenceNumber& hb_low = info->hb_range_.first;
    const SequenceNumber ack = std::max(++SequenceNumber(recvd.cumulative_ack()), hb_low);
    const EntityId_t reader_id = id_.entityId;
    const EntityId_t writer_id = info->id_.entityId;

    MetaSubmessage meta_submessage(id_, info->id_);

    AckNackSubmessage acknack = {
      {ACKNACK,
       CORBA::Octet(FLAG_E | FLAG_F),
       0 /*length*/},
      reader_id,
      writer_id,
      { // SequenceNumberSet: acking bitmapBase - 1
        {ack.getHigh(), ack.getLow()},
        num_bits, bitmap
      },
      {++acknack_count_}
    };
    meta_submessage.sm_.acknack_sm(acknack);
    meta_submessages.push_back(meta_submessage);
  }
  writers_expecting_ack_.clear();
}

#ifdef OPENDDS_SECURITY
namespace {
  const ACE_INET_Addr BUNDLING_PLACEHOLDER;
}
#endif

void
RtpsUdpDataLink::build_meta_submessage_map(MetaSubmessageVec& meta_submessages, AddrDestMetaSubmessageMap& adr_map)
{
  ACE_GUARD(ACE_Thread_Mutex, g, locators_lock_);
  AddrSet addrs;
  // Sort meta_submessages by address set and destination
  for (MetaSubmessageVec::iterator it = meta_submessages.begin(); it != meta_submessages.end(); ++it) {
    const bool directed = it->dst_guid_ != GUID_UNKNOWN;
    if (directed) {
      accumulate_addresses(it->from_guid_, it->dst_guid_, addrs, true);
    } else {
      addrs = get_addresses_i(it->from_guid_); // This will overwrite, but addrs should always be empty here
    }
    for (RepoIdSet::iterator it2 = it->to_guids_.begin(); it2 != it->to_guids_.end(); ++it2) {
      accumulate_addresses(it->from_guid_, *it2, addrs, directed);
    }
    if (addrs.empty()) {
      continue;
    }

#ifdef OPENDDS_SECURITY
    if (local_crypto_handle() != DDS::HANDLE_NIL && separate_message(it->from_guid_.entityId)) {
      addrs.insert(BUNDLING_PLACEHOLDER); // removed in bundle_mapped_meta_submessages
    }
#endif

    if (std::memcmp(&(it->dst_guid_.guidPrefix), &GUIDPREFIX_UNKNOWN, sizeof(GuidPrefix_t)) != 0) {
      RepoId dst;
      std::memcpy(dst.guidPrefix, it->dst_guid_.guidPrefix, sizeof(dst.guidPrefix));
      dst.entityId = ENTITYID_UNKNOWN;
      adr_map[addrs][dst].push_back(it);
    } else {
      adr_map[addrs][GUID_UNKNOWN].push_back(it);
    }
    addrs.clear();
  }
}

#ifdef OPENDDS_SECURITY
bool RtpsUdpDataLink::separate_message(EntityId_t entity)
{
  // submessages generated by these entities may not be combined
  // with other submessages when using full-message protection
  // DDS Security v1.1 8.4.2.4 Table 27 is_rtps_protected
  using namespace RTPS;
  return entity == ENTITYID_P2P_BUILTIN_PARTICIPANT_STATELESS_WRITER
    || entity == ENTITYID_P2P_BUILTIN_PARTICIPANT_STATELESS_READER
    || entity == ENTITYID_P2P_BUILTIN_PARTICIPANT_VOLATILE_SECURE_WRITER
    || entity == ENTITYID_P2P_BUILTIN_PARTICIPANT_VOLATILE_SECURE_READER;
}
#endif

namespace {

struct BundleHelper {
  static const size_t initial_size =
#ifdef OPENDDS_SECURITY
    RtpsUdpSendStrategy::MaxSecureFullMessageLeadingSize;
#else
    0;
#endif

  static const size_t max_size_handicap =
#ifdef OPENDDS_SECURITY
    RtpsUdpSendStrategy::MaxSecureFullMessageFollowingSize;
#else
    0;
#endif

  BundleHelper(size_t max_bundle_size, OPENDDS_VECTOR(size_t)& meta_submessage_bundle_sizes)
  : max_bundle_size_(max_bundle_size - max_size_handicap)
  , size_(initial_size)
  , meta_submessage_bundle_sizes_(meta_submessage_bundle_sizes)
  {
  }

  void end_bundle()
  {
    meta_submessage_bundle_sizes_.push_back(size_);
    size_ = initial_size;
  }

  template <typename T>
  bool add_to_bundle(const T& val, size_t& submessage_length)
  {
    submessage_length = 0;

    const size_t prev_prev_size = size_;

#ifdef OPENDDS_SECURITY
    // Could be an encoded submessage (encoding happens later)
    size_ += RtpsUdpSendStrategy::MaxSecureSubmessageLeadingSize;
#endif
    const size_t prev_size = size_;
    size_t padding = 0;
    gen_find_size(val, size_, padding);
    submessage_length = size_ - prev_size;
    size_ += padding;
#ifdef OPENDDS_SECURITY
    // Could be an encoded submessage (encoding happens later)
    size_ += RtpsUdpSendStrategy::MaxSecureSubmessageFollowingSize;
#endif
    if (size_ > max_bundle_size_) {
      const size_t chunk_size = size_ - prev_prev_size;
      meta_submessage_bundle_sizes_.push_back(prev_prev_size);
      size_ = initial_size + chunk_size;
      return false;
    }
    return true;
  }

  size_t max_bundle_size_;
  size_t size_;
  OPENDDS_VECTOR(size_t)& meta_submessage_bundle_sizes_;
};

}

void
RtpsUdpDataLink::bundle_mapped_meta_submessages(AddrDestMetaSubmessageMap& adr_map,
                                                MetaSubmessageIterVecVec& meta_submessage_bundles,
                                                OPENDDS_VECTOR(AddrSet)& meta_submessage_bundle_addrs,
                                                OPENDDS_VECTOR(size_t)& meta_submessage_bundle_sizes)
{
  using namespace RTPS;

  // Reusable INFO_DST
  InfoDestinationSubmessage idst = {
    {INFO_DST, FLAG_E, INFO_DST_SZ},
    {0, 0, 0, 0, 0, 0, 0, 0, 0, 0, 0, 0}
  };

  BundleHelper helper(max_bundle_size_, meta_submessage_bundle_sizes);
  RepoId prev_dst; // used to determine when we need to write a new info_dst
  for (AddrDestMetaSubmessageMap::iterator addr_it = adr_map.begin(); addr_it != adr_map.end(); ++addr_it) {

    // Prepare the set of addresses.
    AddrSet addrs = addr_it->first;
#ifdef OPENDDS_SECURITY
    if (local_crypto_handle() != DDS::HANDLE_NIL) {
      addrs.erase(BUNDLING_PLACEHOLDER);
    }
#endif

    // A new address set always starts a new bundle
    meta_submessage_bundles.push_back(MetaSubmessageIterVec());
    meta_submessage_bundle_addrs.push_back(addrs);

    prev_dst = GUID_UNKNOWN;

    size_t submessage_length = 0;

    for (DestMetaSubmessageMap::iterator dest_it = addr_it->second.begin(); dest_it != addr_it->second.end(); ++dest_it) {
      for (MetaSubmessageIterVec::iterator resp_it = dest_it->second.begin(); resp_it != dest_it->second.end(); ++resp_it) {
        // Check before every meta_submessage to see if we need to prefix a INFO_DST
        if (dest_it->first != prev_dst) {
          // If adding an INFO_DST prefix bumped us over the limit, push the
          // size difference into the next bundle, reset prev_dst, and keep
          // going
          if (!helper.add_to_bundle(idst, submessage_length)) {
            meta_submessage_bundles.push_back(MetaSubmessageIterVec());
            meta_submessage_bundle_addrs.push_back(addrs);
          }
        }
        // Attempt to add the submessage meta_submessage to the bundle
        bool result = false;
        MetaSubmessage& res = **resp_it;
        switch (res.sm_._d()) {
          case HEARTBEAT: {
            result = helper.add_to_bundle(res.sm_.heartbeat_sm(), submessage_length);
            res.sm_.heartbeat_sm().smHeader.submessageLength =
              static_cast<CORBA::UShort>(submessage_length) - SMHDR_SZ;
            break;
          }
          case ACKNACK: {
            result = helper.add_to_bundle(res.sm_.acknack_sm(), submessage_length);
            res.sm_.acknack_sm().smHeader.submessageLength =
              static_cast<CORBA::UShort>(submessage_length) - SMHDR_SZ;
            break;
          }
          case GAP: {
            result = helper.add_to_bundle(res.sm_.gap_sm(), submessage_length);
            res.sm_.gap_sm().smHeader.submessageLength = static_cast<CORBA::UShort>(submessage_length) - SMHDR_SZ;
            break;
          }
          case NACK_FRAG: {
            result = helper.add_to_bundle(res.sm_.nack_frag_sm(), submessage_length);
            res.sm_.nack_frag_sm().smHeader.submessageLength =
              static_cast<CORBA::UShort>(submessage_length) - SMHDR_SZ;
            break;
          }
          default: {
            break;
          }
        }
        prev_dst = dest_it->first;

        // If adding the submessage bumped us over the limit, push the size
        // difference into the next bundle, reset prev_dst, and keep going
        if (!result) {
          meta_submessage_bundles.push_back(MetaSubmessageIterVec());
          meta_submessage_bundle_addrs.push_back(addrs);
          prev_dst = GUID_UNKNOWN;
        }
        meta_submessage_bundles.back().push_back(*resp_it);
      }
    }
    helper.end_bundle();
  }
}

void
RtpsUdpDataLink::send_bundled_submessages(MetaSubmessageVec& meta_submessages)
{
  using namespace RTPS;

  if (meta_submessages.empty()) {
    return;
  }

  // Sort meta_submessages based on both locator IPs and INFO_DST GUID destination/s
  AddrDestMetaSubmessageMap adr_map;
  build_meta_submessage_map(meta_submessages, adr_map);

  // Build reasonably-sized submessage bundles based on our destination map
  MetaSubmessageIterVecVec meta_submessage_bundles; // a vector of vectors of iterators pointing to meta_submessages
  OPENDDS_VECTOR(AddrSet) meta_submessage_bundle_addrs; // for a bundle's address set
  OPENDDS_VECTOR(size_t) meta_submessage_bundle_sizes; // for allocating the bundle's buffer
  bundle_mapped_meta_submessages(adr_map, meta_submessage_bundles, meta_submessage_bundle_addrs, meta_submessage_bundle_sizes);

  // Reusable INFO_DST
  InfoDestinationSubmessage idst = {
    {INFO_DST, FLAG_E, INFO_DST_SZ},
    {0, 0, 0, 0, 0, 0, 0, 0, 0, 0, 0, 0}
  };

  // Allocate buffers, seralize, and send bundles
  RepoId prev_dst; // used to determine when we need to write a new info_dst
  for (size_t i = 0; i < meta_submessage_bundles.size(); ++i) {
    prev_dst = GUID_UNKNOWN;
    ACE_Message_Block mb_bundle(meta_submessage_bundle_sizes[i]); //FUTURE: allocators?
    Serializer ser(&mb_bundle, false, Serializer::ALIGN_CDR);
    for (MetaSubmessageIterVec::const_iterator it = meta_submessage_bundles[i].begin(); it != meta_submessage_bundles[i].end(); ++it) {
      MetaSubmessage& res = **it;
      RepoId dst = res.dst_guid_;
      dst.entityId = ENTITYID_UNKNOWN;
      if (dst != prev_dst) {
        std::memcpy(&idst.guidPrefix, dst.guidPrefix, sizeof(idst.guidPrefix));
        ser << idst;
      }
      ser << res.sm_;
      prev_dst = dst;
    }
    send_strategy()->send_rtps_control(mb_bundle, meta_submessage_bundle_addrs[i]);
  }
}

void
RtpsUdpDataLink::send_heartbeat_replies(const DCPS::MonotonicTimePoint& /*now*/)
{
  using namespace OpenDDS::RTPS;

  MetaSubmessageVec meta_submessages;
  RtpsReaderMap readers;

  {
    ACE_GUARD(ACE_Thread_Mutex, g, readers_lock_);

    for (InterestingAckNackSetType::const_iterator pos = interesting_ack_nacks_.begin(),
           limit = interesting_ack_nacks_.end();
         pos != limit;
         ++pos) {

      SequenceNumber ack;
      LongSeq8 bitmap;
      bitmap.length(0);

      AckNackSubmessage acknack = {
        {ACKNACK,
         CORBA::Octet(FLAG_E | FLAG_F),
         0 /*length*/},
        pos->readerid.entityId,
        pos->writerid.entityId,
        { // SequenceNumberSet: acking bitmapBase - 1
          {ack.getHigh(), ack.getLow()},
          0 /* num_bits */, bitmap
        },
        {0 /* acknack count */}
      };

      MetaSubmessage meta_submessage(pos->readerid, pos->writerid);
      meta_submessage.sm_.acknack_sm(acknack);

      meta_submessages.push_back(meta_submessage);
    }
    interesting_ack_nacks_.clear();

    readers = readers_;
  }

  for (RtpsReaderMap::iterator rr = readers.begin(); rr != readers.end(); ++rr) {
    rr->second->gather_ack_nacks(meta_submessages);
  }

  send_bundled_submessages(meta_submessages);
}

void
RtpsUdpDataLink::RtpsReader::generate_nack_frags_i(MetaSubmessageVec& meta_submessages,
                                                   MetaSubmessage& meta_submessage,
                                                   const WriterInfo_rch& wi,
                                                   EntityId_t reader_id,
                                                   EntityId_t writer_id)
{
  typedef OPENDDS_MAP(SequenceNumber, RTPS::FragmentNumber_t)::iterator iter_t;
  typedef RtpsUdpReceiveStrategy::FragmentInfo::value_type Frag_t;
  RtpsUdpReceiveStrategy::FragmentInfo frag_info;

  // This is an internal method, locks already locked,
  // we just need a local handle to the link
  RtpsUdpDataLink_rch link = link_.lock();

  // Populate frag_info with two possible sources of NackFrags:
  // 1. sequence #s in the reception gaps that we have partially received
  OPENDDS_VECTOR(SequenceRange) missing = wi->recvd_.missing_sequence_ranges();
  for (size_t i = 0; i < missing.size(); ++i) {
    link->receive_strategy()->has_fragments(missing[i], wi->id_, &frag_info);
  }
  // 1b. larger than the last received seq# but less than the heartbeat.lastSN
  if (!wi->recvd_.empty()) {
    const SequenceRange range(wi->recvd_.high(), wi->hb_range_.second);
    link->receive_strategy()->has_fragments(range, wi->id_, &frag_info);
  }
  for (size_t i = 0; i < frag_info.size(); ++i) {
    // If we've received a HeartbeatFrag, we know the last (available) frag #
    const iter_t heartbeat_frag = wi->frags_.find(frag_info[i].first);
    if (heartbeat_frag != wi->frags_.end()) {
      extend_bitmap_range(frag_info[i].second, heartbeat_frag->second.value);
    }
  }

  // 2. sequence #s outside the recvd_ gaps for which we have a HeartbeatFrag
  const iter_t low = wi->frags_.lower_bound(wi->recvd_.cumulative_ack()),
              high = wi->frags_.upper_bound(wi->recvd_.last_ack()),
               end = wi->frags_.end();
  for (iter_t iter = wi->frags_.begin(); iter != end; ++iter) {
    if (iter == low) {
      // skip over the range covered by step #1 above
      if (high == end) {
        break;
      }
      iter = high;
    }

    const SequenceRange range(iter->first, iter->first);
    if (!link->receive_strategy()->has_fragments(range, wi->id_, &frag_info)) {
      // it was not in the recv strategy, so the entire range is "missing"
      frag_info.push_back(Frag_t(iter->first, RTPS::FragmentNumberSet()));
      RTPS::FragmentNumberSet& fnSet = frag_info.back().second;
      fnSet.bitmapBase.value = 1;
      fnSet.numBits = std::min(CORBA::ULong(256), iter->second.value);
      fnSet.bitmap.length((fnSet.numBits + 31) / 32);
      for (CORBA::ULong i = 0; i < fnSet.bitmap.length(); ++i) {
        fnSet.bitmap[i] = 0xFFFFFFFF;
      }
    }
  }

  if (frag_info.empty()) {
    return;
  }

  const RTPS::NackFragSubmessage nackfrag_prototype = {
    {RTPS::NACK_FRAG, RTPS::FLAG_E, 0 /* length set below */},
    reader_id,
    writer_id,
    {0, 0}, // writerSN set below
    RTPS::FragmentNumberSet(), // fragmentNumberState set below
    {0} // count set below
  };

  meta_submessage.sm_.nack_frag_sm(nackfrag_prototype);

  for (size_t i = 0; i < frag_info.size(); ++i) {
    RTPS::NackFragSubmessage& nackfrag = meta_submessage.sm_.nack_frag_sm();
    nackfrag.writerSN.low = frag_info[i].first.getLow();
    nackfrag.writerSN.high = frag_info[i].first.getHigh();
    nackfrag.fragmentNumberState = frag_info[i].second;
    nackfrag.count.value = ++wi->nackfrag_count_;
    meta_submessages.push_back(meta_submessage);
  }
}

void
RtpsUdpDataLink::extend_bitmap_range(RTPS::FragmentNumberSet& fnSet,
                                     CORBA::ULong extent)
{
  if (extent < fnSet.bitmapBase.value) {
    return; // can't extend to some number under the base
  }
  // calculate the index to the extent to determine the new_num_bits
  const CORBA::ULong new_num_bits = std::min(CORBA::ULong(256),
                                             extent - fnSet.bitmapBase.value + 1),
                     len = (new_num_bits + 31) / 32;
  if (new_num_bits < fnSet.numBits) {
    return; // bitmap already extends past "extent"
  }
  fnSet.bitmap.length(len);
  // We are missing from one past old bitmap end to the new end
  DisjointSequence::fill_bitmap_range(fnSet.numBits, new_num_bits,
                                      fnSet.bitmap.get_buffer(), len,
                                      fnSet.numBits);
}

void
RtpsUdpDataLink::received(const RTPS::HeartBeatFragSubmessage& hb_frag,
                          const GuidPrefix_t& src_prefix)
{
  datareader_dispatch(hb_frag, src_prefix, &RtpsReader::process_hb_frag_i);
}

bool
RtpsUdpDataLink::RtpsReader::process_hb_frag_i(const RTPS::HeartBeatFragSubmessage& hb_frag,
                                               const RepoId& src,
                                               MetaSubmessageVec&)
{
  ACE_GUARD_RETURN(ACE_Thread_Mutex, g, mutex_, false);

  WriterInfoMap::iterator wi = remote_writers_.find(src);
  if (wi == remote_writers_.end()) {
    // we may not be associated yet, even if the writer thinks we are
    return false;
  }

  if (!compare_and_update_counts(hb_frag.count.value, wi->second->hb_frag_recvd_count_)) {
    return false;
  }

  SequenceNumber seq;
  seq.setValue(hb_frag.writerSN.high, hb_frag.writerSN.low);

  // If seq is outside the heartbeat range or we haven't completely received
  // it yet, send a NackFrag along with the AckNack.  The heartbeat range needs
  // to be checked first because recvd_ contains the numbers below the
  // heartbeat range (so that we don't NACK those).
  if (seq < wi->second->hb_range_.first || seq > wi->second->hb_range_.second
      || !wi->second->recvd_.contains(seq)) {
    wi->second->frags_[seq] = hb_frag.lastFragmentNum;
    writers_expecting_nack_.insert(wi->second);
    writers_expecting_ack_.erase(wi->second);
    return true; // timer will invoke send_heartbeat_replies()
  }
  return false;
}


// DataWriter's side of Reliability

void
RtpsUdpDataLink::received(const RTPS::AckNackSubmessage& acknack,
                          const GuidPrefix_t& src_prefix)
{
  // local side is DW
  const RepoId local = RTPS::make_id(local_prefix_, acknack.writerId); // can't be ENTITYID_UNKNOWN

  const RepoId remote = RTPS::make_id(src_prefix, acknack.readerId);

  const MonotonicTimePoint now = MonotonicTimePoint::now();
  OPENDDS_VECTOR(DiscoveryListener*) callbacks;

  {
    ACE_GUARD(ACE_Thread_Mutex, g, writers_lock_);
    for (InterestingRemoteMapType::iterator pos = interesting_readers_.lower_bound(remote),
           limit = interesting_readers_.upper_bound(remote);
         pos != limit;
         ++pos) {
      pos->second.last_activity = now;
      // Ensure the acknack was for the writer.
      if (local == pos->second.localid) {
        if (pos->second.status == InterestingRemote::DOES_NOT_EXIST) {
          callbacks.push_back(pos->second.listener);
          pos->second.status = InterestingRemote::EXISTS;
        }
      }
    }
  }

  for (size_t i = 0; i < callbacks.size(); ++i) {
    callbacks[i]->reader_exists(remote, local);
  }

  datawriter_dispatch(acknack, src_prefix, &RtpsWriter::process_acknack);
}

void
RtpsUdpDataLink::RtpsWriter::gather_gaps_i(const RepoId& reader,
                                           const DisjointSequence& gaps,
                                           MetaSubmessageVec& meta_submessages)
{
  using namespace RTPS;
  // RTPS v2.1 8.3.7.4: the Gap sequence numbers are those in the range
  // [gapStart, gapListBase) and those in the SNSet.
  const SequenceNumber firstMissing = gaps.low(),
                       base = ++SequenceNumber(gaps.cumulative_ack());
  const SequenceNumber_t gapStart = {firstMissing.getHigh(),
                                     firstMissing.getLow()},
                         gapListBase = {base.getHigh(), base.getLow()};
  CORBA::ULong num_bits = 0;
  LongSeq8 bitmap;

  if (gaps.disjoint()) {
    bitmap.length(DisjointSequence::bitmap_num_longs(base, gaps.high()));
    if (bitmap.length() > 0) {
      (void)gaps.to_bitmap(bitmap.get_buffer(), bitmap.length(), num_bits);
    }
  }

  MetaSubmessage meta_submessage(id_, reader);
  GapSubmessage gap = {
    {GAP, FLAG_E, 0 /*length determined later*/},
    reader.entityId,
    id_.entityId,
    gapStart,
    {gapListBase, num_bits, bitmap}
  };
  meta_submessage.sm_.gap_sm(gap);

  if (Transport_debug_level > 5) {
    const GuidConverter conv(id_);
    SequenceRange sr;
    sr.first.setValue(gap.gapStart.high, gap.gapStart.low);
    SequenceNumber srbase;
    srbase.setValue(gap.gapList.bitmapBase.high, gap.gapList.bitmapBase.low);
    sr.second = srbase.previous();
    ACE_DEBUG((LM_DEBUG, "(%P|%t) RtpsUdpDataLink::RtpsWriter::gather_gaps_i "
              "GAP with range [%q, %q] from %C\n",
              sr.first.getValue(), sr.second.getValue(),
              OPENDDS_STRING(conv).c_str()));
  }

  // For durable writers, change a non-directed Gap into multiple directed gaps.
  OPENDDS_VECTOR(RepoId) readers;
  if (durable_ && reader.entityId == ENTITYID_UNKNOWN) {
    if (Transport_debug_level > 5) {
      const GuidConverter local_conv(id_);
      ACE_DEBUG((LM_DEBUG, "RtpsUdpDataLink::RtpsWriter::gather_gaps_i local %C "
                 "durable writer\n", OPENDDS_STRING(local_conv).c_str()));
    }
    for (ReaderInfoMap::iterator ri = remote_readers_.begin();
         ri != remote_readers_.end(); ++ri) {
      if (!ri->second->expecting_durable_data()) {
        readers.push_back(ri->first);
      } else if (Transport_debug_level > 5) {
        const GuidConverter remote_conv(ri->first);
        ACE_DEBUG((LM_DEBUG, "RtpsUdpDataLink::RtpsWriter::gather_gaps_i reader "
                   "%C is expecting durable data, no GAP sent\n",
                   OPENDDS_STRING(remote_conv).c_str()));
      }
    }
    for (size_t i = 0; i < readers.size(); ++i) {
      meta_submessage.dst_guid_ = readers[i];
      gap.readerId = readers[i].entityId;
      // potentially multiple meta_submessages, but all directed
      meta_submessages.push_back(meta_submessage);
    }
  } else {
    // single meta_submessage, possibly non-directed
    meta_submessages.push_back(meta_submessage);
  }
}

void
RtpsUdpDataLink::RtpsWriter::process_acknack(const RTPS::AckNackSubmessage& acknack,
                                             const RepoId& src_prefix,
                                             MetaSubmessageVec& meta_submessages)
{
  const RepoId remote = RTPS::make_id(src_prefix, acknack.readerId);

  ACE_GUARD(ACE_Thread_Mutex, g, mutex_);

  RtpsUdpDataLink_rch link = link_.lock();

  if (!link) {
    return;
  }

  if (Transport_debug_level > 5) {
    GuidConverter local_conv(id_), remote_conv(remote);
    ACE_DEBUG((LM_DEBUG, "(%P|%t) RtpsUdpDataLink::received(ACKNACK) "
      "local %C remote %C\n", OPENDDS_STRING(local_conv).c_str(),
      OPENDDS_STRING(remote_conv).c_str()));
  }

  ReaderInfoMap::iterator ri = remote_readers_.find(remote);
  if (ri == remote_readers_.end()) {
    VDBG((LM_WARNING, "(%P|%t) RtpsUdpDataLink::received(ACKNACK) "
      "WARNING ReaderInfo not found\n"));
    return;
  }

  if (!compare_and_update_counts(acknack.count.value, ri->second->acknack_recvd_count_)) {
    VDBG((LM_WARNING, "(%P|%t) RtpsUdpDataLink::received(ACKNACK) "
      "WARNING Count indicates duplicate, dropping\n"));
    return;
  }

  const bool is_final = acknack.smHeader.flags & RTPS::FLAG_F;
  const bool is_postassociation =
    is_final ||
    bitmapNonEmpty(acknack.readerSNState) ||
    !(acknack.readerSNState.bitmapBase.high == 0 &&
      acknack.readerSNState.bitmapBase.low == 1);

  if (preassociation_readers_.count(ri->second) && is_postassociation) {
    preassociation_readers_.erase(ri->second);
    snris_insert(lagging_readers_, ri->second);

    {
      // Queue up durable data.
      ACE_Reverse_Lock<ACE_Thread_Mutex> rev_lock(mutex_);
      ACE_GUARD(ACE_Reverse_Lock<ACE_Thread_Mutex>, rg, rev_lock);
      link->invoke_on_start_callbacks(id_, remote, true);
    }

    ri = remote_readers_.find(remote);
    if (ri == remote_readers_.end()) {
      VDBG((LM_WARNING, "(%P|%t) RtpsUdpDataLink::received(ACKNACK) "
            "WARNING ReaderInfo not found\n"));
      return;
    }
  }

  const ReaderInfo_rch& reader = ri->second;

  OPENDDS_MAP(SequenceNumber, TransportQueueElement*) pendingCallbacks;

  if (!reader->durable_data_.empty()) {
    if (Transport_debug_level > 5) {
      const GuidConverter local_conv(id_), remote_conv(remote);
      ACE_DEBUG((LM_DEBUG, "(%P|%t) RtpsUdpDataLink::received(ACKNACK) "
                 "local %C has durable for remote %C\n",
                 OPENDDS_STRING(local_conv).c_str(),
                 OPENDDS_STRING(remote_conv).c_str()));
    }
    SequenceNumber ack;
    ack.setValue(acknack.readerSNState.bitmapBase.high,
                 acknack.readerSNState.bitmapBase.low);
    const SequenceNumber& dd_last = reader->durable_data_.rbegin()->first;
    if (Transport_debug_level > 5) {
      ACE_DEBUG((LM_DEBUG, "(%P|%t) RtpsUdpDataLink::received(ACKNACK) "
                 "check base %q against last durable %q\n",
                 ack.getValue(), dd_last.getValue()));
    }
    if (ack > dd_last) {
      // Reader acknowledges durable data, we no longer need to store it
      reader->durable_data_.swap(pendingCallbacks);
      if (Transport_debug_level > 5) {
        ACE_DEBUG((LM_DEBUG, "(%P|%t) RtpsUdpDataLink::received(ACKNACK) "
                   "durable data acked\n"));
      }
    } else {
      DisjointSequence requests;
      if (!requests.insert(ack, acknack.readerSNState.numBits,
                           acknack.readerSNState.bitmap.get_buffer())
          && !is_final && ack == heartbeat_high(reader)) {
        // This is a non-final AckNack with no bits in the bitmap.
        // Attempt to reply to a request for the "base" value which
        // is neither Acked nor Nacked, only when it's the HB high.
        if (reader->durable_data_.count(ack)) requests.insert(ack);
      }
      // Attempt to reply to nacks for durable data
      bool sent_some = false;
      typedef OPENDDS_MAP(SequenceNumber, TransportQueueElement*)::iterator iter_t;
      iter_t it = reader->durable_data_.begin();
      const OPENDDS_VECTOR(SequenceRange) psr = requests.present_sequence_ranges();
      SequenceNumber lastSent = SequenceNumber::ZERO();
      if (!requests.empty()) {
        lastSent = requests.low().previous();
      }
      DisjointSequence gaps;
      for (size_t i = 0; i < psr.size(); ++i) {
        for (; it != reader->durable_data_.end()
             && it->first < psr[i].first; ++it) ; // empty for-loop
        for (; it != reader->durable_data_.end()
             && it->first <= psr[i].second; ++it) {
          if (Transport_debug_level > 5) {
            ACE_DEBUG((LM_DEBUG, "(%P|%t) RtpsUdpDataLink::received(ACKNACK) "
                       "durable resend %d\n", int(it->first.getValue())));
          }
          link->durability_resend(it->second);
          //FUTURE: combine multiple resends into one RTPS Message?
          sent_some = true;
          if (it->first > lastSent + 1) {
            gaps.insert_filtered(SequenceRange(lastSent + 1, it->first.previous()), requests);
          }
          lastSent = it->first;
        }
        if (lastSent < psr[i].second && psr[i].second < dd_last) {
          gaps.insert_filtered(SequenceRange(lastSent + 1, psr[i].second), requests);
          if (it != reader->durable_data_.end()) {
            gaps.insert_filtered(SequenceRange(psr[i].second, it->first.previous()), requests);
          }
        }
      }
      if (!gaps.empty()) {
        if (Transport_debug_level > 5) {
          ACE_DEBUG((LM_DEBUG, "(%P|%t) RtpsUdpDataLink::received(ACKNACK) "
                     "sending durability gaps:\n"));
          gaps.dump();
        }
        gather_gaps_i(remote, gaps, meta_submessages);
      }
      if (sent_some) {
        return;
      }
      const SequenceNumber& dd_first = reader->durable_data_.begin()->first;
      if (!requests.empty() && requests.high() < dd_first) {
        // All nacks were below the start of the durable data.
          requests.insert(SequenceRange(requests.high(), dd_first.previous()));
        if (Transport_debug_level > 5) {
          ACE_DEBUG((LM_DEBUG, "(%P|%t) RtpsUdpDataLink::received(ACKNACK) "
                     "sending durability gaps for all requests:\n"));
          requests.dump();
        }
        gather_gaps_i(remote, requests, meta_submessages);
        return;
      }
      if (!requests.empty() && requests.low() < dd_first) {
        // Lowest nack was below the start of the durable data.
        for (size_t i = 0; i < psr.size(); ++i) {
          if (psr[i].first > dd_first) {
            break;
          }
          gaps.insert(SequenceRange(psr[i].first,
                                    std::min(psr[i].second, dd_first)));
        }
        if (Transport_debug_level > 5) {
          ACE_DEBUG((LM_DEBUG, "(%P|%t) RtpsUdpDataLink::received(ACKNACK) "
                     "sending durability gaps for some requests:\n"));
          gaps.dump();
        }
        gather_gaps_i(remote, gaps, meta_submessages);
        return;
      }
    }
  }

  SequenceNumber previous_acked_sn = reader->acked_sn();

  SequenceNumber ack;
  ack.setValue(acknack.readerSNState.bitmapBase.high,
               acknack.readerSNState.bitmapBase.low);
  if (ack != SequenceNumber::SEQUENCENUMBER_UNKNOWN()) {
    if (ack >= reader->cur_cumulative_ack_) {
      reader->cur_cumulative_ack_ = ack;
    } else {
      // Count increased but ack decreased.  Reset.
      const SequenceNumber max_sn = expected_max_sn(reader);
      snris_erase(previous_acked_sn == max_sn ? leading_readers_ : lagging_readers_, previous_acked_sn, reader);
      reader->cur_cumulative_ack_ = ack;
      snris_insert(lagging_readers_, reader);
      previous_acked_sn = reader->acked_sn();

      if (reader->durable_ && !reader->expecting_durable_data()) {
        if (Transport_debug_level > 5) {
          ACE_DEBUG((LM_DEBUG, "(%P|%t) RtpsUdpDataLink::received: Enqueuing ReplayDurableData\n"));
        }
        link->job_queue_->enqueue(make_rch<ReplayDurableData>(link_, id_, remote));
        reader->durable_timestamp_ = MonotonicTimePoint::zero_value;
      }
    }
  }

  reader->requested_changes_.clear();

  // If this ACKNACK was final, the DR doesn't expect a reply, and therefore
  // we don't need to do anything further.
  if (!is_final || bitmapNonEmpty(acknack.readerSNState)) {
    // Don't add the request if the reader is expecting durable data.
    // Otherwise, send_and_gather_nack_replies will either answer from
    // the send buffer or send a gap.
    if (!reader->expecting_durable_data()) {
      reader->requested_changes_.push_back(acknack.readerSNState);
    }
    // Determine if the reader needs a heartbeat.
    DisjointSequence reqs;
    process_requested_changes_i(reqs, reader);
    if (reqs.empty()) {
      readers_expecting_heartbeat_.insert(reader);
    } else {
      readers_expecting_data_.insert(reader);
    }
  }

  make_lagger_leader(reader, previous_acked_sn);

  TqeSet to_deliver;
  acked_by_all_helper_i(to_deliver);

  if (!is_final) {
    link->nack_reply_.schedule(); // timer will invoke send_nack_replies()
  }

  g.release();

  typedef OPENDDS_MAP(SequenceNumber, TransportQueueElement*)::iterator iter_t;
  for (iter_t it = pendingCallbacks.begin();
       it != pendingCallbacks.end(); ++it) {
    it->second->data_delivered();
  }

  TqeSet::iterator deliver_iter = to_deliver.begin();
  while (deliver_iter != to_deliver.end()) {
    (*deliver_iter)->data_delivered();
    ++deliver_iter;
  }
}

void
RtpsUdpDataLink::received(const RTPS::NackFragSubmessage& nackfrag,
                          const GuidPrefix_t& src_prefix)
{
  datawriter_dispatch(nackfrag, src_prefix, &RtpsWriter::process_nackfrag);
}

void RtpsUdpDataLink::RtpsWriter::process_nackfrag(const RTPS::NackFragSubmessage& nackfrag,
                                                   const RepoId& src,
                                                   MetaSubmessageVec&)
{
  ACE_GUARD(ACE_Thread_Mutex, g, mutex_);

  RtpsUdpDataLink_rch link = link_.lock();

  if (!link) {
    return;
  }

  RepoId remote = src;

  if (Transport_debug_level > 5) {
    GuidConverter local_conv(id_), remote_conv(remote);
    ACE_DEBUG((LM_DEBUG, "(%P|%t) RtpsUdpDataLink::received(NACK_FRAG) "
      "local %C remote %C\n", OPENDDS_STRING(local_conv).c_str(),
      OPENDDS_STRING(remote_conv).c_str()));
  }

  const ReaderInfoMap::iterator ri = remote_readers_.find(remote);
  if (ri == remote_readers_.end()) {
    VDBG((LM_WARNING, "(%P|%t) RtpsUdpDataLink::received(NACK_FRAG) "
      "WARNING ReaderInfo not found\n"));
    return;
  }

  if (!compare_and_update_counts(nackfrag.count.value, ri->second->nackfrag_recvd_count_)) {
    VDBG((LM_WARNING, "(%P|%t) RtpsUdpDataLink::received(NACK_FRAG) "
      "WARNING Count indicates duplicate, dropping\n"));
    return;
  }

  SequenceNumber seq;
  seq.setValue(nackfrag.writerSN.high, nackfrag.writerSN.low);
  ri->second->requested_frags_[seq] = nackfrag.fragmentNumberState;

  link->nack_reply_.schedule(); // timer will invoke send_nack_replies()
}

void
RtpsUdpDataLink::RtpsWriter::send_and_gather_nack_replies(MetaSubmessageVec& meta_submessages)
{
  ACE_GUARD(ACE_Thread_Mutex, g, mutex_);

  RtpsUdpDataLink_rch link = link_.lock();

  if (!link) {
    return;
  }

  // consolidate requests from N readers
  AddrSet recipients;
  DisjointSequence requests;
  bool gaps_ok = true;

  for (ReaderInfoSet::const_iterator pos = readers_expecting_data_.begin(), limit = readers_expecting_data_.end();
       pos != limit; ++pos) {

    const ReaderInfo_rch& info = *pos;

#ifdef OPENDDS_SECURITY
    if (is_pvs_writer_ && !info->requested_changes_.empty()) {
      send_directed_nack_replies_i(info->id_, info, meta_submessages);
      continue;
    }
#endif

    process_requested_changes_i(requests, info);

    if (!info->requested_changes_.empty()) {
      AddrSet addrs = link->get_addresses(id_, info->id_);
      if (!addrs.empty()) {
        recipients.insert(addrs.begin(), addrs.end());
        if (info->expecting_durable_data()) {
          gaps_ok = false;
        }
        if (Transport_debug_level > 5) {
          ACE_DEBUG((LM_DEBUG, "(%P|%t) RtpsUdpDataLink::RtpsWriter::send_and_gather_nack_replies "
                     "local %C remote %C requested resend\n",
                     LogGuid(id_).c_str(),
                     LogGuid(info->id_).c_str()));
        }
      }
      info->requested_changes_.clear();
    }
  }
  readers_expecting_data_.clear();

  DisjointSequence gaps;
  if (!requests.empty()) {
    if (send_buff_.is_nil() || send_buff_->empty()) {
      if (Transport_debug_level > 5) {
        ACE_DEBUG((LM_DEBUG, "(%P|%t) RtpsUdpDataLink::RtpsWriter::send_and_gather_nack_replies: "
                   "gaps = requests\n"));
      }
      gaps = requests;
    } else {
      OPENDDS_VECTOR(SequenceRange) ranges = requests.present_sequence_ranges();
      SingleSendBuffer& sb = *send_buff_;
      ACE_GUARD(TransportSendBuffer::LockType, guard, sb.strategy_lock());
      const RtpsUdpSendStrategy::OverrideToken ot =
        link->send_strategy()->override_destinations(recipients);
      for (size_t i = 0; i < ranges.size(); ++i) {
        if (Transport_debug_level > 5) {
          ACE_DEBUG((LM_DEBUG, "(%P|%t) RtpsUdpDataLink::RtpsWriter::send_and_gather_nack_replies: "
                     "resend data %q-%q\n", ranges[i].first.getValue(),
                     ranges[i].second.getValue()));
        }
        sb.resend_i(ranges[i], &gaps);
      }
    }
  }

  send_nackfrag_replies_i(gaps, recipients);

  if (gaps_ok && !gaps.empty()) {
    if (Transport_debug_level > 5) {
      ACE_DEBUG((LM_DEBUG,
        "(%P|%t) RtpsUdpDataLink::RtpsWriter::send_and_gather_nack_replies: GAPs:\n"));
      gaps.dump();
    }
    gather_gaps_i(GUID_UNKNOWN, gaps, meta_submessages);
  } else if (Transport_debug_level > 5) {
    ACE_DEBUG((LM_DEBUG, "(%P|%t) RtpsUdpDataLink::RtpsWriter::send_and_gather_nack_replies: "
      "no GAPs to send\n"));
  }
}

void
RtpsUdpDataLink::send_nack_replies()
{
  RtpsWriterMap writers;
  {
    ACE_GUARD(ACE_Thread_Mutex, g, writers_lock_);
    writers = writers_;
  }

  MetaSubmessageVec meta_submessages;

  // Reply from local DW to remote DR: GAP or DATA
  using namespace OpenDDS::RTPS;
  typedef RtpsWriterMap::iterator rw_iter;
  for (rw_iter rw = writers.begin(); rw != writers.end(); ++rw) {
    rw->second->send_and_gather_nack_replies(meta_submessages);
  }

  send_bundled_submessages(meta_submessages);
}

void
RtpsUdpDataLink::RtpsWriter::send_nackfrag_replies_i(DisjointSequence& gaps,
                                                     AddrSet& gap_recipients)
{
  RtpsUdpDataLink_rch link = link_.lock();

  if (!link) {
    return;
  }

  typedef OPENDDS_MAP(SequenceNumber, DisjointSequence) FragmentInfo;
  OPENDDS_MAP(ACE_INET_Addr, FragmentInfo) requests;

  typedef ReaderInfoMap::iterator ri_iter;
  const ri_iter end = remote_readers_.end();
  for (ri_iter ri = remote_readers_.begin(); ri != end; ++ri) {

    if (ri->second->requested_frags_.empty()) {
      continue;
    }

    AddrSet remote_addrs = link->get_addresses(id_, ri->first);
    if (remote_addrs.empty()) {
      continue;
    }

    typedef OPENDDS_MAP(SequenceNumber, RTPS::FragmentNumberSet)::iterator rf_iter;
    const rf_iter rf_end = ri->second->requested_frags_.end();
    for (rf_iter rf = ri->second->requested_frags_.begin(); rf != rf_end; ++rf) {

      const SequenceNumber& seq = rf->first;

      const OPENDDS_MAP(SequenceNumber, TransportQueueElement*)::iterator dd_iter = ri->second->durable_data_.find(seq);
      if (dd_iter != ri->second->durable_data_.end()) {
        link->durability_resend(dd_iter->second, rf->second);
      } else if (send_buff_->contains(seq)) {
        for (AddrSet::const_iterator pos = remote_addrs.begin(), limit = remote_addrs.end();
             pos != limit; ++pos) {
          FragmentInfo& fi = requests[*pos];
          fi[seq].insert(rf->second.bitmapBase.value, rf->second.numBits,
                         rf->second.bitmap.get_buffer());
        }
      } else {
        gaps.insert(seq);
        gap_recipients.insert(remote_addrs.begin(), remote_addrs.end());
      }
    }
    ri->second->requested_frags_.clear();
  }

  typedef OPENDDS_MAP(ACE_INET_Addr, FragmentInfo)::iterator req_iter;
  for (req_iter req = requests.begin(); req != requests.end(); ++req) {
    const FragmentInfo& fi = req->second;

    ACE_GUARD(TransportSendBuffer::LockType, guard,
      send_buff_->strategy_lock());
    const RtpsUdpSendStrategy::OverrideToken ot =
      link->send_strategy()->override_destinations(req->first);

    for (FragmentInfo::const_iterator sn_iter = fi.begin();
         sn_iter != fi.end(); ++sn_iter) {
      const SequenceNumber& seq = sn_iter->first;
      send_buff_->resend_fragments_i(seq, sn_iter->second);
    }
  }
}

SequenceNumber
RtpsUdpDataLink::RtpsWriter::expected_max_sn(const ReaderInfo_rch& reader) const
{
  ACE_UNUSED_ARG(reader);
#ifdef OPENDDS_SECURITY
  if (is_pvs_writer_) {
    return reader->max_pvs_sn_;
  } else {
#endif
    return max_sn_;
#ifdef OPENDDS_SECURITY
  }
#endif
}

void
RtpsUdpDataLink::RtpsWriter::snris_insert(RtpsUdpDataLink::SNRIS& snris,
                                          const ReaderInfo_rch& reader)
{
  const SequenceNumber sn = reader->acked_sn();
  SNRIS::iterator pos = snris.find(sn);
  if (pos == snris.end()) {
    pos = snris.insert(RtpsUdpDataLink::SNRIS::value_type(sn, make_rch<ReaderInfoSetHolder>())).first;
  }
  pos->second->readers.insert(reader);
}

void
RtpsUdpDataLink::RtpsWriter::snris_erase(RtpsUdpDataLink::SNRIS& snris,
                                         const SequenceNumber sn,
                                         const ReaderInfo_rch& reader)
{
  SNRIS::iterator pos = snris.find(sn);
  if (pos != snris.end()) {
    pos->second->readers.erase(reader);
    if (pos->second->readers.empty()) {
      snris.erase(pos);
    }
  }
}

void
RtpsUdpDataLink::RtpsWriter::make_leader_lagger(const RepoId& reader_id,
                                                SequenceNumber previous_max_sn)
{
  if (reader_id == GUID_UNKNOWN) {
    // All readers that have acked previous_max_sn are now lagging.
    // Move leader_readers_[previous_max_sn] to lagging_readers_[previous_max_sn].
    SNRIS::iterator leading_pos = leading_readers_.find(previous_max_sn);
    SNRIS::iterator lagging_pos = lagging_readers_.find(previous_max_sn);
    if (leading_pos != leading_readers_.end()) {
      if (lagging_pos != lagging_readers_.end()) {
        lagging_pos->second->readers.insert(leading_pos->second->readers.begin(), leading_pos->second->readers.end());
      } else {
        lagging_readers_[previous_max_sn] = leading_pos->second;
      }
      leading_readers_.erase(leading_pos);
    }
  } else {
    // Move a specific reader.
    const ReaderInfoMap::iterator iter = remote_readers_.find(reader_id);
    if (iter == remote_readers_.end()) {
      return;
    }

    const ReaderInfo_rch reader = iter->second;

#ifdef OPENDDS_SECURITY
    if (is_pvs_writer_) {
      reader->max_pvs_sn_ = max_sn_;
    }
#endif

    const SequenceNumber acked_sn = reader->acked_sn();
    snris_erase(leading_readers_, acked_sn, reader);
    snris_insert(lagging_readers_, reader);
  }
}

void
RtpsUdpDataLink::RtpsWriter::make_lagger_leader(const ReaderInfo_rch& reader,
                                                const SequenceNumber previous_acked_sn)
{
  const SequenceNumber acked_sn = reader->acked_sn();
  if (previous_acked_sn == acked_sn) { return; }
  const SequenceNumber max_sn = expected_max_sn(reader);

  snris_erase(lagging_readers_, previous_acked_sn, reader);
  snris_insert(acked_sn == max_sn ? leading_readers_ : lagging_readers_, reader);
}

bool
RtpsUdpDataLink::RtpsWriter::is_lagging(const ReaderInfo_rch& reader) const
{
  return reader->acked_sn() != expected_max_sn(reader);
}

void
RtpsUdpDataLink::RtpsWriter::process_requested_changes_i(DisjointSequence& requests,
                                                         const ReaderInfo_rch& reader)
{
  for (size_t i = 0; i < reader->requested_changes_.size(); ++i) {
    const RTPS::SequenceNumberSet& sn_state = reader->requested_changes_[i];
    SequenceNumber base;
    base.setValue(sn_state.bitmapBase.high, sn_state.bitmapBase.low);
    if ((sn_state.numBits == 0 ||
         (sn_state.numBits == 1 && !(sn_state.bitmap[0] & 1)))
        && base == heartbeat_high(reader)) {
      // Since there is an entry in requested_changes_, the DR must have
      // sent a non-final AckNack.  If the base value is the high end of
      // the heartbeat range, treat it as a request for that seq#.
      if (!send_buff_.is_nil() && send_buff_->contains(base)) {
        requests.insert(base);
      }
    } else {
      requests.insert(base, sn_state.numBits, sn_state.bitmap.get_buffer());
    }
  }
}

void
RtpsUdpDataLink::RtpsWriter::send_directed_nack_replies_i(const RepoId& readerId,
                                                          const ReaderInfo_rch& reader,
                                                          MetaSubmessageVec& meta_submessages)
{
  RtpsUdpDataLink_rch link = link_.lock();

  if (!link) {
    return;
  }

  AddrSet addrs = link->get_addresses(id_, readerId);
  if (addrs.empty()) {
    return;
  }

  DisjointSequence requests;
  process_requested_changes_i(requests, reader);
  if (requests.empty()) {
    readers_expecting_heartbeat_.insert(reader);
  }
  reader->requested_changes_.clear();

  DisjointSequence gaps;

  if (!requests.empty()) {
    if (send_buff_.is_nil() || send_buff_->empty()) {
      gaps = requests;
    } else {
      OPENDDS_VECTOR(SequenceRange) ranges = requests.present_sequence_ranges();
      SingleSendBuffer& sb = *send_buff_;
      ACE_GUARD(TransportSendBuffer::LockType, guard, sb.strategy_lock());
      const RtpsUdpSendStrategy::OverrideToken ot =
        link->send_strategy()->override_destinations(addrs);
      for (size_t i = 0; i < ranges.size(); ++i) {
        if (Transport_debug_level > 5) {
          ACE_DEBUG((LM_DEBUG, "(%P|%t) RtpsUdpDataLink::send_directed_nack_replies "
                     "resend data %d-%d\n", int(ranges[i].first.getValue()),
                     int(ranges[i].second.getValue())));
        }
        sb.resend_i(ranges[i], &gaps, readerId);
      }
    }
  }

  if (gaps.empty()) {
    return;
  }
  if (Transport_debug_level > 5) {
    ACE_DEBUG((LM_DEBUG, "(%P|%t) RtpsUdpDataLink::send_directed_nack_replies GAPs:\n"));
    gaps.dump();
  }
  gather_gaps_i(readerId, gaps, meta_submessages);
}

void
RtpsUdpDataLink::RtpsWriter::process_acked_by_all()
{
  TqeSet to_deliver;
  {
    ACE_GUARD(ACE_Thread_Mutex, g, mutex_);
    acked_by_all_helper_i(to_deliver);
  }

  TqeSet::iterator deliver_iter = to_deliver.begin();
  while (deliver_iter != to_deliver.end()) {
    (*deliver_iter)->data_delivered();
    ++deliver_iter;
  }
}

void
RtpsUdpDataLink::RtpsWriter::acked_by_all_helper_i(TqeSet& to_deliver)
{
  using namespace OpenDDS::RTPS;
  typedef OPENDDS_MULTIMAP(SequenceNumber, TransportQueueElement*)::iterator iter_t;
  OPENDDS_VECTOR(RepoId) to_check;

  RtpsUdpDataLink_rch link = link_.lock();

  if (!link) {
    return;
  }

  //start with the max sequence number writer knows about and decrease
  //by what the min over all readers is
  SequenceNumber all_readers_ack = SequenceNumber::MAX_VALUE;
  if (!lagging_readers_.empty()) {
    all_readers_ack = std::min(all_readers_ack, lagging_readers_.begin()->first + 1);
  }
  if (!leading_readers_.empty()) {
    all_readers_ack = std::min(all_readers_ack, leading_readers_.begin()->first + 1);
  }
  if (all_readers_ack == SequenceNumber::MAX_VALUE) {
    return;
  }

  ACE_GUARD(ACE_Thread_Mutex, g2, elems_not_acked_mutex_);

  if (!elems_not_acked_.empty()) {

    OPENDDS_SET(SequenceNumber) sns_to_release;
    iter_t it = elems_not_acked_.begin();
    while (it != elems_not_acked_.end()) {
      if (it->first < all_readers_ack) {
        to_deliver.insert(it->second);
        sns_to_release.insert(it->first);
        iter_t last = it;
        ++it;
        elems_not_acked_.erase(last);
      } else {
        break;
      }
    }
    OPENDDS_SET(SequenceNumber)::iterator sns_it = sns_to_release.begin();
    while (sns_it != sns_to_release.end()) {
      send_buff_->release_acked(*sns_it);
      ++sns_it;
    }
  }
}

void RtpsUdpDataLink::durability_resend(TransportQueueElement* element)
{
  static CORBA::Long buffer[8];
  static const RTPS::FragmentNumberSet none = { {0}, 0, RTPS::LongSeq8(0, buffer) };
  durability_resend(element, none);
}

void RtpsUdpDataLink::durability_resend(TransportQueueElement* element,
                                        const RTPS::FragmentNumberSet& fragmentSet)
{
  if (Transport_debug_level > 5) {
    ACE_DEBUG((LM_DEBUG, "TRACK RtpsUdpDataLink::durability_resend %q\n", element->sequence().getValue()));
  }
  const AddrSet addrs = get_addresses(element->publication_id(), element->subscription_id());
  if (addrs.empty()) {
    const GuidConverter conv(element->subscription_id());
    ACE_ERROR((LM_ERROR,
               "(%P|%t) ERROR: RtpsUdpDataLink::durability_resend() - "
               "no locator for remote %C\n", OPENDDS_STRING(conv).c_str()));
    return;
  }

  TqeVector to_send;
  if (!send_strategy()->fragmentation_helper(element, to_send)) {
    return;
  }

  DisjointSequence fragments;
  fragments.insert(fragmentSet.bitmapBase.value, fragmentSet.numBits,
                   fragmentSet.bitmap.get_buffer());
  SequenceNumber lastFragment = 0;

  const TqeVector::iterator end = to_send.end();
  for (TqeVector::iterator i = to_send.begin(); i != end; ++i) {
    if (fragments.empty() || include_fragment(**i, fragments, lastFragment)) {
      send_strategy()->send_rtps_control(*const_cast<ACE_Message_Block*>((*i)->msg()), addrs);
    }

    (*i)->data_delivered();
  }
}

bool RtpsUdpDataLink::include_fragment(const TransportQueueElement& element,
                                       const DisjointSequence& fragments,
                                       SequenceNumber& lastFragment)
{
  if (!element.is_fragment()) {
    return true;
  }

  const RtpsCustomizedElement* const rce = dynamic_cast<const RtpsCustomizedElement*>(&element);
  if (!rce) {
    return true;
  }

  const SequenceRange thisElement(lastFragment + 1, rce->last_fragment());
  lastFragment = thisElement.second;
  return fragments.contains_any(thisElement);
}

void
RtpsUdpDataLink::send_heartbeats(const DCPS::MonotonicTimePoint& /*now*/)
{
  OPENDDS_VECTOR(CallbackType) readerDoesNotExistCallbacks;
  OPENDDS_VECTOR(TransportQueueElement*) pendingCallbacks;

  const MonotonicTimePoint now = MonotonicTimePoint::now();

  typedef OPENDDS_MAP_CMP(RepoId, RepoIdSet, GUID_tKeyLessThan) WtaMap;
  WtaMap writers_to_advertise;

  ACE_GUARD(ACE_Thread_Mutex, g, writers_lock_);

  RtpsUdpInst& cfg = config();

  const MonotonicTimePoint tv = now - 10 * cfg.heartbeat_period_;
  const MonotonicTimePoint tv3 = now - 3 * cfg.heartbeat_period_;

  for (InterestingRemoteMapType::iterator pos = interesting_readers_.begin(),
         limit = interesting_readers_.end();
       pos != limit;
       ++pos) {
    if (pos->second.status == InterestingRemote::DOES_NOT_EXIST ||
        (pos->second.status == InterestingRemote::EXISTS && pos->second.last_activity < tv3)) {
      writers_to_advertise[pos->second.localid].insert(pos->first);
    }
    if (pos->second.status == InterestingRemote::EXISTS && pos->second.last_activity < tv) {
      CallbackType callback(pos->first, pos->second);
      readerDoesNotExistCallbacks.push_back(callback);
      pos->second.status = InterestingRemote::DOES_NOT_EXIST;
    }
  }

  if (writers_.empty() && interesting_readers_.empty()) {
    heartbeat_.disable_and_wait();
  }

  using namespace OpenDDS::RTPS;

  MetaSubmessageVec meta_submessages;

  typedef RtpsWriterMap::iterator rw_iter;
  for (rw_iter rw = writers_.begin(); rw != writers_.end(); ++rw) {
    WtaMap::iterator it = writers_to_advertise.find(rw->first);
    if (it == writers_to_advertise.end()) {
      rw->second->gather_heartbeats(pendingCallbacks, RepoIdSet(), meta_submessages);
    } else {
      rw->second->gather_heartbeats(pendingCallbacks, it->second, meta_submessages);
      writers_to_advertise.erase(it);
    }
  }

  for (WtaMap::const_iterator pos = writers_to_advertise.begin(),
         limit = writers_to_advertise.end();
       pos != limit;
       ++pos) {
    const SequenceNumber SN = 1, lastSN = SequenceNumber::ZERO();
    const rw_iter rw = writers_.find(pos->first);
    const int count = rw == writers_.end() ? ++heartbeat_counts_[pos->first] : rw->second->inc_heartbeat_count();
    const HeartBeatSubmessage hb = {
      {HEARTBEAT, FLAG_E, HEARTBEAT_SZ},
      ENTITYID_UNKNOWN, // any matched reader may be interested in this
      pos->first.entityId,
      {SN.getHigh(), SN.getLow()},
      {lastSN.getHigh(), lastSN.getLow()},
      {count}
    };

    MetaSubmessage meta_submessage(pos->first, GUID_UNKNOWN, pos->second);
    meta_submessage.sm_.heartbeat_sm(hb);

    meta_submessages.push_back(meta_submessage);
  }
  g.release();

  send_bundled_submessages(meta_submessages);

  for (OPENDDS_VECTOR(CallbackType)::iterator iter = readerDoesNotExistCallbacks.begin();
       iter != readerDoesNotExistCallbacks.end(); ++iter) {
    const InterestingRemote& remote = iter->second;
    remote.listener->reader_does_not_exist(iter->first, remote.localid);
  }

  for (size_t i = 0; i < pendingCallbacks.size(); ++i) {
    pendingCallbacks[i]->data_dropped();
  }
}

void
RtpsUdpDataLink::RtpsWriter::expire_durable_data(const ReaderInfo_rch& reader,
                                                 const RtpsUdpInst& cfg,
                                                 const MonotonicTimePoint& now,
                                                 OPENDDS_VECTOR(TransportQueueElement*)& pendingCallbacks)
{
  if (!reader->durable_data_.empty()) {
    const MonotonicTimePoint expiration = reader->durable_timestamp_ + cfg.durable_data_timeout_;
    if (now > expiration) {
      typedef OPENDDS_MAP(SequenceNumber, TransportQueueElement*)::iterator dd_iter;
      for (dd_iter it = reader->durable_data_.begin(); it != reader->durable_data_.end(); ++it) {
        pendingCallbacks.push_back(it->second);
      }
      reader->durable_data_.clear();
      if (Transport_debug_level > 3) {
        VDBG_LVL((LM_INFO, "(%P|%t) RtpsUdpDataLink::gather_heartbeats - "
                  "removed expired durable data for %C -> %C\n",
                  LogGuid(id_).c_str(), LogGuid(reader->id_).c_str()), 3);
      }
    }
  }
}

void
RtpsUdpDataLink::RtpsWriter::gather_heartbeats(OPENDDS_VECTOR(TransportQueueElement*)& pendingCallbacks,
                                               const RepoIdSet& additional_guids,
                                               MetaSubmessageVec& meta_submessages)
{
  ACE_GUARD(ACE_Thread_Mutex, g, mutex_);

  if (additional_guids.empty() && preassociation_readers_.empty() && lagging_readers_.empty() && readers_expecting_heartbeat_.empty()) {
    return;
  }

  RtpsUdpDataLink_rch link = link_.lock();
  if (!link) {
    return;
  }

  const MonotonicTimePoint now = MonotonicTimePoint::now();
  const RtpsUdpInst& cfg = link->config();

  using namespace OpenDDS::RTPS;

  const SequenceNumber firstSN = (durable_ || !send_buff_ || send_buff_->empty()) ? 1 : send_buff_->low();
  const SequenceNumber lastSN = max_sn_;

  const HeartBeatSubmessage hb = {
    {HEARTBEAT,
     FLAG_E,
     HEARTBEAT_SZ},
    ENTITYID_UNKNOWN, // any matched reader may be interested in this
    id_.entityId,
    {firstSN.getHigh(), firstSN.getLow()},
    {lastSN.getHigh(), lastSN.getLow()},
    {++heartbeat_count_}
  };

  MetaSubmessage meta_submessage(id_, GUID_UNKNOWN);
  meta_submessage.sm_.heartbeat_sm(hb);

  if (!additional_guids.empty()) {
    // Non-directed, non-final.
    meta_submessage.to_guids_ = additional_guids;
    meta_submessages.push_back(meta_submessage);
    meta_submessage.to_guids_.clear();
  }

<<<<<<< HEAD
  // Directed, non-final.
  for (ReaderInfoSet::const_iterator pos = preassociation_readers_.begin(), limit = preassociation_readers_.end();
       pos != limit; ++pos) {
    meta_submessage.dst_guid_ = (*pos)->id_;
    meta_submessage.sm_.heartbeat_sm().readerId = (*pos)->id_.entityId;
    meta_submessages.push_back(meta_submessage);
  }

  for (SNRIS::const_iterator snris_pos = lagging_readers_.begin(), snris_limit = lagging_readers_.end();
       snris_pos != snris_limit; ++snris_pos) {
    for (ReaderInfoSet::const_iterator pos = snris_pos->second->readers.begin(),
           limit = snris_pos->second->readers.end();
         pos != limit; ++pos) {
=======
  if (leading_readers_.empty()
#ifdef OPENDDS_SECURITY
      && !is_pvs_writer_
#endif
      ) {
    // Every reader is lagging.
    for (ReaderInfoMap::const_iterator pos = remote_readers_.begin(), limit = remote_readers_.end(); pos != limit; ++pos) {
>>>>>>> 4691c640
      // TODO: This should be factored out in a sporadic task.
      expire_durable_data(pos->second, cfg, now, pendingCallbacks);
      meta_submessage.to_guids_.insert(pos->first);
    }
    meta_submessages.push_back(meta_submessage);
    meta_submessage.to_guids_.clear();
  } else {
    for (SNRIS::const_iterator snris_pos = lagging_readers_.begin(), snris_limit = lagging_readers_.end();
         snris_pos != snris_limit; ++snris_pos) {
      for (ReaderInfoSet::const_iterator pos = snris_pos->second->readers.begin(),
             limit = snris_pos->second->readers.end();
           pos != limit; ++pos) {
        const ReaderInfo_rch& ri = (*pos);
        // TODO: This should be factored out in a sporadic task.
        expire_durable_data(ri, cfg, now, pendingCallbacks);

        const SequenceNumber sn = expected_max_sn(ri);
        meta_submessage.dst_guid_ = ri->id_;
        meta_submessage.sm_.heartbeat_sm().readerId = ri->id_.entityId;
        meta_submessage.sm_.heartbeat_sm().lastSN.low = sn.getLow();
        meta_submessage.sm_.heartbeat_sm().lastSN.high = sn.getHigh();
        meta_submessages.push_back(meta_submessage);
      }
    }
  }

  // Directed, final.
  meta_submessage.sm_.heartbeat_sm().smHeader.flags |= FLAG_F;
  for (ReaderInfoSet::const_iterator pos = readers_expecting_heartbeat_.begin(),
         limit = readers_expecting_heartbeat_.end();
       pos != limit; ++pos) {
    if (!is_lagging(*pos)) {
      meta_submessage.dst_guid_ = (*pos)->id_;
      meta_submessage.sm_.heartbeat_sm().readerId = (*pos)->id_.entityId;
      meta_submessages.push_back(meta_submessage);
    }
  }
  readers_expecting_heartbeat_.clear();
}

void
RtpsUdpDataLink::check_heartbeats(const DCPS::MonotonicTimePoint& now)
{
  OPENDDS_VECTOR(CallbackType) writerDoesNotExistCallbacks;

  // Have any interesting writers timed out?
  const MonotonicTimePoint tv(now - 10 * config().heartbeat_period_);
  {
    ACE_GUARD(ACE_Thread_Mutex, g, readers_lock_);

    for (InterestingRemoteMapType::iterator pos = interesting_writers_.begin(), limit = interesting_writers_.end();
         pos != limit;
         ++pos) {
      if (pos->second.status == InterestingRemote::EXISTS && pos->second.last_activity < tv) {
        CallbackType callback(pos->first, pos->second);
        writerDoesNotExistCallbacks.push_back(callback);
        pos->second.status = InterestingRemote::DOES_NOT_EXIST;
      }
    }
  }

  OPENDDS_VECTOR(CallbackType)::iterator iter;
  for (iter = writerDoesNotExistCallbacks.begin(); iter != writerDoesNotExistCallbacks.end(); ++iter) {
    const RepoId& rid = iter->first;
    const InterestingRemote& remote = iter->second;
    remote.listener->writer_does_not_exist(rid, remote.localid);
  }
}

void
RtpsUdpDataLink::send_heartbeats_manual_i(const TransportSendControlElement* tsce, MetaSubmessageVec& meta_submessages)
{
  using namespace OpenDDS::RTPS;

  const RepoId pub_id = tsce->publication_id();

  SequenceNumber firstSN, lastSN;
  CORBA::Long counter;

  firstSN = 1;
  lastSN = tsce->sequence();

  counter = ++best_effort_heartbeat_count_;

  const HeartBeatSubmessage hb = {
    {HEARTBEAT,
     CORBA::Octet(FLAG_E | FLAG_F | FLAG_L),
     HEARTBEAT_SZ},
    ENTITYID_UNKNOWN, // any matched reader may be interested in this
    pub_id.entityId,
    {firstSN.getHigh(), firstSN.getLow()},
    {lastSN.getHigh(), lastSN.getLow()},
    {counter}
  };

  MetaSubmessage meta_submessage(pub_id, GUID_UNKNOWN);
  meta_submessage.sm_.heartbeat_sm(hb);

  meta_submessages.push_back(meta_submessage);
}

void
RtpsUdpDataLink::RtpsWriter::send_heartbeats_manual_i(MetaSubmessageVec& meta_submessages)
{
  using namespace OpenDDS::RTPS;

  RtpsUdpDataLink_rch link = link_.lock();
  if (!link) {
    return;
  }

  const bool has_data = !send_buff_.is_nil() && !send_buff_->empty();
  SequenceNumber durable_max;
  const MonotonicTimePoint now = MonotonicTimePoint::now();
  for (ReaderInfoMap::const_iterator ri = remote_readers_.begin(), end = remote_readers_.end();
       ri != end;
       ++ri) {
    if (!ri->second->durable_data_.empty()) {
      const MonotonicTimePoint expiration = ri->second->durable_timestamp_ + link->config().durable_data_timeout_;
      if (now <= expiration &&
          ri->second->durable_data_.rbegin()->first > durable_max) {
        durable_max = ri->second->durable_data_.rbegin()->first;
      }
    }
  }

  const SequenceNumber firstSN = (durable_ || !has_data) ? 1 : send_buff_->low();
  const SequenceNumber lastSN = std::max(durable_max, has_data ? send_buff_->high() : 1);
  const int counter = ++heartbeat_count_;

  const HeartBeatSubmessage hb = {
    {HEARTBEAT,
     CORBA::Octet(FLAG_E | FLAG_F | FLAG_L),
     HEARTBEAT_SZ},
    ENTITYID_UNKNOWN, // any matched reader may be interested in this
    id_.entityId,
    {firstSN.getHigh(), firstSN.getLow()},
    {lastSN.getHigh(), lastSN.getLow()},
    {counter}
  };

  MetaSubmessage meta_submessage(id_, GUID_UNKNOWN);
  meta_submessage.sm_.heartbeat_sm(hb);

  meta_submessages.push_back(meta_submessage);
}

#ifdef OPENDDS_SECURITY
void
RtpsUdpDataLink::populate_security_handles(const RepoId& local_id,
                                           const RepoId& remote_id,
                                           const unsigned char* buffer,
                                           unsigned int buffer_size)
{
  using DDS::Security::ParticipantCryptoHandle;
  using DDS::Security::DatawriterCryptoHandle;
  using DDS::Security::DatareaderCryptoHandle;

  ACE_Data_Block db(buffer_size, ACE_Message_Block::MB_DATA,
    reinterpret_cast<const char*>(buffer),
    0 /*alloc*/, 0 /*lock*/, ACE_Message_Block::DONT_DELETE, 0 /*db_alloc*/);
  ACE_Message_Block mb(&db, ACE_Message_Block::DONT_DELETE, 0 /*mb_alloc*/);
  mb.wr_ptr(mb.space());
  DCPS::Serializer ser(&mb, ACE_CDR_BYTE_ORDER, DCPS::Serializer::ALIGN_CDR);

  const bool local_is_writer = GuidConverter(local_id).isWriter();
  const RepoId& writer_id = local_is_writer ? local_id : remote_id;
  const RepoId& reader_id = local_is_writer ? remote_id : local_id;

  ACE_GUARD(ACE_Thread_Mutex, g, ch_lock_);

  while (mb.length()) {
    DDS::BinaryProperty_t prop;
    if (!(ser >> prop)) {
      ACE_ERROR((LM_ERROR, "(%P|%t) RtpsUdpDataLink::populate_security_handles()"
                 " - failed to deserialize BinaryProperty_t\n"));
      return;
    }

    if (std::strcmp(prop.name.in(), RTPS::BLOB_PROP_PART_CRYPTO_HANDLE) == 0
        && prop.value.length() >= sizeof(ParticipantCryptoHandle)) {
      unsigned int handle = 0;
      for (unsigned int i = 0; i < prop.value.length(); ++i) {
        handle = handle << 8 | prop.value[i];
      }

      RepoId remote_participant;
      RTPS::assign(remote_participant.guidPrefix, remote_id.guidPrefix);
      remote_participant.entityId = ENTITYID_PARTICIPANT;
      peer_crypto_handles_[remote_participant] = handle;
      if (security_debug.bookkeeping) {
        ACE_DEBUG((LM_DEBUG, ACE_TEXT("(%P|%t) {bookkeeping} RtpsUdpDataLink::populate_security_handles() ")
                   ACE_TEXT("RPCH %C = %d\n"),
                   OPENDDS_STRING(GuidConverter(remote_participant)).c_str(), handle));
      }

    } else if (std::strcmp(prop.name.in(), RTPS::BLOB_PROP_DW_CRYPTO_HANDLE) == 0
               && prop.value.length() >= sizeof(DatawriterCryptoHandle)) {
      unsigned int handle = 0;
      for (unsigned int i = 0; i < prop.value.length(); ++i) {
        handle = handle << 8 | prop.value[i];
      }
      peer_crypto_handles_[writer_id] = handle;
      if (security_debug.bookkeeping) {
        ACE_DEBUG((LM_DEBUG, ACE_TEXT("(%P|%t) {bookkeeping} RtpsUdpDataLink::populate_security_handles() ")
                   ACE_TEXT("DWCH %C = %d\n"),
                   OPENDDS_STRING(GuidConverter(writer_id)).c_str(), handle));
      }

    } else if (std::strcmp(prop.name.in(), RTPS::BLOB_PROP_DR_CRYPTO_HANDLE) == 0
               && prop.value.length() >= sizeof(DatareaderCryptoHandle)) {
      unsigned int handle = 0;
      for (unsigned int i = 0; i < prop.value.length(); ++i) {
        handle = handle << 8 | prop.value[i];
      }
      peer_crypto_handles_[reader_id] = handle;
      if (security_debug.bookkeeping) {
        ACE_DEBUG((LM_DEBUG, ACE_TEXT("(%P|%t) {bookkeeping} RtpsUdpDataLink::populate_security_handles() ")
                   ACE_TEXT("DRCH %C = %d\n"),
                   std::string(GuidConverter(reader_id)).c_str(), handle));
      }

    } else if (std::strcmp(prop.name.in(), RTPS::BLOB_PROP_ENDPOINT_SEC_ATTR) == 0
               && prop.value.length() >= max_marshaled_size_ulong()) {
      DDS::Security::EndpointSecurityAttributesMask esa;
      std::memcpy(&esa, prop.value.get_buffer(), prop.value.length());
      endpoint_security_attributes_[writer_id] = endpoint_security_attributes_[reader_id] = esa;
    }

  }
}
#endif

RtpsUdpDataLink::ReaderInfo::~ReaderInfo()
{
  expire_durable_data();
}

void
RtpsUdpDataLink::ReaderInfo::swap_durable_data(OPENDDS_MAP(SequenceNumber, TransportQueueElement*)& dd)
{
  durable_data_.swap(dd);
}

void
RtpsUdpDataLink::ReaderInfo::expire_durable_data()
{
  typedef OPENDDS_MAP(SequenceNumber, TransportQueueElement*)::iterator iter_t;
  for (iter_t it = durable_data_.begin(); it != durable_data_.end(); ++it) {
    it->second->data_dropped();
  }
}

bool
RtpsUdpDataLink::ReaderInfo::expecting_durable_data() const
{
  return durable_ &&
    (durable_timestamp_.is_zero() // DW hasn't resent yet
     || !durable_data_.empty()); // DW resent, not sent to reader
}

RtpsUdpDataLink::RtpsWriter::RtpsWriter(RcHandle<RtpsUdpDataLink> link, const RepoId& id,
                                        bool durable, int heartbeat_count, size_t capacity)
 : send_buff_(make_rch<SingleSendBuffer>(capacity, ONE_SAMPLE_PER_PACKET))
 , max_sn_(SequenceNumber::ZERO())
 , link_(link)
 , id_(id)
 , durable_(durable)
 , heartbeat_count_(heartbeat_count)
#ifdef OPENDDS_SECURITY
 , is_pvs_writer_(id_.entityId == RTPS::ENTITYID_P2P_BUILTIN_PARTICIPANT_VOLATILE_SECURE_WRITER)
#endif
{
  send_buff_->bind(link->send_strategy());
}

RtpsUdpDataLink::RtpsWriter::~RtpsWriter()
{
  ACE_GUARD(ACE_Thread_Mutex, g, mutex_);
  ACE_GUARD(ACE_Thread_Mutex, g2, elems_not_acked_mutex_);

  if (!elems_not_acked_.empty()) {
    ACE_DEBUG((LM_WARNING, ACE_TEXT("(%P|%t) WARNING: RtpsWriter::~RtpsWriter - ")
      ACE_TEXT("deleting with %d elements left not fully acknowledged\n"),
      elems_not_acked_.size()));
  }
}

int RtpsUdpDataLink::RtpsWriter::inc_heartbeat_count()
{
  ACE_GUARD_RETURN(ACE_Thread_Mutex, g, mutex_, false);
  return ++heartbeat_count_;
}

SequenceNumber
RtpsUdpDataLink::RtpsWriter::heartbeat_high(const ReaderInfo_rch& ri) const
{
  const SequenceNumber durable_max =
    ri->durable_data_.empty() ? 0 : ri->durable_data_.rbegin()->first;
  const SequenceNumber data_max =
    send_buff_.is_nil() ? 0 : (send_buff_->empty() ? 0 : send_buff_->high());
  return std::max(durable_max, data_max);
}

void
RtpsUdpDataLink::RtpsWriter::add_elem_awaiting_ack(TransportQueueElement* element)
{
  ACE_GUARD(ACE_Thread_Mutex, g, elems_not_acked_mutex_);
  elems_not_acked_.insert(SnToTqeMap::value_type(element->sequence(), element));
}


// Implementing TimedDelay and HeartBeat nested classes (for ACE timers)

void
RtpsUdpDataLink::TimedDelay::schedule(const TimeDuration& timeout)
{
  const TimeDuration& next_to = (!timeout.is_zero() && timeout < timeout_) ? timeout : timeout_;
  const MonotonicTimePoint next_to_point(MonotonicTimePoint::now() + next_to);

  if (!scheduled_.is_zero() && (next_to_point < scheduled_)) {
    cancel();
  }

  if (scheduled_.is_zero()) {
    const long timer = outer_->get_reactor()->schedule_timer(this, 0, next_to.value());

    if (timer == -1) {
      ACE_ERROR((LM_ERROR, "(%P|%t) RtpsUdpDataLink::TimedDelay::schedule "
        "failed to schedule timer %p\n", ACE_TEXT("")));
    } else {
      scheduled_ = next_to_point;
    }
  }
}

void
RtpsUdpDataLink::TimedDelay::cancel()
{
  if (!scheduled_.is_zero()) {
    outer_->get_reactor()->cancel_timer(this);
    scheduled_ = MonotonicTimePoint::zero_value;
  }
}

void
RtpsUdpDataLink::send_final_acks(const RepoId& readerid)
{
  RtpsReader_rch reader;
  {
    ACE_GUARD(ACE_Thread_Mutex, g, readers_lock_);
    RtpsReaderMap::iterator rr = readers_.find(readerid);
    if (rr != readers_.end()) {
      reader = rr->second;
    }
  }

  if (reader) {
    MetaSubmessageVec meta_submessages;
    reader->gather_ack_nacks(meta_submessages);
    send_bundled_submessages(meta_submessages);
  }
}


int
RtpsUdpDataLink::HeldDataDeliveryHandler::handle_exception(ACE_HANDLE /* fd */)
{
  OPENDDS_ASSERT(link_->reactor_task_->get_reactor_owner() == ACE_Thread::self());

  HeldData::iterator itr;
  for (itr = held_data_.begin(); itr != held_data_.end(); ++itr) {
    link_->data_received(itr->first, itr->second);
  }
  held_data_.clear();

  return 0;
}

void RtpsUdpDataLink::HeldDataDeliveryHandler::notify_delivery(const RepoId& readerId, const WriterInfo_rch& info)
{
  OPENDDS_ASSERT(link_->reactor_task_->get_reactor_owner() == ACE_Thread::self());

  const SequenceNumber ca = info->recvd_.cumulative_ack();
  typedef OPENDDS_MAP(SequenceNumber, ReceivedDataSample)::iterator iter;
  const iter end = info->held_.upper_bound(ca);

  if (info->held_.begin() != end) {
    info->first_delivered_data_ = false;
  }

  for (iter it = info->held_.begin(); it != end; /*increment in loop body*/) {
    if (Transport_debug_level > 5) {
      GuidConverter reader(readerId);
      ACE_DEBUG((LM_DEBUG, ACE_TEXT("(%P|%t) RtpsUdpDataLink::HeldDataDeliveryHandler::notify_delivery -")
                           ACE_TEXT(" deliver sequence: %q to %C\n"),
                           it->second.header_.sequence_.getValue(),
                           OPENDDS_STRING(reader).c_str()));
    }
    // The head_data_ is not protected by a mutex because it is always accessed from the reactor task thread.
    held_data_.push_back(HeldDataEntry(it->second, readerId));
    info->held_.erase(it++);
  }
  link_->reactor_task_->get_reactor()->notify(this);
}

ACE_Event_Handler::Reference_Count
RtpsUdpDataLink::HeldDataDeliveryHandler::add_reference()
{
  return link_->add_reference();
}

ACE_Event_Handler::Reference_Count
RtpsUdpDataLink::HeldDataDeliveryHandler::remove_reference()
{
  return link_->remove_reference();
}

RtpsUdpTransport&
RtpsUdpDataLink::transport()
{
  return static_cast<RtpsUdpTransport&>(impl());
}

RtpsUdpSendStrategy*
RtpsUdpDataLink::send_strategy()
{
  return static_cast<RtpsUdpSendStrategy*>(send_strategy_.in());
}

RtpsUdpReceiveStrategy*
RtpsUdpDataLink::receive_strategy()
{
  return static_cast<RtpsUdpReceiveStrategy*>(receive_strategy_.in());
}

RtpsUdpDataLink::AddrSet
RtpsUdpDataLink::get_addresses(const RepoId& local, const RepoId& remote) const {
  ACE_GUARD_RETURN(ACE_Thread_Mutex, g, locators_lock_, AddrSet());
  return get_addresses_i(local, remote);
}

RtpsUdpDataLink::AddrSet
RtpsUdpDataLink::get_addresses(const RepoId& local) const {
  ACE_GUARD_RETURN(ACE_Thread_Mutex, g, locators_lock_, AddrSet());
  return get_addresses_i(local);
}

RtpsUdpDataLink::AddrSet
RtpsUdpDataLink::get_addresses_i(const RepoId& local, const RepoId& remote) const {
  AddrSet retval;

  accumulate_addresses(local, remote, retval, true);

  return retval;
}

RtpsUdpDataLink::AddrSet
RtpsUdpDataLink::get_addresses_i(const RepoId& local) const {
  AddrSet retval;

  const GUIDSeq_var peers = peer_ids(local);
  if (peers.ptr()) {
    for (CORBA::ULong i = 0; i < peers->length(); ++i) {
      accumulate_addresses(local, peers[i], retval);
    }
  }

  return retval;
}

void
RtpsUdpDataLink::accumulate_addresses(const RepoId& local, const RepoId& remote,
                                      AddrSet& addresses, bool prefer_narrow) const {
  ACE_UNUSED_ARG(local);
  OPENDDS_ASSERT(local != GUID_UNKNOWN);
  OPENDDS_ASSERT(remote != GUID_UNKNOWN);

  if (config().rtps_relay_only()) {
    addresses.insert(config().rtps_relay_address());
    return;
  }

  ACE_INET_Addr normal_addr;
  ACE_INET_Addr ice_addr;
  static const ACE_INET_Addr NO_ADDR;

  typedef OPENDDS_MAP_CMP(RepoId, RemoteInfo, GUID_tKeyLessThan)::const_iterator iter_t;
  iter_t pos = locators_.find(remote);
  if (pos != locators_.end()) {
    normal_addr = prefer_narrow ? pos->second.narrow_addr_ : pos->second.wide_addr_;
  } else {
    const GuidConverter conv(remote);
    if (conv.isReader()) {
      InterestingRemoteMapType::const_iterator ipos = interesting_readers_.find(remote);
      if (ipos != interesting_readers_.end()) {
        normal_addr = ipos->second.address;
      }
    } else if (conv.isWriter()) {
      InterestingRemoteMapType::const_iterator ipos = interesting_writers_.find(remote);
      if (ipos != interesting_writers_.end()) {
        normal_addr = ipos->second.address;
      }
    }
  }

#ifdef OPENDDS_SECURITY
  ICE::Endpoint* endpoint = get_ice_endpoint();
  if (endpoint) {
    ice_addr = ICE::Agent::instance()->get_address(endpoint, local, remote);
  }
#endif

  if (ice_addr == NO_ADDR) {
    if (normal_addr != NO_ADDR) {
      addresses.insert(normal_addr);
    }
    const ACE_INET_Addr relay_addr = config().rtps_relay_address();
    if (relay_addr != NO_ADDR) {
      addresses.insert(relay_addr);
    }
    return;
  }

  if (ice_addr != normal_addr) {
    addresses.insert(ice_addr);
    return;
  }

  if (normal_addr != NO_ADDR) {
    addresses.insert(normal_addr);
  }
}

ICE::Endpoint*
RtpsUdpDataLink::get_ice_endpoint() const {
  return impl().get_ice_endpoint();
}

} // namespace DCPS
} // namespace OpenDDS

OPENDDS_END_VERSIONED_NAMESPACE_DECL<|MERGE_RESOLUTION|>--- conflicted
+++ resolved
@@ -3672,7 +3672,6 @@
     meta_submessage.to_guids_.clear();
   }
 
-<<<<<<< HEAD
   // Directed, non-final.
   for (ReaderInfoSet::const_iterator pos = preassociation_readers_.begin(), limit = preassociation_readers_.end();
        pos != limit; ++pos) {
@@ -3681,12 +3680,6 @@
     meta_submessages.push_back(meta_submessage);
   }
 
-  for (SNRIS::const_iterator snris_pos = lagging_readers_.begin(), snris_limit = lagging_readers_.end();
-       snris_pos != snris_limit; ++snris_pos) {
-    for (ReaderInfoSet::const_iterator pos = snris_pos->second->readers.begin(),
-           limit = snris_pos->second->readers.end();
-         pos != limit; ++pos) {
-=======
   if (leading_readers_.empty()
 #ifdef OPENDDS_SECURITY
       && !is_pvs_writer_
@@ -3694,7 +3687,6 @@
       ) {
     // Every reader is lagging.
     for (ReaderInfoMap::const_iterator pos = remote_readers_.begin(), limit = remote_readers_.end(); pos != limit; ++pos) {
->>>>>>> 4691c640
       // TODO: This should be factored out in a sporadic task.
       expire_durable_data(pos->second, cfg, now, pendingCallbacks);
       meta_submessage.to_guids_.insert(pos->first);
