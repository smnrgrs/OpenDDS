/*
 *
 *
 * Distributed under the OpenDDS License.
 * See: http://www.opendds.org/license.html
 */

#include "RtpsUdpReceiveStrategy.h"
#include "RtpsUdpDataLink.h"
#include "RtpsUdpInst.h"
#include "RtpsUdpTransport.h"

#include "dds/DCPS/RTPS/BaseMessageTypes.h"
#include "dds/DCPS/RTPS/BaseMessageUtils.h"
#include "dds/DCPS/RTPS/MessageTypes.h"
#include "dds/DCPS/GuidUtils.h"
#include "dds/DCPS/Util.h"

#include "ace/Reactor.h"

#include <algorithm>
#include <cstring>

OPENDDS_BEGIN_VERSIONED_NAMESPACE_DECL

namespace OpenDDS {
namespace DCPS {

RtpsUdpReceiveStrategy::RtpsUdpReceiveStrategy(RtpsUdpDataLink* link, const GuidPrefix_t& local_prefix)
  : link_(link)
  , last_received_()
  , recvd_sample_(0)
  , total_frags_(0)
  , receiver_(local_prefix)
#ifdef OPENDDS_SECURITY
  , secure_sample_(0)
  , encoded_rtps_(false)
  , encoded_submsg_(false)
#endif
{
#ifdef OPENDDS_SECURITY
  secure_prefix_.smHeader.submessageId = SUBMESSAGE_NONE;
#endif
}

int
RtpsUdpReceiveStrategy::handle_input(ACE_HANDLE fd)
{
  return handle_simple_dds_input(fd);
}

ssize_t
RtpsUdpReceiveStrategy::receive_bytes_helper(iovec iov[],
                                             int n,
                                             const ACE_SOCK_Dgram& socket,
                                             ACE_INET_Addr& remote_address,
                                             ICE::Endpoint* endpoint,
                                             RtpsUdpTransport& tport,
                                             bool& stop)
{
  ACE_UNUSED_ARG(tport);

  ACE_INET_Addr local_address;
  const ssize_t ret = socket.recv(iov, n, remote_address, 0
#if defined(ACE_RECVPKTINFO) || defined(ACE_RECVPKTINFO6)
                                  , &local_address
#endif
  );

  if (ret == -1) {
    return ret;
  }

  if (n > 0 && ret > 0 && iov[0].iov_len >= 4 && memcmp(iov[0].iov_base, "RTPS", 4) == 0) {
    return ret;
  }

#ifdef OPENDDS_SECURITY
  // Assume STUN
# ifndef ACE_RECVPKTINFO
  ACE_ERROR((LM_ERROR, "ERROR: RtpsUdpReceiveStrategy::receive_bytes_helper potential STUN message "
             "received but this version of the ACE library doesn't support the local_address "
             "extension in ACE_SOCK_Dgram::recv\n"));
  ACE_UNUSED_ARG(stop);
  ACE_NOTSUP_RETURN(-1);
# else

  stop = true;
  size_t bytes = ret;
  size_t block_size = std::min(bytes, static_cast<size_t>(iov[0].iov_len));
  ACE_Message_Block* head = new ACE_Message_Block(static_cast<const char*>(iov[0].iov_base), block_size);
  head->length(block_size);
  bytes -= block_size;

  ACE_Message_Block* tail = head;
  for (int i = 1; i < n && bytes != 0; ++i) {
    block_size = std::min(bytes, static_cast<size_t>(iov[i].iov_len));
    ACE_Message_Block* mb = new ACE_Message_Block(static_cast<const char*>(iov[i].iov_base), block_size);
    mb->length(block_size);
    tail->cont(mb);
    tail = mb;
    bytes -= block_size;
  }

<<<<<<< HEAD
    ACE_Message_Block* tail = head;
    for (int i = 1; i < n && bytes != 0; ++i) {
      block_size = std::min(bytes, static_cast<size_t>(iov[i].iov_len));
      ACE_Message_Block* mb = new ACE_Message_Block(static_cast<const char*>(iov[i].iov_base), block_size);
      mb->length(block_size);
      tail->cont(mb);
      tail = mb;
      bytes -= block_size;
    }

    DCPS::Serializer serializer(head, STUN::encoding);
    STUN::Message message;
    message.block = head;
    if (serializer >> message) {
=======
  DCPS::Serializer serializer(head, DCPS::Serializer::SWAP_BE);
  STUN::Message message;
  message.block = head;
  if (serializer >> message) {
    if (tport.relay_srsm().is_response(message)) {
      tport.process_relay_sra(tport.relay_srsm().receive(message));
    } else if (endpoint) {
>>>>>>> e2281728
      ICE::Agent::instance()->receive(endpoint, local_address, remote_address, message);
    }
  }
  head->release();
# endif
#else
  ACE_UNUSED_ARG(endpoint);
  ACE_UNUSED_ARG(stop);
#endif

  return ret;
}

#ifdef OPENDDS_SECURITY
namespace {
  ssize_t recv_err(const char* msg, const ACE_INET_Addr& remote, const DCPS::RepoId& peer, bool& stop)
  {
    if (security_debug.encdec_error) {
      ACE_TCHAR addr_buff[256] = {};
      remote.addr_to_string(addr_buff, 256);
      GuidConverter gc(peer);
      ACE_ERROR((LM_ERROR, "(%P|%t) {encdec_error} RtpsUdpReceiveStrategy::receive_bytes - "
                 "from %s %C secure RTPS processing failed: %C\n", addr_buff, OPENDDS_STRING(gc).c_str(), msg));
    }
    stop = true;
    return 0;
  }
}
#endif

const ACE_SOCK_Dgram&
RtpsUdpReceiveStrategy::choose_recv_socket(ACE_HANDLE fd) const
{
#ifdef ACE_HAS_IPV6
  if (fd == link_->ipv6_multicast_socket().get_handle()) {
    return link_->ipv6_multicast_socket();
  }
  if (fd == link_->ipv6_unicast_socket().get_handle()) {
    return link_->ipv6_unicast_socket();
  }
#endif
  if (fd == link_->multicast_socket().get_handle()) {
    return link_->multicast_socket();
  }
  return link_->unicast_socket();
}

ssize_t
RtpsUdpReceiveStrategy::receive_bytes(iovec iov[],
                                      int n,
                                      ACE_INET_Addr& remote_address,
                                      ACE_HANDLE fd,
                                      bool& stop)
{
  const ACE_SOCK_Dgram& socket = choose_recv_socket(fd);
#ifdef ACE_LACKS_SENDMSG
  ACE_UNUSED_ARG(stop);
  char buffer[0x10000];
  ssize_t scatter = socket.recv(buffer, sizeof buffer, remote_address);
  char* iter = buffer;
  for (int i = 0; scatter > 0 && i < n; ++i) {
    const size_t chunk = std::min(static_cast<size_t>(iov[i].iov_len), // int on LynxOS
                                  static_cast<size_t>(scatter));
    std::memcpy(iov[i].iov_base, iter, chunk);
    scatter -= chunk;
    iter += chunk;
  }
  const ssize_t ret = (scatter < 0) ? scatter : (iter - buffer);
#else
  const ssize_t ret = receive_bytes_helper(iov, n, socket, remote_address, link_->get_ice_endpoint(), link_->transport(), stop);
#endif
  remote_address_ = remote_address;

#ifdef OPENDDS_SECURITY
  if (stop) {
    return ret;
  }

  using namespace DDS::Security;
  const ParticipantCryptoHandle receiver = link_->local_crypto_handle();
  if (ret > 0 && receiver != DDS::HANDLE_NIL) {
    encoded_rtps_ = false;

    GUID_t peer = GUID_UNKNOWN;

    const CryptoTransform_var crypto = link_->security_config()->get_crypto_transform();
    if (!crypto) {
      return recv_err("no crypto plugin", remote_address, peer, stop);
    }

    if (ret < RTPS::RTPSHDR_SZ + RTPS::SMHDR_SZ) {
      return recv_err("message too short", remote_address, peer, stop);
    }

    const unsigned int encLen = static_cast<unsigned int>(ret);
    DDS::OctetSeq encoded(encLen);
    encoded.length(encLen);
    unsigned char* const encBuf = encoded.get_buffer();
    size_t copied = 0;
    for (int i = 0; i < n && copied < encLen; ++i) {
      const size_t chunk = std::min(static_cast<size_t>(iov[i].iov_len),
                                    static_cast<size_t>(encLen - copied));
      std::memcpy(encBuf + copied, iov[i].iov_base, chunk);
      copied += chunk;
    }

    if (copied != encLen) {
      return recv_err("received bytes didn't fit in iovec array", remote_address, peer, stop);
    }

    if (encoded[RTPS::RTPSHDR_SZ] != RTPS::SRTPS_PREFIX) {
      return ret;
    }

    static const int GuidPrefixOffset = 8; // "RTPS", Version(2), Vendor(2)
    std::memcpy(peer.guidPrefix, encBuf + GuidPrefixOffset, sizeof peer.guidPrefix);
    peer.entityId = RTPS::ENTITYID_PARTICIPANT;
    const ParticipantCryptoHandle sender = link_->peer_crypto_handle(peer);
    if (sender == DDS::HANDLE_NIL) {
      if (security_debug.encdec_warn) {
        ACE_ERROR((LM_WARNING, ACE_TEXT("(%P|%t) {encdec_warn} RtpsUdpReceiveStrategy::receive_bytes: ")
                   ACE_TEXT("decode_rtps_message no remote participant crypto handle for %C, dropping\n"),
                   OPENDDS_STRING(GuidConverter(peer)).c_str()));
      }
      stop = true;
      return ret;
    }

    DDS::OctetSeq plain;
    SecurityException ex = {"", 0, 0};
    if (!crypto->decode_rtps_message(plain, encoded, receiver, sender, ex)) {
      if (security_debug.encdec_warn) {
        ACE_ERROR((LM_WARNING, "(%P|%t) {encdec_warn} decode_rtps_message SecurityException [%d.%d]: %C\n",
                   ex.code, ex.minor_code, ex.message.in()));
      }
      if (ex.code == OPENDDS_EXCEPTION_CODE_NO_KEY && ex.minor_code == OPENDDS_EXCEPTION_MINOR_CODE_NO_KEY) {
        if (security_debug.encdec_warn) {
          ACE_ERROR((LM_WARNING, ACE_TEXT("(%P|%t) {encdec_warn} RtpsUdpReceiveStrategy::receive_bytes: ")
            ACE_TEXT("decode_rtps_message remote participant has crypto handle but no key, dropping\n")));
        }
        stop = true;
        return ret;
      }
      return recv_err("decode_rtps_message failed", remote_address, peer, stop);
    }

    copied = 0;
    const size_t plainLen = plain.length();
    const unsigned char* const plainBuf = plain.get_buffer();
    for (int i = 0; i < n && copied < plainLen; ++i) {
      const size_t chunk = std::min(static_cast<size_t>(iov[i].iov_len),
                                    plainLen - copied);
      std::memcpy(iov[i].iov_base, plainBuf + copied, chunk);
      copied += chunk;
    }

    if (copied != plainLen) {
      return recv_err("plaintext doesn't fit in iovec array", remote_address, peer, stop);
    }

    encoded_rtps_ = true;
    return plainLen;
  }
#endif

  return ret;
}

bool RtpsUdpReceiveStrategy::check_encoded(const EntityId_t& sender)
{
#ifdef OPENDDS_SECURITY
  using namespace DDS::Security;
  GUID_t sendGuid;
  std::memcpy(sendGuid.guidPrefix, receiver_.source_guid_prefix_, sizeof sendGuid.guidPrefix);
  sendGuid.entityId = sender;

  if (link_->local_crypto_handle() != DDS::HANDLE_NIL
      && !encoded_rtps_ && !RtpsUdpDataLink::separate_message(sender)) {
    if (security_debug.encdec_warn) {
      const GuidConverter conv(sendGuid);
      ACE_ERROR((LM_WARNING, "(%P|%t) RtpsUdpReceiveStrategy::check_encoded "
                 "Full message from %C requires protection, dropping\n",
                 OPENDDS_STRING(conv).c_str()));
    }
    return false;
  }

  const EndpointSecurityAttributesMask esa = link_->security_attributes(sendGuid);
  static const EndpointSecurityAttributesMask MASK_PROTECT_SUBMSG =
    ENDPOINT_SECURITY_ATTRIBUTES_FLAG_IS_VALID | ENDPOINT_SECURITY_ATTRIBUTES_FLAG_IS_SUBMESSAGE_PROTECTED;

  if ((esa & MASK_PROTECT_SUBMSG) == MASK_PROTECT_SUBMSG && !encoded_submsg_) {
    if (security_debug.encdec_warn) {
      const GuidConverter conv(sendGuid);
      ACE_ERROR((LM_WARNING, "(%P|%t) RtpsUdpReceiveStrategy::check_encoded "
                 "Submessage from %C requires protection, dropping\n",
                 OPENDDS_STRING(conv).c_str()));
    }
    return false;
  }
#else
  ACE_UNUSED_ARG(sender);
#endif
  return true;
}

void
RtpsUdpReceiveStrategy::deliver_sample(ReceivedDataSample& sample,
                                       const ACE_INET_Addr& /*remote_address*/)
{
  using namespace RTPS;

  if (std::memcmp(receiver_.dest_guid_prefix_, link_->local_prefix(),
                  sizeof(GuidPrefix_t))) {
    // Not our message, we may be on multicast listening to all the others.
    return;
  }

  const RtpsSampleHeader& rsh = received_sample_header();

#ifdef OPENDDS_SECURITY
  const SubmessageKind kind = rsh.submessage_._d();

  if (secure_prefix_.smHeader.submessageId == SEC_PREFIX && kind != SEC_POSTFIX) {
    // secure envelope in progress, defer processing
    secure_submessages_.push_back(rsh.submessage_);
    if (kind == DATA) {
      secure_sample_ = sample;
    }
    return;
  }

  encoded_submsg_ = false;
#endif

  deliver_sample_i(sample, rsh.submessage_);
}

void
RtpsUdpReceiveStrategy::deliver_sample_i(ReceivedDataSample& sample,
                                         const RTPS::Submessage& submessage)
{
  using namespace RTPS;
  const SubmessageKind kind = submessage._d();

  switch (kind) {
  case INFO_SRC:
  case INFO_REPLY_IP4:
  case INFO_DST:
  case INFO_REPLY:
  case INFO_TS:
    // No-op: the INFO_* submessages only modify the state of the
    // MessageReceiver (see check_header()), they are not passed up to DCPS.
    break;

  case DATA: {
    receiver_.fill_header(sample.header_);
    const DataSubmessage& data = submessage.data_sm();
    if (!check_encoded(data.writerId)) {
      break;
    }

    RepoIdSet directedWriteReaders;
    getDirectedWriteReaders(directedWriteReaders, data);

    recvd_sample_ = &sample;
    readers_selected_.clear();
    readers_withheld_.clear();
    // If this sample should be withheld from some readers in order to maintain
    // in-order delivery, link_->received() will add it to readers_withheld_ otherwise
    // it will be added to readers_selected_
    link_->received(data, receiver_.source_guid_prefix_);
    recvd_sample_ = 0;

    link_->filterBestEffortReaders(sample, readers_selected_, readers_withheld_);

    if (data.readerId != ENTITYID_UNKNOWN) {
      RepoId reader;
      std::memcpy(reader.guidPrefix, link_->local_prefix(),
                  sizeof(GuidPrefix_t));
      reader.entityId = data.readerId;
      if (!readers_withheld_.count(reader) &&
          (directedWriteReaders.empty() || directedWriteReaders.find(reader) != directedWriteReaders.end())) {
        if (Transport_debug_level > 5) {
          GuidConverter reader_conv(reader);
          ACE_DEBUG((LM_DEBUG, ACE_TEXT("(%P|%t) RtpsUdpReceiveStrategy[%@]::deliver_sample_i - ")
            ACE_TEXT("calling DataLink::data_received for seq: %q to reader %C\n"),
            this, sample.header_.sequence_.getValue(), OPENDDS_STRING(reader_conv).c_str()));
        }
#ifdef OPENDDS_SECURITY
        if (decode_payload(sample, data)) {
          link_->data_received(sample, reader);
        }
#else
        link_->data_received(sample, reader);
#endif
      }
    } else {
      if (Transport_debug_level > 5) {
        OPENDDS_STRING included_ids;
        bool first = true;
        RepoIdSet::iterator iter = readers_selected_.begin();
        while (iter != readers_selected_.end()) {
          included_ids += (first ? "" : "\n") + OPENDDS_STRING(GuidConverter(*iter));
          first = false;
          ++iter;
        }
        OPENDDS_STRING excluded_ids;
        first = true;
        RepoIdSet::iterator iter2 = this->readers_withheld_.begin();
        while (iter2 != readers_withheld_.end()) {
          excluded_ids += (first ? "" : "\n") + OPENDDS_STRING(GuidConverter(*iter2));
          first = false;
          ++iter2;
        }
        ACE_DEBUG((LM_DEBUG, ACE_TEXT("(%P|%t)  - RtpsUdpReceiveStrategy[%@]::deliver_sample_i:\n")
          ACE_TEXT("  readers_selected ids:\n%C\n")
          ACE_TEXT("  readers_withheld ids:\n%C\n"),
          this, included_ids.c_str(), excluded_ids.c_str()));
      }

      if (readers_withheld_.empty() && readers_selected_.empty()) {
#ifdef OPENDDS_SECURITY
        if (decode_payload(sample, data)) {
#endif
          if (directedWriteReaders.empty()) {
            if (Transport_debug_level > 5) {
              ACE_DEBUG((LM_DEBUG, ACE_TEXT("(%P|%t) RtpsUdpReceiveStrategy[%@]::deliver_sample_i - ")
                ACE_TEXT("calling DataLink::data_received for seq: %q TO ALL, no exclusion or inclusion\n"),
                this, sample.header_.sequence_.getValue()));
            }
            link_->data_received(sample);
          } else {
            if (Transport_debug_level > 5) {
              ACE_DEBUG((LM_DEBUG, ACE_TEXT("(%P|%t) RtpsUdpReceiveStrategy[%@]::deliver_sample_i - ")
                ACE_TEXT("calling DataLink::data_received_include for seq: %q to directedWriteReaders\n"),
                this, sample.header_.sequence_.getValue()));
            }
            link_->data_received_include(sample, directedWriteReaders);
          }
#ifdef OPENDDS_SECURITY
        }
#endif
      } else {
#ifdef OPENDDS_SECURITY
        if (decode_payload(sample, data)) {
#endif
          if (directedWriteReaders.empty()) {
            if (Transport_debug_level > 5) {
              ACE_DEBUG((LM_DEBUG, ACE_TEXT("(%P|%t) RtpsUdpReceiveStrategy[%@]::deliver_sample_i - ")
                ACE_TEXT("calling DataLink::data_received_include for seq: %q to readers_selected_\n"),
                this, sample.header_.sequence_.getValue()));
            }
            link_->data_received_include(sample, readers_selected_);
          } else {
            if (Transport_debug_level > 5) {
              ACE_DEBUG((LM_DEBUG, ACE_TEXT("(%P|%t) RtpsUdpReceiveStrategy[%@]::deliver_sample_i - ")
                ACE_TEXT("calling DataLink::data_received_include for seq: %q to intersection of readers\n"),
                this, sample.header_.sequence_.getValue()));
            }
            set_intersect(directedWriteReaders, readers_selected_, GUID_tKeyLessThan());
            link_->data_received_include(sample, directedWriteReaders);
          }
#ifdef OPENDDS_SECURITY
        }
#endif
      }
    }
    break;
  }
  case GAP:
    if (!check_encoded(submessage.gap_sm().writerId)) {
      break;
    }
    link_->received(submessage.gap_sm(), receiver_.source_guid_prefix_);
    break;

  case HEARTBEAT:
    if (!check_encoded(submessage.heartbeat_sm().writerId)) {
      break;
    }
    link_->received(submessage.heartbeat_sm(),
                    receiver_.source_guid_prefix_);
    if (submessage.heartbeat_sm().smHeader.flags & FLAG_L) {
      // Liveliness has been asserted.  Create a DATAWRITER_LIVELINESS message.
      sample.header_.message_id_ = DATAWRITER_LIVELINESS;
      receiver_.fill_header(sample.header_);
      sample.header_.publication_id_.entityId = submessage.heartbeat_sm().writerId;
      link_->data_received(sample);
    }
    break;

  case ACKNACK:
    if (!check_encoded(submessage.acknack_sm().readerId)) {
      break;
    }
    link_->received(submessage.acknack_sm(),
                    receiver_.source_guid_prefix_);
    break;

  case HEARTBEAT_FRAG:
    if (!check_encoded(submessage.hb_frag_sm().writerId)) {
      break;
    }
    link_->received(submessage.hb_frag_sm(),
                    receiver_.source_guid_prefix_);
    break;

  case NACK_FRAG:
    if (!check_encoded(submessage.nack_frag_sm().readerId)) {
      break;
    }
    link_->received(submessage.nack_frag_sm(),
                    receiver_.source_guid_prefix_);
    break;

  /* no case DATA_FRAG: by the time deliver_sample() is called, reassemble()
     has successfully reassembled the fragments and we now have a DATA submsg
   */

#ifdef OPENDDS_SECURITY
  case SEC_PREFIX:
    secure_prefix_ = submessage.security_sm();
    break;

  case SEC_POSTFIX:
    deliver_from_secure(submessage);
    break;
#endif

  default:
    break;
  }
}

#ifdef OPENDDS_SECURITY
void
RtpsUdpReceiveStrategy::deliver_from_secure(const RTPS::Submessage& submessage)
{
  using namespace DDS::Security;

  const CryptoTransform_var crypto = link_->security_config()->get_crypto_transform();
  if (!crypto) {
    ACE_ERROR((LM_ERROR, "(%P|%t) ERROR: RtpsUdpReceiveStrategy SEC_POSTFIX no CryptoTransform\n"));
    return;
  }

  RepoId peer;
  RTPS::assign(peer.guidPrefix, receiver_.source_guid_prefix_);
  peer.entityId = ENTITYID_PARTICIPANT;
  const ParticipantCryptoHandle peer_pch = link_->peer_crypto_handle(peer);

  DDS::OctetSeq encoded_submsg, plain_submsg;
  sec_submsg_to_octets(encoded_submsg, submessage);
  secure_prefix_.smHeader.submessageId = SUBMESSAGE_NONE;
  secure_sample_ = ReceivedDataSample(0);

  DatawriterCryptoHandle dwch = DDS::HANDLE_NIL;
  DatareaderCryptoHandle drch = DDS::HANDLE_NIL;
  SecureSubmessageCategory_t category = INFO_SUBMESSAGE;
  SecurityException ex = {"", 0, 0};

  bool ok = crypto->preprocess_secure_submsg(dwch, drch, category, encoded_submsg,
                                             link_->local_crypto_handle(), peer_pch, ex);

  if (ok) {
    VDBG_LVL((LM_DEBUG, ACE_TEXT("(%P|%t) RtpsUdpReceiveStrategy::deliver_from_secure ")
      ACE_TEXT("dwch is %d and drch is %d\n"), dwch, drch), 4);
  }

  if (ok && category == DATAWRITER_SUBMESSAGE) {
    ok = crypto->decode_datawriter_submessage(plain_submsg, encoded_submsg,
                                              drch, dwch, ex);

  } else if (ok && category == DATAREADER_SUBMESSAGE) {
    ok = crypto->decode_datareader_submessage(plain_submsg, encoded_submsg,
                                              dwch, drch, ex);

  } else if (ok && category == INFO_SUBMESSAGE) {
    return;

  } else {
    if (security_debug.encdec_warn) {
      ACE_ERROR((LM_WARNING, ACE_TEXT("(%P|%t) {encdec_warn} RtpsUdpReceiveStrategy: ")
                 ACE_TEXT("preprocess_secure_submsg failed remote %C RPCH %d, [%d.%d]: %C\n"),
                 OPENDDS_STRING(GuidConverter(peer)).c_str(), peer_pch, ex.code, ex.minor_code, ex.message.in()));
    }
    return;
  }

  if (!ok) {
    bool dw = category == DATAWRITER_SUBMESSAGE;
    if (security_debug.encdec_warn) {
      ACE_ERROR((LM_WARNING, ACE_TEXT("(%P|%t) {encdec_warn} RtpsUdpReceiveStrategy: ")
                 ACE_TEXT("decode_data%C_submessage failed [%d.%d]: \"%C\" ")
                 ACE_TEXT("(rpch: %u, local d%cch: %u, remote d%cch: %u)\n"),
                 dw ? "writer" : "reader",
                 ex.code, ex.minor_code, ex.message.in(),
                 peer_pch,
                 dw ? 'r' : 'w',
                 dw ? drch : dwch,
                 dw ? 'w' : 'r',
                 dw ? dwch : drch
                 ));
    }
    return;
  }

  ACE_Message_Block mb(plain_submsg.length());
  mb.copy(reinterpret_cast<const char*>(plain_submsg.get_buffer()), mb.size());

  if (Transport_debug_level > 5) {
    ACE_HEX_DUMP((LM_DEBUG, mb.rd_ptr(), mb.length(),
                  category == DATAWRITER_SUBMESSAGE ?
                  ACE_TEXT("RtpsUdpReceiveStrategy: decoded writer submessage") :
                  ACE_TEXT("RtpsUdpReceiveStrategy: decoded reader submessage")));
  }

  RtpsSampleHeader rsh(mb);
  if (check_header(rsh)) {
    ReceivedDataSample plain_sample(mb.duplicate());
    if (rsh.into_received_data_sample(plain_sample)) {
      if (rsh.more_fragments()) {
        VDBG((LM_DEBUG, "(%P|%t) DBG:   Attempt reassembly of decoded fragments\n"));
        if (reassemble_i(plain_sample, rsh)) {
          VDBG((LM_DEBUG, "(%P|%t) DBG:   Reassembled complete message from decoded\n"));
          encoded_submsg_ = true;
          deliver_sample_i(plain_sample, rsh.submessage_);
          return;
        }
      }
      encoded_submsg_ = true;
      deliver_sample_i(plain_sample, rsh.submessage_);
    }
  }
}

void
RtpsUdpReceiveStrategy::sec_submsg_to_octets(DDS::OctetSeq& encoded,
                                             const RTPS::Submessage& postfix)
{
  const Encoding encoding(Encoding::KIND_XCDR1, ENDIAN_BIG);
  size_t size = serialized_size(encoding, secure_prefix_);

  for (size_t i = 0; i < secure_submessages_.size(); ++i) {
    serialized_size(encoding, size, secure_submessages_[i]);
    const RTPS::SubmessageKind kind = secure_submessages_[i]._d();
    if (kind == RTPS::DATA || kind == RTPS::DATA_FRAG) {
      size += secure_sample_.sample_->size();
    }
    align(size, RTPS::SMHDR_SZ);
  }
  serialized_size(encoding, size, postfix);

  ACE_Message_Block mb(size);
  Serializer ser(&mb, encoding);
  ser << secure_prefix_;
  ser.align_r(RTPS::SMHDR_SZ);

  for (size_t i = 0; i < secure_submessages_.size(); ++i) {
    ser << secure_submessages_[i];
    const RTPS::SubmessageKind kind = secure_submessages_[i]._d();
    if (kind == RTPS::DATA || kind == RTPS::DATA_FRAG) {
      const CORBA::Octet* sample_bytes =
        reinterpret_cast<const CORBA::Octet*>(secure_sample_.sample_->rd_ptr());
      ser.write_octet_array(sample_bytes,
                            static_cast<unsigned int>(secure_sample_.sample_->length()));
    }
    ser.align_r(RTPS::SMHDR_SZ);
  }
  ser << postfix;

  encoded.length(static_cast<unsigned int>(mb.length()));
  std::memcpy(encoded.get_buffer(), mb.rd_ptr(), mb.length());
  secure_submessages_.resize(0);
}

bool RtpsUdpReceiveStrategy::decode_payload(ReceivedDataSample& sample,
                                            const RTPS::DataSubmessage& submsg)
{
  using namespace DDS::Security;
  const DatawriterCryptoHandle writer_crypto_handle = link_->writer_crypto_handle(sample.header_.publication_id_);
  const CryptoTransform_var crypto = link_->security_config()->get_crypto_transform();

  const EndpointSecurityAttributesMask esa = link_->security_attributes(sample.header_.publication_id_);
  static const EndpointSecurityAttributesMask MASK_PROTECT_PAYLOAD =
    ENDPOINT_SECURITY_ATTRIBUTES_FLAG_IS_VALID | ENDPOINT_SECURITY_ATTRIBUTES_FLAG_IS_PAYLOAD_PROTECTED;
  const bool payload_protected = (esa & MASK_PROTECT_PAYLOAD) == MASK_PROTECT_PAYLOAD;

  if (writer_crypto_handle == DDS::HANDLE_NIL || !crypto || !payload_protected) {
    return true;
  }

  DDS::OctetSeq encoded, plain, iQos;
  encoded.length(static_cast<unsigned int>(sample.sample_->total_length()));
  unsigned char* const buffer = encoded.get_buffer();
  ACE_Message_Block* mb(sample.sample_.get());
  for (unsigned int i = 0; mb; mb = mb->cont()) {
    std::memcpy(buffer + i, mb->rd_ptr(), mb->length());
    i += static_cast<unsigned int>(mb->length());
  }

  const Encoding encoding(Encoding::KIND_XCDR1,
    static_cast<Endianness>(submsg.smHeader.flags & 1));
  size_t iQosSize = 0;
  serialized_size(encoding, iQosSize, submsg.inlineQos);
  iQos.length(static_cast<unsigned int>(iQosSize));
  const char* iQos_raw = reinterpret_cast<const char*>(iQos.get_buffer());
  ACE_Message_Block iQosMb(iQos_raw, iQos.length());
  Serializer ser(&iQosMb, encoding);
  ser << submsg.inlineQos;

  SecurityException ex = {"", 0, 0};
  // DDS-Security: since origin authentication for payload is not yet supported
  // the reader's crypto handle is NIL here (could be multiple readers in this
  // participant)
  const bool ok = crypto->decode_serialized_payload(plain, encoded, iQos,
                                                    DDS::HANDLE_NIL,
                                                    writer_crypto_handle, ex);
  if (ok) {
    const unsigned int n = plain.length();

    // The sample.sample_ message block uses the transport's data block so it
    // can't be modified in-place, instead replace it with a new block.
    sample.sample_.reset(new ACE_Message_Block(n));
    const char* buffer_raw = reinterpret_cast<const char*>(plain.get_buffer());
    sample.sample_->copy(buffer_raw, n);

    if (n > 1) {
      sample.header_.byte_order_ = RtpsSampleHeader::payload_byte_order(sample);
    }

  } else if (security_debug.encdec_warn) {
    ACE_ERROR((LM_WARNING, "(%P|%t) {encdec_warn} RtpsUdpReceiveStrategy: "
               "decode_serialized_payload failed [%d.%d]: %C\n",
               ex.code, ex.minor_code, ex.message.in()));
  }

  return ok;
}
#endif

int
RtpsUdpReceiveStrategy::start_i()
{
  ACE_Reactor* reactor = link_->get_reactor();
  if (reactor == 0) {
    ACE_ERROR_RETURN((LM_ERROR,
                      ACE_TEXT("(%P|%t) ERROR: ")
                      ACE_TEXT("RtpsUdpReceiveStrategy::start_i: ")
                      ACE_TEXT("NULL reactor reference!\n")),
                     -1);
  }

#ifdef ACE_WIN32
  // By default Winsock will cause reads to fail with "connection reset"
  // when UDP sends result in ICMP "port unreachable" messages.
  // The transport framework is not set up for this since returning <= 0
  // from our receive_bytes causes the framework to close down the datalink
  // which in this case is used to receive from multiple peers.
  BOOL recv_udp_connreset = FALSE;
  link_->unicast_socket().control(SIO_UDP_CONNRESET, &recv_udp_connreset);
#endif

  if (reactor->register_handler(link_->unicast_socket().get_handle(), this,
                                ACE_Event_Handler::READ_MASK) != 0) {
    ACE_ERROR_RETURN((LM_ERROR,
                      ACE_TEXT("(%P|%t) ERROR: ")
                      ACE_TEXT("RtpsUdpReceiveStrategy::start_i: ")
                      ACE_TEXT("failed to register handler for unicast ")
                      ACE_TEXT("socket %d\n"),
                      link_->unicast_socket().get_handle()),
                     -1);
  }

#ifdef ACE_HAS_IPV6
  if (reactor->register_handler(link_->ipv6_unicast_socket().get_handle(), this,
                                ACE_Event_Handler::READ_MASK) != 0) {
    ACE_ERROR_RETURN((LM_ERROR,
                      ACE_TEXT("(%P|%t) ERROR: ")
                      ACE_TEXT("RtpsUdpReceiveStrategy::start_i: ")
                      ACE_TEXT("failed to register handler for unicast ")
                      ACE_TEXT("socket %d\n"),
                      link_->unicast_socket().get_handle()),
                     -1);
  }
#endif

  return 0;
}

void
RtpsUdpReceiveStrategy::stop_i()
{
  ACE_Reactor* reactor = link_->get_reactor();
  if (reactor == 0) {
    ACE_ERROR((LM_ERROR,
               ACE_TEXT("(%P|%t) ERROR: ")
               ACE_TEXT("RtpsUdpReceiveStrategy::stop_i: ")
               ACE_TEXT("NULL reactor reference!\n")));
    return;
  }

  reactor->remove_handler(link_->unicast_socket().get_handle(),
                          ACE_Event_Handler::READ_MASK);

#ifdef ACE_HAS_IPV6
  reactor->remove_handler(link_->ipv6_unicast_socket().get_handle(),
                          ACE_Event_Handler::READ_MASK);
#endif

  if (link_->config().use_multicast_) {
    reactor->remove_handler(link_->multicast_socket().get_handle(),
                            ACE_Event_Handler::READ_MASK);
#ifdef ACE_HAS_IPV6
    reactor->remove_handler(link_->ipv6_multicast_socket().get_handle(),
                            ACE_Event_Handler::READ_MASK);
#endif
  }
}

bool
RtpsUdpReceiveStrategy::check_header(const RtpsTransportHeader& header)
{
  receiver_.reset(remote_address_, header.header_);

#ifdef OPENDDS_SECURITY
  secure_prefix_.smHeader.submessageId = SUBMESSAGE_NONE;
#endif

  return header.valid();
}

bool
RtpsUdpReceiveStrategy::check_header(const RtpsSampleHeader& header)
{

#ifdef OPENDDS_SECURITY
  if (secure_prefix_.smHeader.submessageId) {
    return header.valid();
  }
#endif

  receiver_.submsg(header.submessage_);

  // save fragmentation details for use in reassemble()
  if (header.valid() && header.submessage_._d() == RTPS::DATA_FRAG) {
    const RTPS::DataFragSubmessage& rtps = header.submessage_.data_frag_sm();
    frags_.first = rtps.fragmentStartingNum.value;
    frags_.second = frags_.first + (rtps.fragmentsInSubmessage - 1);
    total_frags_ = (rtps.sampleSize / rtps.fragmentSize) + (rtps.sampleSize % rtps.fragmentSize ? 1 : 0);
  }

  return header.valid();
}

const ReceivedDataSample*
RtpsUdpReceiveStrategy::withhold_data_from(const RepoId& sub_id)
{
  readers_withheld_.insert(sub_id);
  return recvd_sample_;
}

void
RtpsUdpReceiveStrategy::do_not_withhold_data_from(const RepoId& sub_id)
{
  readers_selected_.insert(sub_id);
}

bool RtpsUdpReceiveStrategy::getDirectedWriteReaders(RepoIdSet& directedWriteReaders, const RTPS::DataSubmessage& ds) const
{
  directedWriteReaders.clear();
  for (CORBA::ULong i = 0; i < ds.inlineQos.length(); ++i) {
    if (ds.inlineQos[i]._d() == RTPS::PID_DIRECTED_WRITE
        && receiver_.source_version_.minor >= 4) {
      directedWriteReaders.insert(ds.inlineQos[i].guid());
    }
  }
  return !directedWriteReaders.empty();
}

bool RtpsUdpReceiveStrategy::reassemble(ReceivedDataSample& data)
{
  RtpsSampleHeader& rsh = received_sample_header();
  return reassemble_i(data, rsh);
}

bool RtpsUdpReceiveStrategy::reassemble_i(ReceivedDataSample& data, RtpsSampleHeader& rsh)
{
  using namespace RTPS;
  receiver_.fill_header(data.header_); // set publication_id_.guidPrefix
  if (link_->is_target(data.header_.publication_id_) && reassembly_.reassemble(frags_, data, total_frags_)) {

    // Reassembly was successful, replace DataFrag with Data.  This doesn't have
    // to be a fully-formed DataSubmessage, just enough for this class to use
    // in deliver_sample() which ends up calling RtpsUdpDataLink::received().
    // In particular we will need the SequenceNumber, but ignore the iQoS.

    // Peek at the byte order from the encapsulation containing the payload.
    data.header_.byte_order_ = data.sample_->rd_ptr()[1] & FLAG_E;

    const DataFragSubmessage& dfsm = rsh.submessage_.data_frag_sm();

    const CORBA::Octet data_flags = (data.header_.byte_order_ ? FLAG_E : 0)
      | (data.header_.key_fields_only_ ? FLAG_K_IN_DATA : FLAG_D);
    const DataSubmessage dsm = {
      {DATA, data_flags, 0}, 0, DATA_OCTETS_TO_IQOS,
      dfsm.readerId, dfsm.writerId, dfsm.writerSN, ParameterList()};
    rsh.submessage_.data_sm(dsm);
    return true;
  }
  return false;
}

bool
RtpsUdpReceiveStrategy::remove_frags_from_bitmap(CORBA::Long bitmap[],
                                                 CORBA::ULong num_bits,
                                                 const SequenceNumber& base,
                                                 const RepoId& pub_id)
{
  bool modified = false;
  for (CORBA::ULong i = 0, x = 0, bit = 0; i < num_bits; ++i, ++bit) {
    if (bit == 32) bit = 0;

    if (bit == 0) {
      x = static_cast<CORBA::ULong>(bitmap[i / 32]);
      if (x == 0) {
        // skip an entire Long if it's all 0's (adds 32 due to ++i)
        i += 31;
        bit = 31;
        //FUTURE: this could be generalized with something like the x86 "bsr"
        //        instruction using compiler intrinsics, VC++ _BitScanReverse()
        //        and GCC __builtin_clz()
        continue;
      }
    }

    const CORBA::ULong mask = 1 << (31 - bit);
    if ((x & mask) && reassembly_.has_frags(base + i, pub_id)) {
      x &= ~mask;
      bitmap[i / 32] = x;
      modified = true;
    }
  }
  return modified;
}

void
RtpsUdpReceiveStrategy::remove_fragments(const SequenceRange& range,
                                         const RepoId& pub_id)
{
  for (SequenceNumber sn = range.first; sn <= range.second; ++sn) {
    reassembly_.data_unavailable(sn, pub_id);
  }
}

void
RtpsUdpReceiveStrategy::clear_completed_fragments(const RepoId& pub_id)
{
  reassembly_.clear_completed(pub_id);
}

bool
RtpsUdpReceiveStrategy::has_fragments(const SequenceRange& range,
                                      const RepoId& pub_id,
                                      FragmentInfo* frag_info)
{
  for (SequenceNumber sn = range.first; sn <= range.second; ++sn) {
    if (reassembly_.has_frags(sn, pub_id)) {
      if (frag_info) {
        std::pair<SequenceNumber, RTPS::FragmentNumberSet> p;
        p.first = sn;
        frag_info->push_back(p);
        RTPS::FragmentNumberSet& missing_frags = frag_info->back().second;
        missing_frags.numBits = 0; // make sure this is a valid number before passing to get_gaps
        missing_frags.bitmap.length(8); // start at max length
        missing_frags.bitmapBase.value =
          reassembly_.get_gaps(sn, pub_id, missing_frags.bitmap.get_buffer(),
                               8, missing_frags.numBits);
        // reduce length in case get_gaps() didn't need all that room
        missing_frags.bitmap.length((missing_frags.numBits + 31) / 32);
      } else {
        return true;
      }
    }
  }
  return frag_info ? !frag_info->empty() : false;
}


// MessageReceiver nested class

RtpsUdpReceiveStrategy::MessageReceiver::MessageReceiver(const GuidPrefix_t& local)
  : have_timestamp_(false)
{
  RTPS::assign(local_, local);
  source_version_.major = source_version_.minor = 0;
  source_vendor_.vendorId[0] = source_vendor_.vendorId[1] = 0;
  for (size_t i = 0; i < sizeof(GuidPrefix_t); ++i) {
    source_guid_prefix_[i] = 0;
    dest_guid_prefix_[i] = 0;
  }
  timestamp_.seconds = 0;
  timestamp_.fraction = 0;
}

void
RtpsUdpReceiveStrategy::MessageReceiver::reset(const ACE_INET_Addr& addr,
                                               const RTPS::Header& hdr)
{
  using namespace RTPS;
  // see RTPS spec v2.1 section 8.3.4 table 8.16 and section 8.3.6.4
  source_version_ = hdr.version;
  source_vendor_ = hdr.vendorId;

  assign(source_guid_prefix_, hdr.guidPrefix);
  assign(dest_guid_prefix_, local_);

  unicast_reply_locator_list_.length(1);
  unicast_reply_locator_list_[0].kind = address_to_kind(addr);
  unicast_reply_locator_list_[0].port = LOCATOR_PORT_INVALID;
  RTPS::address_to_bytes(unicast_reply_locator_list_[0].address, addr);

  multicast_reply_locator_list_.length(1);
  multicast_reply_locator_list_[0].kind = address_to_kind(addr);
  multicast_reply_locator_list_[0].port = LOCATOR_PORT_INVALID;
  assign(multicast_reply_locator_list_[0].address, LOCATOR_ADDRESS_INVALID);

  have_timestamp_ = false;
  timestamp_ = TIME_INVALID;
}

void
RtpsUdpReceiveStrategy::MessageReceiver::submsg(const RTPS::Submessage& s)
{
  using namespace RTPS;

  switch (s._d()) {
  case INFO_TS:
    submsg(s.info_ts_sm());
    break;

  case INFO_SRC:
    submsg(s.info_src_sm());
    break;

  case INFO_REPLY_IP4:
    submsg(s.info_reply_ipv4_sm());
    break;

  case INFO_DST:
    submsg(s.info_dst_sm());
    break;

  case INFO_REPLY:
    submsg(s.info_reply_sm());
    break;

  default:
    break;
  }
}

void
RtpsUdpReceiveStrategy::MessageReceiver::submsg(
  const RTPS::InfoDestinationSubmessage& id)
{
  // see RTPS spec v2.1 section 8.3.7.7.4
  for (size_t i = 0; i < sizeof(GuidPrefix_t); ++i) {
    if (id.guidPrefix[i]) { // if some byte is > 0, it's not UNKNOWN
      RTPS::assign(dest_guid_prefix_, id.guidPrefix);
      return;
    }
  }
  RTPS::assign(dest_guid_prefix_, local_);
}

void
RtpsUdpReceiveStrategy::MessageReceiver::submsg(const RTPS::InfoReplySubmessage& ir)
{
  // see RTPS spec v2.1 section 8.3.7.8.4
  unicast_reply_locator_list_.length(ir.unicastLocatorList.length());
  for (CORBA::ULong i = 0; i < ir.unicastLocatorList.length(); ++i) {
    unicast_reply_locator_list_[i] = ir.unicastLocatorList[i];
  }

  if (ir.smHeader.flags & 2 /* MulticastFlag */) {
    multicast_reply_locator_list_.length(ir.multicastLocatorList.length());
    for (CORBA::ULong i = 0; i < ir.multicastLocatorList.length(); ++i) {
      multicast_reply_locator_list_[i] = ir.multicastLocatorList[i];
    }

  } else {
    multicast_reply_locator_list_.length(0);
  }
}

void
RtpsUdpReceiveStrategy::MessageReceiver::submsg(
  const RTPS::InfoReplyIp4Submessage& iri4)
{
  // see RTPS spec v2.1 sections 8.3.7.8.4 and 9.4.5.14
  unicast_reply_locator_list_.length(1);
  unicast_reply_locator_list_[0].kind = RTPS::LOCATOR_KIND_UDPv4;
  unicast_reply_locator_list_[0].port = iri4.unicastLocator.port;
  RTPS::assign(unicast_reply_locator_list_[0].address, iri4.unicastLocator.address);

  if (iri4.smHeader.flags & 2 /* MulticastFlag */) {
    multicast_reply_locator_list_.length(1);
    multicast_reply_locator_list_[0].kind = RTPS::LOCATOR_KIND_UDPv4;
    multicast_reply_locator_list_[0].port = iri4.multicastLocator.port;
    RTPS::assign(multicast_reply_locator_list_[0].address, iri4.multicastLocator.address);
  } else {
    multicast_reply_locator_list_.length(0);
  }
}

void
RtpsUdpReceiveStrategy::MessageReceiver::submsg(
  const RTPS::InfoTimestampSubmessage& it)
{
  // see RTPS spec v2.1 section 8.3.7.9.10
  if (!(it.smHeader.flags & 2 /* InvalidateFlag */)) {
    have_timestamp_ = true;
    timestamp_ = it.timestamp;
  } else {
    have_timestamp_ = false;
  }
}

void
RtpsUdpReceiveStrategy::MessageReceiver::submsg(
  const RTPS::InfoSourceSubmessage& is)
{
  // see RTPS spec v2.1 section 8.3.7.9.4
  RTPS::assign(source_guid_prefix_, is.guidPrefix);
  source_version_ = is.version;
  source_vendor_ = is.vendorId;
  unicast_reply_locator_list_.length(1);
  unicast_reply_locator_list_[0] = RTPS::LOCATOR_INVALID;
  multicast_reply_locator_list_.length(1);
  multicast_reply_locator_list_[0] = RTPS::LOCATOR_INVALID;
  have_timestamp_ = false;
}

void
RtpsUdpReceiveStrategy::MessageReceiver::fill_header(
  DataSampleHeader& header) const
{
  using namespace RTPS;
  if (have_timestamp_) {
    header.source_timestamp_sec_ = timestamp_.seconds;
    header.source_timestamp_nanosec_ =
      DCPS::uint32_fractional_seconds_to_nanoseconds(timestamp_.fraction);
  }
  assign(header.publication_id_.guidPrefix, source_guid_prefix_);
}

} // namespace DCPS
} // namespace OpenDDS

OPENDDS_END_VERSIONED_NAMESPACE_DECL<|MERGE_RESOLUTION|>--- conflicted
+++ resolved
@@ -102,30 +102,13 @@
     bytes -= block_size;
   }
 
-<<<<<<< HEAD
-    ACE_Message_Block* tail = head;
-    for (int i = 1; i < n && bytes != 0; ++i) {
-      block_size = std::min(bytes, static_cast<size_t>(iov[i].iov_len));
-      ACE_Message_Block* mb = new ACE_Message_Block(static_cast<const char*>(iov[i].iov_base), block_size);
-      mb->length(block_size);
-      tail->cont(mb);
-      tail = mb;
-      bytes -= block_size;
-    }
-
-    DCPS::Serializer serializer(head, STUN::encoding);
-    STUN::Message message;
-    message.block = head;
-    if (serializer >> message) {
-=======
-  DCPS::Serializer serializer(head, DCPS::Serializer::SWAP_BE);
+  DCPS::Serializer serializer(head, STUN::encoding);
   STUN::Message message;
   message.block = head;
   if (serializer >> message) {
     if (tport.relay_srsm().is_response(message)) {
       tport.process_relay_sra(tport.relay_srsm().receive(message));
     } else if (endpoint) {
->>>>>>> e2281728
       ICE::Agent::instance()->receive(endpoint, local_address, remote_address, message);
     }
   }
