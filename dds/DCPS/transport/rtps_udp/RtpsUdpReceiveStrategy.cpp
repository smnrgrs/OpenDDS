--- conflicted
+++ resolved
@@ -96,11 +96,7 @@
       bytes -= block_size;
     }
 
-<<<<<<< HEAD
-    DCPS::Serializer serializer(head, Encoding::KIND_CDR_UNALIGNED, ENDIAN_BIG);
-=======
     DCPS::Serializer serializer(head, STUN::encoding);
->>>>>>> b576d67f
     STUN::Message message;
     message.block = head;
     if (serializer >> message) {
