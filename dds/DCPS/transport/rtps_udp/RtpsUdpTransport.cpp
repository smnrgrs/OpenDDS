/*
 *
 *
 * Distributed under the OpenDDS License.
 * See: http://www.opendds.org/license.html
 */

#include "RtpsUdpTransport.h"
#include "RtpsUdpInst.h"
#include "RtpsUdpInst_rch.h"
#include "RtpsUdpSendStrategy.h"
#include "RtpsUdpReceiveStrategy.h"

#include "dds/DCPS/AssociationData.h"

#include "dds/DCPS/transport/framework/TransportClient.h"
#include "dds/DCPS/transport/framework/TransportExceptions.h"

#include "dds/DCPS/RTPS/BaseMessageUtils.h"
#include "dds/DCPS/RTPS/RtpsCoreTypeSupportImpl.h"

#include "ace/CDR_Base.h"
#include "ace/Log_Msg.h"
#include "ace/Sock_Connect.h"

OPENDDS_BEGIN_VERSIONED_NAMESPACE_DECL

namespace OpenDDS {
namespace DCPS {

RtpsUdpTransport::RtpsUdpTransport(RtpsUdpInst& inst)
  : TransportImpl(inst)
#if defined(OPENDDS_SECURITY)
  , local_crypto_handle_(DDS::HANDLE_NIL)
#endif
#ifdef OPENDDS_SECURITY
  , ice_endpoint_(*this)
#endif
{
  if (! (configure_i(inst) && open())) {
    throw Transport::UnableToCreate();
  }
}

RtpsUdpInst&
RtpsUdpTransport::config() const
{
  return static_cast<RtpsUdpInst&>(TransportImpl::config());
}

ICE::Endpoint*
RtpsUdpTransport::get_ice_endpoint()
{
#ifdef OPENDDS_SECURITY
  return (config().use_ice_) ? &ice_endpoint_ : 0;
#else
  return 0;
#endif
}

RtpsUdpDataLink_rch
RtpsUdpTransport::make_datalink(const GuidPrefix_t& local_prefix)
{

  RtpsUdpDataLink_rch link = make_rch<RtpsUdpDataLink>(ref(*this), local_prefix, config(), reactor_task());

#if defined(OPENDDS_SECURITY)
  link->local_crypto_handle(local_crypto_handle_);
#endif

  if (config().use_ice_) {
    if (reactor()->remove_handler(unicast_socket_.get_handle(), ACE_Event_Handler::READ_MASK) != 0) {
      ACE_ERROR_RETURN((LM_ERROR,
                        ACE_TEXT("(%P|%t) ERROR: ")
                        ACE_TEXT("RtpsUdpReceiveStrategy::start_i: ")
                        ACE_TEXT("failed to unregister handler for unicast ")
                        ACE_TEXT("socket %d\n"),
                        unicast_socket_.get_handle()),
                       RtpsUdpDataLink_rch());
    }
#ifdef ACE_HAS_IPV6
    if (reactor()->remove_handler(ipv6_unicast_socket_.get_handle(), ACE_Event_Handler::READ_MASK) != 0) {
      ACE_ERROR_RETURN((LM_ERROR,
                        ACE_TEXT("(%P|%t) ERROR: ")
                        ACE_TEXT("RtpsUdpReceiveStrategy::start_i: ")
                        ACE_TEXT("failed to unregister handler for ipv6 unicast ")
                        ACE_TEXT("socket %d\n"),
                        ipv6_unicast_socket_.get_handle()),
                       RtpsUdpDataLink_rch());
    }
#endif
  }

  if (!link->open(unicast_socket_
#ifdef ACE_HAS_IPV6
                  , ipv6_unicast_socket_
#endif
                  )) {
#ifdef ACE_HAS_IPV6
    const ACE_HANDLE v6handle = ipv6_unicast_socket_.get_handle();
#else
    const ACE_HANDLE v6handle = ACE_INVALID_HANDLE;
#endif
    ACE_ERROR((LM_ERROR,
               ACE_TEXT("(%P|%t) ERROR: ")
               ACE_TEXT("RtpsUdpTransport::make_datalink: ")
               ACE_TEXT("failed to open DataLink for sockets %d %d\n"),
               unicast_socket_.get_handle(), v6handle
               ));
    return RtpsUdpDataLink_rch();
  }

  // RtpsUdpDataLink now owns the socket
  unicast_socket_.set_handle(ACE_INVALID_HANDLE);
#ifdef ACE_HAS_IPV6
  ipv6_unicast_socket_.set_handle(ACE_INVALID_HANDLE);
#endif

  return link;
}

TransportImpl::AcceptConnectResult
RtpsUdpTransport::connect_datalink(const RemoteTransport& remote,
                                   const ConnectionAttribs& attribs,
                                   const TransportClient_rch& client)
{
  if (is_shut_down_) {
    return AcceptConnectResult();
  }

  GuardThreadType guard_links(links_lock_);

  if (!link_) {
    link_ = make_datalink(attribs.local_id_.guidPrefix);
    if (!link_) {
      return AcceptConnectResult();
    }
  }

  RtpsUdpDataLink_rch link = link_;


  use_datalink(attribs.local_id_, remote.repo_id_, remote.blob_,
               attribs.local_reliable_, remote.reliable_,
               attribs.local_durable_, remote.durable_);

  if (0 == std::memcmp(attribs.local_id_.guidPrefix, remote.repo_id_.guidPrefix,
                       sizeof(GuidPrefix_t))) {
    return AcceptConnectResult(link); // "loopback" connection return link right away
  }

  if (link->check_handshake_complete(attribs.local_id_, remote.repo_id_)){
    return AcceptConnectResult(link);
  }

  link->add_on_start_callback(client, remote.repo_id_);

  GuardType guard(connections_lock_);
  add_pending_connection(client, link);
  VDBG_LVL((LM_DEBUG, "(%P|%t) RtpsUdpTransport::connect_datalink pending.\n"), 2);
  return AcceptConnectResult(AcceptConnectResult::ACR_SUCCESS);
}

TransportImpl::AcceptConnectResult
RtpsUdpTransport::accept_datalink(const RemoteTransport& remote,
                                  const ConnectionAttribs& attribs,
                                  const TransportClient_rch& client)
{
  GuardThreadType guard_links(links_lock_);

  if (is_shut_down_) {
    return AcceptConnectResult();
  }

  if (!link_) {
    link_ = make_datalink(attribs.local_id_.guidPrefix);
    if (!link_) {
      return AcceptConnectResult();
    }
  }
  RtpsUdpDataLink_rch link = link_;

  use_datalink(attribs.local_id_, remote.repo_id_, remote.blob_,
               attribs.local_reliable_, remote.reliable_,
               attribs.local_durable_, remote.durable_);

  if (0 == std::memcmp(attribs.local_id_.guidPrefix, remote.repo_id_.guidPrefix,
                       sizeof(GuidPrefix_t))) {
    return AcceptConnectResult(link); // "loopback" connection return link right away
  }

  if (link->check_handshake_complete(attribs.local_id_, remote.repo_id_)){
    return AcceptConnectResult(link);
  }

  link->add_on_start_callback(client, remote.repo_id_);

  GuardType guard(connections_lock_);
  add_pending_connection(client, link);
  VDBG_LVL((LM_DEBUG, "(%P|%t) RtpsUdpTransport::accept_datalink pending.\n"), 2);
  return AcceptConnectResult(AcceptConnectResult::ACR_SUCCESS);
}


void
RtpsUdpTransport::stop_accepting_or_connecting(const TransportClient_wrch& client,
                                               const RepoId& remote_id)
{
  GuardType guard(pending_connections_lock_);
  typedef PendConnMap::iterator iter_t;
  const std::pair<iter_t, iter_t> range =
        pending_connections_.equal_range(client);
  for (iter_t iter = range.first; iter != range.second; ++iter) {
     iter->second->remove_on_start_callback(client, remote_id);
  }
  pending_connections_.erase(range.first, range.second);
}

void
RtpsUdpTransport::use_datalink(const RepoId& local_id,
                               const RepoId& remote_id,
                               const TransportBLOB& remote_data,
                               bool local_reliable, bool remote_reliable,
                               bool local_durable, bool remote_durable)
{
  bool requires_inline_qos;
  unsigned int blob_bytes_read;
  ACE_INET_Addr addr = get_connection_addr(remote_data, &requires_inline_qos,
                                           &blob_bytes_read);

  if (link_) {
    link_->add_locator(remote_id, addr, requires_inline_qos);

#if defined(OPENDDS_SECURITY)
    if (remote_data.length() > blob_bytes_read) {
      link_->populate_security_handles(local_id, remote_id,
                                       remote_data.get_buffer() + blob_bytes_read,
                                       remote_data.length() - blob_bytes_read);
    }
#endif

    link_->associated(local_id, remote_id, local_reliable, remote_reliable,
                      local_durable, remote_durable);
  }
}

ACE_INET_Addr
RtpsUdpTransport::get_connection_addr(const TransportBLOB& remote,
                                      bool* requires_inline_qos,
                                      unsigned int* blob_bytes_read) const
{
  using namespace OpenDDS::RTPS;
  LocatorSeq locators;
  DDS::ReturnCode_t result =
    blob_to_locators(remote, locators, requires_inline_qos, blob_bytes_read);
  if (result != DDS::RETCODE_OK) {
    return ACE_INET_Addr();
  }

  for (CORBA::ULong i = 0; i < locators.length(); ++i) {
    ACE_INET_Addr addr;
    // If conversion was successful
    if (locator_to_address(addr, locators[i], false) == 0) {
      // if this is a unicast address, or if we are allowing multicast
      if (!addr.is_multicast() || config().use_multicast_) {
        return addr;
      }
    }
  }

  // Return default address
  return ACE_INET_Addr();
}

bool
RtpsUdpTransport::connection_info_i(TransportLocator& info, ConnectionInfoFlags flags) const
{
  config().populate_locator(info, flags);
  return true;
}

void
RtpsUdpTransport::register_for_reader(const RepoId& participant,
                                      const RepoId& writerid,
                                      const RepoId& readerid,
                                      const TransportLocatorSeq& locators,
                                      OpenDDS::DCPS::DiscoveryListener* listener)
{
  const TransportBLOB* blob = config().get_blob(locators);
  if (!blob || is_shut_down_) {
    return;
  }

  GuardThreadType guard_links(links_lock_);

  if (!link_) {
    link_ = make_datalink(participant.guidPrefix);
  }

  link_->register_for_reader(writerid, readerid, get_connection_addr(*blob),
                             listener);
}

void
RtpsUdpTransport::unregister_for_reader(const RepoId& /*participant*/,
                                        const RepoId& writerid,
                                        const RepoId& readerid)
{
  if (link_) {
    link_->unregister_for_reader(writerid, readerid);
  }
}

void
RtpsUdpTransport::register_for_writer(const RepoId& participant,
                                      const RepoId& readerid,
                                      const RepoId& writerid,
                                      const TransportLocatorSeq& locators,
                                      DiscoveryListener* listener)
{
  const TransportBLOB* blob = config().get_blob(locators);
  if (!blob || is_shut_down_) {
    return;
  }

  GuardThreadType guard_links(links_lock_);

  if (!link_) {
    link_ = make_datalink(participant.guidPrefix);
  }

  link_->register_for_writer(readerid, writerid, get_connection_addr(*blob),
                             listener);
}

void
RtpsUdpTransport::unregister_for_writer(const RepoId& /*participant*/,
                                        const RepoId& readerid,
                                        const RepoId& writerid)
{
  if (link_) {
    link_->unregister_for_writer(readerid, writerid);
  }
}

void
RtpsUdpTransport::update_locators(const RepoId& remote,
                                  const TransportLocatorSeq& locators)
{
  const TransportBLOB* blob = config().get_blob(locators);
  if (!blob || is_shut_down_) {
    return;
  }

  GuardThreadType guard_links(links_lock_);

  if (link_) {
    bool requires_inline_qos;
    unsigned int blob_bytes_read;
    ACE_INET_Addr addr = get_connection_addr(*blob, &requires_inline_qos,
                                             &blob_bytes_read);
    link_->add_locator(remote, addr, requires_inline_qos);
  }
}

bool
RtpsUdpTransport::configure_i(RtpsUdpInst& config)
{
  // Override with DCPSDefaultAddress.
  if (config.local_address() == ACE_INET_Addr () &&
      !TheServiceParticipant->default_address ().empty ()) {
    ACE_INET_Addr addr(u_short(0), TheServiceParticipant->default_address().c_str());
    config.local_address(addr);
  }

  // Open the socket here so that any addresses/ports left
  // unspecified in the RtpsUdpInst are known by the time we get to
  // connection_info_i().  Opening the sockets here also allows us to
  // detect and report errors during DataReader/Writer setup instead
  // of during association.

  ACE_INET_Addr address = config.local_address();

  if (unicast_socket_.open(address, PF_INET) != 0) {
    ACE_ERROR_RETURN((LM_ERROR,
                      ACE_TEXT("(%P|%t) ERROR: ")
                      ACE_TEXT("RtpsUdpTransport::configure_i: open:")
                      ACE_TEXT("%m\n")),
                     false);
  }

  if (unicast_socket_.get_local_addr(address) != 0) {
    ACE_ERROR_RETURN((LM_ERROR,
                      ACE_TEXT("(%P|%t) ERROR: ")
                      ACE_TEXT("RtpsUdpTransport::configure_i: get_local_addr:")
                      ACE_TEXT("%m\n")),
                     false);
  }

  config.local_address(address);

#ifdef ACE_RECVPKTINFO
  int sockopt = 1;
  if (unicast_socket_.set_option(IPPROTO_IP, ACE_RECVPKTINFO, &sockopt, sizeof sockopt) == -1) {
    ACE_ERROR_RETURN((LM_ERROR, ACE_TEXT("(%P|%t) ERROR: RtpsUdpTransport::configure_i: set_option: %m\n")), false);
  }
#endif

#ifdef ACE_HAS_IPV6
  address = config.ipv6_local_address();

  if (ipv6_unicast_socket_.open(address, PF_INET6) != 0) {
    ACE_ERROR_RETURN((LM_ERROR,
                      ACE_TEXT("(%P|%t) ERROR: ")
                      ACE_TEXT("RtpsUdpTransport::configure_i: open:")
                      ACE_TEXT("%m\n")),
                     false);
  }

  if (ipv6_unicast_socket_.get_local_addr(address) != 0) {
    ACE_ERROR_RETURN((LM_ERROR,
                      ACE_TEXT("(%P|%t) ERROR: ")
                      ACE_TEXT("RtpsUdpTransport::configure_i: get_local_addr:")
                      ACE_TEXT("%m\n")),
                     false);
  }

  config.ipv6_local_address(address);

#ifdef ACE_RECVPKTINFO6
  if (ipv6_unicast_socket_.set_option(IPPROTO_IPV6, ACE_RECVPKTINFO6, &sockopt, sizeof sockopt) == -1) {
    ACE_ERROR_RETURN((LM_ERROR, ACE_TEXT("(%P|%t) ERROR: RtpsUdpTransport::configure_i: set_option: %m\n")), false);
  }
#endif
#endif

  create_reactor_task();

#ifdef OPENDDS_SECURITY
  if (config.use_ice_) {
    ICE::Agent::instance()->add_endpoint(&ice_endpoint_);
    if (reactor()->register_handler(unicast_socket_.get_handle(), &ice_endpoint_,
                                    ACE_Event_Handler::READ_MASK) != 0) {
      ACE_ERROR_RETURN((LM_ERROR,
                        ACE_TEXT("(%P|%t) ERROR: ")
                        ACE_TEXT("RtpsUdpReceiveStrategy::start_i: ")
                        ACE_TEXT("failed to register handler for unicast ")
                        ACE_TEXT("socket %d\n"),
                        unicast_socket_.get_handle()),
                       false);
    }
#ifdef ACE_HAS_IPV6
    if (reactor()->register_handler(ipv6_unicast_socket_.get_handle(), &ice_endpoint_,
                                    ACE_Event_Handler::READ_MASK) != 0) {
      ACE_ERROR_RETURN((LM_ERROR,
                        ACE_TEXT("(%P|%t) ERROR: ")
                        ACE_TEXT("RtpsUdpReceiveStrategy::start_i: ")
                        ACE_TEXT("failed to register handler for ipv6 unicast ")
                        ACE_TEXT("socket %d\n"),
                        ipv6_unicast_socket_.get_handle()),
                       false);
    }
#endif
  }
#endif

  if (config.opendds_discovery_default_listener_) {
    link_= make_datalink(config.opendds_discovery_guid_.guidPrefix);
    link_->default_listener(*config.opendds_discovery_default_listener_);
  }

  return true;
}

void
RtpsUdpTransport::shutdown_i()
{
  GuardThreadType guard_links(links_lock_);
  if (link_) {
    link_->transport_shutdown();
  }
  link_.reset();

#ifdef OPENDDS_SECURITY
  if(config().use_ice_) {
    ICE::Agent::instance()->remove_endpoint(&ice_endpoint_);
  }
#endif
}

void
RtpsUdpTransport::release_datalink(DataLink* /*link*/)
{
  // No-op for rtps_udp: keep the link_ around until the transport is shut down.
}



#ifdef OPENDDS_SECURITY

const ACE_SOCK_Dgram&
RtpsUdpTransport::IceEndpoint::choose_recv_socket(ACE_HANDLE fd) const
{
#ifdef ACE_HAS_IPV6
  if (fd == transport.ipv6_unicast_socket_.get_handle()) {
    return transport.ipv6_unicast_socket_;
  }
#endif
  ACE_UNUSED_ARG(fd);
  return transport.unicast_socket_;
}

int
RtpsUdpTransport::IceEndpoint::handle_input(ACE_HANDLE fd)
{
  struct iovec iov[1];
  char buffer[0x10000];
  iov[0].iov_base = buffer;
  iov[0].iov_len = sizeof buffer;
  ACE_INET_Addr remote_address;

  bool stop;
  RtpsUdpReceiveStrategy::receive_bytes_helper(iov, 1, choose_recv_socket(fd), remote_address, transport.get_ice_endpoint(), stop);

  return 0;
}

namespace {
  bool shouldWarn(int code) {
    return code == EPERM || code == EACCES || code == EINTR || code == ENOBUFS || code == ENOMEM;
  }

  ssize_t
  send_single_i(ACE_SOCK_Dgram& socket, const iovec iov[], int n, const ACE_INET_Addr& addr)
  {
#ifdef ACE_LACKS_SENDMSG
    char buffer[UDP_MAX_MESSAGE_SIZE];
    char *iter = buffer;
    for (int i = 0; i < n; ++i) {
      if (size_t(iter - buffer + iov[i].iov_len) > UDP_MAX_MESSAGE_SIZE) {
        ACE_ERROR((LM_ERROR, "(%P|%t) RtpsUdpSendStrategy::send_single_i() - "
                   "message too large at index %d size %d\n", i, iov[i].iov_len));
        return -1;
      }
      std::memcpy(iter, iov[i].iov_base, iov[i].iov_len);
      iter += iov[i].iov_len;
    }
    const ssize_t result = socket.send(buffer, iter - buffer, addr);
#else
    const ssize_t result = socket.send(iov, n, addr);
#endif
    if (result < 0) {
      ACE_TCHAR addr_buff[256] = {};
      int err = errno;
      addr.addr_to_string(addr_buff, 256);
      errno = err;
      const ACE_Log_Priority prio = shouldWarn(errno) ? LM_WARNING : LM_ERROR;
      ACE_ERROR((prio, "(%P|%t) RtpsUdpSendStrategy::send_single_i() - "
                 "destination %s failed %p\n", addr_buff, ACE_TEXT("send")));
    }
    return result;
  }
}

ICE::AddressListType
RtpsUdpTransport::IceEndpoint::host_addresses() const {
  ICE::AddressListType addresses;

  ACE_INET_Addr addr = transport.config().local_address();
  if (addr != ACE_INET_Addr()) {
    if (addr.is_any()) {
      ICE::AddressListType addrs;
      DCPS::get_interface_addrs(addrs);
      for (ICE::AddressListType::iterator pos = addrs.begin(), limit = addrs.end(); pos != limit; ++pos) {
        if (pos->get_type() == AF_INET) {
          pos->set_port_number(addr.get_port_number());
          addresses.push_back(*pos);
        }
      }
    } else {
      addresses.push_back(addr);
    }
  }

#ifdef ACE_HAS_IPV6
  addr = transport.config().ipv6_local_address();
  if (addr != ACE_INET_Addr()) {
    if (addr.is_any()) {
      ICE::AddressListType addrs;
      DCPS::get_interface_addrs(addrs);
      for (ICE::AddressListType::iterator pos = addrs.begin(), limit = addrs.end(); pos != limit; ++pos) {
        if (pos->get_type() == AF_INET6) {
          pos->set_port_number(addr.get_port_number());
          addresses.push_back(*pos);
        }
      }
    } else {
      addresses.push_back(addr);
    }
  }
#endif

  return addresses;
}

ACE_SOCK_Dgram&
RtpsUdpTransport::IceEndpoint::choose_send_socket(const ACE_INET_Addr& destination) const
{
#ifdef ACE_HAS_IPV6
  if (destination.get_type() == AF_INET6) {
    return transport.link_ ? transport.link_->ipv6_unicast_socket() : transport.ipv6_unicast_socket_;
  }
#endif

  ACE_UNUSED_ARG(destination);
  return transport.link_ ? transport.link_->unicast_socket() : transport.unicast_socket_;
}

void
RtpsUdpTransport::IceEndpoint::send(const ACE_INET_Addr& destination, const STUN::Message& message)
{
  ACE_SOCK_Dgram& socket = choose_send_socket(destination);

  ACE_Message_Block block(20 + message.length());
<<<<<<< HEAD
  DCPS::Serializer serializer(&block, Encoding::KIND_CDR_UNALIGNED, ENDIAN_BIG);
=======
  DCPS::Serializer serializer(&block, STUN::encoding);
>>>>>>> b576d67f
  const_cast<STUN::Message&>(message).block = &block;
  serializer << message;

  iovec iov[MAX_SEND_BLOCKS];
  const int num_blocks = RtpsUdpSendStrategy::mb_to_iov(block, iov);
  const ssize_t result = send_single_i(socket, iov, num_blocks, destination);
  if (result < 0) {
    const ACE_Log_Priority prio = shouldWarn(errno) ? LM_WARNING : LM_ERROR;
    ACE_ERROR((prio, "(%P|%t) RtpsUdpTransport::send() - "
               "failed to send STUN message\n"));
  }
}

ACE_INET_Addr
RtpsUdpTransport::IceEndpoint::stun_server_address() const {
  return transport.config().stun_server_address();
}
#endif

} // namespace DCPS
} // namespace OpenDDS

OPENDDS_END_VERSIONED_NAMESPACE_DECL<|MERGE_RESOLUTION|>--- conflicted
+++ resolved
@@ -622,11 +622,7 @@
   ACE_SOCK_Dgram& socket = choose_send_socket(destination);
 
   ACE_Message_Block block(20 + message.length());
-<<<<<<< HEAD
-  DCPS::Serializer serializer(&block, Encoding::KIND_CDR_UNALIGNED, ENDIAN_BIG);
-=======
   DCPS::Serializer serializer(&block, STUN::encoding);
->>>>>>> b576d67f
   const_cast<STUN::Message&>(message).block = &block;
   serializer << message;
 
