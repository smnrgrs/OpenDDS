/*
 *
 *
 * Distributed under the OpenDDS License.
 * See: http://www.opendds.org/license.html
 */

#include "DCPS/DdsDcps_pch.h" //Only the _pch include should start with DCPS/
#include "ReactorTask.h"

#if !defined (__ACE_INLINE__)
#include "ReactorTask.inl"
#endif /* __ACE_INLINE__ */

#include <ace/Select_Reactor.h>
#include <ace/WFMO_Reactor.h>
#include <ace/Proactor.h>
#include <ace/Proactor_Impl.h>
#include <ace/WIN32_Proactor.h>

OPENDDS_BEGIN_VERSIONED_NAMESPACE_DECL

OpenDDS::DCPS::ReactorTask::ReactorTask(bool useAsyncSend)
  : barrier_(2)
  , state_(STATE_NOT_RUNNING)
  , condition_(lock_)
  , reactor_(0)
  , reactor_owner_(ACE_OS::NULL_thread)
  , proactor_(0)
  , use_async_send_(useAsyncSend)
  , timer_queue_(0)
  , thread_status_(0)
  , timeout_(TimeDuration(0))
{
}

OpenDDS::DCPS::ReactorTask::~ReactorTask()
{
#if defined (ACE_HAS_WIN32_OVERLAPPED_IO) || defined (ACE_HAS_AIO_CALLS)
  if (proactor_) {
    reactor_->remove_handler(
      proactor_->implementation()->get_handle(),
      ACE_Event_Handler::DONT_CALL);
    delete proactor_;
  }
#endif

  delete reactor_;
  delete timer_queue_;
}

int
OpenDDS::DCPS::ReactorTask::open(void*, TimeDuration timeout, ThreadStatus* thread_stat, OPENDDS_STRING name)
{
  // thread status reporting support
  timeout_ = timeout;
  thread_status_ = thread_stat;
  name_ = name;

  // Set our reactor and proactor pointers to a new reactor/proactor objects.
  if (use_async_send_) {
#if defined (ACE_WIN32) && defined (ACE_HAS_WIN32_OVERLAPPED_IO)
    reactor_ = new ACE_Reactor(new ACE_WFMO_Reactor, 1);

    ACE_WIN32_Proactor* proactor_impl = new ACE_WIN32_Proactor(0, 1);
    proactor_ = new ACE_Proactor(proactor_impl, 1);
    reactor_->register_handler(proactor_impl, proactor_impl->get_handle());
#else
    reactor_ = new ACE_Reactor(new ACE_Select_Reactor, true);
    proactor_ = 0;
#endif
  } else {
    reactor_ = new ACE_Reactor(new ACE_Select_Reactor, true);
    proactor_ = 0;
  }

  timer_queue_ = new TimerQueueType();
  reactor_->timer_queue(timer_queue_);

  GuardType guard(lock_);

  // Reset our state.
  state_ = STATE_NOT_RUNNING;

  // For now, we only support one thread to run the reactor event loop.
  // Parts of the logic in this class would need to change to support
  // more than one thread running the reactor.

  // Attempt to activate ourselves.  If successful, a new thread will be
  // started and it will invoke our svc() method.  Note that we still have
  // a hold on our lock while we do this.
  if (activate(THR_NEW_LWP | THR_JOINABLE, 1) != 0) {
    ACE_ERROR_RETURN((LM_ERROR,
                      "(%P|%t) ERROR: ReactorTask Failed to activate "
                      "itself.\n"),
                     -1);
  }

  wait_for_startup();

  // Here we need to wait until a condition is triggered by the new thread(s)
  // that we created.  Note that this will cause us to release the lock and
  // wait until the condition_ is signal()'ed.  When it is signaled, the
  // condition will attempt to obtain the lock again, and then return to us
  // here.  We can then go on.
  if (state_ == STATE_NOT_RUNNING) {
    state_ = STATE_OPENING;
    condition_.wait();
  }

  return 0;
}

int
OpenDDS::DCPS::ReactorTask::svc()
{
  // First off - We need to obtain our own reference to ourselves such
  // that we don't get deleted while still running in our own thread.
  // In essence, our current thread "owns" a copy of our reference.
  // It's all done with the magic of intrusive reference counting!
  _add_ref();

  // Ignore all signals to avoid
  //     ERROR: <something descriptive> Interrupted system call
  // The main thread will handle signals.
  sigset_t set;
  ACE_OS::sigfillset(&set);
  ACE_OS::thr_sigsetmask(SIG_SETMASK, &set, NULL);

  // VERY IMPORTANT!Tell the reactor that this task's thread will be
  //                  its "owner".
  if (reactor_->owner(ACE_Thread_Manager::instance()->thr_self()) != 0) {
    ACE_ERROR((LM_ERROR,
               "(%P|%t) ERROR: Failed to change the reactor's owner().\n"));
  }
  reactor_owner_ = ACE_Thread_Manager::instance()->thr_self();

  interceptor_ = make_rch<Interceptor>(this);

  wait_for_startup();

  {
    // Obtain the lock.  This should only happen once the open() has hit
    // the condition_.wait() line of code, and has released the lock.
    GuardType guard(lock_);

    if (state_ == STATE_OPENING) {
      // Advance the state.
      state_ = STATE_RUNNING;

      // Signal the condition_ that we are here.
      condition_.signal();
    }
  }

<<<<<<< HEAD
  // Tell the reactor to handle events.
  if (timeout_ == TimeDuration(0)) {
    reactor_->run_reactor_event_loop();
  } else {
    unsigned long tid = 0;
#ifdef ACE_HAS_MAC_OSX
    uint64_t osx_tid;
    if (!pthread_threadid_np(NULL, &osx_tid)) {
      tid = static_cast<unsigned long>(osx_tid);
    } else {
      tid = 0;
      ACE_ERROR((LM_ERROR, ACE_TEXT("%T (%P|%t) ReactorTask::svc. Error getting OSX thread id\n.")));
    }
#else
    tid = ACE_OS::thr_self();
=======
  //TBD: Should the reactor continue running if there are some exceptions
  //     are caught while handling events?
//MJM: Put this in a loop with a state conditional and use the state to
//MJM: indicate whether or not to terminate.  But I can think of no
//MJM: reason to have anything in the conditional, so just expire.
//MJM: Nevermind.
  try {
    // Tell the reactor to handle events.
    if (timeout_ == TimeDuration(0)) {
     reactor_->run_reactor_event_loop();
    } else {
#ifdef ACE_HAS_MAC_OSX
      unsigned long tid = 0;
      uint64_t osx_tid;
      if (!pthread_threadid_np(NULL, &osx_tid)) {
        tid = static_cast<unsigned long>(osx_tid);
      } else {
        tid = 0;
        ACE_ERROR((LM_ERROR, ACE_TEXT("%T (%P|%t) ReactorTask::svc. Error getting OSX thread id\n.")));
      }
#else
      ACE_thread_t tid = 0;
      tid = ACE_OS::thr_self();
>>>>>>> 1af30923
#endif /* ACE_HAS_MAC_OSX */
    MonotonicTimePoint expire = MonotonicTimePoint::now() + timeout_;

    OPENDDS_STRING key = to_dds_string(tid);
    if (name_ != "") {
      key += " (" + name_ + ")";
    }

<<<<<<< HEAD
    ACE_Time_Value t = timeout_.value();

    while (state_ == STATE_RUNNING) {
      reactor_->run_reactor_event_loop(t, 0);
      MonotonicTimePoint now = MonotonicTimePoint::now();
      if (now > expire) {
        expire = now + timeout_;
        if (thread_status_) {
          if (DCPS_debug_level > 4) {
            ACE_DEBUG((LM_DEBUG,
                       "%T (%P|%t) ReactorTask::svc. Updating thread status.\n"));
          }
          {
=======
      ACE_Time_Value t = timeout_.value();

      while (state_ == STATE_RUNNING) {
        reactor_->run_reactor_event_loop(t, 0);
        MonotonicTimePoint now = MonotonicTimePoint::now();
        if (now > expire) {
          expire = now + timeout_;
          if (thread_status_) {
            if (DCPS_debug_level > 4) {
              ACE_DEBUG((LM_DEBUG,
                        "%T (%P|%t) ReactorTask::svc. Updating thread status.\n"));
            }
>>>>>>> 1af30923
            ACE_WRITE_GUARD_RETURN(ACE_Thread_Mutex, g, thread_status_->lock, -1);
            thread_status_->map[key] = now;
          }
        }
      }
    }
  }

  return 0;
}

int
OpenDDS::DCPS::ReactorTask::close(u_long flags)
{
  ACE_UNUSED_ARG(flags);
  // This is called after the reactor threads exit.
  // We should not set state here since we are not
  // sure how many reactor threads we will use.
  // If there is one reactor thread then we should
  // set the state so the stop will not call
  // end_reactor_event_loop.
  // If there are multiple reactor threads, we still
  // need call end_reactor_event_loop in stop() while
  // one reactor thread already exited.
//MJM: Right.

  _remove_ref();
  return 0;
}

void
OpenDDS::DCPS::ReactorTask::stop()
{

  {
    GuardType guard(lock_);

    if (state_ == STATE_NOT_RUNNING) {
      // We are already "stopped".  Just return.
      return;
    }

    state_ = STATE_NOT_RUNNING;
  }

#if defined (ACE_HAS_WIN32_OVERLAPPED_IO) || defined (ACE_HAS_AIO_CALLS)
  // Remove the proactor handler so the reactor stops forwarding messages.
  if (proactor_) {
    reactor_->remove_handler(
      proactor_->implementation()->get_handle(),
      ACE_Event_Handler::DONT_CALL);
  }
#endif

  reactor_->end_reactor_event_loop();

  // Let's wait for the reactor task's thread to complete before we
  // leave this stop method.
  wait();

  // Reset the thread manager in case it goes away before the next open.
  this->thr_mgr(0);
}

OPENDDS_END_VERSIONED_NAMESPACE_DECL<|MERGE_RESOLUTION|>--- conflicted
+++ resolved
@@ -153,13 +153,12 @@
     }
   }
 
-<<<<<<< HEAD
   // Tell the reactor to handle events.
   if (timeout_ == TimeDuration(0)) {
     reactor_->run_reactor_event_loop();
   } else {
+#ifdef ACE_HAS_MAC_OSX
     unsigned long tid = 0;
-#ifdef ACE_HAS_MAC_OSX
     uint64_t osx_tid;
     if (!pthread_threadid_np(NULL, &osx_tid)) {
       tid = static_cast<unsigned long>(osx_tid);
@@ -168,32 +167,8 @@
       ACE_ERROR((LM_ERROR, ACE_TEXT("%T (%P|%t) ReactorTask::svc. Error getting OSX thread id\n.")));
     }
 #else
+    ACE_thread_t tid = 0;
     tid = ACE_OS::thr_self();
-=======
-  //TBD: Should the reactor continue running if there are some exceptions
-  //     are caught while handling events?
-//MJM: Put this in a loop with a state conditional and use the state to
-//MJM: indicate whether or not to terminate.  But I can think of no
-//MJM: reason to have anything in the conditional, so just expire.
-//MJM: Nevermind.
-  try {
-    // Tell the reactor to handle events.
-    if (timeout_ == TimeDuration(0)) {
-     reactor_->run_reactor_event_loop();
-    } else {
-#ifdef ACE_HAS_MAC_OSX
-      unsigned long tid = 0;
-      uint64_t osx_tid;
-      if (!pthread_threadid_np(NULL, &osx_tid)) {
-        tid = static_cast<unsigned long>(osx_tid);
-      } else {
-        tid = 0;
-        ACE_ERROR((LM_ERROR, ACE_TEXT("%T (%P|%t) ReactorTask::svc. Error getting OSX thread id\n.")));
-      }
-#else
-      ACE_thread_t tid = 0;
-      tid = ACE_OS::thr_self();
->>>>>>> 1af30923
 #endif /* ACE_HAS_MAC_OSX */
     MonotonicTimePoint expire = MonotonicTimePoint::now() + timeout_;
 
@@ -202,7 +177,6 @@
       key += " (" + name_ + ")";
     }
 
-<<<<<<< HEAD
     ACE_Time_Value t = timeout_.value();
 
     while (state_ == STATE_RUNNING) {
@@ -215,24 +189,8 @@
             ACE_DEBUG((LM_DEBUG,
                        "%T (%P|%t) ReactorTask::svc. Updating thread status.\n"));
           }
-          {
-=======
-      ACE_Time_Value t = timeout_.value();
-
-      while (state_ == STATE_RUNNING) {
-        reactor_->run_reactor_event_loop(t, 0);
-        MonotonicTimePoint now = MonotonicTimePoint::now();
-        if (now > expire) {
-          expire = now + timeout_;
-          if (thread_status_) {
-            if (DCPS_debug_level > 4) {
-              ACE_DEBUG((LM_DEBUG,
-                        "%T (%P|%t) ReactorTask::svc. Updating thread status.\n"));
-            }
->>>>>>> 1af30923
-            ACE_WRITE_GUARD_RETURN(ACE_Thread_Mutex, g, thread_status_->lock, -1);
-            thread_status_->map[key] = now;
-          }
+          ACE_WRITE_GUARD_RETURN(ACE_Thread_Mutex, g, thread_status_->lock, -1);
+          thread_status_->map[key] = now;
         }
       }
     }
