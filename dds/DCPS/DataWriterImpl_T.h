/*
 * Distributed under the OpenDDS License.
 * See: http://www.opendds.org/license.html
 */

#ifndef OPENDDS_DCPS_DATAWRITERIMPL_T_H
#define OPENDDS_DCPS_DATAWRITERIMPL_T_H

#include "AbstractSample.h"
#include "PublicationInstance.h"
#include "DataWriterImpl.h"
#include "Util.h"
#include "TypeSupportImpl.h"
#include "dcps_export.h"
#include "SafetyProfileStreams.h"
#include "DCPS_Utils.h"
#include "XTypes/DynamicDataAdapter.h"

#ifdef OPENDDS_SECURITY
#  include <dds/DdsSecurityCoreC.h>
#endif

OPENDDS_BEGIN_VERSIONED_NAMESPACE_DECL

namespace OpenDDS {
namespace DCPS {

/**
 * Servant for DataWriter interface of the Traits::MessageType data type.
 *
 * See the DDS specification, OMG formal/2015-04-10, for a description of
 * this interface.
 */
template <typename MessageType>
class
#if ( __GNUC__ == 4 && __GNUC_MINOR__ == 1)
  OpenDDS_Dcps_Export
#endif
DataWriterImpl_T
: public virtual LocalObject<typename DDSTraits<MessageType>::DataWriterType>
, public virtual DataWriterImpl
{
public:
  typedef NativeSample<MessageType> Sample;

  DataWriterImpl_T(const AbstractTopicType* topic_type)
    : DataWriterImpl(topic_type)
  {
  }

  virtual ~DataWriterImpl_T()
  {
  }

  virtual DDS::InstanceHandle_t register_instance(const MessageType& instance)
  {
    return register_instance_w_timestamp(instance, SystemTimePoint::now().to_dds_time());
  }

  virtual DDS::InstanceHandle_t register_instance_w_timestamp(
    const MessageType& instance, const DDS::Time_t& timestamp)
  {
    DDS::InstanceHandle_t registered_handle = DDS::HANDLE_NIL;

    const DDS::ReturnCode_t ret = get_or_create_instance_handle(registered_handle, instance, timestamp);
    if (ret != DDS::RETCODE_OK && log_level >= LogLevel::Notice) {
      ACE_ERROR((LM_NOTICE, ACE_TEXT("(%P|%t) NOTICE: %CDataWriterImpl::register_instance_w_timestamp: ")
                 ACE_TEXT("register failed: %C\n"),
                 topic_type_->name().c_str(),
                 retcode_to_string(ret)));
    }

    return registered_handle;
  }

  virtual DDS::ReturnCode_t unregister_instance(const MessageType& instance, DDS::InstanceHandle_t handle)
  {
    return unregister_instance_w_timestamp(instance, handle, SystemTimePoint::now().to_dds_time());
  }

  virtual DDS::ReturnCode_t unregister_instance_w_timestamp(
    const MessageType& instance_data,
    DDS::InstanceHandle_t instance_handle,
    const DDS::Time_t& timestamp)
  {
    AbstractSample_rch sample = make_sample(instance_data);
    return DataWriterImpl::unregister_instance_w_timestamp(sample, instance_handle, timestamp);
  }

  //WARNING: If the handle is non-nil and the instance is not registered
  //         then this operation may cause an access violation.
  //         This lack of safety helps performance.
  virtual DDS::ReturnCode_t
  write(const MessageType& instance_data, DDS::InstanceHandle_t handle)
  {
    return write_w_timestamp(instance_data, handle, SystemTimePoint::now().to_dds_time());
  }

  //WARNING: If the handle is non-nil and the instance is not registered
  //         then this operation may cause an access violation.
  //         This lack of safety helps performance.
  virtual DDS::ReturnCode_t write_w_timestamp(
    const MessageType& instance_data,
    DDS::InstanceHandle_t handle,
    const DDS::Time_t& source_timestamp)
  {
    //  This operation assumes the provided handle is valid. The handle
    //  provided will not be verified.

    if (handle == DDS::HANDLE_NIL) {
      DDS::InstanceHandle_t registered_handle = DDS::HANDLE_NIL;
      const DDS::ReturnCode_t ret =
        this->get_or_create_instance_handle(registered_handle, instance_data, source_timestamp);
      if (ret != DDS::RETCODE_OK && log_level >= LogLevel::Notice) {
        ACE_ERROR_RETURN((LM_NOTICE, ACE_TEXT("(%P|%t) NOTICE: %CDataWriterImpl::write_w_timestamp: ")
                          ACE_TEXT("register failed: %C.\n"),
                          topic_type_->name().c_str(),
                          retcode_to_string(ret)),
                         ret);
      }

      handle = registered_handle;
    }

    // list of reader RepoIds that should not get data
    OpenDDS::DCPS::GUIDSeq_var filter_out;
#ifndef OPENDDS_NO_CONTENT_FILTERED_TOPIC
    if (TheServiceParticipant->publisher_content_filter()) {
      ACE_GUARD_RETURN(ACE_Thread_Mutex, reader_info_guard, this->reader_info_lock_, DDS::RETCODE_ERROR);
      for (RepoIdToReaderInfoMap::iterator iter = reader_info_.begin(),
           end = reader_info_.end(); iter != end; ++iter) {
        const ReaderInfo& ri = iter->second;
        if (!ri.eval_.is_nil()) {
          if (!filter_out.ptr()) {
            filter_out = new OpenDDS::DCPS::GUIDSeq;
          }
          if (!ri.eval_->eval(instance_data, ri.expression_params_)) {
            push_back(filter_out.inout(), iter->first);
          }
        }
      }
    }
#endif

    Message_Block_Ptr serialized(serialize_sample(instance_data));
    return OpenDDS::DCPS::DataWriterImpl::write(move(serialized),
                                                handle,
                                                source_timestamp,
                                                filter_out._retn(),
                                                &instance_data);
  }

  virtual DDS::ReturnCode_t
  dispose(const MessageType& instance_data, DDS::InstanceHandle_t instance_handle)
  {
    return dispose_w_timestamp(instance_data, instance_handle, SystemTimePoint::now().to_dds_time());
  }

  virtual DDS::ReturnCode_t dispose_w_timestamp(
    const MessageType& instance_data,
    DDS::InstanceHandle_t instance_handle,
    const DDS::Time_t& source_timestamp)
  {
#if defined(OPENDDS_SECURITY) && !defined(OPENDDS_NO_CONTENT_SUBSCRIPTION_PROFILE)
    XTypes::DynamicDataAdapter<MessageType> dda(dynamic_type_, getMetaStruct<MessageType>(), instance_data);
    DDS::Security::SecurityException ex;

    if (security_config_ &&
        participant_permissions_handle_ != DDS::HANDLE_NIL &&
        !security_config_->get_access_control()->check_local_datawriter_dispose_instance(participant_permissions_handle_, this, &dda, ex)) {
      if (log_level >= LogLevel::Notice) {
        ACE_ERROR((LM_NOTICE,
                   "(%P|%t) NOTICE: DataWriterImpl_T::dispose_instance_w_timestamp: unable to dispose instance SecurityException[%d.%d]: %C\n",
                   ex.code, ex.minor_code, ex.message.in()));
      }
      return DDS::Security::RETCODE_NOT_ALLOWED_BY_SECURITY;
    }
#endif

    AbstractSample_rch sample = make_sample(instance_data);
    return DataWriterImpl::dispose_w_timestamp(sample, instance_handle, source_timestamp);
  }

  virtual DDS::ReturnCode_t get_key_value(
    MessageType& key_holder,
    DDS::InstanceHandle_t handle)
  {
    AbstractSample_rch sample;
    const DDS::ReturnCode_t rc = DataWriterImpl::get_key_value(sample, handle);
    if (sample) {
      key_holder = get_data(sample);
    }
    return rc;
  }

  DDS::InstanceHandle_t lookup_instance(const MessageType& instance_data)
  {
    AbstractSample_rch sample = make_sample(instance_data);
    return DataWriterImpl::lookup_instance(sample);
  }

<<<<<<< HEAD
  const ValueWriterDispatcher* get_value_writer_dispatcher() const { return this; }

  void write(ValueWriter& value_writer, const void* data) const
  {
    vwrite(value_writer, *static_cast<const MessageType*>(data));
  }

private:
  AbstractSample_rch make_sample(const MessageType& data, bool key_only = false)
=======
  /**
   * Accessor to the marshalled data sample allocator.
   */
  ACE_INLINE
  DataAllocator* data_allocator() const
  {
    return data_allocator_.get();
  }

  DDS::ReturnCode_t setup_serialization()
  {
    if (qos_.representation.value.length() > 0 &&
        qos_.representation.value[0] != OpenDDS::DCPS::UNALIGNED_CDR_DATA_REPRESENTATION) {
      // If the QoS explicitly sets XCDR, XCDR2, or XML, force encapsulation
      cdr_encapsulation(true);
    }
    if (cdr_encapsulation()) {
      Encoding::Kind encoding_kind;
      // There should only be one data representation in a DataWriter, so
      // simply use qos_.representation.value[0].
      if (repr_to_encoding_kind(qos_.representation.value[0], encoding_kind)) {
        encoding_mode_ = EncodingMode(encoding_kind, swap_bytes());
        if (encoding_kind == Encoding::KIND_XCDR1 &&
            MarshalTraitsType::max_extensibility_level() == MUTABLE) {
          if (::OpenDDS::DCPS::DCPS_debug_level) {
            ACE_ERROR((LM_ERROR, "(%P|%t) ERROR: "
              "%CDataWriterImpl::setup_serialization: "
              "Encountered unsupported combination of XCDR1 encoding and mutable extensibility\n",
              TraitsType::type_name()));
          }
          return DDS::RETCODE_ERROR;
        } else if (encoding_kind == Encoding::KIND_UNALIGNED_CDR) {
          if (::OpenDDS::DCPS::DCPS_debug_level) {
            ACE_ERROR((LM_ERROR, "(%P|%t) ERROR: "
              "%CDataWriterImpl::setup_serialization: "
              "Unaligned CDR is not supported by transport types that require encapsulation\n",
              TraitsType::type_name()));
          }
        }
      } else if (::OpenDDS::DCPS::DCPS_debug_level) {
        ACE_DEBUG((LM_WARNING, ACE_TEXT("(%P|%t) WARNING: ")
                    ACE_TEXT("%CDataWriterImpl::setup_serialization: ")
                    ACE_TEXT("Encountered unsupported or unknown data representation: %C\n"),
                    TraitsType::type_name(),
                    repr_to_string(qos_.representation.value[0]).c_str()));
      }
    } else {
      // Pick unaligned CDR as it is the implicit representation for non-encapsulated
      encoding_mode_ = EncodingMode(Encoding::KIND_UNALIGNED_CDR, swap_bytes());
    }
    if (!encoding_mode_.valid()) {
      if (::OpenDDS::DCPS::DCPS_debug_level) {
        ACE_ERROR((LM_ERROR, ACE_TEXT("(%P|%t) ERROR: ")
                   ACE_TEXT("%CDataWriterImpl::setup_serialization: ")
                   ACE_TEXT("Could not find a valid data representation\n"),
                   TraitsType::type_name()));
      }
      return DDS::RETCODE_ERROR;
    }
    if (::OpenDDS::DCPS::DCPS_debug_level >= 2) {
      ACE_DEBUG((LM_DEBUG, ACE_TEXT("(%P|%t) ")
        ACE_TEXT("%CDataWriterImpl::setup_serialization: ")
        ACE_TEXT("Setup successfully with %C data representation.\n"),
        TraitsType::type_name(),
        Encoding::kind_to_string(encoding_mode_.encoding().kind()).c_str()));
    }

    // Set up allocator with reserved space for data if it is bounded
    const SerializedSizeBound buffer_size_bound = encoding_mode_.buffer_size_bound();
    if (buffer_size_bound) {
      const size_t chunk_size = buffer_size_bound.get();
      data_allocator_.reset(new DataAllocator(n_chunks_, chunk_size));
      if (::OpenDDS::DCPS::DCPS_debug_level >= 2) {
        ACE_DEBUG((LM_DEBUG, ACE_TEXT("(%P|%t) ")
          ACE_TEXT("%CDataWriterImpl::setup_serialization: ")
          ACE_TEXT("using data allocator at %x with %u %u byte chunks\n"),
          TraitsType::type_name(),
          data_allocator_.get(),
          n_chunks_,
          chunk_size));
      }
    } else if (::OpenDDS::DCPS::DCPS_debug_level >= 2) {
      ACE_DEBUG((LM_DEBUG, ACE_TEXT("(%P|%t) ")
        ACE_TEXT("%CDataWriterImpl::setup_serialization: ")
        ACE_TEXT("sample size is unbounded, not using data allocator, ")
        ACE_TEXT("always allocating from heap\n"),
        TraitsType::type_name()));
    }
    return DDS::RETCODE_OK;
  }

  void set_marshal_skip_serialize(bool value)
>>>>>>> 5393b00d
  {
    return dynamic_rchandle_cast<AbstractSample>(make_rch<Sample>(data, key_only));
  }

  const MessageType& get_data(AbstractSample_rch& sample)
  {
    return dynamic_rchandle_cast<Sample>(sample)->data();
  }

  /**
   * Serialize the instance data.
   *
   * @param instance_data The data to serialize.
   * @param key_only Only serialize key fields
   * @return returns the serialized data.
   */
  ACE_Message_Block* serialize_sample(const MessageType& instance_data, bool key_only = false)
  {
    AbstractSample_rch sample = make_sample(instance_data, key_only);
    return DataWriterImpl::serialize_sample(sample);
  }

  /**
   * Find the instance handle for the given instance_data using the data type's
   * key(s). If the instance does not already exist create a new instance
   * handle for it.
   */
  DDS::ReturnCode_t get_or_create_instance_handle(
    DDS::InstanceHandle_t& handle,
    const MessageType& instance_data,
    const DDS::Time_t& source_timestamp)
  {
    ACE_GUARD_RETURN(ACE_Recursive_Thread_Mutex, guard, get_lock(), DDS::RETCODE_ERROR);

    AbstractSample_rch sample = make_sample(instance_data);
    handle = DataWriterImpl::lookup_instance(sample);
    const bool needs_creation = handle == DDS::HANDLE_NIL;

    if (needs_creation || get_handle_instance(handle)) {
#if defined(OPENDDS_SECURITY) && !defined(OPENDDS_NO_CONTENT_SUBSCRIPTION_PROFILE)
      XTypes::DynamicDataAdapter<MessageType> dda(dynamic_type_, getMetaStruct<MessageType>(), instance_data);
      DDS::Security::SecurityException ex;

      if (security_config_ &&
          participant_permissions_handle_ != DDS::HANDLE_NIL &&
          !security_config_->get_access_control()->check_local_datawriter_register_instance(participant_permissions_handle_, this, &dda, ex)) {
        if (log_level >= LogLevel::Notice) {
          ACE_ERROR((LM_NOTICE,
                     "(%P|%t) NOTICE: DataWriterImpl_T::get_or_create_instance_handle: unable to register instance SecurityException[%d.%d]: %C\n",
                     ex.code, ex.minor_code, ex.message.in()));
        }
        return DDS::Security::RETCODE_NOT_ALLOWED_BY_SECURITY;
      }
#endif

      // don't use fast allocator for registration.
      Message_Block_Ptr serialized(serialize_sample(instance_data, /* key_only = */ true));
      if (!serialized) {
        ACE_ERROR((LM_ERROR, "(%P|%t) ERROR: %CDataWriterImpl::get_or_create_instance_handle: "
          "failed to serialize sample\n",
          topic_type_->name().c_str()));
        return DDS::RETCODE_ERROR;
      }

      // tell DataWriterLocal and Publisher about the instance.
      const DDS::ReturnCode_t ret = register_instance_i(handle, move(serialized), source_timestamp);
      // note: the WriteDataContainer/PublicationInstance maintains ownership
      // of the marshalled sample.
      if (ret != DDS::RETCODE_OK) {
        handle = DDS::HANDLE_NIL;
        return ret;
      }

      if (needs_creation && !insert_instance(handle, sample)) {
        handle = DDS::HANDLE_NIL;
        ACE_ERROR_RETURN((LM_ERROR, ACE_TEXT("(%P|%t) ERROR: %CDataWriterImpl::get_or_create_instance_handle: ")
                          ACE_TEXT("insert instance failed\n"),
                          topic_type_->name().c_str()),
                         DDS::RETCODE_ERROR);
      }

      send_all_to_flush_control(guard);
    }

    return DDS::RETCODE_OK;
  }

  // A class, normally provided by an unit test, that needs access to
  // private methods/members.
  friend class ::DDS_TEST;
};

} // namespace DCPS
} // namepsace OpenDDS

OPENDDS_END_VERSIONED_NAMESPACE_DECL

#endif /* OPENDDS_DDS_DCPS_DATAWRITERIMPL_T_H */<|MERGE_RESOLUTION|>--- conflicted
+++ resolved
@@ -199,110 +199,8 @@
     return DataWriterImpl::lookup_instance(sample);
   }
 
-<<<<<<< HEAD
-  const ValueWriterDispatcher* get_value_writer_dispatcher() const { return this; }
-
-  void write(ValueWriter& value_writer, const void* data) const
-  {
-    vwrite(value_writer, *static_cast<const MessageType*>(data));
-  }
-
 private:
   AbstractSample_rch make_sample(const MessageType& data, bool key_only = false)
-=======
-  /**
-   * Accessor to the marshalled data sample allocator.
-   */
-  ACE_INLINE
-  DataAllocator* data_allocator() const
-  {
-    return data_allocator_.get();
-  }
-
-  DDS::ReturnCode_t setup_serialization()
-  {
-    if (qos_.representation.value.length() > 0 &&
-        qos_.representation.value[0] != OpenDDS::DCPS::UNALIGNED_CDR_DATA_REPRESENTATION) {
-      // If the QoS explicitly sets XCDR, XCDR2, or XML, force encapsulation
-      cdr_encapsulation(true);
-    }
-    if (cdr_encapsulation()) {
-      Encoding::Kind encoding_kind;
-      // There should only be one data representation in a DataWriter, so
-      // simply use qos_.representation.value[0].
-      if (repr_to_encoding_kind(qos_.representation.value[0], encoding_kind)) {
-        encoding_mode_ = EncodingMode(encoding_kind, swap_bytes());
-        if (encoding_kind == Encoding::KIND_XCDR1 &&
-            MarshalTraitsType::max_extensibility_level() == MUTABLE) {
-          if (::OpenDDS::DCPS::DCPS_debug_level) {
-            ACE_ERROR((LM_ERROR, "(%P|%t) ERROR: "
-              "%CDataWriterImpl::setup_serialization: "
-              "Encountered unsupported combination of XCDR1 encoding and mutable extensibility\n",
-              TraitsType::type_name()));
-          }
-          return DDS::RETCODE_ERROR;
-        } else if (encoding_kind == Encoding::KIND_UNALIGNED_CDR) {
-          if (::OpenDDS::DCPS::DCPS_debug_level) {
-            ACE_ERROR((LM_ERROR, "(%P|%t) ERROR: "
-              "%CDataWriterImpl::setup_serialization: "
-              "Unaligned CDR is not supported by transport types that require encapsulation\n",
-              TraitsType::type_name()));
-          }
-        }
-      } else if (::OpenDDS::DCPS::DCPS_debug_level) {
-        ACE_DEBUG((LM_WARNING, ACE_TEXT("(%P|%t) WARNING: ")
-                    ACE_TEXT("%CDataWriterImpl::setup_serialization: ")
-                    ACE_TEXT("Encountered unsupported or unknown data representation: %C\n"),
-                    TraitsType::type_name(),
-                    repr_to_string(qos_.representation.value[0]).c_str()));
-      }
-    } else {
-      // Pick unaligned CDR as it is the implicit representation for non-encapsulated
-      encoding_mode_ = EncodingMode(Encoding::KIND_UNALIGNED_CDR, swap_bytes());
-    }
-    if (!encoding_mode_.valid()) {
-      if (::OpenDDS::DCPS::DCPS_debug_level) {
-        ACE_ERROR((LM_ERROR, ACE_TEXT("(%P|%t) ERROR: ")
-                   ACE_TEXT("%CDataWriterImpl::setup_serialization: ")
-                   ACE_TEXT("Could not find a valid data representation\n"),
-                   TraitsType::type_name()));
-      }
-      return DDS::RETCODE_ERROR;
-    }
-    if (::OpenDDS::DCPS::DCPS_debug_level >= 2) {
-      ACE_DEBUG((LM_DEBUG, ACE_TEXT("(%P|%t) ")
-        ACE_TEXT("%CDataWriterImpl::setup_serialization: ")
-        ACE_TEXT("Setup successfully with %C data representation.\n"),
-        TraitsType::type_name(),
-        Encoding::kind_to_string(encoding_mode_.encoding().kind()).c_str()));
-    }
-
-    // Set up allocator with reserved space for data if it is bounded
-    const SerializedSizeBound buffer_size_bound = encoding_mode_.buffer_size_bound();
-    if (buffer_size_bound) {
-      const size_t chunk_size = buffer_size_bound.get();
-      data_allocator_.reset(new DataAllocator(n_chunks_, chunk_size));
-      if (::OpenDDS::DCPS::DCPS_debug_level >= 2) {
-        ACE_DEBUG((LM_DEBUG, ACE_TEXT("(%P|%t) ")
-          ACE_TEXT("%CDataWriterImpl::setup_serialization: ")
-          ACE_TEXT("using data allocator at %x with %u %u byte chunks\n"),
-          TraitsType::type_name(),
-          data_allocator_.get(),
-          n_chunks_,
-          chunk_size));
-      }
-    } else if (::OpenDDS::DCPS::DCPS_debug_level >= 2) {
-      ACE_DEBUG((LM_DEBUG, ACE_TEXT("(%P|%t) ")
-        ACE_TEXT("%CDataWriterImpl::setup_serialization: ")
-        ACE_TEXT("sample size is unbounded, not using data allocator, ")
-        ACE_TEXT("always allocating from heap\n"),
-        TraitsType::type_name()));
-    }
-    return DDS::RETCODE_OK;
-  }
-
-  void set_marshal_skip_serialize(bool value)
->>>>>>> 5393b00d
   {
     return dynamic_rchandle_cast<AbstractSample>(make_rch<Sample>(data, key_only));
   }
