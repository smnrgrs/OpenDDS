--- conflicted
+++ resolved
@@ -331,9 +331,7 @@
       for (CORBA::ULong i = 0; i < repIds.length(); ++i) {
         Encoding::Kind encoding_kind;
         if (repr_to_encoding_kind(repIds[i], encoding_kind)) {
-<<<<<<< HEAD
-          if (Encoding::KIND_XCDR2 == encoding_kind || Encoding::KIND_XCDR1 == encoding_kind) {
-            encoding_mode_ = EncodingMode(encoding_kind, swap_bytes());
+          encoding_mode_ = EncodingMode(encoding_kind, swap_bytes());
             if (encoding_kind == Encoding::KIND_XCDR1) {
               if (MarshalTraitsType::max_extensibility_level() == MUTABLE) {
                 if (::OpenDDS::DCPS::DCPS_debug_level) {
@@ -345,19 +343,7 @@
                 return DDS::RETCODE_ERROR;
               }
             }
-            break;
-          } else if (::OpenDDS::DCPS::DCPS_debug_level >= 2) {
-            // Supported but incompatible data representation
-            ACE_DEBUG((LM_DEBUG, ACE_TEXT("(%P|%t) ")
-                       ACE_TEXT("%CDataWriterImpl::setup_serialization: ")
-                       ACE_TEXT("Skip %C data representation\n"),
-                       TraitsType::type_name(),
-                       Encoding::kind_to_string(encoding_kind).c_str()));
-          }
-=======
-          encoding_mode_ = EncodingMode(encoding_kind, swap_bytes());
           break;
->>>>>>> 314a389a
         } else if (::OpenDDS::DCPS::DCPS_debug_level) {
           ACE_DEBUG((LM_WARNING, ACE_TEXT("(%P|%t) WARNING: ")
                      ACE_TEXT("%CDataWriterImpl::setup_serialization: ")
