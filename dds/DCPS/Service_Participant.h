/*
 *
 *
 * Distributed under the OpenDDS License.
 * See: http://www.opendds.org/license.html
 */

#ifndef OPENDDS_DCPS_SERVICE_PARTICIPANT_H
#define OPENDDS_DCPS_SERVICE_PARTICIPANT_H

#include "Definitions.h"
#include "MonitorFactory.h"
#include "Discovery.h"
#include "PoolAllocator.h"
#include "DomainParticipantFactoryImpl.h"
#include "ConfigUtils.h"
#include "unique_ptr.h"
#include "ReactorTask.h"
#include "NetworkConfigMonitor.h"
#include "NetworkConfigModifier.h"
#include "Recorder.h"
#include "Replayer.h"

#include <dds/DdsDcpsInfrastructureC.h>
#include <dds/DdsDcpsDomainC.h>
#include <dds/DdsDcpsInfoUtilsC.h>

#include <ace/Task.h>
#include <ace/Configuration.h>
#include <ace/Time_Value.h>
#include <ace/ARGV.h>
#include <ace/Barrier.h>

#include <memory>

#if !defined (ACE_LACKS_PRAGMA_ONCE)
#pragma once
#endif /* ACE_LACKS_PRAGMA_ONCE */

OPENDDS_BEGIN_VERSIONED_NAMESPACE_DECL

namespace OpenDDS {
namespace DCPS {

#ifndef OPENDDS_NO_PERSISTENCE_PROFILE
class DataDurabilityCache;
#endif

const char DEFAULT_ORB_NAME[] = "OpenDDS_DCPS";

class ShutdownListener {
public:
  virtual ~ShutdownListener() {}
  virtual void notify_shutdown() = 0;
};

/**
 * @class Service_Participant
 *
 * @brief Service entrypoint.
 *
 * This class is a singleton that allows DDS client applications to
 * configure OpenDDS.
 *
 * @note This class may read a configuration file that will
 *       configure Transports as well as DCPS (e.g. number of ORB
 *       threads).
 */
class OpenDDS_Dcps_Export Service_Participant {
public:
  /// Domain value for the default repository IOR.
  enum { ANY_DOMAIN = -1 };

  Service_Participant();

  ~Service_Participant();

  /// Return a singleton instance of this class.
  static Service_Participant* instance();

  /// Get the common timer interface.
  /// Intended for use by OpenDDS internals only.
  ACE_Reactor_Timer_Interface* timer();

  ACE_Reactor* reactor();

  ACE_thread_t reactor_owner() const;

  ReactorInterceptor_rch interceptor() const;

  void set_shutdown_listener(ShutdownListener* listener);

  /**
   * Initialize the DDS client environment and get the
   * @c DomainParticipantFactory.
   *
   * This method consumes @c -DCPS* and -ORB* options and their arguments.
   */
  DDS::DomainParticipantFactory_ptr get_domain_participant_factory(
    int &argc = zero_argc,
    ACE_TCHAR *argv[] = 0);

#ifdef ACE_USES_WCHAR
  DDS::DomainParticipantFactory_ptr
  get_domain_participant_factory(int &argc, char *argv[]);
#endif

  /**
   * Stop being a participant in the service.
   *
   * @note Required Precondition: all DomainParticipants have been
   *       deleted.
   */
  void shutdown();

  /// Accessor for if the participant has been shutdown
  bool is_shut_down() const;

  /// Accessor of the Discovery object for a given domain.
  Discovery_rch get_discovery(const DDS::DomainId_t domain);

  /** Accessors of the qos policy initial values. **/
  const DDS::UserDataQosPolicy& initial_UserDataQosPolicy() const;
  const DDS::TopicDataQosPolicy& initial_TopicDataQosPolicy() const;
  const DDS::GroupDataQosPolicy& initial_GroupDataQosPolicy() const;
  const DDS::TransportPriorityQosPolicy& initial_TransportPriorityQosPolicy() const;
  const DDS::LifespanQosPolicy& initial_LifespanQosPolicy() const;
  const DDS::DurabilityQosPolicy& initial_DurabilityQosPolicy() const;
  const DDS::DurabilityServiceQosPolicy& initial_DurabilityServiceQosPolicy() const;
  const DDS::PresentationQosPolicy& initial_PresentationQosPolicy() const;
  const DDS::DeadlineQosPolicy& initial_DeadlineQosPolicy() const;
  const DDS::LatencyBudgetQosPolicy& initial_LatencyBudgetQosPolicy() const;
  const DDS::OwnershipQosPolicy& initial_OwnershipQosPolicy() const;
#ifndef OPENDDS_NO_OWNERSHIP_KIND_EXCLUSIVE
  const DDS::OwnershipStrengthQosPolicy& initial_OwnershipStrengthQosPolicy() const;
#endif
  const DDS::LivelinessQosPolicy& initial_LivelinessQosPolicy() const;
  const DDS::TimeBasedFilterQosPolicy& initial_TimeBasedFilterQosPolicy() const;
  const DDS::PartitionQosPolicy& initial_PartitionQosPolicy() const;
  const DDS::ReliabilityQosPolicy& initial_ReliabilityQosPolicy() const;
  const DDS::DestinationOrderQosPolicy& initial_DestinationOrderQosPolicy() const;
  const DDS::HistoryQosPolicy& initial_HistoryQosPolicy() const;
  const DDS::ResourceLimitsQosPolicy& initial_ResourceLimitsQosPolicy() const;
  const DDS::EntityFactoryQosPolicy& initial_EntityFactoryQosPolicy() const;
  const DDS::WriterDataLifecycleQosPolicy& initial_WriterDataLifecycleQosPolicy() const;
  const DDS::ReaderDataLifecycleQosPolicy& initial_ReaderDataLifecycleQosPolicy() const;
  const DDS::PropertyQosPolicy& initial_PropertyQosPolicy() const;
  const DDS::DataRepresentationQosPolicy& initial_DataRepresentationQosPolicy() const;

  const DDS::DomainParticipantFactoryQos& initial_DomainParticipantFactoryQos() const;
  const DDS::DomainParticipantQos& initial_DomainParticipantQos() const;
  const DDS::TopicQos& initial_TopicQos() const;
  const DDS::DataWriterQos& initial_DataWriterQos() const;
  const DDS::PublisherQos& initial_PublisherQos() const;
  const DDS::DataReaderQos& initial_DataReaderQos() const;
  const DDS::SubscriberQos& initial_SubscriberQos() const;
  const DDS::TypeConsistencyEnforcementQosPolicy& initial_TypeConsistencyEnforcementQosPolicy() const;

  /**
   * This accessor is to provide the configurable number of chunks
   * that a @c DataWriter's cached allocator need to allocate when
   * the resource limits are infinite.  Has a default, can be set
   * by the @c -DCPSChunks option, or by @c n_chunks() setter.
   */
  size_t n_chunks() const;

  /// Set the value returned by @c n_chunks() accessor.
  /**
   * @see Accessor description.
   */
  void n_chunks(size_t chunks);

  /// This accessor is to provide the multiplier for allocators
  /// that have resources used on a per association basis.
  /// Has a default, can be set by the
  /// @c -DCPSChunkAssociationMultiplier
  /// option, or by @c n_association_chunk_multiplier() setter.
  size_t association_chunk_multiplier() const;

  /// Set the value returned by
  /// @c n_association_chunk_multiplier() accessor.
  /**
   * See accessor description.
   */
  void association_chunk_multiplier(size_t multiplier);

  /// Set the Liveliness propagation delay factor.
  /// @param factor % of lease period before sending a liveliness
  ///               message.
  void liveliness_factor(int factor);

  /// Accessor of the Liveliness propagation delay factor.
  /// @return % of lease period before sending a liveliness
  ///         message.
  int liveliness_factor() const;

  ///
  void add_discovery(Discovery_rch discovery);

  bool set_repo_ior(const char* ior,
                    Discovery::RepoKey key = Discovery::DEFAULT_REPO,
                    bool attach_participant = true);

#ifdef DDS_HAS_WCHAR
  /// Convenience overload for wchar_t
  bool set_repo_ior(const wchar_t* ior,
                    Discovery::RepoKey key = Discovery::DEFAULT_REPO,
                    bool attach_participant = true);
#endif

  bool use_bidir_giop() const;

  /// Rebind a domain from one repository to another.
  void remap_domains(Discovery::RepoKey oldKey,
                     Discovery::RepoKey newKey,
                     bool attach_participant = true);

  /// Bind DCPSInfoRepo IORs to domains.
  void set_repo_domain(const DDS::DomainId_t domain,
                       Discovery::RepoKey repo,
                       bool attach_participant = true);

  void set_default_discovery(const Discovery::RepoKey& defaultDiscovery);
  Discovery::RepoKey get_default_discovery();



  /// Convert domainId to repository key.
  Discovery::RepoKey domain_to_repo(const DDS::DomainId_t domain) const;

  /// Failover to a new repository.
  void repository_lost(Discovery::RepoKey key);

  /// Accessors for FederationRecoveryDuration in seconds.
  //@{
  int& federation_recovery_duration();
  int  federation_recovery_duration() const;
  //@}

  /// Accessors for FederationInitialBackoffSeconds.
  //@{
  int& federation_initial_backoff_seconds();
  int  federation_initial_backoff_seconds() const;
  //@}

  /// Accessors for FederationBackoffMultiplier.
  //@{
  int& federation_backoff_multiplier();
  int  federation_backoff_multiplier() const;
  //@}

  /// Accessors for FederationLivelinessDuration.
  //@{
  int& federation_liveliness();
  int  federation_liveliness() const;
  //@}

  /// Accessors for scheduling policy value.
  //@{
  long& scheduler();
  long  scheduler() const;
  //@}

  /// Accessors for PublisherContentFilter.
  //@{
  bool& publisher_content_filter();
  bool  publisher_content_filter() const;
  //@}

  /// Accessors for pending data timeout.
  //@{
  TimeDuration pending_timeout() const;
  void pending_timeout(const TimeDuration& value);
  //@}

  /// Get a new pending timeout deadline
  MonotonicTimePoint new_pending_timeout_deadline() const;

  /// Accessors for priority extremums for the current scheduler.
  //@{
  int priority_min() const;
  int priority_max() const;
  //@}

  /**
   * Accessors for @c bit_transport_port_.
   *
   * The accessor is used for client application to configure
   * the local transport listening port number.
   *
   * @note The default port is INVALID. The user needs call
   *       this function to setup the desired port number.
   */
  //@{
  int bit_transport_port() const;
  void bit_transport_port(int port);
  //@}

  OPENDDS_STRING bit_transport_ip() const;

  /**
   * Accessor for bit_lookup_duration_msec_.
   * The accessor is used for client application to configure
   * the timeout for lookup data from the builtin topic
   * datareader.  Value is in milliseconds.
   */
  //@{
  int bit_lookup_duration_msec() const;
  void bit_lookup_duration_msec(int msec);
  //@}

#if defined(OPENDDS_SECURITY)
  bool get_security() {
    return security_enabled_;
  }

  void set_security(bool b) {
    security_enabled_ = b;
  }
#endif

  bool get_BIT() {
    return bit_enabled_;
  }

  void set_BIT(bool b) {
    bit_enabled_ = b;
  }

  const ACE_INET_Addr& default_address() const { return default_address_; }

#ifndef OPENDDS_NO_PERSISTENCE_PROFILE
  /// Get the data durability cache corresponding to the given
  /// DurabilityQosPolicy and sample list depth.
  DataDurabilityCache * get_data_durability_cache(
    DDS::DurabilityQosPolicy const & durability);
#endif

  /// For internal OpenDDS Use (needed for monitor code)
  typedef OPENDDS_MAP(Discovery::RepoKey, Discovery_rch) RepoKeyDiscoveryMap;
  const RepoKeyDiscoveryMap& discoveryMap() const;
  typedef OPENDDS_MAP(DDS::DomainId_t, Discovery::RepoKey) DomainRepoMap;
  const DomainRepoMap& domainRepoMap() const;

  void register_discovery_type(const char* section_name,
                               Discovery::Config* cfg);

#ifndef OPENDDS_SAFETY_PROFILE
  ACE_ARGV* ORB_argv() { return &ORB_argv_; }
#endif

  /**
   *  Create a Recorder object.
   */
  Recorder_ptr create_recorder(DDS::DomainParticipant_ptr participant,
                               DDS::Topic_ptr a_topic,
                               const DDS::SubscriberQos & subscriber_qos,
                               const DDS::DataReaderQos & datareader_qos,
                               const RecorderListener_rch & a_listener );



  /**
   *  Delete an existing Recorder from its DomainParticipant.
   */
  DDS::ReturnCode_t delete_recorder(Recorder_ptr recorder);

  /**
   *  Create a Replayer object
   */
  Replayer_ptr create_replayer(DDS::DomainParticipant_ptr participant,
                               DDS::Topic_ptr a_topic,
                               const DDS::PublisherQos & publisher_qos,
                               const DDS::DataWriterQos & datawriter_qos,
                               const ReplayerListener_rch & a_listener );

  /**
   *  Delete an existing Replayer from its DomainParticipant.
   */
  DDS::ReturnCode_t delete_replayer(Replayer_ptr replayer);

  /**
   *  Create a topic that does not have the data type registered.
   */
  DDS::Topic_ptr create_typeless_topic(DDS::DomainParticipant_ptr participant,
                                      const char * topic_name,
                                      const char * type_name,
                                      bool type_has_keys,
                                      const DDS::TopicQos & qos,
                                      DDS::TopicListener_ptr a_listener = 0,
                                      DDS::StatusMask mask = 0);

  /**
   * Import the configuration file to the ACE_Configuration_Heap
   * object and load common section configuration to the
   * Service_Participant singleton and load the factory and
   * transport section configuration to the TransportRegistry
   * singleton.
   */
  int load_configuration(ACE_Configuration_Heap& cf,
                         const ACE_TCHAR* filename);

  /**
   * Used by TransportRegistry to determine if a domain ID
   * is part of a [DomainRange]
   */
  bool belongs_to_domain_range(DDS::DomainId_t domainId) const;

  bool get_transport_base_config_name(DDS::DomainId_t domainId, ACE_TString& name) const;

#ifdef OPENDDS_SAFETY_PROFILE
  /**
   * Configure the safety profile pool
   */
  void configure_pool();
#endif

  /**
   * Set a configuration file to use if -DCPSConfigFile wasn't passed to
   * TheParticipantFactoryWithArgs. Must be used before
   * TheParticipantFactory*() functions are called.
   */
  void default_configuration_file(const ACE_TCHAR* path);

#ifdef OPENDDS_NETWORK_CONFIG_MODIFIER
  NetworkConfigModifier* network_config_modifier();
#endif
  NetworkConfigMonitor_rch network_config_monitor();


  DDS::Duration_t bit_autopurge_nowriter_samples_delay() const;
  void bit_autopurge_nowriter_samples_delay(const DDS::Duration_t& duration);

  DDS::Duration_t bit_autopurge_disposed_samples_delay() const;
  void bit_autopurge_disposed_samples_delay(const DDS::Duration_t& duration);

<<<<<<< HEAD
  /**
   * Get TypeInformation of a remote entity given the corresponding BuiltinTopicKey_t.
   */
  XTypes::TypeInformation get_type_information(DDS::DomainParticipant_ptr participant,
                                               const DDS::BuiltinTopicKey_t& key) const;

  /**
   * Get TypeObject of a remote entity given the corresponding TypeIdentifier.
   */
  XTypes::TypeObject get_type_object(DDS::DomainParticipant_ptr participant,
                                     const XTypes::TypeIdentifier& ti) const;
=======
  enum TypeObjectEncoding { Encoding_Normal, Encoding_WriteOldFormat, Encoding_ReadOldFormat };
  TypeObjectEncoding type_object_encoding() const;
  void type_object_encoding(TypeObjectEncoding encoding);
  void type_object_encoding(const char* encoding);
>>>>>>> e0d7111a

private:

  /// Initialize default qos.
  void initialize();

  /// Initialize the thread scheduling and initial priority.
  void initializeScheduling();

  /**
   * Parse the command line for user options. e.g. "-DCPSInfoRepo <iorfile>".
   * It consumes -DCPS* options and their arguments
   */
  int parse_args(int &argc, ACE_TCHAR *argv[]);

  /**
   * Import the configuration file to the ACE_Configuration_Heap
   * object and load common section configuration to the
   * Service_Participant singleton and load the factory and
   * transport section configuration to the TransportRegistry
   * singleton.
   */
  int load_configuration();

  /**
   * Load the common configuration to the Service_Participant
   * singleton.
   *
   * @note The values from command line can overwrite the values
   *       in configuration file.
   */
  int load_common_configuration(ACE_Configuration_Heap& cf,
                                const ACE_TCHAR* filename);

  /**
   * Load the domain configuration to the Service_Participant
   * singleton.
   */
  int load_domain_configuration(ACE_Configuration_Heap& cf,
                                const ACE_TCHAR* filename);

  /**
   * Load the domain range template configuration
   * prior to discovery and domain configuration
   */
  int load_domain_ranges(ACE_Configuration_Heap& cf);

  /**
   * Load the discovery template information
   */
  int load_discovery_templates(ACE_Configuration_Heap& cf);

  /**
   * Process the domain range template and activate the
   * domain for the given domain ID
   */
  int configure_domain_range_instance(DDS::DomainId_t domainId);

  /**
   * Load the discovery configuration to the Service_Participant
   * singleton.
   */
  int load_discovery_configuration(ACE_Configuration_Heap& cf,
                                   const ACE_TCHAR* section_name);

  /**
   * Create and load a discovery config from a discovery template
   */
  int configure_discovery_template(DDS::DomainId_t domainId,
                                   const OPENDDS_STRING& discovery_name);

  typedef OPENDDS_MAP(OPENDDS_STRING, container_supported_unique_ptr<Discovery::Config>) DiscoveryTypes;
  DiscoveryTypes discovery_types_;

#ifndef OPENDDS_SAFETY_PROFILE
  ACE_ARGV ORB_argv_;
#endif

  ReactorTask reactor_task_;

  RcHandle<DomainParticipantFactoryImpl> dp_factory_servant_;

  /// The RepoKey to Discovery object mapping
  RepoKeyDiscoveryMap discoveryMap_;

  /// The DomainId to RepoKey mapping.
  DomainRepoMap domainRepoMap_;

  Discovery::RepoKey defaultDiscovery_;

  /// The lock to serialize DomainParticipantFactory singleton
  /// creation and shutdown.
  TAO_SYNCH_MUTEX      factory_lock_;

  /// The initial values of qos policies.
  DDS::UserDataQosPolicy              initial_UserDataQosPolicy_;
  DDS::TopicDataQosPolicy             initial_TopicDataQosPolicy_;
  DDS::GroupDataQosPolicy             initial_GroupDataQosPolicy_;
  DDS::TransportPriorityQosPolicy     initial_TransportPriorityQosPolicy_;
  DDS::LifespanQosPolicy              initial_LifespanQosPolicy_;
  DDS::DurabilityQosPolicy            initial_DurabilityQosPolicy_;
  DDS::DurabilityServiceQosPolicy     initial_DurabilityServiceQosPolicy_;
  DDS::PresentationQosPolicy          initial_PresentationQosPolicy_;
  DDS::DeadlineQosPolicy              initial_DeadlineQosPolicy_;
  DDS::LatencyBudgetQosPolicy         initial_LatencyBudgetQosPolicy_;
  DDS::OwnershipQosPolicy             initial_OwnershipQosPolicy_;
#ifndef OPENDDS_NO_OWNERSHIP_KIND_EXCLUSIVE
  DDS::OwnershipStrengthQosPolicy     initial_OwnershipStrengthQosPolicy_;
#endif
  DDS::LivelinessQosPolicy            initial_LivelinessQosPolicy_;
  DDS::TimeBasedFilterQosPolicy       initial_TimeBasedFilterQosPolicy_;
  DDS::PartitionQosPolicy             initial_PartitionQosPolicy_;
  DDS::ReliabilityQosPolicy           initial_ReliabilityQosPolicy_;
  DDS::DestinationOrderQosPolicy      initial_DestinationOrderQosPolicy_;
  DDS::HistoryQosPolicy               initial_HistoryQosPolicy_;
  DDS::ResourceLimitsQosPolicy        initial_ResourceLimitsQosPolicy_;
  DDS::EntityFactoryQosPolicy         initial_EntityFactoryQosPolicy_;
  DDS::WriterDataLifecycleQosPolicy   initial_WriterDataLifecycleQosPolicy_;
  DDS::ReaderDataLifecycleQosPolicy   initial_ReaderDataLifecycleQosPolicy_;
  DDS::PropertyQosPolicy              initial_PropertyQosPolicy_;
  DDS::DataRepresentationQosPolicy initial_DataRepresentationQosPolicy_;

  DDS::DomainParticipantQos           initial_DomainParticipantQos_;
  DDS::TopicQos                       initial_TopicQos_;
  DDS::DataWriterQos                  initial_DataWriterQos_;
  DDS::PublisherQos                   initial_PublisherQos_;
  DDS::DataReaderQos                  initial_DataReaderQos_;
  DDS::SubscriberQos                  initial_SubscriberQos_;
  DDS::DomainParticipantFactoryQos    initial_DomainParticipantFactoryQos_;
  DDS::TypeConsistencyEnforcementQosPolicy initial_TypeConsistencyEnforcementQosPolicy_;

  /// The configurable value of the number chunks that the
  /// @c DataWriter's cached allocator can allocate.
  size_t                                 n_chunks_;

  /// The configurable value of maximum number of expected
  /// associations for publishers and subscribers.  This is used
  /// to pre allocate enough memory and reduce heap allocations.
  size_t                                 association_chunk_multiplier_;

  /// The propagation delay factor.
  int                                    liveliness_factor_;

  /// The builtin topic transport address.
  ACE_TString bit_transport_ip_;

  /// The builtin topic transport port number.
  int bit_transport_port_;

  bool bit_enabled_;

#if defined(OPENDDS_SECURITY)
  bool security_enabled_;
#endif

  /// The timeout for lookup data from the builtin topic
  /// @c DataReader.
  int bit_lookup_duration_msec_;

  /// The default network address to use.
  ACE_INET_Addr default_address_;

  /// The configuration object that imports the configuration
  /// file.
  ACE_Configuration_Heap cf_;

  /// Specifies the name of the transport configuration that
  /// is used when the entity tree does not specify one.  If
  /// not set, the default transport configuration is used.
  ACE_TString global_transport_config_;

  // domain range template support
  struct DomainRange
  {
    DDS::DomainId_t range_start;
    DDS::DomainId_t range_end;
    OPENDDS_STRING discovery_template_name;
    OPENDDS_STRING transport_config_name;
    ValueMap domain_info;

    DomainRange() : range_start(-1), range_end(-1) {}
  };

  struct DiscoveryInfo
  {
    OPENDDS_STRING discovery_name;
    ValueMap customizations;
    ValueMap disc_info;
  };

  OPENDDS_MAP(DDS::DomainId_t, OPENDDS_STRING) domain_to_transport_name_map_;

  OPENDDS_VECTOR(DomainRange) domain_ranges_;

  OPENDDS_VECTOR(DiscoveryInfo) discovery_infos_;

  int parse_domain_range(const OPENDDS_STRING& range, int& start, int& end);

  bool has_domain_range() const;

  bool get_domain_range_info(DDS::DomainId_t id, DomainRange& inst);

  bool process_customizations(DDS::DomainId_t id, const OPENDDS_STRING& discovery_name, ValueMap& customs);

  OpenDDS::DCPS::Discovery::RepoKey get_discovery_template_instance_name(DDS::DomainId_t id);

  bool is_discovery_template(const OPENDDS_STRING& name);

public:
  // thread status reporting
  TimeDuration get_thread_status_interval();
  void set_thread_status_interval(TimeDuration interval);

  /// getter for lock that protects the static initialization of XTypes related data structures
  ACE_Thread_Mutex& get_static_xtypes_lock();

  /// Get the service participant's thread status manager.
  ThreadStatusManager* get_thread_status_manager();

  /// Pointer to the monitor factory that is used to create
  /// monitor objects.
  MonitorFactory* monitor_factory_;

  /// Pointer to the monitor object for this object
  unique_ptr<Monitor> monitor_;

private:
  /// The FederationRecoveryDuration value in seconds.
  int federation_recovery_duration_;

  /// The FederationInitialBackoffSeconds value.
  int federation_initial_backoff_seconds_;

  /// This FederationBackoffMultiplier.
  int federation_backoff_multiplier_;

  /// This FederationLivelinessDuration.
  int federation_liveliness_;

  /// Scheduling policy value from configuration file.
  ACE_TString schedulerString_;

  /// Scheduler time slice from configuration file.
  TimeDuration schedulerQuantum_;

#if OPENDDS_POOL_ALLOCATOR
  /// Pool size from configuration file.
  size_t pool_size_;

  /// Pool granularity from configuration file.
  size_t pool_granularity_;
#endif

  /// Scheduling policy value used for setting thread priorities.
  long scheduler_;

  /// Minimum priority value for the current scheduling policy.
  int priority_min_;

  /// Maximum priority value for the current scheduling policy.
  int priority_max_;

  /// Allow the publishing side to do content filtering?
  bool publisher_content_filter_;

#ifndef OPENDDS_NO_PERSISTENCE_PROFILE

  /// The @c TRANSIENT data durability cache.
  unique_ptr<DataDurabilityCache> transient_data_cache_;

  /// The @c PERSISTENT data durability cache.
  unique_ptr<DataDurabilityCache> persistent_data_cache_;

  /// The @c PERSISTENT data durability directory.
  ACE_CString persistent_data_dir_;

#endif

  /// Number of seconds to wait on pending samples to be sent
  /// or dropped.
  TimeDuration pending_timeout_;

  /// Enable TAO's Bidirectional GIOP?
  bool bidir_giop_;

  /// Enable Internal Thread Status Monitoring
  TimeDuration thread_status_interval_;

  ThreadStatusManager thread_status_manager_;

  /// Thread mutex used to protect the static initialization of XTypes data structures
  ACE_Thread_Mutex xtypes_lock_;

  /// Enable Monitor functionality
  bool monitor_enabled_;

  /// Used to track state of service participant
  bool shut_down_;

  ShutdownListener* shutdown_listener_;

  /// Guard access to the internal maps.
  ACE_Recursive_Thread_Mutex maps_lock_;

  static int zero_argc;

  /**
   * If set before TheParticipantFactoryWithArgs and -DCPSConfigFile is not
   * passed, use this as the configuration file.
   */
  ACE_TString default_configuration_file_;

  NetworkConfigMonitor_rch network_config_monitor_;
  mutable ACE_Thread_Mutex network_config_monitor_lock_;

  DDS::Duration_t bit_autopurge_nowriter_samples_delay_;
  DDS::Duration_t bit_autopurge_disposed_samples_delay_;

  TypeObjectEncoding type_object_encoding_;
};

#define TheServiceParticipant OpenDDS::DCPS::Service_Participant::instance()

#define TheParticipantFactory TheServiceParticipant->get_domain_participant_factory()

#define TheParticipantFactoryWithArgs(argc, argv) TheServiceParticipant->get_domain_participant_factory(argc, argv)

} // namespace DCPS
} // namespace OpenDDS

OPENDDS_END_VERSIONED_NAMESPACE_DECL

#if defined(__ACE_INLINE__)
#include "Service_Participant.inl"
#endif /* __ACE_INLINE__ */

#endif /* OPENDDS_DCPS_SERVICE_PARTICIPANT_H  */<|MERGE_RESOLUTION|>--- conflicted
+++ resolved
@@ -434,7 +434,6 @@
   DDS::Duration_t bit_autopurge_disposed_samples_delay() const;
   void bit_autopurge_disposed_samples_delay(const DDS::Duration_t& duration);
 
-<<<<<<< HEAD
   /**
    * Get TypeInformation of a remote entity given the corresponding BuiltinTopicKey_t.
    */
@@ -446,12 +445,11 @@
    */
   XTypes::TypeObject get_type_object(DDS::DomainParticipant_ptr participant,
                                      const XTypes::TypeIdentifier& ti) const;
-=======
+
   enum TypeObjectEncoding { Encoding_Normal, Encoding_WriteOldFormat, Encoding_ReadOldFormat };
   TypeObjectEncoding type_object_encoding() const;
   void type_object_encoding(TypeObjectEncoding encoding);
   void type_object_encoding(const char* encoding);
->>>>>>> e0d7111a
 
 private:
 
