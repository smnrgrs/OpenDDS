#include <DCPS/DdsDcps_pch.h> // Only the _pch include should start with DCPS/

#include "StaticDiscovery.h"

#include "debug.h"
#include "ConfigUtils.h"
#include "DomainParticipantImpl.h"
#include "Marked_Default_Qos.h"
#include "SubscriberImpl.h"
#include "BuiltInTopicUtils.h"
#include "Registered_Data_Types.h"
#include "Qos_Helper.h"
#include "DataWriterImpl.h"
#include "DcpsUpcalls.h"
#include "transport/framework/TransportRegistry.h"
#include "XTypes/TypeAssignability.h"

#include <ctype.h>

OPENDDS_BEGIN_VERSIONED_NAMESPACE_DECL

namespace OpenDDS {
namespace DCPS {

namespace {
  const size_t BYTES_IN_PARTICIPANT = 6;
  const size_t HEX_DIGITS_IN_PARTICIPANT = 2 * BYTES_IN_PARTICIPANT;
  const size_t BYTES_IN_ENTITY = 3;
  const size_t HEX_DIGITS_IN_ENTITY = 2 * BYTES_IN_ENTITY;
  const size_t TYPE_NAME_MAX = 128;
}

void EndpointRegistry::match()
{
  for (WriterMapType::iterator wp = writer_map.begin(), wp_limit = writer_map.end();
       wp != wp_limit;
       ++wp) {
    const RepoId& writerid = wp->first;
    Writer& writer = wp->second;
    for (ReaderMapType::iterator rp = reader_map.begin(), rp_limit = reader_map.end();
         rp != rp_limit;
         ++rp) {
      const RepoId& readerid = rp->first;
      Reader& reader = rp->second;

      if (StaticDiscGuidDomainEqual()(readerid.guidPrefix, writerid.guidPrefix) &&
          !StaticDiscGuidPartEqual()(readerid.guidPrefix, writerid.guidPrefix) &&
          reader.topic_name == writer.topic_name) {
        // Different participants, same topic.
        IncompatibleQosStatus writerStatus = {0, 0, 0, DDS::QosPolicyCountSeq()};
        IncompatibleQosStatus readerStatus = {0, 0, 0, DDS::QosPolicyCountSeq()};
        const TransportLocatorSeq& writer_trans_info = writer.trans_info;
        const TransportLocatorSeq& reader_trans_info = reader.trans_info;
        const DDS::DataWriterQos& writer_qos = writer.qos;
        const DDS::DataReaderQos& reader_qos = reader.qos;
        const DDS::PublisherQos& publisher_qos = writer.publisher_qos;
        const DDS::SubscriberQos& subscriber_qos = reader.subscriber_qos;

        if (compatibleQOS(&writerStatus, &readerStatus, writer_trans_info, reader_trans_info,
                          &writer_qos, &reader_qos, &publisher_qos, &subscriber_qos)) {
          switch (reader.qos.reliability.kind) {
          case DDS::BEST_EFFORT_RELIABILITY_QOS:
            writer.best_effort_readers.insert(readerid);
            reader.best_effort_writers.insert(writerid);
            break;
          case DDS::RELIABLE_RELIABILITY_QOS:
            writer.reliable_readers.insert(readerid);
            reader.reliable_writers.insert(writerid);
            break;
          }
        }
      }
    }
  }
}

StaticEndpointManager::StaticEndpointManager(const RepoId& participant_id,
                                             ACE_Thread_Mutex& lock,
                                             const EndpointRegistry& registry,
                                             StaticParticipant& participant)
  : lock_(lock)
  , participant_id_(participant_id)
  , topic_counter_(0)
  , registry_(registry)
#ifndef DDS_HAS_MINIMUM_BIT
  , participant_(participant)
#endif
  , max_type_lookup_service_reply_period_(0)
  , type_lookup_service_sequence_number_(0)
<<<<<<< HEAD
  , use_xtypes_(true)
  , use_xtypes_complete_(false)
=======
>>>>>>> b4b46c87
{
#ifdef DDS_HAS_MINIMUM_BIT
  ACE_UNUSED_ARG(participant);
#endif
  type_lookup_init(TheServiceParticipant->interceptor());
}

StaticEndpointManager::~StaticEndpointManager()
{
  type_lookup_fini();
}

void StaticEndpointManager::init_bit()
{
  // Discover all remote publications and subscriptions.

  for (EndpointRegistry::WriterMapType::const_iterator pos = registry_.writer_map.begin(),
         limit = registry_.writer_map.end();
       pos != limit;
       ++pos) {
    const RepoId& remoteid = pos->first;
    const EndpointRegistry::Writer& writer = pos->second;

    if (!equal_guid_prefixes(participant_id_, remoteid)) {
      const DDS::BuiltinTopicKey_t key = repo_id_to_bit_key(remoteid);

      // pos represents a remote.
      // Populate data.
      DDS::PublicationBuiltinTopicData data;

      data.key = key;
      OPENDDS_STRING topic_name = writer.topic_name;
      data.topic_name = topic_name.c_str();
      const EndpointRegistry::Topic& topic = registry_.topic_map.find(topic_name)->second;
      data.type_name = topic.type_name.c_str();
      data.durability = writer.qos.durability;
      data.durability_service = writer.qos.durability_service;
      data.deadline = writer.qos.deadline;
      data.latency_budget = writer.qos.latency_budget;
      data.liveliness = writer.qos.liveliness;
      data.reliability = writer.qos.reliability;
      data.lifespan = writer.qos.lifespan;
      data.user_data = writer.qos.user_data;
      data.ownership = writer.qos.ownership;
      data.ownership_strength = writer.qos.ownership_strength;
      data.destination_order = writer.qos.destination_order;
      data.presentation = writer.publisher_qos.presentation;
      data.partition = writer.publisher_qos.partition;
      // If the TopicQos becomes available, this can be populated.
      //data.topic_data = topic_details.qos_.topic_data;
      data.group_data = writer.publisher_qos.group_data;
      data.representation = writer.qos.representation;

#ifndef DDS_HAS_MINIMUM_BIT
      OpenDDS::DCPS::PublicationBuiltinTopicDataDataReaderImpl* bit = pub_bit();
      if (bit) { // bit may be null if the DomainParticipant is shutting down
        bit->store_synthetic_data(data, DDS::NEW_VIEW_STATE);
      }
#endif /* DDS_HAS_MINIMUM_BIT */
    }
  }

  for (EndpointRegistry::ReaderMapType::const_iterator pos = registry_.reader_map.begin(),
         limit = registry_.reader_map.end();
       pos != limit;
       ++pos) {
    const RepoId& remoteid = pos->first;
    const EndpointRegistry::Reader& reader = pos->second;

    if (!equal_guid_prefixes(participant_id_, remoteid)) {
      const DDS::BuiltinTopicKey_t key = repo_id_to_bit_key(remoteid);

      // pos represents a remote.
      // Populate data.
      DDS::SubscriptionBuiltinTopicData data;

      data.key = key;
      OPENDDS_STRING topic_name = reader.topic_name;
      data.topic_name = topic_name.c_str();
      const EndpointRegistry::Topic& topic = registry_.topic_map.find(topic_name)->second;
      data.type_name = topic.type_name.c_str();
      data.durability = reader.qos.durability;
      data.deadline = reader.qos.deadline;
      data.latency_budget = reader.qos.latency_budget;
      data.liveliness = reader.qos.liveliness;
      data.reliability = reader.qos.reliability;
      data.ownership = reader.qos.ownership;
      data.destination_order = reader.qos.destination_order;
      data.user_data = reader.qos.user_data;
      data.time_based_filter = reader.qos.time_based_filter;
      data.presentation = reader.subscriber_qos.presentation;
      data.partition = reader.subscriber_qos.partition;
      // // If the TopicQos becomes available, this can be populated.
      //data.topic_data = topic_details.qos_.topic_data;
      data.group_data = reader.subscriber_qos.group_data;
      data.representation = reader.qos.representation;

#ifndef DDS_HAS_MINIMUM_BIT
      OpenDDS::DCPS::SubscriptionBuiltinTopicDataDataReaderImpl* bit = sub_bit();
      if (bit) { // bit may be null if the DomainParticipant is shutting down
        bit->store_synthetic_data(data, DDS::NEW_VIEW_STATE);
      }
#endif /* DDS_HAS_MINIMUM_BIT */
    }
  }
}

void StaticEndpointManager::assign_publication_key(RepoId& rid,
                                                   const RepoId& /*topicId*/,
                                                   const DDS::DataWriterQos& qos)
{
  if (qos.user_data.value.length() != BYTES_IN_ENTITY) {
    ACE_ERROR((LM_ERROR, ACE_TEXT("(%P|%t) ERROR: StaticEndpointManager::assign_publication_key: no user data to identify writer\n")));
    return;
  }

  rid.entityId.entityKey[0] = qos.user_data.value[0];
  rid.entityId.entityKey[1] = qos.user_data.value[1];
  rid.entityId.entityKey[2] = qos.user_data.value[2];
  rid.entityId.entityKind = ENTITYKIND_USER_WRITER_WITH_KEY;

  if (DCPS_debug_level > 8) {
    ACE_DEBUG((LM_INFO, "(%P|%t) looking up writer ID %C\n",
               LogGuid(rid).c_str()));
  }

  EndpointRegistry::WriterMapType::const_iterator pos = registry_.writer_map.find(rid);
  if (pos == registry_.writer_map.end()) {
    ACE_DEBUG((LM_WARNING, ACE_TEXT("(%P|%t) WARNING: StaticEndpointManager::assign_publication_key: unknown writer: %C\n"), LogGuid(rid).c_str()));
    return;
  }

  DDS::DataWriterQos qos2(qos);
  // Qos in registry will not have the user data so overwrite.
  qos2.user_data = pos->second.qos.user_data;

  DDS::DataWriterQos qos3(pos->second.qos);

  if (qos2 != qos3) {
    ACE_ERROR((LM_ERROR, ACE_TEXT("(%P|%t) ERROR: StaticEndpointManager::assign_publication_key: dynamic and static QoS differ\n")));
  }
}

void StaticEndpointManager::assign_subscription_key(RepoId& rid,
                                                    const RepoId& /*topicId*/,
                                                    const DDS::DataReaderQos& qos)
{
  if (qos.user_data.value.length() != BYTES_IN_ENTITY) {
    ACE_ERROR((LM_ERROR, ACE_TEXT("(%P|%t) ERROR: StaticEndpointManager::assign_subscription_key: no user data to identify reader\n")));
    return;
  }

  rid.entityId.entityKey[0] = qos.user_data.value[0];
  rid.entityId.entityKey[1] = qos.user_data.value[1];
  rid.entityId.entityKey[2] = qos.user_data.value[2];
  rid.entityId.entityKind = ENTITYKIND_USER_READER_WITH_KEY;

  EndpointRegistry::ReaderMapType::const_iterator pos = registry_.reader_map.find(rid);
  if (pos == registry_.reader_map.end()) {
    ACE_DEBUG((LM_WARNING, ACE_TEXT("(%P|%t) WARNING: StaticEndpointManager::assign_subscription_key: unknown reader: %C\n"), LogGuid(rid).c_str()));
    return;
  }

  DDS::DataReaderQos qos2(qos);
  // Qos in registry will not have the user data so overwrite.
  qos2.user_data = pos->second.qos.user_data;

  DDS::DataReaderQos qos3(pos->second.qos);

  if (qos2 != qos3) {
    ACE_ERROR((LM_ERROR, ACE_TEXT("(%P|%t) ERROR: StaticEndpointManager::assign_subscription_key: dynamic and static QoS differ\n")));
  }
}

bool
StaticEndpointManager::update_topic_qos(const RepoId& /*topicId*/,
                                        const DDS::TopicQos& /*qos*/)
{
  ACE_ERROR((LM_ERROR, ACE_TEXT("(%P|%t) ERROR: StaticEndpointManager::update_topic_qos - ")
             ACE_TEXT("Not allowed\n")));
  return false;
}

bool
StaticEndpointManager::update_publication_qos(const RepoId& /*publicationId*/,
                                              const DDS::DataWriterQos& /*qos*/,
                                              const DDS::PublisherQos& /*publisherQos*/)
{
  ACE_ERROR((LM_ERROR, ACE_TEXT("(%P|%t) ERROR: StaticEndpointManager::update_publication_qos - ")
             ACE_TEXT("Not allowed\n")));
  return false;
}

bool
StaticEndpointManager::update_subscription_qos(const RepoId& /*subscriptionId*/,
                                               const DDS::DataReaderQos& /*qos*/,
                                               const DDS::SubscriberQos& /*subscriberQos*/)
{
  ACE_ERROR((LM_ERROR, ACE_TEXT("(%P|%t) ERROR: StaticEndpointManager::update_subscription_qos - ")
             ACE_TEXT("Not allowed\n")));
  return false;
}

bool
StaticEndpointManager::update_subscription_params(const RepoId& /*subId*/,
                                                  const DDS::StringSeq& /*params*/)
{
  ACE_ERROR((LM_ERROR, ACE_TEXT("(%P|%t) ERROR: StaticEndpointManager::update_subscription_qos - ")
             ACE_TEXT("Not allowed\n")));
  return false;
}

bool
StaticEndpointManager::disassociate()
{
  ACE_DEBUG((LM_NOTICE, ACE_TEXT("(%P|%t) StaticEndpointManager::disassociate TODO\n")));
  // TODO
  return false;
}

DDS::ReturnCode_t
StaticEndpointManager::add_publication_i(const RepoId& writerid,
                                         LocalPublication& pub)
{
  /*
    Find all matching remote readers.
    If the reader is best effort, then associate immediately.
    If the reader is reliable (we are reliable by implication), register with the transport to receive notification that the remote reader is up.
    */
  EndpointRegistry::WriterMapType::const_iterator pos = registry_.writer_map.find(writerid);
  if (pos == registry_.writer_map.end()) {
    return DDS::RETCODE_ERROR;
  }
  const EndpointRegistry::Writer& writer = pos->second;

  for (RepoIdSet::const_iterator pos = writer.best_effort_readers.begin(), limit = writer.best_effort_readers.end();
       pos != limit;
       ++pos) {
    const RepoId& readerid = *pos;
    const EndpointRegistry::Reader& reader = registry_.reader_map.find(readerid)->second;

#ifdef __SUNPRO_CC
    ReaderAssociation ra;
    ra.readerTransInfo = reader.trans_info;
    ra.readerId = readerid;
    ra.subQos = reader.subscriber_qos;
    ra.readerQos = reader.qos;
    ra.filterClassName = "";
    ra.filterExpression = "";
    ra.exprParams = 0;
#else
    const ReaderAssociation ra =
      {reader.trans_info, 0, readerid, reader.subscriber_qos, reader.qos, "", "", 0, 0, {0, 0}};
#endif
    DataWriterCallbacks_rch pl = pub.publication_.lock();
    if (pl) {
      pl->add_association(writerid, ra, true);
    }
  }

  for (RepoIdSet::const_iterator pos = writer.reliable_readers.begin(), limit = writer.reliable_readers.end();
       pos != limit;
       ++pos) {
    const RepoId& readerid = *pos;
    const EndpointRegistry::Reader& reader = registry_.reader_map.find(readerid)->second;
    DataWriterCallbacks_rch pl = pub.publication_.lock();
    if (pl) {
      pl->register_for_reader(participant_id_, writerid, readerid, reader.trans_info, this);
    }
  }

  return DDS::RETCODE_OK;
}

DDS::ReturnCode_t
StaticEndpointManager::remove_publication_i(const RepoId& writerid, LocalPublication& pub)
{
  EndpointRegistry::WriterMapType::const_iterator pos = registry_.writer_map.find(writerid);
  if (pos == registry_.writer_map.end()) {
    return DDS::RETCODE_ERROR;
  }

  const EndpointRegistry::Writer& writer = pos->second;

  ReaderIdSeq ids;
  ids.length((CORBA::ULong)writer.reliable_readers.size());
  CORBA::ULong idx = 0;
  for (RepoIdSet::const_iterator pos = writer.reliable_readers.begin(), limit = writer.reliable_readers.end();
        pos != limit;
        ++pos, ++idx) {
    const RepoId& readerid = *pos;
    ids[idx] = readerid;
    DataWriterCallbacks_rch pl = pub.publication_.lock();
    if (pl) {
      pl->unregister_for_reader(participant_id_, writerid, readerid);
    }
  }

  return DDS::RETCODE_OK;
}

DDS::ReturnCode_t
StaticEndpointManager::add_subscription_i(const RepoId& readerid,
                                          LocalSubscription& sub)
{
  /*
    Find all matching remote writers.
    If we (the reader) is best effort, then associate immediately.
    If we (the reader) are reliable, then register with the transport to receive notification that the remote writer is up.
    */
  EndpointRegistry::ReaderMapType::const_iterator pos = registry_.reader_map.find(readerid);
  if (pos == registry_.reader_map.end()) {
    return DDS::RETCODE_ERROR;
  }
  const EndpointRegistry::Reader& reader = pos->second;

  for (RepoIdSet::const_iterator pos = reader.best_effort_writers.begin(), limit = reader.best_effort_writers.end();
       pos != limit;
       ++pos) {
    const RepoId& writerid = *pos;
    const EndpointRegistry::Writer& writer = registry_.writer_map.find(writerid)->second;

    DDS::OctetSeq type_info;
    const WriterAssociation wa = {
      writer.trans_info, 0, writerid, writer.publisher_qos, writer.qos, type_info, {0, 0}
    };
    DataReaderCallbacks_rch sl = sub.subscription_.lock();
    if (sl) {
      sl->add_association(readerid, wa, false);
    }
  }

  for (RepoIdSet::const_iterator pos = reader.reliable_writers.begin(), limit = reader.reliable_writers.end();
       pos != limit;
       ++pos) {
    const RepoId& writerid = *pos;
    const EndpointRegistry::Writer& writer = registry_.writer_map.find(writerid)->second;
    DataReaderCallbacks_rch sl = sub.subscription_.lock();
    if (sl) {
      sl->register_for_writer(participant_id_, readerid, writerid, writer.trans_info, this);
    }
  }

  return DDS::RETCODE_OK;
}

DDS::ReturnCode_t StaticEndpointManager::remove_subscription_i(
  const GUID_t& readerid, LocalSubscription& sub)
{
  EndpointRegistry::ReaderMapType::const_iterator pos = registry_.reader_map.find(readerid);
  if (pos == registry_.reader_map.end()) {
    return DDS::RETCODE_ERROR;
  }

  const EndpointRegistry::Reader& reader = pos->second;

  WriterIdSeq ids;
  ids.length((CORBA::ULong)reader.reliable_writers.size());
  CORBA::ULong idx = 0;
  for (RepoIdSet::const_iterator pos = reader.reliable_writers.begin(), limit = reader.reliable_writers.end();
        pos != limit;
        ++pos, ++idx) {
    const RepoId& writerid = *pos;
    ids[idx] = writerid;
    DataReaderCallbacks_rch sl = sub.subscription_.lock();
    if (sl) {
      sl->unregister_for_writer(participant_id_, readerid, writerid);
    }
  }

  return DDS::RETCODE_OK;
}

bool
StaticEndpointManager::is_expectant_opendds(const GUID_t& /*endpoint*/) const
{
  // We can't propagate associated writers via SEDP announcments if we're
  // using static discovery, so nobody ought to be "expecting" them
  return false;
}

bool
StaticEndpointManager::shutting_down() const
{
  ACE_DEBUG((LM_NOTICE, ACE_TEXT("(%P|%t) StaticEndpointManager::shutting_down TODO\n")));
  // TODO
  return false;
}

void
StaticEndpointManager::populate_transport_locator_sequence(TransportLocatorSeq*& /*tls*/,
                                                           DiscoveredSubscriptionIter& /*iter*/,
                                                           const RepoId& /*reader*/)
{
  ACE_DEBUG((LM_NOTICE, ACE_TEXT("(%P|%t) StaticEndpointManager::populate_transport_locator_sequence TODO\n")));
  // TODO
}

void
StaticEndpointManager::populate_transport_locator_sequence(TransportLocatorSeq*& /*tls*/,
                                                           DiscoveredPublicationIter& /*iter*/,
                                                           const RepoId& /*reader*/)
{
  ACE_DEBUG((LM_NOTICE, ACE_TEXT("(%P|%t) StaticEndpointManager::populate_transport_locator_sequence TODO\n")));
  // TODO
}

void
StaticEndpointManager::reader_exists(const RepoId& readerid, const RepoId& writerid)
{
  ACE_GUARD(ACE_Thread_Mutex, g, lock_);
  LocalPublicationMap::const_iterator lp_pos = local_publications_.find(writerid);
  EndpointRegistry::ReaderMapType::const_iterator reader_pos = registry_.reader_map.find(readerid);
  if (lp_pos != local_publications_.end() &&
      reader_pos != registry_.reader_map.end()) {
    DataWriterCallbacks_rch dwr = lp_pos->second.publication_.lock();
    if (dwr) {
      const ReaderAssociation ra =
        {reader_pos->second.trans_info, 0, readerid, reader_pos->second.subscriber_qos, reader_pos->second.qos,
         "", "", DDS::StringSeq(), DDS::OctetSeq(), {0, 0}};
      dwr->add_association(writerid, ra, true);
    }
  }
}

void
StaticEndpointManager::reader_does_not_exist(const RepoId& readerid, const RepoId& writerid)
{
  ACE_GUARD(ACE_Thread_Mutex, g, lock_);
  LocalPublicationMap::const_iterator lp_pos = local_publications_.find(writerid);
  EndpointRegistry::ReaderMapType::const_iterator reader_pos = registry_.reader_map.find(readerid);
  if (lp_pos != local_publications_.end() &&
      reader_pos != registry_.reader_map.end()) {
    DataWriterCallbacks_rch dwr = lp_pos->second.publication_.lock();
    if (dwr) {
      ReaderIdSeq ids;
      ids.length(1);
      ids[0] = readerid;
      dwr->remove_associations(ids, true);
    }
  }
}

void
StaticEndpointManager::writer_exists(const RepoId& writerid, const RepoId& readerid)
{
  ACE_GUARD(ACE_Thread_Mutex, g, lock_);
  LocalSubscriptionMap::const_iterator ls_pos = local_subscriptions_.find(readerid);
  EndpointRegistry::WriterMapType::const_iterator writer_pos = registry_.writer_map.find(writerid);
  if (ls_pos != local_subscriptions_.end() &&
      writer_pos != registry_.writer_map.end()) {
    DataReaderCallbacks_rch drr = ls_pos->second.subscription_.lock();
    if (drr) {
      const WriterAssociation wa =
        {writer_pos->second.trans_info, 0, writerid, writer_pos->second.publisher_qos, writer_pos->second.qos, DDS::OctetSeq(), {0,0}};
      drr->add_association(readerid, wa, false);
    }
  }
}

void
StaticEndpointManager::writer_does_not_exist(const RepoId& writerid, const RepoId& readerid)
{
  ACE_GUARD(ACE_Thread_Mutex, g, lock_);
  LocalSubscriptionMap::const_iterator ls_pos = local_subscriptions_.find(readerid);
  EndpointRegistry::WriterMapType::const_iterator writer_pos = registry_.writer_map.find(writerid);
  if (ls_pos != local_subscriptions_.end() &&
      writer_pos != registry_.writer_map.end()) {
    DataReaderCallbacks_rch drr = ls_pos->second.subscription_.lock();
    if (drr) {
      WriterIdSeq ids;
      ids.length(1);
      ids[0] = writerid;
      drr->remove_associations(ids, true);
    }
  }
}

void StaticEndpointManager::cleanup_type_lookup_data(const GuidPrefix_t& /*guid_prefix*/,
                                                     const XTypes::TypeIdentifier& /*ti*/,
                                                     bool /*secure*/)
{
  // Do nothing.
}

#ifndef DDS_HAS_MINIMUM_BIT
OpenDDS::DCPS::PublicationBuiltinTopicDataDataReaderImpl*
StaticEndpointManager::pub_bit()
{
  DDS::Subscriber_var sub = participant_.bit_subscriber();
  if (!sub.in())
    return 0;

  DDS::DataReader_var d = sub->lookup_datareader(BUILT_IN_PUBLICATION_TOPIC);
  return dynamic_cast<OpenDDS::DCPS::PublicationBuiltinTopicDataDataReaderImpl*>(d.in());
}

OpenDDS::DCPS::SubscriptionBuiltinTopicDataDataReaderImpl*
StaticEndpointManager::sub_bit()
{
  DDS::Subscriber_var sub = participant_.bit_subscriber();
  if (!sub.in())
    return 0;

  DDS::DataReader_var d = sub->lookup_datareader(BUILT_IN_SUBSCRIPTION_TOPIC);
  return dynamic_cast<OpenDDS::DCPS::SubscriptionBuiltinTopicDataDataReaderImpl*>(d.in());
}
#endif /* DDS_HAS_MINIMUM_BIT */

void StaticEndpointManager::type_lookup_init(ReactorInterceptor_rch reactor_interceptor)
{
  if (!type_lookup_reply_deadline_processor_) {
    type_lookup_reply_deadline_processor_ = DCPS::make_rch<StaticEndpointManagerSporadic>(
      reactor_interceptor, ref(*this), &StaticEndpointManager::remove_expired_endpoints);
  }
}

void StaticEndpointManager::type_lookup_fini()
{
  if (type_lookup_reply_deadline_processor_) {
    type_lookup_reply_deadline_processor_->cancel_and_wait();
    type_lookup_reply_deadline_processor_.reset();
  }
}

void StaticEndpointManager::type_lookup_service(
  const XTypes::TypeLookupService_rch type_lookup_service)
{
  type_lookup_service_ = type_lookup_service;
}

void StaticEndpointManager::purge_dead_topic(const String& topic_name)
{
  TopicDetailsMap::iterator top_it = topics_.find(topic_name);
  topic_names_.erase(top_it->second.topic_id());
  topics_.erase(top_it);
}

void StaticEndpointManager::ignore(const GUID_t& to_ignore)
{
  // Locked prior to call from Spdp.
  ignored_guids_.insert(to_ignore);
  {
    const DiscoveredPublicationIter iter = discovered_publications_.find(to_ignore);
    if (iter != discovered_publications_.end()) {
      // clean up tracking info
      const String topic_name = iter->second.get_topic_name();
      TopicDetails& td = topics_[topic_name];
      td.remove_discovered_publication(to_ignore);
      remove_from_bit(iter->second);
      discovered_publications_.erase(iter);
      // break associations
      match_endpoints(to_ignore, td, true /*remove*/);
      if (td.is_dead()) {
        purge_dead_topic(topic_name);
      }
      return;
    }
  }
  {
    const DiscoveredSubscriptionIter iter =
      discovered_subscriptions_.find(to_ignore);
    if (iter != discovered_subscriptions_.end()) {
      // clean up tracking info
      const String topic_name = iter->second.get_topic_name();
      TopicDetails& td = topics_[topic_name];
      td.remove_discovered_publication(to_ignore);
      remove_from_bit(iter->second);
      discovered_subscriptions_.erase(iter);
      // break associations
      match_endpoints(to_ignore, td, true /*remove*/);
      if (td.is_dead()) {
        purge_dead_topic(topic_name);
      }
      return;
    }
  }
  {
    const OPENDDS_MAP_CMP(GUID_t, OPENDDS_STRING, GUID_tKeyLessThan)::iterator
      iter = topic_names_.find(to_ignore);
    if (iter != topic_names_.end()) {
      ignored_topics_.insert(iter->second);
      // Remove all publications and subscriptions on this topic
      TopicDetails& td = topics_[iter->second];
      {
        const RepoIdSet ids = td.discovered_publications();
        for (RepoIdSet::const_iterator ep = ids.begin(); ep!= ids.end(); ++ep) {
          match_endpoints(*ep, td, true /*remove*/);
          td.remove_discovered_publication(*ep);
          // TODO: Do we need to remove from discovered_subscriptions?
          if (shutting_down()) { return; }
        }
      }
      {
        const RepoIdSet ids = td.discovered_subscriptions();
        for (RepoIdSet::const_iterator ep = ids.begin(); ep!= ids.end(); ++ep) {
          match_endpoints(*ep, td, true /*remove*/);
          td.remove_discovered_subscription(*ep);
          // TODO: Do we need to remove from discovered_publications?
          if (shutting_down()) { return; }
        }
      }
      if (td.is_dead()) {
        purge_dead_topic(iter->second);
      }
    }
  }
}

bool StaticEndpointManager::ignoring(const GUID_t& guid) const
{
  return ignored_guids_.count(guid);
}
bool StaticEndpointManager::ignoring(const char* topic_name) const
{
  return ignored_topics_.count(topic_name);
}

TopicStatus StaticEndpointManager::assert_topic(
  GUID_t& topicId, const char* topicName,
  const char* dataTypeName, const DDS::TopicQos& qos,
  bool hasDcpsKey, TopicCallbacks* topic_callbacks)
{
  ACE_GUARD_RETURN(ACE_Thread_Mutex, g, lock_, INTERNAL_ERROR);
  TopicDetailsMap::iterator iter = topics_.find(topicName);
  if (iter != topics_.end()) {
    if (iter->second.local_is_set() && iter->second.local_data_type_name() != dataTypeName) {
      return CONFLICTING_TYPENAME;
    }
    topicId = iter->second.topic_id();
    iter->second.set_local(dataTypeName, qos, hasDcpsKey, topic_callbacks);
    return FOUND;
  }

  TopicDetails& td = topics_[topicName];
  topicId = make_topic_guid();
  td.init(topicName, topicId);
  topic_names_[topicId] = topicName;
  td.set_local(dataTypeName, qos, hasDcpsKey, topic_callbacks);

  return CREATED;
}

TopicStatus StaticEndpointManager::find_topic(
  const char* topicName,
  CORBA::String_out dataTypeName,
  DDS::TopicQos_out qos,
  GUID_t& topicId)
{
  ACE_GUARD_RETURN(ACE_Thread_Mutex, g, lock_, INTERNAL_ERROR);
  TopicDetailsMap::const_iterator iter = topics_.find(topicName);
  if (iter == topics_.end()) {
    return NOT_FOUND;
  }

  const TopicDetails& td = iter->second;

  dataTypeName = td.local_data_type_name().c_str();
  qos = new DDS::TopicQos(td.local_qos());
  topicId = td.topic_id();
  return FOUND;
}

TopicStatus StaticEndpointManager::remove_topic(const GUID_t& topicId)
{
  ACE_GUARD_RETURN(ACE_Thread_Mutex, g, lock_, INTERNAL_ERROR);
  TopicNameMap::iterator name_iter = topic_names_.find(topicId);
  if (name_iter == topic_names_.end()) {
    return NOT_FOUND;
  }
  const String& name = name_iter->second;
  TopicDetails& td = topics_[name];
  td.unset_local();
  if (td.is_dead()) {
    purge_dead_topic(name);
  }

  return REMOVED;
}

GUID_t StaticEndpointManager::add_publication(
  const GUID_t& topicId,
  DataWriterCallbacks_rch publication,
  const DDS::DataWriterQos& qos,
  const TransportLocatorSeq& transInfo,
  const DDS::PublisherQos& publisherQos,
  const XTypes::TypeInformation& type_info)
{
  ACE_GUARD_RETURN(ACE_Thread_Mutex, g, lock_, GUID_t());

  GUID_t rid = participant_id_;
  assign_publication_key(rid, topicId, qos);
  LocalPublication& pb = local_publications_[rid];
  pb.topic_id_ = topicId;
  pb.publication_ = publication;
  pb.qos_ = qos;
  pb.trans_info_ = transInfo;
  pb.publisher_qos_ = publisherQos;
  pb.type_info_ = type_info;
  const OPENDDS_STRING& topic_name = topic_names_[topicId];

  TopicDetails& td = topics_[topic_name];
  td.add_local_publication(rid);

  if (DDS::RETCODE_OK != add_publication_i(rid, pb)) {
    return GUID_t();
  }

  if (DDS::RETCODE_OK != write_publication_data(rid, pb)) {
    return GUID_t();
  }

  if (DCPS_debug_level > 3) {
    ACE_DEBUG((LM_DEBUG, ACE_TEXT("(%P|%t) StaticEndpointManager::add_publication - ")
               ACE_TEXT("calling match_endpoints\n")));
  }
  match_endpoints(rid, td);

  return rid;
}

void StaticEndpointManager::remove_publication(const GUID_t& publicationId)
{
  ACE_GUARD(ACE_Thread_Mutex, g, lock_);
  LocalPublicationIter iter = local_publications_.find(publicationId);
  if (iter != local_publications_.end()) {
    if (DDS::RETCODE_OK == remove_publication_i(publicationId, iter->second)) {
      OPENDDS_STRING topic_name = topic_names_[iter->second.topic_id_];
      local_publications_.erase(publicationId);
      TopicDetailsMap::iterator top_it = topics_.find(topic_name);
      if (top_it != topics_.end()) {
        match_endpoints(publicationId, top_it->second, true /*remove*/);
        top_it->second.remove_local_publication(publicationId);
        // Local, no need to check for dead topic.
      }
    } else {
      ACE_ERROR((LM_ERROR,
                 ACE_TEXT("(%P|%t) ERROR: StaticEndpointManager::remove_publication - ")
                 ACE_TEXT("Failed to publish dispose msg\n")));
    }
  }
}

void StaticEndpointManager::update_publication_locators(
  const GUID_t& publicationId, const TransportLocatorSeq& transInfo)
{
  ACE_GUARD(ACE_Thread_Mutex, g, lock_);
  LocalPublicationIter iter = local_publications_.find(publicationId);
  if (iter != local_publications_.end()) {
    if (DCPS_debug_level > 3) {
      const GuidConverter conv(publicationId);
      ACE_DEBUG((LM_INFO,
        ACE_TEXT("(%P|%t) StaticEndpointManager::update_publication_locators - updating locators for %C\n"),
        OPENDDS_STRING(conv).c_str()));
    }
    iter->second.trans_info_ = transInfo;
    write_publication_data(publicationId, iter->second);
  }
}

GUID_t StaticEndpointManager::add_subscription(
  const GUID_t& topicId,
  DataReaderCallbacks_rch subscription,
  const DDS::DataReaderQos& qos,
  const TransportLocatorSeq& transInfo,
  const DDS::SubscriberQos& subscriberQos,
  const char* filterClassName,
  const char* filterExpr,
  const DDS::StringSeq& params,
  const XTypes::TypeInformation& type_info)
{
  ACE_GUARD_RETURN(ACE_Thread_Mutex, g, lock_, GUID_t());

  GUID_t rid = participant_id_;
  assign_subscription_key(rid, topicId, qos);
  LocalSubscription& sb = local_subscriptions_[rid];
  sb.topic_id_ = topicId;
  sb.subscription_ = subscription;
  sb.qos_ = qos;
  sb.trans_info_ = transInfo;
  sb.subscriber_qos_ = subscriberQos;
  sb.filterProperties.filterClassName = filterClassName;
  sb.filterProperties.filterExpression = filterExpr;
  sb.filterProperties.expressionParameters = params;
  sb.type_info_ = type_info;
  const OPENDDS_STRING& topic_name = topic_names_[topicId];

  TopicDetails& td = topics_[topic_name];
  td.add_local_subscription(rid);

  if (DDS::RETCODE_OK != add_subscription_i(rid, sb)) {
    return GUID_t();
  }

  if (DDS::RETCODE_OK != write_subscription_data(rid, sb)) {
    return GUID_t();
  }

  if (DCPS_debug_level > 3) {
    ACE_DEBUG((LM_DEBUG, ACE_TEXT("(%P|%t) StaticEndpointManager::add_subscription - ")
               ACE_TEXT("calling match_endpoints\n")));
  }
  match_endpoints(rid, td);

  return rid;
}

void StaticEndpointManager::remove_subscription(const GUID_t& subscriptionId)
{
  ACE_GUARD(ACE_Thread_Mutex, g, lock_);
  LocalSubscriptionIter iter = local_subscriptions_.find(subscriptionId);
  if (iter != local_subscriptions_.end()) {
    if (DDS::RETCODE_OK == remove_subscription_i(subscriptionId, iter->second)) {
      OPENDDS_STRING topic_name = topic_names_[iter->second.topic_id_];
      local_subscriptions_.erase(subscriptionId);
      TopicDetailsMap::iterator top_it = topics_.find(topic_name);
      if (top_it != topics_.end()) {
        match_endpoints(subscriptionId, top_it->second, true /*remove*/);
        top_it->second.remove_local_subscription(subscriptionId);
        // Local, no need to check for dead topic.
      }
    } else {
      ACE_ERROR((LM_ERROR,
                 ACE_TEXT("(%P|%t) ERROR: StaticEndpointManager::remove_subscription - ")
                 ACE_TEXT("Failed to publish dispose msg\n")));
    }
  }
}

void StaticEndpointManager::update_subscription_locators(
  const GUID_t& subscriptionId,
  const TransportLocatorSeq& transInfo)
{
  ACE_GUARD(ACE_Thread_Mutex, g, lock_);
  LocalSubscriptionIter iter = local_subscriptions_.find(subscriptionId);
  if (iter != local_subscriptions_.end()) {
    if (DCPS_debug_level > 3) {
      const GuidConverter conv(subscriptionId);
      ACE_DEBUG((LM_INFO,
        ACE_TEXT("(%P|%t) StaticEndpointManager::update_subscription_locators updating locators for %C\n"),
        OPENDDS_STRING(conv).c_str()));
    }
    iter->second.trans_info_ = transInfo;
    write_subscription_data(subscriptionId, iter->second);
  }
}

// TODO: This is perhaps too generic since the context probably has the details this function computes.
void StaticEndpointManager::match_endpoints(
  GUID_t repoId, const TopicDetails& td, bool remove)
{
  if (DCPS_debug_level >= 4) {
    ACE_DEBUG((LM_DEBUG, "(%P|%t) StaticEndpointManager::match_endpoints %C%C\n",
      remove ? "remove " : "", LogGuid(repoId).c_str()));
  }

  const bool reader = GuidConverter(repoId).isReader();
  // Copy the endpoint set - lock can be released in match()
  RepoIdSet local_endpoints;
  RepoIdSet discovered_endpoints;
  if (reader) {
    local_endpoints = td.local_publications();
    discovered_endpoints = td.discovered_publications();
  } else {
    local_endpoints = td.local_subscriptions();
    discovered_endpoints = td.discovered_subscriptions();
  }

  const bool is_remote = !equal_guid_prefixes(repoId, participant_id_);
  if (is_remote && local_endpoints.empty()) {
    // Nothing to match.
    return;
  }

  for (RepoIdSet::const_iterator iter = local_endpoints.begin();
       iter != local_endpoints.end(); ++iter) {
    // check to make sure it's a Reader/Writer or Writer/Reader match
    if (GuidConverter(*iter).isReader() != reader) {
      if (remove) {
        remove_assoc(*iter, repoId);
      } else {
        match(reader ? *iter : repoId, reader ? repoId : *iter);
      }
    }
  }

  // Remote/remote matches are a waste of time
  if (is_remote) {
    return;
  }

  for (RepoIdSet::const_iterator iter = discovered_endpoints.begin();
       iter != discovered_endpoints.end(); ++iter) {
    // check to make sure it's a Reader/Writer or Writer/Reader match
    if (GuidConverter(*iter).isReader() != reader) {
      if (remove) {
        remove_assoc(*iter, repoId);
      } else {
        match(reader ? *iter : repoId, reader ? repoId : *iter);
      }
    }
  }
}

void StaticEndpointManager::remove_assoc(const GUID_t& remove_from, const GUID_t& removing)
{
  if (GuidConverter(remove_from).isReader()) {
    const LocalSubscriptionIter lsi = local_subscriptions_.find(remove_from);
    if (lsi != local_subscriptions_.end()) {
      lsi->second.matched_endpoints_.erase(removing);
      const DiscoveredPublicationIter dpi = discovered_publications_.find(removing);
      if (dpi != discovered_publications_.end()) {
        dpi->second.matched_endpoints_.erase(remove_from);
      }
      WriterIdSeq writer_seq(1);
      writer_seq.length(1);
      writer_seq[0] = removing;
      const size_t count = lsi->second.remote_expectant_opendds_associations_.erase(removing);
      DataReaderCallbacks_rch drr = lsi->second.subscription_.lock();
      if (drr) {
        drr->remove_associations(writer_seq, false /*notify_lost*/);
      }
      remove_assoc_i(remove_from, lsi->second, removing);
      // Update writer
      if (count) {
        write_subscription_data(remove_from, lsi->second);
      }
    }

  } else {
    const LocalPublicationIter lpi = local_publications_.find(remove_from);
    if (lpi != local_publications_.end()) {
      lpi->second.matched_endpoints_.erase(removing);
      const DiscoveredSubscriptionIter dsi = discovered_subscriptions_.find(removing);
      if (dsi != discovered_subscriptions_.end()) {
        dsi->second.matched_endpoints_.erase(remove_from);
      }
      ReaderIdSeq reader_seq(1);
      reader_seq.length(1);
      reader_seq[0] = removing;
      lpi->second.remote_expectant_opendds_associations_.erase(removing);
      DataWriterCallbacks_rch dwr = lpi->second.publication_.lock();
      if (dwr) {
        dwr->remove_associations(reader_seq, false /*notify_lost*/);
      }
      remove_assoc_i(remove_from, lpi->second, removing);
    }
  }
}

void StaticEndpointManager::match(const GUID_t& writer, const GUID_t& reader)
{
  if (DCPS_debug_level >= 4) {
    ACE_DEBUG((LM_DEBUG, "(%P|%t) StaticEndpointManager::match: w: %C r: %C\n",
      LogGuid(writer).c_str(), LogGuid(reader).c_str()));
  }

  // 1. collect type info about the writer, which may be local or discovered
  XTypes::TypeInformation* writer_type_info = 0;

  const LocalPublicationIter lpi = local_publications_.find(writer);
  DiscoveredPublicationIter dpi;
  bool writer_local = false;
  if (lpi != local_publications_.end()) {
    writer_local = true;
    writer_type_info = &lpi->second.type_info_;
  } else if ((dpi = discovered_publications_.find(writer))
             != discovered_publications_.end()) {
    writer_type_info = &dpi->second.type_info_;
  } else {
    if (DCPS_debug_level >= 4) {
      ACE_DEBUG((LM_DEBUG, "(%P|%t) StaticEndpointManager::match: Undiscovered Writer\n"));
    }
    return; // Possible and ok, since lock is released
  }

  // 2. collect type info about the reader, which may be local or discovered
  XTypes::TypeInformation* reader_type_info = 0;

  const LocalSubscriptionIter lsi = local_subscriptions_.find(reader);
  DiscoveredSubscriptionIter dsi;
  bool reader_local = false;
  if (lsi != local_subscriptions_.end()) {
    reader_local = true;
    reader_type_info = &lsi->second.type_info_;
  } else if ((dsi = discovered_subscriptions_.find(reader))
             != discovered_subscriptions_.end()) {
    reader_type_info = &dsi->second.type_info_;
  } else {
    if (DCPS_debug_level >= 4) {
      ACE_DEBUG((LM_DEBUG, "(%P|%t) StaticEndpointManager::match: Undiscovered Reader\n"));
    }
    return; // Possible and ok, since lock is released
  }

  MatchingData md;

  // if the type object is not in cache, send RPC request
  md.time_added_to_map = MonotonicTimePoint::now();

  // NOTE(sonndinh): Is it possible for a discovered endpoint to include only the "complete"
  // part in its TypeInformation? If it's possible, then we may need to handle that case, i.e.,
  // request only the remote complete TypeObject (if it's not already in the cache).
  // The following code assumes when the "minimal" part is not included in the discovered
  // endpoint's TypeInformation, then the "complete" part also is not included.
  if ((writer_type_info->minimal.typeid_with_size.type_id.kind() != XTypes::TK_NONE) &&
      (reader_type_info->minimal.typeid_with_size.type_id.kind() != XTypes::TK_NONE)) {
    bool need_minimal_tobjs, need_complete_tobjs;
    if (!writer_local && reader_local) {
      need_minimal_and_or_complete_types(writer_type_info, need_minimal_tobjs, need_complete_tobjs);
      if (need_minimal_tobjs || need_complete_tobjs) {
        if (DCPS_debug_level >= 4) {
          ACE_DEBUG((LM_DEBUG, "(%P|%t) EndpointManager::match: Remote Writer\n"));
        }
        bool is_discovery_protected = false;
        save_matching_data_and_get_typeobjects(writer_type_info, md,
                                                MatchingPair(writer, reader),
                                                writer, is_discovery_protected,
                                                need_minimal_tobjs, need_complete_tobjs);
        return;
      }
    } else if (!reader_local && writer_local) {
      need_minimal_and_or_complete_types(reader_type_info, need_minimal_tobjs, need_complete_tobjs);
      if (need_minimal_tobjs || need_complete_tobjs) {
        if (DCPS_debug_level >= 4) {
          ACE_DEBUG((LM_DEBUG, "(%P|%t) EndpointManager::match: Remote Reader\n"));
        }
        bool is_discovery_protected = false;
        save_matching_data_and_get_typeobjects(reader_type_info, md,
                                                MatchingPair(writer, reader),
                                                reader, is_discovery_protected,
                                                need_minimal_tobjs, need_complete_tobjs);
        return;
      }
    }
  }

  match_continue(writer, reader);
}

void StaticEndpointManager::need_minimal_and_or_complete_types(const XTypes::TypeInformation* type_info,
                                                               bool& need_minimal,
                                                               bool& need_complete) const
{
  need_minimal = type_lookup_service_ &&
    !type_lookup_service_->type_object_in_cache(type_info->minimal.typeid_with_size.type_id);

  need_complete = use_xtypes_complete_ && type_lookup_service_ &&
    type_info->complete.typeid_with_size.type_id.kind() != XTypes::TK_NONE &&
    !type_lookup_service_->type_object_in_cache(type_info->complete.typeid_with_size.type_id);
}

void StaticEndpointManager::remove_expired_endpoints(
  const MonotonicTimePoint& /*now*/)
{
  ACE_GUARD(ACE_Thread_Mutex, g, lock_);
  const MonotonicTimePoint now = MonotonicTimePoint::now();

  MatchingDataIter end_iter = matching_data_buffer_.end();
  for (MatchingDataIter iter = matching_data_buffer_.begin(); iter != end_iter; ) {
    // Do not try to simplify increment: "associative container erase idiom"
    if (now - iter->second.time_added_to_map >= max_type_lookup_service_reply_period_) {
      if (DCPS_debug_level >= 4) {
        ACE_DEBUG((LM_DEBUG, "(%P|%t) StaticEndpointManager::remove_expired_endpoints: "
          "clean up pending pair w: %C r: %C\n",
          LogGuid(iter->first.writer_).c_str(), LogGuid(iter->first.reader_).c_str()));
      }
      matching_data_buffer_.erase(iter++);
    } else {
      ++iter;
    }
  }

  // Clean up internal data used by getTypeDependencies
  for (OrigSeqNumberMap::iterator it = orig_seq_numbers_.begin(); it != orig_seq_numbers_.end();) {
    if (now - it->second.time_started >= max_type_lookup_service_reply_period_) {
      if (DCPS_debug_level >= 4) {
        ACE_DEBUG((LM_DEBUG, "(%P|%t) StaticEndpointManager::remove_expired_endpoints: "
          "clean up type lookup data for %C\n",
          LogGuid(it->second.participant).c_str()));
      }
      cleanup_type_lookup_data(it->second.participant, it->second.type_id, it->second.secure);
      orig_seq_numbers_.erase(it++);
    } else {
      ++it;
    }
  }
}

void StaticEndpointManager::match_continue(const GUID_t& writer, const GUID_t& reader)
{
  if (DCPS_debug_level >= 4) {
    ACE_DEBUG((LM_DEBUG, "(%P|%t) StaticEndpointManager::match_continue: w: %C r: %C\n",
      LogGuid(writer).c_str(), LogGuid(reader).c_str()));
  }

  // 0. For discovered endpoints, we'll have the QoS info in the form of the
  // publication or subscription BIT data which doesn't use the same structures
  // for QoS.  In those cases we can copy the individual QoS policies to temp
  // QoS structs:
  DDS::DataWriterQos tempDwQos;
  DDS::PublisherQos tempPubQos;
  DDS::DataReaderQos tempDrQos;
  DDS::SubscriberQos tempSubQos;
  ContentFilterProperty_t tempCfp;

  DiscoveredPublicationIter dpi = discovered_publications_.find(writer);
  DiscoveredSubscriptionIter dsi = discovered_subscriptions_.find(reader);
  if (dpi != discovered_publications_.end() && dsi != discovered_subscriptions_.end()) {
    // This is a discovered/discovered match, nothing for us to do
    return;
  }

  // 1. Collect details about the writer, which may be local or discovered
  const DDS::DataWriterQos* dwQos = 0;
  const DDS::PublisherQos* pubQos = 0;
  TransportLocatorSeq* wTls = 0;
  ACE_CDR::ULong wTransportContext = 0;
  XTypes::TypeInformation* writer_type_info = 0;
  OPENDDS_STRING topic_name;
  MonotonicTime_t writer_participant_discovered_at;

  const LocalPublicationIter lpi = local_publications_.find(writer);
  bool writer_local = false, already_matched = false;
  if (lpi != local_publications_.end()) {
    writer_local = true;
    dwQos = &lpi->second.qos_;
    pubQos = &lpi->second.publisher_qos_;
    wTls = &lpi->second.trans_info_;
    wTransportContext = lpi->second.transport_context_;
    already_matched = lpi->second.matched_endpoints_.count(reader);
    writer_type_info = &lpi->second.type_info_;
    topic_name = topic_names_[lpi->second.topic_id_];
    writer_participant_discovered_at = lpi->second.participant_discovered_at_;
  } else if (dpi != discovered_publications_.end()) {
    wTls = &dpi->second.writer_data_.writerProxy.allLocators;
    wTransportContext = dpi->second.transport_context_;
    writer_type_info = &dpi->second.type_info_;
    topic_name = dpi->second.get_topic_name();
    writer_participant_discovered_at = dpi->second.participant_discovered_at_;

    const DDS::PublicationBuiltinTopicData& bit =
      dpi->second.writer_data_.ddsPublicationData;
    tempDwQos.durability = bit.durability;
    tempDwQos.durability_service = bit.durability_service;
    tempDwQos.deadline = bit.deadline;
    tempDwQos.latency_budget = bit.latency_budget;
    tempDwQos.liveliness = bit.liveliness;
    tempDwQos.reliability = bit.reliability;
    tempDwQos.destination_order = bit.destination_order;
    tempDwQos.history = TheServiceParticipant->initial_HistoryQosPolicy();
    tempDwQos.resource_limits =
      TheServiceParticipant->initial_ResourceLimitsQosPolicy();
    tempDwQos.transport_priority =
      TheServiceParticipant->initial_TransportPriorityQosPolicy();
    tempDwQos.lifespan = bit.lifespan;
    tempDwQos.user_data = bit.user_data;
    tempDwQos.ownership = bit.ownership;
    tempDwQos.ownership_strength = bit.ownership_strength;
    tempDwQos.writer_data_lifecycle =
      TheServiceParticipant->initial_WriterDataLifecycleQosPolicy();
    tempDwQos.representation = bit.representation;
    dwQos = &tempDwQos;

    tempPubQos.presentation = bit.presentation;
    tempPubQos.partition = bit.partition;
    tempPubQos.group_data = bit.group_data;
    tempPubQos.entity_factory =
      TheServiceParticipant->initial_EntityFactoryQosPolicy();
    pubQos = &tempPubQos;

    populate_transport_locator_sequence(wTls, dpi, writer);
  } else {
    return; // Possible and ok, since lock is released
  }

  // 2. Collect details about the reader, which may be local or discovered
  const DDS::DataReaderQos* drQos = 0;
  const DDS::SubscriberQos* subQos = 0;
  TransportLocatorSeq* rTls = 0;
  ACE_CDR::ULong rTransportContext = 0;
  const ContentFilterProperty_t* cfProp = 0;
  XTypes::TypeInformation* reader_type_info = 0;
  MonotonicTime_t reader_participant_discovered_at;

  const LocalSubscriptionIter lsi = local_subscriptions_.find(reader);
  bool reader_local = false;
  if (lsi != local_subscriptions_.end()) {
    reader_local = true;
    drQos = &lsi->second.qos_;
    subQos = &lsi->second.subscriber_qos_;
    rTls = &lsi->second.trans_info_;
    rTransportContext = lsi->second.transport_context_;
    reader_type_info = &lsi->second.type_info_;
    if (lsi->second.filterProperties.filterExpression[0] != 0) {
      tempCfp.filterExpression = lsi->second.filterProperties.filterExpression;
      tempCfp.expressionParameters = lsi->second.filterProperties.expressionParameters;
    }
    cfProp = &tempCfp;
    if (!already_matched) {
      already_matched = lsi->second.matched_endpoints_.count(writer);
    }
    reader_participant_discovered_at = lsi->second.participant_discovered_at_;
  } else if (dsi != discovered_subscriptions_.end()) {
    rTls = &dsi->second.reader_data_.readerProxy.allLocators;

    populate_transport_locator_sequence(rTls, dsi, reader);
    rTransportContext = dsi->second.transport_context_;

    const DDS::SubscriptionBuiltinTopicData& bit =
      dsi->second.reader_data_.ddsSubscriptionData;
    tempDrQos.durability = bit.durability;
    tempDrQos.deadline = bit.deadline;
    tempDrQos.latency_budget = bit.latency_budget;
    tempDrQos.liveliness = bit.liveliness;
    tempDrQos.reliability = bit.reliability;
    tempDrQos.destination_order = bit.destination_order;
    tempDrQos.history = TheServiceParticipant->initial_HistoryQosPolicy();
    tempDrQos.resource_limits =
      TheServiceParticipant->initial_ResourceLimitsQosPolicy();
    tempDrQos.user_data = bit.user_data;
    tempDrQos.ownership = bit.ownership;
    tempDrQos.time_based_filter = bit.time_based_filter;
    tempDrQos.reader_data_lifecycle =
      TheServiceParticipant->initial_ReaderDataLifecycleQosPolicy();
    tempDrQos.representation = bit.representation;
    tempDrQos.type_consistency = bit.type_consistency;
    drQos = &tempDrQos;

    tempSubQos.presentation = bit.presentation;
    tempSubQos.partition = bit.partition;
    tempSubQos.group_data = bit.group_data;
    tempSubQos.entity_factory =
      TheServiceParticipant->initial_EntityFactoryQosPolicy();
    subQos = &tempSubQos;

    cfProp = &dsi->second.reader_data_.contentFilterProperty;
    reader_type_info = &dsi->second.type_info_;
    reader_participant_discovered_at = dsi->second.participant_discovered_at_;
  } else {
    return; // Possible and ok, since lock is released
  }

  // 3. Perform type consistency check (XTypes 1.3, Section 7.6.3.4.2)
  bool consistent = false;

  TopicDetailsMap::iterator td_iter = topics_.find(topic_name);
  if (td_iter == topics_.end()) {
    ACE_ERROR((LM_ERROR,
              ACE_TEXT("(%P|%t) StaticEndpointManager::match_continue - ERROR ")
              ACE_TEXT("Didn't find topic for consistency check\n")));
    return;
  } else {
    const XTypes::TypeIdentifier& writer_type_id = writer_type_info->minimal.typeid_with_size.type_id;
    const XTypes::TypeIdentifier& reader_type_id = reader_type_info->minimal.typeid_with_size.type_id;
    if (writer_type_id.kind() != XTypes::TK_NONE && reader_type_id.kind() != XTypes::TK_NONE) {
      if (!writer_local || !reader_local) {
        const DDS::DataRepresentationIdSeq repIds =
          get_effective_data_rep_qos(tempDwQos.representation.value, false);
        Encoding::Kind encoding_kind;
        if (repr_to_encoding_kind(repIds[0], encoding_kind) && encoding_kind == Encoding::KIND_XCDR1) {
          const XTypes::TypeFlag extensibility_mask = XTypes::IS_APPENDABLE;
          if (type_lookup_service_->extensibility(extensibility_mask, writer_type_id)) {
            if (DCPS_debug_level) {
              ACE_DEBUG((LM_WARNING, ACE_TEXT("(%P|%t) WARNING: ")
                ACE_TEXT("StaticEndpointManager::match_continue: ")
                ACE_TEXT("Encountered unsupported combination of XCDR1 encoding and appendable extensibility\n")));
            }
          }
        }
      }

      XTypes::TypeConsistencyAttributes type_consistency;
      type_consistency.ignore_sequence_bounds = drQos->type_consistency.ignore_sequence_bounds;
      type_consistency.ignore_string_bounds = drQos->type_consistency.ignore_string_bounds;
      type_consistency.ignore_member_names = drQos->type_consistency.ignore_member_names;
      type_consistency.prevent_type_widening = drQos->type_consistency.prevent_type_widening;
      XTypes::TypeAssignability ta(type_lookup_service_, type_consistency);

      if (drQos->type_consistency.kind == DDS::ALLOW_TYPE_COERCION) {
        consistent = ta.assignable(reader_type_id, writer_type_id);
      } else {
        // The two types must be equivalent for DISALLOW_TYPE_COERCION
        consistent = reader_type_id == writer_type_id;
      }
    } else {
      if (drQos->type_consistency.force_type_validation) {
        // Cannot do type validation since not both TypeObjects are available
        consistent = false;
      } else {
        // Fall back to matching type names
        OPENDDS_STRING writer_type_name;
        OPENDDS_STRING reader_type_name;
        if (writer_local) {
          writer_type_name = td_iter->second.local_data_type_name();
        } else {
          writer_type_name = dpi->second.get_type_name();
        }
        if (reader_local) {
          reader_type_name = td_iter->second.local_data_type_name();
        } else {
          reader_type_name = dsi->second.get_type_name();
        }
        consistent = writer_type_name == reader_type_name;
      }
    }

    if (!consistent) {
      td_iter->second.increment_inconsistent();
      if (DCPS::DCPS_debug_level) {
        ACE_DEBUG((LM_WARNING,
                  ACE_TEXT("(%P|%t) StaticEndpointManager::match_continue - WARNING ")
                  ACE_TEXT("Data types of topic %C does not match (inconsistent)\n"),
                  topic_name.c_str()));
      }
      return;
    }
  }

  // Need to release lock, below, for callbacks into DCPS which could
  // call into Spdp/Sedp.  Note that this doesn't unlock, it just constructs
  // an ACE object which will be used below for unlocking.
  ACE_Reverse_Lock<ACE_Thread_Mutex> rev_lock(lock_);

  // 4. Check transport and QoS compatibility

  // Copy entries from local publication and local subscription maps
  // prior to releasing lock
  DataWriterCallbacks_wrch dwr;
  DataReaderCallbacks_wrch drr;
  if (writer_local) {
    dwr = lpi->second.publication_;
    OPENDDS_ASSERT(lpi->second.publication_);
    OPENDDS_ASSERT(dwr);
  }
  if (reader_local) {
    drr = lsi->second.subscription_;
    OPENDDS_ASSERT(lsi->second.subscription_);
    OPENDDS_ASSERT(drr);
  }

  IncompatibleQosStatus writerStatus = {0, 0, 0, DDS::QosPolicyCountSeq()};
  IncompatibleQosStatus readerStatus = {0, 0, 0, DDS::QosPolicyCountSeq()};

  if (compatibleQOS(&writerStatus, &readerStatus, *wTls, *rTls,
      dwQos, drQos, pubQos, subQos)) {

    bool call_writer = false, call_reader = false;

    if (writer_local) {
      call_writer = lpi->second.matched_endpoints_.insert(reader).second;
      dwr = lpi->second.publication_;
      if (!reader_local) {
        dsi->second.matched_endpoints_.insert(writer);
      }
    }
    if (reader_local) {
      call_reader = lsi->second.matched_endpoints_.insert(writer).second;
      drr = lsi->second.subscription_;
      if (!writer_local) {
        dpi->second.matched_endpoints_.insert(reader);
      }
    }

    if (writer_local && !reader_local) {
      add_assoc_i(writer, lpi->second, reader, dsi->second);
    }
    if (reader_local && !writer_local) {
      add_assoc_i(reader, lsi->second, writer, dpi->second);
    }

    if (!call_writer && !call_reader) {
      return; // nothing more to do
    }

    // Copy reader and writer association data prior to releasing lock
    DDS::OctetSeq octet_seq_type_info_reader;
    XTypes::serialize_type_info(*reader_type_info, octet_seq_type_info_reader);
    const ReaderAssociation ra = {
      *rTls, rTransportContext, reader, *subQos, *drQos,
#ifndef OPENDDS_NO_CONTENT_FILTERED_TOPIC
      cfProp->filterClassName, cfProp->filterExpression,
#else
      "", "",
#endif
      cfProp->expressionParameters,
      octet_seq_type_info_reader,
      reader_participant_discovered_at
    };

    DDS::OctetSeq octet_seq_type_info_writer;
    XTypes::serialize_type_info(*writer_type_info, octet_seq_type_info_writer);
    const WriterAssociation wa = {
      *wTls, wTransportContext, writer, *pubQos, *dwQos,
      octet_seq_type_info_writer,
      writer_participant_discovered_at
    };

    ACE_GUARD(ACE_Reverse_Lock<ACE_Thread_Mutex>, rg, rev_lock);
    static const bool writer_active = true;

    if (call_writer) {
      if (DCPS_debug_level > 3) {
        ACE_DEBUG((LM_DEBUG, ACE_TEXT("(%P|%t) StaticEndpointManager::match_continue - ")
          ACE_TEXT("adding writer %C association for reader %C\n"), OPENDDS_STRING(GuidConverter(writer)).c_str(),
          OPENDDS_STRING(GuidConverter(reader)).c_str()));
      }
      DataWriterCallbacks_rch dwr_lock = dwr.lock();
      if (dwr_lock) {
        if (call_reader) {
          DataReaderCallbacks_rch drr_lock = drr.lock();
          if (drr_lock) {
            DcpsUpcalls thr(drr_lock, reader, wa, !writer_active, dwr_lock);
            thr.activate();
            dwr_lock->add_association(writer, ra, writer_active);
            thr.writer_done();
          }
        } else {
          dwr_lock->add_association(writer, ra, writer_active);
        }
      }
    } else if (call_reader) {
      if (DCPS_debug_level > 3) {
        ACE_DEBUG((LM_DEBUG, ACE_TEXT("(%P|%t) StaticEndpointManager::match_continue - ")
          ACE_TEXT("adding reader %C association for writer %C\n"),
          OPENDDS_STRING(GuidConverter(reader)).c_str(), OPENDDS_STRING(GuidConverter(writer)).c_str()));
      }
      DataReaderCallbacks_rch drr_lock = drr.lock();
      if (drr_lock) {
        drr_lock->add_association(reader, wa, !writer_active);
      }
    }

  } else if (already_matched) { // break an existing associtaion
    if (writer_local) {
      lpi->second.matched_endpoints_.erase(reader);
      lpi->second.remote_expectant_opendds_associations_.erase(reader);
      if (dsi != discovered_subscriptions_.end()) {
        dsi->second.matched_endpoints_.erase(writer);
      }
    }
    if (reader_local) {
      lsi->second.matched_endpoints_.erase(writer);
      lsi->second.remote_expectant_opendds_associations_.erase(writer);
      if (dpi != discovered_publications_.end()) {
        dpi->second.matched_endpoints_.erase(reader);
      }
    }
    if (writer_local && !reader_local) {
      remove_assoc_i(writer, lpi->second, reader);
    }
    if (reader_local && !writer_local) {
      remove_assoc_i(reader, lsi->second, writer);
    }
    ACE_GUARD(ACE_Reverse_Lock<ACE_Thread_Mutex>, rg, rev_lock);
    if (writer_local) {
      ReaderIdSeq reader_seq(1);
      reader_seq.length(1);
      reader_seq[0] = reader;
      DataWriterCallbacks_rch dwr_lock = dwr.lock();
      if (dwr_lock) {
        dwr_lock->remove_associations(reader_seq, false /*notify_lost*/);
      }
    }
    if (reader_local) {
      WriterIdSeq writer_seq(1);
      writer_seq.length(1);
      writer_seq[0] = writer;
      DataReaderCallbacks_rch drr_lock = drr.lock();
      if (drr_lock) {
        drr_lock->remove_associations(writer_seq, false /*notify_lost*/);
      }
    }
  } else { // something was incompatible
    ACE_GUARD(ACE_Reverse_Lock< ACE_Thread_Mutex>, rg, rev_lock);
    if (writer_local && writerStatus.count_since_last_send) {
      if (DCPS_debug_level > 3) {
        ACE_DEBUG((LM_DEBUG, ACE_TEXT("(%P|%t) StaticEndpointManager::match - ")
                   ACE_TEXT("writer incompatible\n")));
      }
      DataWriterCallbacks_rch dwr_lock = dwr.lock();
      if (dwr_lock) {
        dwr_lock->update_incompatible_qos(writerStatus);
      }
    }
    if (reader_local && readerStatus.count_since_last_send) {
      if (DCPS_debug_level > 3) {
        ACE_DEBUG((LM_DEBUG, ACE_TEXT("(%P|%t) StaticEndpointManager::match - ")
                   ACE_TEXT("reader incompatible\n")));
      }
      DataReaderCallbacks_rch drr_lock = drr.lock();
      if (drr_lock) {
        drr_lock->update_incompatible_qos(readerStatus);
      }
    }
  }
}

void StaticEndpointManager::save_matching_data_and_get_typeobjects(
  const XTypes::TypeInformation* type_info,
  MatchingData& md, const MatchingPair& mp,
  const RepoId& remote_id,
  bool is_discovery_protected,
  bool get_minimal, bool get_complete)
{
  if (get_minimal) {
    md.rpc_seqnum_minimal = ++type_lookup_service_sequence_number_;
    md.got_minimal = false;
  } else {
    md.rpc_seqnum_minimal = SequenceNumber::SEQUENCENUMBER_UNKNOWN();
    md.got_minimal = true;
  }

  if (get_complete) {
    md.rpc_seqnum_complete = ++type_lookup_service_sequence_number_;
    md.got_complete = false;
  } else {
    md.rpc_seqnum_complete = SequenceNumber::SEQUENCENUMBER_UNKNOWN();
    md.got_complete = true;
  }

  matching_data_buffer_[mp] = md;

  // Send a sequence of requests for minimal remote TypeObjects
  if (get_minimal) {
    if (DCPS_debug_level >= 4) {
      ACE_DEBUG((LM_DEBUG,
                  "(%P|%t) EndpointManager::save_matching_data_and_get_typeobjects: "
                  "remote: %C seq: %q\n",
                  LogGuid(remote_id).c_str(), md.rpc_seqnum_minimal.getValue()));
    }
    get_remote_type_objects(type_info->minimal, md, true, remote_id, is_discovery_protected);
  }

  // Send another sequence of requests for complete remote TypeObjects
  if (get_complete) {
    if (DCPS_debug_level >= 4) {
      ACE_DEBUG((LM_DEBUG,
                  "(%P|%t) EndpointManager::save_matching_data_and_get_typeobjects: "
                  "remote: %C seq: %q\n",
                  LogGuid(remote_id).c_str(), md.rpc_seqnum_complete.getValue()));
    }
    get_remote_type_objects(type_info->complete, md, false, remote_id, is_discovery_protected);
  }
}

void StaticEndpointManager::get_remote_type_objects(const XTypes::TypeIdentifierWithDependencies& tid_with_deps,
                                                    MatchingData& md, bool get_minimal, const RepoId& remote_id,
                                                    bool is_discovery_protected)
{
  // Store an entry for the first request in the sequence.
  TypeIdOrigSeqNumber orig_req_data;
  std::memcpy(orig_req_data.participant, remote_id.guidPrefix, sizeof(GuidPrefix_t));
  orig_req_data.type_id = tid_with_deps.typeid_with_size.type_id;
  const SequenceNumber& orig_seqnum = get_minimal ? md.rpc_seqnum_minimal : md.rpc_seqnum_complete;
  orig_req_data.seq_number = orig_seqnum;
  orig_req_data.secure = false;
  orig_req_data.time_started = md.time_added_to_map;
  orig_seq_numbers_.insert(std::make_pair(orig_seqnum, orig_req_data));

  XTypes::TypeIdentifierSeq type_ids;
  if (tid_with_deps.dependent_typeid_count == -1 ||
      tid_with_deps.dependent_typeids.length() < (CORBA::ULong)tid_with_deps.dependent_typeid_count) {
    type_ids.append(tid_with_deps.typeid_with_size.type_id);

    // Get dependencies of the topic type. TypeObjects of both topic type and
    // its dependencies are obtained in subsequent type lookup requests.
    send_type_lookup_request(type_ids, remote_id, is_discovery_protected, false);
  } else {
    type_ids.length(tid_with_deps.dependent_typeid_count + 1);
    type_ids[0] = tid_with_deps.typeid_with_size.type_id;
    for (unsigned i = 1; i <= (unsigned)tid_with_deps.dependent_typeid_count; ++i) {
      type_ids[i] = tid_with_deps.dependent_typeids[i - 1].type_id;
    }

    // Get TypeObjects of topic type and all of its dependencies.
    send_type_lookup_request(type_ids, remote_id, is_discovery_protected, true);
  }
  type_lookup_reply_deadline_processor_->schedule(max_type_lookup_service_reply_period_);
}

GUID_t StaticEndpointManager::make_topic_guid()
{
  EntityId_t entity_id;
  assign(entity_id.entityKey, topic_counter_);
  ++topic_counter_;
  entity_id.entityKind = ENTITYKIND_OPENDDS_TOPIC;

  if (topic_counter_ == 0x1000000) {
    ACE_ERROR((LM_ERROR,
               ACE_TEXT("(%P|%t) ERROR: StaticEndpointManager::make_topic_guid: ")
               ACE_TEXT("Exceeded Maximum number of topic entity keys!")
               ACE_TEXT("Next key will be a duplicate!\n")));
    topic_counter_ = 0;
  }

  return make_id(participant_id_, entity_id);
}

bool StaticEndpointManager::has_dcps_key(const GUID_t& topicId) const
{
  typedef OPENDDS_MAP_CMP(GUID_t, OPENDDS_STRING, GUID_tKeyLessThan) TNMap;
  TNMap::const_iterator tn = topic_names_.find(topicId);
  if (tn == topic_names_.end()) return false;

  TopicDetailsMap::const_iterator td = topics_.find(tn->second);
  if (td == topics_.end()) return false;

  return td->second.has_dcps_key();
}

StaticDiscovery::StaticDiscovery(const RepoKey& key)
  : Discovery(key)
{}

namespace {
  unsigned char hextobyte(unsigned char c)
  {
    if (c >= '0' && c <= '9') {
      return c - '0';
    }
    if (c >= 'a' && c <= 'f') {
      return 10 + c - 'a';
    }
    if (c >= 'A' && c <= 'F') {
      return 10 + c - 'A';
    }
    return c;
  }

  unsigned char
  fromhex(const OPENDDS_STRING& x, size_t idx)
  {
    return (hextobyte(x[idx * 2]) << 4) | (hextobyte(x[idx * 2 + 1]));
  }
}

EntityId_t
EndpointRegistry::build_id(const unsigned char* entity_key,
                           const unsigned char entity_kind)
{
  EntityId_t retval;
  retval.entityKey[0] = entity_key[0];
  retval.entityKey[1] = entity_key[1];
  retval.entityKey[2] = entity_key[2];
  retval.entityKind = entity_kind;
  return retval;
}

RepoId
EndpointRegistry::build_id(DDS::DomainId_t domain,
                           const unsigned char* participant_id,
                           const EntityId_t& entity_id)
{
  RepoId id;
  id.guidPrefix[0] = VENDORID_OCI[0];
  id.guidPrefix[1] = VENDORID_OCI[1];
  // id.guidPrefix[2] = domain[0]
  // id.guidPrefix[3] = domain[1]
  // id.guidPrefix[4] = domain[2]
  // id.guidPrefix[5] = domain[3]
  DDS::DomainId_t netdom = ACE_HTONL(domain);
  ACE_OS::memcpy(&id.guidPrefix[2], &netdom, sizeof(DDS::DomainId_t));
  // id.guidPrefix[6] = participant[0]
  // id.guidPrefix[7] = participant[1]
  // id.guidPrefix[8] = participant[2]
  // id.guidPrefix[9] = participant[3]
  // id.guidPrefix[10] = participant[4]
  // id.guidPrefix[11] = participant[5]
  ACE_OS::memcpy(&id.guidPrefix[6], participant_id, 6);
  id.entityId = entity_id;
  return id;
}

OpenDDS::DCPS::RepoId
StaticDiscovery::generate_participant_guid()
{
  return GUID_UNKNOWN;
}

AddDomainStatus
StaticDiscovery::add_domain_participant(DDS::DomainId_t domain,
                                        const DDS::DomainParticipantQos& qos,
                                        XTypes::TypeLookupService_rch tls)
{
  AddDomainStatus ads = {RepoId(), false /*federated*/};

  if (qos.user_data.value.length() != BYTES_IN_PARTICIPANT) {
    ACE_ERROR((LM_ERROR,
                ACE_TEXT("(%P|%t) ERROR: StaticDiscovery::add_domain_participant ")
                ACE_TEXT("No userdata to identify participant\n")));
    return ads;
  }

  RepoId id = EndpointRegistry::build_id(domain,
                                         qos.user_data.value.get_buffer(),
                                         ENTITYID_PARTICIPANT);
  if (!get_part(domain, id).is_nil()) {
    ACE_ERROR((LM_ERROR,
                ACE_TEXT("(%P|%t) ERROR: StaticDiscovery::add_domain_participant ")
                ACE_TEXT("Duplicate participant\n")));
    return ads;
  }

  const RcHandle<StaticParticipant> participant (make_rch<StaticParticipant>(ref(id), qos, registry));

  {
    ACE_GUARD_RETURN(ACE_Thread_Mutex, g, lock_, ads);
    participants_[domain][id] = participant;
  }

  participant->type_lookup_service(tls);

  ads.id = id;
  return ads;
}

#if defined(OPENDDS_SECURITY)
AddDomainStatus
StaticDiscovery::add_domain_participant_secure(
  DDS::DomainId_t /*domain*/,
  const DDS::DomainParticipantQos& /*qos*/,
  XTypes::TypeLookupService_rch /*tls*/,
  const OpenDDS::DCPS::RepoId& /*guid*/,
  DDS::Security::IdentityHandle /*id*/,
  DDS::Security::PermissionsHandle /*perm*/,
  DDS::Security::ParticipantCryptoHandle /*part_crypto*/)
{
  const DCPS::AddDomainStatus ads = {OpenDDS::DCPS::GUID_UNKNOWN, false /*federated*/};
  ACE_ERROR((LM_ERROR,
              ACE_TEXT("(%P|%t) ERROR: StaticDiscovery::add_domain_participant_secure ")
              ACE_TEXT("Security not supported for static discovery.\n")));
  return ads;
}
#endif

namespace {
  const ACE_TCHAR TOPIC_SECTION_NAME[] = ACE_TEXT("topic");
  const ACE_TCHAR DATAWRITERQOS_SECTION_NAME[] = ACE_TEXT("datawriterqos");
  const ACE_TCHAR DATAREADERQOS_SECTION_NAME[] = ACE_TEXT("datareaderqos");
  const ACE_TCHAR PUBLISHERQOS_SECTION_NAME[]  = ACE_TEXT("publisherqos");
  const ACE_TCHAR SUBSCRIBERQOS_SECTION_NAME[] = ACE_TEXT("subscriberqos");
  const ACE_TCHAR ENDPOINT_SECTION_NAME[] = ACE_TEXT("endpoint");

  void parse_second(CORBA::Long& x, const OPENDDS_STRING& value)
  {
    if (value == "DURATION_INFINITE_SEC") {
      x = DDS::DURATION_INFINITE_SEC;
    } else {
      x = atoi(value.c_str());
    }
  }

  void parse_nanosecond(CORBA::ULong& x, const OPENDDS_STRING& value)
  {
    if (value == "DURATION_INFINITE_NANOSEC") {
      x = DDS::DURATION_INFINITE_NSEC;
    } else {
      x = atoi(value.c_str());
    }
  }

  bool parse_bool(CORBA::Boolean& x, const OPENDDS_STRING& value)
  {
    if (value == "true") {
      x = true;
      return true;
    } else if (value == "false") {
      x = false;
      return true;
    }
    return false;
  }

  void parse_list(DDS::PartitionQosPolicy& x, const OPENDDS_STRING& value)
  {
    // Value can be a comma-separated list
    const char* start = value.c_str();
    char buffer[128];
    std::memset(buffer, 0, sizeof(buffer));
    while (const char* next_comma = std::strchr(start, ',')) {
      // Copy into temp buffer, won't have null
      std::strncpy(buffer, start, next_comma - start);
      // Append null
      buffer[next_comma - start] = '\0';
      // Add to QOS
      x.name.length(x.name.length() + 1);
      x.name[x.name.length() - 1] = static_cast<const char*>(buffer);
      // Advance pointer
      start = next_comma + 1;
    }
    // Append everything after last comma
    x.name.length(x.name.length() + 1);
    x.name[x.name.length() - 1] = start;
  }
}

int
StaticDiscovery::load_configuration(ACE_Configuration_Heap& cf)
{
  if (parse_topics(cf) ||
      parse_datawriterqos(cf) ||
      parse_datareaderqos(cf) ||
      parse_publisherqos(cf) ||
      parse_subscriberqos(cf) ||
      parse_endpoints(cf)) {
    return -1;
  }

  registry.match();

  return 0;
}

int
StaticDiscovery::parse_topics(ACE_Configuration_Heap& cf)
{
  const ACE_Configuration_Section_Key& root = cf.root_section();
  ACE_Configuration_Section_Key section;

  if (cf.open_section(root, TOPIC_SECTION_NAME, false, section) != 0) {
    if (DCPS_debug_level > 0) {
      // This is not an error if the configuration file does not have
      // any topic (sub)section.
      ACE_DEBUG((LM_NOTICE,
                  ACE_TEXT("(%P|%t) NOTICE: StaticDiscovery::parse_topics ")
                  ACE_TEXT("no [%s] sections.\n"),
                  TOPIC_SECTION_NAME));
    }
    return 0;
  }

  // Ensure there are no key/values in the [topic] section.
  // Every key/value must be in a [topic/*] sub-section.
  ValueMap vm;
  if (pullValues(cf, section, vm) > 0) {
    ACE_ERROR_RETURN((LM_ERROR,
                      ACE_TEXT("(%P|%t) StaticDiscovery::parse_topics ")
                      ACE_TEXT("[topic] sections must have a subsection name\n")),
                      -1);
  }
  // Process the subsections of this section
  KeyList keys;
  if (processSections(cf, section, keys) != 0) {
    ACE_ERROR_RETURN((LM_ERROR,
                      ACE_TEXT("(%P|%t) StaticDiscovery::parse_topics ")
                      ACE_TEXT("too many nesting layers in the [topic] section.\n")),
                      -1);
  }

  // Loop through the [topic/*] sections
  for (KeyList::const_iterator it = keys.begin(); it != keys.end(); ++it) {
    OPENDDS_STRING topic_name = it->first;

    if (DCPS_debug_level > 0) {
      ACE_DEBUG((LM_NOTICE,
                  ACE_TEXT("(%P|%t) NOTICE: StaticDiscovery::parse_topics ")
                  ACE_TEXT("processing [topic/%C] section.\n"),
                  topic_name.c_str()));
    }

    ValueMap values;
    pullValues(cf, it->second, values);

    EndpointRegistry::Topic topic;
    bool name_specified = false,
      type_name_specified = false;

    for (ValueMap::const_iterator it = values.begin(); it != values.end(); ++it) {
      OPENDDS_STRING name = it->first;
      OPENDDS_STRING value = it->second;

      if (name == "name") {
        topic.name = value;
        name_specified = true;
      } else if (name == "type_name") {
        if (value.size() >= TYPE_NAME_MAX) {
          ACE_ERROR_RETURN((LM_ERROR,
                            ACE_TEXT("(%P|%t) StaticDiscovery::parse_topics ")
                            ACE_TEXT("type_name (%C) must be less than 128 characters in [topic/%C] section.\n"),
                            value.c_str(), topic_name.c_str()),
                            -1);
        }
        topic.type_name = value;
        type_name_specified = true;
      } else {
        // Typos are ignored to avoid parsing FACE-specific keys.
      }
    }

    if (!name_specified) {
      topic.name = topic_name;
    }

    if (!type_name_specified) {
      ACE_ERROR_RETURN((LM_ERROR,
                        ACE_TEXT("(%P|%t) StaticDiscovery::parse_topics ")
                        ACE_TEXT("No type_name specified for [topic/%C] section.\n"),
                        topic_name.c_str()),
                       -1);
    }

    registry.topic_map[topic_name] = topic;
  }

  return 0;
}

int
StaticDiscovery::parse_datawriterqos(ACE_Configuration_Heap& cf)
{
  const ACE_Configuration_Section_Key& root = cf.root_section();
  ACE_Configuration_Section_Key section;

  if (cf.open_section(root, DATAWRITERQOS_SECTION_NAME, false, section) != 0) {
    if (DCPS_debug_level > 0) {
      // This is not an error if the configuration file does not have
      // any datawriterqos (sub)section.
      ACE_DEBUG((LM_NOTICE,
                  ACE_TEXT("(%P|%t) NOTICE: StaticDiscovery::parse_datawriterqos ")
                  ACE_TEXT("no [%s] sections.\n"),
                  DATAWRITERQOS_SECTION_NAME));
    }
    return 0;
  }

  // Ensure there are no key/values in the [datawriterqos] section.
  // Every key/value must be in a [datawriterqos/*] sub-section.
  ValueMap vm;
  if (pullValues(cf, section, vm) > 0) {
    ACE_ERROR_RETURN((LM_ERROR,
                      ACE_TEXT("(%P|%t) StaticDiscovery::parse_datawriterqos ")
                      ACE_TEXT("[datawriterqos] sections must have a subsection name\n")),
                      -1);
  }
  // Process the subsections of this section
  KeyList keys;
  if (processSections(cf, section, keys) != 0) {
    ACE_ERROR_RETURN((LM_ERROR,
                      ACE_TEXT("(%P|%t) StaticDiscovery::parse_datawriterqos ")
                      ACE_TEXT("too many nesting layers in the [datawriterqos] section.\n")),
                      -1);
  }

  // Loop through the [datawriterqos/*] sections
  for (KeyList::const_iterator it = keys.begin(); it != keys.end(); ++it) {
    OPENDDS_STRING datawriterqos_name = it->first;

    if (DCPS_debug_level > 0) {
      ACE_DEBUG((LM_NOTICE,
                  ACE_TEXT("(%P|%t) NOTICE: StaticDiscovery::parse_datawriterqos ")
                  ACE_TEXT("processing [datawriterqos/%C] section.\n"),
                  datawriterqos_name.c_str()));
    }

    ValueMap values;
    pullValues(cf, it->second, values);

    DDS::DataWriterQos datawriterqos(TheServiceParticipant->initial_DataWriterQos());

    for (ValueMap::const_iterator it = values.begin(); it != values.end(); ++it) {
      OPENDDS_STRING name = it->first;
      OPENDDS_STRING value = it->second;

      if (name == "durability.kind") {
        if (value == "VOLATILE") {
          datawriterqos.durability.kind = DDS::VOLATILE_DURABILITY_QOS;
        } else if (value == "TRANSIENT_LOCAL") {
          datawriterqos.durability.kind = DDS::TRANSIENT_LOCAL_DURABILITY_QOS;
#ifndef OPENDDS_NO_PERSISTENCE_PROFILE
        } else if (value == "TRANSIENT") {
          datawriterqos.durability.kind = DDS::TRANSIENT_DURABILITY_QOS;
        } else if (value == "PERSISTENT") {
          datawriterqos.durability.kind = DDS::PERSISTENT_DURABILITY_QOS;
#endif
        } else {
          ACE_ERROR_RETURN((LM_ERROR,
                            ACE_TEXT("(%P|%t) StaticDiscovery::parse_datawriterqos ")
                            ACE_TEXT("Illegal value for durability.kind (%C) in [datawriterqos/%C] section.\n"),
                            value.c_str(), datawriterqos_name.c_str()),
                            -1);
        }
      } else if (name == "deadline.period.sec") {
        parse_second(datawriterqos.deadline.period.sec, value);
      } else if (name == "deadline.period.nanosec") {
        parse_nanosecond(datawriterqos.deadline.period.nanosec, value);
      } else if (name == "latency_budget.duration.sec") {
        parse_second(datawriterqos.latency_budget.duration.sec, value);
      } else if (name == "latency_budget.duration.nanosec") {
        parse_nanosecond(datawriterqos.latency_budget.duration.nanosec, value);
      } else if (name == "liveliness.kind") {
        if (value == "AUTOMATIC") {
          datawriterqos.liveliness.kind = DDS::AUTOMATIC_LIVELINESS_QOS;
        } else if (value == "MANUAL_BY_TOPIC") {
          datawriterqos.liveliness.kind = DDS::MANUAL_BY_TOPIC_LIVELINESS_QOS;
        } else if (value == "MANUAL_BY_PARTICIPANT") {
          datawriterqos.liveliness.kind = DDS::MANUAL_BY_PARTICIPANT_LIVELINESS_QOS;
        } else {
          ACE_ERROR_RETURN((LM_ERROR,
                            ACE_TEXT("(%P|%t) StaticDiscovery::parse_datawriterqos ")
                            ACE_TEXT("Illegal value for liveliness.kind (%C) in [datawriterqos/%C] section.\n"),
                            value.c_str(), datawriterqos_name.c_str()),
                            -1);
        }
      } else if (name == "liveliness.lease_duration.sec") {
        parse_second(datawriterqos.liveliness.lease_duration.sec, value);
      } else if (name == "liveliness.lease_duration.nanosec") {
        parse_nanosecond(datawriterqos.liveliness.lease_duration.nanosec, value);
      } else if (name == "reliability.kind") {
        if (value == "BEST_EFFORT") {
          datawriterqos.reliability.kind = DDS::BEST_EFFORT_RELIABILITY_QOS;
        } else if (value == "RELIABLE") {
          datawriterqos.reliability.kind = DDS::RELIABLE_RELIABILITY_QOS;
        } else {
          ACE_ERROR_RETURN((LM_ERROR,
                            ACE_TEXT("(%P|%t) StaticDiscovery::parse_datawriterqos ")
                            ACE_TEXT("Illegal value for reliability.kind (%C) in [datawriterqos/%C] section.\n"),
                            value.c_str(), datawriterqos_name.c_str()),
                            -1);
        }
      } else if (name == "reliability.max_blocking_time.sec") {
        parse_second(datawriterqos.reliability.max_blocking_time.sec, value);
      } else if (name == "reliability.max_blocking_time.nanosec") {
        parse_nanosecond(datawriterqos.reliability.max_blocking_time.nanosec, value);
      } else if (name == "destination_order.kind") {
        if (value == "BY_RECEPTION_TIMESTAMP") {
          datawriterqos.destination_order.kind = DDS::BY_RECEPTION_TIMESTAMP_DESTINATIONORDER_QOS;
        } else if (value == "BY_SOURCE_TIMESTAMP") {
          datawriterqos.destination_order.kind = DDS::BY_SOURCE_TIMESTAMP_DESTINATIONORDER_QOS;
        } else {
          ACE_ERROR_RETURN((LM_ERROR,
                            ACE_TEXT("(%P|%t) StaticDiscovery::parse_datawriterqos ")
                            ACE_TEXT("Illegal value for destination_order.kind (%C) in [datawriterqos/%C] section.\n"),
                            value.c_str(), datawriterqos_name.c_str()),
                            -1);
        }
      } else if (name == "history.kind") {
        if (value == "KEEP_ALL") {
          datawriterqos.history.kind = DDS::KEEP_ALL_HISTORY_QOS;
        } else if (value == "KEEP_LAST") {
          datawriterqos.history.kind = DDS::KEEP_LAST_HISTORY_QOS;
        } else {
          ACE_ERROR_RETURN((LM_ERROR,
                            ACE_TEXT("(%P|%t) StaticDiscovery::parse_datawriterqos ")
                            ACE_TEXT("Illegal value for history.kind (%C) in [datawriterqos/%C] section.\n"),
                            value.c_str(), datawriterqos_name.c_str()),
                            -1);
        }
      } else if (name == "history.depth") {
        datawriterqos.history.depth = atoi(value.c_str());
      } else if (name == "resource_limits.max_samples") {
        datawriterqos.resource_limits.max_samples = atoi(value.c_str());
      } else if (name == "resource_limits.max_instances") {
        datawriterqos.resource_limits.max_instances = atoi(value.c_str());
      } else if (name == "resource_limits.max_samples_per_instance") {
        datawriterqos.resource_limits.max_samples_per_instance = atoi(value.c_str());
      } else if (name == "transport_priority.value") {
        datawriterqos.transport_priority.value = atoi(value.c_str());
      } else if (name == "lifespan.duration.sec") {
        parse_second(datawriterqos.lifespan.duration.sec, value);
      } else if (name == "lifespan.duration.nanosec") {
        parse_nanosecond(datawriterqos.lifespan.duration.nanosec, value);
      } else if (name == "ownership.kind") {
        if (value == "SHARED") {
          datawriterqos.ownership.kind = DDS::SHARED_OWNERSHIP_QOS;
        } else if (value == "EXCLUSIVE") {
          datawriterqos.ownership.kind = DDS::EXCLUSIVE_OWNERSHIP_QOS;
        } else {
          ACE_ERROR_RETURN((LM_ERROR,
                            ACE_TEXT("(%P|%t) StaticDiscovery::parse_datawriterqos ")
                            ACE_TEXT("Illegal value for ownership.kind (%C) in [datawriterqos/%C] section.\n"),
                            value.c_str(), datawriterqos_name.c_str()),
                            -1);
        }
      } else if (name == "ownership_strength.value") {
        datawriterqos.ownership_strength.value = atoi(value.c_str());
      } else {
        ACE_ERROR_RETURN((LM_ERROR,
                          ACE_TEXT("(%P|%t) StaticDiscovery::parse_datawriterqos ")
                          ACE_TEXT("Unexpected entry (%C) in [datawriterqos/%C] section.\n"),
                          name.c_str(), datawriterqos_name.c_str()),
                          -1);
      }
    }

    registry.datawriterqos_map[datawriterqos_name] = datawriterqos;
  }

  return 0;
}

int
StaticDiscovery::parse_datareaderqos(ACE_Configuration_Heap& cf)
{
  const ACE_Configuration_Section_Key& root = cf.root_section();
  ACE_Configuration_Section_Key section;

  if (cf.open_section(root, DATAREADERQOS_SECTION_NAME, false, section) != 0) {
    if (DCPS_debug_level > 0) {
      // This is not an error if the configuration file does not have
      // any datareaderqos (sub)section.
      ACE_DEBUG((LM_NOTICE,
                  ACE_TEXT("(%P|%t) NOTICE: StaticDiscovery::parse_datareaderqos ")
                  ACE_TEXT("no [%s] sections.\n"),
                  DATAREADERQOS_SECTION_NAME));
    }
    return 0;
  }

  // Ensure there are no key/values in the [datareaderqos] section.
  // Every key/value must be in a [datareaderqos/*] sub-section.
  ValueMap vm;
  if (pullValues(cf, section, vm) > 0) {
    ACE_ERROR_RETURN((LM_ERROR,
                      ACE_TEXT("(%P|%t) StaticDiscovery::parse_datareaderqos ")
                      ACE_TEXT("[datareaderqos] sections must have a subsection name\n")),
                      -1);
  }
  // Process the subsections of this section
  KeyList keys;
  if (processSections(cf, section, keys) != 0) {
    ACE_ERROR_RETURN((LM_ERROR,
                      ACE_TEXT("(%P|%t) StaticDiscovery::parse_datareaderqos ")
                      ACE_TEXT("too many nesting layers in the [datareaderqos] section.\n")),
                      -1);
  }

  // Loop through the [datareaderqos/*] sections
  for (KeyList::const_iterator it = keys.begin(); it != keys.end(); ++it) {
    OPENDDS_STRING datareaderqos_name = it->first;

    if (DCPS_debug_level > 0) {
      ACE_DEBUG((LM_NOTICE,
                  ACE_TEXT("(%P|%t) NOTICE: StaticDiscovery::parse_datareaderqos ")
                  ACE_TEXT("processing [datareaderqos/%C] section.\n"),
                  datareaderqos_name.c_str()));
    }

    ValueMap values;
    pullValues(cf, it->second, values);

    DDS::DataReaderQos datareaderqos(TheServiceParticipant->initial_DataReaderQos());

    for (ValueMap::const_iterator it = values.begin(); it != values.end(); ++it) {
      OPENDDS_STRING name = it->first;
      OPENDDS_STRING value = it->second;

      if (name == "durability.kind") {
        if (value == "VOLATILE") {
          datareaderqos.durability.kind = DDS::VOLATILE_DURABILITY_QOS;
        } else if (value == "TRANSIENT_LOCAL") {
          datareaderqos.durability.kind = DDS::TRANSIENT_LOCAL_DURABILITY_QOS;
#ifndef OPENDDS_NO_PERSISTENCE_PROFILE
        } else if (value == "TRANSIENT") {
          datareaderqos.durability.kind = DDS::TRANSIENT_DURABILITY_QOS;
        } else if (value == "PERSISTENT") {
          datareaderqos.durability.kind = DDS::PERSISTENT_DURABILITY_QOS;
#endif
        } else {
          ACE_ERROR_RETURN((LM_ERROR,
                            ACE_TEXT("(%P|%t) StaticDiscovery::parse_datareaderqos ")
                            ACE_TEXT("Illegal value for durability.kind (%C) in [datareaderqos/%C] section.\n"),
                            value.c_str(), datareaderqos_name.c_str()),
                            -1);
        }
      } else if (name == "deadline.period.sec") {
        parse_second(datareaderqos.deadline.period.sec, value);
      } else if (name == "deadline.period.nanosec") {
        parse_nanosecond(datareaderqos.deadline.period.nanosec, value);
      } else if (name == "latency_budget.duration.sec") {
        parse_second(datareaderqos.latency_budget.duration.sec, value);
      } else if (name == "latency_budget.duration.nanosec") {
        parse_nanosecond(datareaderqos.latency_budget.duration.nanosec, value);
      } else if (name == "liveliness.kind") {
        if (value == "AUTOMATIC") {
          datareaderqos.liveliness.kind = DDS::AUTOMATIC_LIVELINESS_QOS;
        } else if (value == "MANUAL_BY_TOPIC") {
          datareaderqos.liveliness.kind = DDS::MANUAL_BY_TOPIC_LIVELINESS_QOS;
        } else if (value == "MANUAL_BY_PARTICIPANT") {
          datareaderqos.liveliness.kind = DDS::MANUAL_BY_PARTICIPANT_LIVELINESS_QOS;
        } else {
          ACE_ERROR_RETURN((LM_ERROR,
                            ACE_TEXT("(%P|%t) StaticDiscovery::parse_datareaderqos ")
                            ACE_TEXT("Illegal value for liveliness.kind (%C) in [datareaderqos/%C] section.\n"),
                            value.c_str(), datareaderqos_name.c_str()),
                            -1);
        }
      } else if (name == "liveliness.lease_duration.sec") {
        parse_second(datareaderqos.liveliness.lease_duration.sec, value);
      } else if (name == "liveliness.lease_duration.nanosec") {
        parse_nanosecond(datareaderqos.liveliness.lease_duration.nanosec, value);
      } else if (name == "reliability.kind") {
        if (value == "BEST_EFFORT") {
          datareaderqos.reliability.kind = DDS::BEST_EFFORT_RELIABILITY_QOS;
        } else if (value == "RELIABLE") {
          datareaderqos.reliability.kind = DDS::RELIABLE_RELIABILITY_QOS;
        } else {
          ACE_ERROR_RETURN((LM_ERROR,
                            ACE_TEXT("(%P|%t) StaticDiscovery::parse_datareaderqos ")
                            ACE_TEXT("Illegal value for reliability.kind (%C) in [datareaderqos/%C] section.\n"),
                            value.c_str(), datareaderqos_name.c_str()),
                            -1);
        }
      } else if (name == "reliability.max_blocking_time.sec") {
        parse_second(datareaderqos.reliability.max_blocking_time.sec, value);
      } else if (name == "reliability.max_blocking_time.nanosec") {
        parse_nanosecond(datareaderqos.reliability.max_blocking_time.nanosec, value);
      } else if (name == "destination_order.kind") {
        if (value == "BY_RECEPTION_TIMESTAMP") {
          datareaderqos.destination_order.kind = DDS::BY_RECEPTION_TIMESTAMP_DESTINATIONORDER_QOS;
        } else if (value == "BY_SOURCE_TIMESTAMP") {
          datareaderqos.destination_order.kind = DDS::BY_SOURCE_TIMESTAMP_DESTINATIONORDER_QOS;
        } else {
          ACE_ERROR_RETURN((LM_ERROR,
                            ACE_TEXT("(%P|%t) StaticDiscovery::parse_datareaderqos ")
                            ACE_TEXT("Illegal value for destination_order.kind (%C) in [datareaderqos/%C] section.\n"),
                            value.c_str(), datareaderqos_name.c_str()),
                            -1);
        }
      } else if (name == "history.kind") {
        if (value == "KEEP_ALL") {
          datareaderqos.history.kind = DDS::KEEP_ALL_HISTORY_QOS;
        } else if (value == "KEEP_LAST") {
          datareaderqos.history.kind = DDS::KEEP_LAST_HISTORY_QOS;
        } else {
          ACE_ERROR_RETURN((LM_ERROR,
                            ACE_TEXT("(%P|%t) StaticDiscovery::parse_datareaderqos ")
                            ACE_TEXT("Illegal value for history.kind (%C) in [datareaderqos/%C] section.\n"),
                            value.c_str(), datareaderqos_name.c_str()),
                            -1);
        }
      } else if (name == "history.depth") {
        datareaderqos.history.depth = atoi(value.c_str());
      } else if (name == "resource_limits.max_samples") {
        datareaderqos.resource_limits.max_samples = atoi(value.c_str());
      } else if (name == "resource_limits.max_instances") {
        datareaderqos.resource_limits.max_instances = atoi(value.c_str());
      } else if (name == "resource_limits.max_samples_per_instance") {
        datareaderqos.resource_limits.max_samples_per_instance = atoi(value.c_str());
      } else if (name == "time_based_filter.minimum_separation.sec") {
        parse_second(datareaderqos.time_based_filter.minimum_separation.sec, value);
      } else if (name == "time_based_filter.minimum_separation.nanosec") {
        parse_nanosecond(datareaderqos.time_based_filter.minimum_separation.nanosec, value);
      } else if (name == "reader_data_lifecycle.autopurge_nowriter_samples_delay.sec") {
        parse_second(datareaderqos.reader_data_lifecycle.autopurge_nowriter_samples_delay.sec, value);
      } else if (name == "reader_data_lifecycle.autopurge_nowriter_samples_delay.nanosec") {
        parse_nanosecond(datareaderqos.reader_data_lifecycle.autopurge_nowriter_samples_delay.nanosec, value);
      } else if (name == "reader_data_lifecycle.autopurge_disposed_samples_delay.sec") {
        parse_second(datareaderqos.reader_data_lifecycle.autopurge_disposed_samples_delay.sec, value);
      } else if (name == "reader_data_lifecycle.autopurge_disposed_samples_delay.nanosec") {
        parse_nanosecond(datareaderqos.reader_data_lifecycle.autopurge_disposed_samples_delay.nanosec, value);
      } else {
        ACE_ERROR_RETURN((LM_ERROR,
                          ACE_TEXT("(%P|%t) StaticDiscovery::parse_datareaderqos ")
                          ACE_TEXT("Unexpected entry (%C) in [datareaderqos/%C] section.\n"),
                          name.c_str(), datareaderqos_name.c_str()),
                          -1);
      }
    }

    registry.datareaderqos_map[datareaderqos_name] = datareaderqos;
  }

  return 0;
}

int
StaticDiscovery::parse_publisherqos(ACE_Configuration_Heap& cf)
{
  const ACE_Configuration_Section_Key& root = cf.root_section();
  ACE_Configuration_Section_Key section;

  if (cf.open_section(root, PUBLISHERQOS_SECTION_NAME, false, section) != 0) {
    if (DCPS_debug_level > 0) {
      // This is not an error if the configuration file does not have
      // any publisherqos (sub)section.
      ACE_DEBUG((LM_NOTICE,
                  ACE_TEXT("(%P|%t) NOTICE: StaticDiscovery::parse_publisherqos ")
                  ACE_TEXT("no [%s] sections.\n"),
                  PUBLISHERQOS_SECTION_NAME));
    }
    return 0;
  }

  // Ensure there are no key/values in the [publisherqos] section.
  // Every key/value must be in a [publisherqos/*] sub-section.
  ValueMap vm;
  if (pullValues(cf, section, vm) > 0) {
    ACE_ERROR_RETURN((LM_ERROR,
                      ACE_TEXT("(%P|%t) StaticDiscovery::parse_publisherqos ")
                      ACE_TEXT("[publisherqos] sections must have a subsection name\n")),
                      -1);
  }
  // Process the subsections of this section
  KeyList keys;
  if (processSections(cf, section, keys) != 0) {
    ACE_ERROR_RETURN((LM_ERROR,
                      ACE_TEXT("(%P|%t) StaticDiscovery::parse_publisherqos ")
                      ACE_TEXT("too many nesting layers in the [publisherqos] section.\n")),
                      -1);
  }

  // Loop through the [publisherqos/*] sections
  for (KeyList::const_iterator it = keys.begin(); it != keys.end(); ++it) {
    OPENDDS_STRING publisherqos_name = it->first;

    if (DCPS_debug_level > 0) {
      ACE_DEBUG((LM_NOTICE,
                  ACE_TEXT("(%P|%t) NOTICE: StaticDiscovery::parse_publisherqos ")
                  ACE_TEXT("processing [publisherqos/%C] section.\n"),
                  publisherqos_name.c_str()));
    }

    ValueMap values;
    pullValues(cf, it->second, values);

    DDS::PublisherQos publisherqos(TheServiceParticipant->initial_PublisherQos());

    for (ValueMap::const_iterator it = values.begin(); it != values.end(); ++it) {
      OPENDDS_STRING name = it->first;
      OPENDDS_STRING value = it->second;

      if (name == "presentation.access_scope") {
        if (value == "INSTANCE") {
          publisherqos.presentation.access_scope = DDS::INSTANCE_PRESENTATION_QOS;
        } else if (value == "TOPIC") {
          publisherqos.presentation.access_scope = DDS::TOPIC_PRESENTATION_QOS;
        } else if (value == "GROUP") {
          publisherqos.presentation.access_scope = DDS::GROUP_PRESENTATION_QOS;
        } else {
          ACE_ERROR_RETURN((LM_ERROR,
                            ACE_TEXT("(%P|%t) StaticDiscovery::parse_publisherqos ")
                            ACE_TEXT("Illegal value for presentation.access_scope (%C) in [publisherqos/%C] section.\n"),
                            value.c_str(), publisherqos_name.c_str()),
                            -1);
        }
      } else if (name == "presentation.coherent_access") {
        if (parse_bool(publisherqos.presentation.coherent_access, value)) {
        } else {
          ACE_ERROR_RETURN((LM_ERROR,
                            ACE_TEXT("(%P|%t) StaticDiscovery::parse_publisherqos ")
                            ACE_TEXT("Illegal value for presentation.coherent_access (%C) in [publisherqos/%C] section.\n"),
                            value.c_str(), publisherqos_name.c_str()),
                            -1);
        }
      } else if (name == "presentation.ordered_access") {
        if (parse_bool(publisherqos.presentation.ordered_access, value)) {
        } else {
          ACE_ERROR_RETURN((LM_ERROR,
                            ACE_TEXT("(%P|%t) StaticDiscovery::parse_publisherqos ")
                            ACE_TEXT("Illegal value for presentation.ordered_access (%C)")
                            ACE_TEXT("in [publisherqos/%C] section.\n"),
                            value.c_str(), publisherqos_name.c_str()),
                            -1);
        }
      } else if (name == "partition.name") {
        try {
          parse_list(publisherqos.partition, value);
        }
        catch (const CORBA::Exception& ex) {
          ACE_ERROR_RETURN((LM_ERROR,
            ACE_TEXT("(%P|%t) StaticDiscovery::parse_publisherqos ")
            ACE_TEXT("Exception caught while parsing partition.name (%C) ")
            ACE_TEXT("in [publisherqos/%C] section: %C.\n"),
            value.c_str(), publisherqos_name.c_str(), ex._info().c_str()),
            -1);
        }
      } else {
        ACE_ERROR_RETURN((LM_ERROR,
                          ACE_TEXT("(%P|%t) StaticDiscovery::parse_publisherqos ")
                          ACE_TEXT("Unexpected entry (%C) in [publisherqos/%C] section.\n"),
                          name.c_str(), publisherqos_name.c_str()),
                          -1);
      }
    }

    registry.publisherqos_map[publisherqos_name] = publisherqos;
  }

  return 0;
}

int
StaticDiscovery::parse_subscriberqos(ACE_Configuration_Heap& cf)
{
  const ACE_Configuration_Section_Key& root = cf.root_section();
  ACE_Configuration_Section_Key section;

  if (cf.open_section(root, SUBSCRIBERQOS_SECTION_NAME, false, section) != 0) {
    if (DCPS_debug_level > 0) {
      // This is not an error if the configuration file does not have
      // any subscriberqos (sub)section.
      ACE_DEBUG((LM_NOTICE,
                  ACE_TEXT("(%P|%t) NOTICE: StaticDiscovery::parse_subscriberqos ")
                  ACE_TEXT("no [%s] sections.\n"),
                  SUBSCRIBERQOS_SECTION_NAME));
    }
    return 0;
  }

  // Ensure there are no key/values in the [subscriberqos] section.
  // Every key/value must be in a [subscriberqos/*] sub-section.
  ValueMap vm;
  if (pullValues(cf, section, vm) > 0) {
    ACE_ERROR_RETURN((LM_ERROR,
                      ACE_TEXT("(%P|%t) StaticDiscovery::parse_subscriberqos ")
                      ACE_TEXT("[subscriberqos] sections must have a subsection name\n")),
                      -1);
  }
  // Process the subsections of this section
  KeyList keys;
  if (processSections(cf, section, keys) != 0) {
    ACE_ERROR_RETURN((LM_ERROR,
                      ACE_TEXT("(%P|%t) StaticDiscovery::parse_subscriberqos ")
                      ACE_TEXT("too many nesting layers in the [subscriberqos] section.\n")),
                      -1);
  }

  // Loop through the [subscriberqos/*] sections
  for (KeyList::const_iterator it = keys.begin(); it != keys.end(); ++it) {
    OPENDDS_STRING subscriberqos_name = it->first;

    if (DCPS_debug_level > 0) {
      ACE_DEBUG((LM_NOTICE,
                  ACE_TEXT("(%P|%t) NOTICE: StaticDiscovery::parse_subscriberqos ")
                  ACE_TEXT("processing [subscriberqos/%C] section.\n"),
                  subscriberqos_name.c_str()));
    }

    ValueMap values;
    pullValues(cf, it->second, values);

    DDS::SubscriberQos subscriberqos(TheServiceParticipant->initial_SubscriberQos());

    for (ValueMap::const_iterator it = values.begin(); it != values.end(); ++it) {
      OPENDDS_STRING name = it->first;
      OPENDDS_STRING value = it->second;

      if (name == "presentation.access_scope") {
        if (value == "INSTANCE") {
          subscriberqos.presentation.access_scope = DDS::INSTANCE_PRESENTATION_QOS;
        } else if (value == "TOPIC") {
          subscriberqos.presentation.access_scope = DDS::TOPIC_PRESENTATION_QOS;
        } else if (value == "GROUP") {
          subscriberqos.presentation.access_scope = DDS::GROUP_PRESENTATION_QOS;
        } else {
          ACE_ERROR_RETURN((LM_ERROR,
                            ACE_TEXT("(%P|%t) StaticDiscovery::parse_subscriberqos ")
                            ACE_TEXT("Illegal value for presentation.access_scope (%C) in [subscriberqos/%C] section.\n"),
                            value.c_str(), subscriberqos_name.c_str()),
                            -1);
        }
      } else if (name == "presentation.coherent_access") {
        if (parse_bool(subscriberqos.presentation.coherent_access, value)) {
        } else {
          ACE_ERROR_RETURN((LM_ERROR,
                            ACE_TEXT("(%P|%t) StaticDiscovery::parse_subscriberqos ")
                            ACE_TEXT("Illegal value for presentation.coherent_access (%C) in [subscriberqos/%C] section.\n"),
                            value.c_str(), subscriberqos_name.c_str()),
                            -1);
        }
      } else if (name == "presentation.ordered_access") {
        if (parse_bool(subscriberqos.presentation.ordered_access, value)) {
        } else {
          ACE_ERROR_RETURN((LM_ERROR,
                            ACE_TEXT("(%P|%t) StaticDiscovery::parse_subscriberqos ")
                            ACE_TEXT("Illegal value for presentation.ordered_access (%C) in [subscriberqos/%C] section.\n"),
                            value.c_str(), subscriberqos_name.c_str()),
                            -1);
        }
      } else if (name == "partition.name") {
        try {
          parse_list(subscriberqos.partition, value);
        }
        catch (const CORBA::Exception& ex) {
          ACE_ERROR_RETURN((LM_ERROR,
            ACE_TEXT("(%P|%t) StaticDiscovery::parse_subscriberqos ")
            ACE_TEXT("Exception caught while parsing partition.name (%C) ")
            ACE_TEXT("in [subscriberqos/%C] section: %C.\n"),
            value.c_str(), subscriberqos_name.c_str(), ex._info().c_str()),
            -1);
        }
      } else {
        ACE_ERROR_RETURN((LM_ERROR,
                          ACE_TEXT("(%P|%t) StaticDiscovery::parse_subscriberqos ")
                          ACE_TEXT("Unexpected entry (%C) in [subscriberqos/%C] section.\n"),
                          name.c_str(), subscriberqos_name.c_str()),
                          -1);
      }
    }

   registry.subscriberqos_map[subscriberqos_name] = subscriberqos;
  }

  return 0;
}

int
StaticDiscovery::parse_endpoints(ACE_Configuration_Heap& cf)
{
  const ACE_Configuration_Section_Key& root = cf.root_section();
  ACE_Configuration_Section_Key section;

  if (cf.open_section(root, ENDPOINT_SECTION_NAME, false, section) != 0) {
    if (DCPS_debug_level > 0) {
      // This is not an error if the configuration file does not have
      // any endpoint (sub)section.
      ACE_DEBUG((LM_NOTICE,
                  ACE_TEXT("(%P|%t) NOTICE: StaticDiscovery::parse_endpoints ")
                  ACE_TEXT("no [%s] sections.\n"),
                  ENDPOINT_SECTION_NAME));
    }
    return 0;
  }

  // Ensure there are no key/values in the [endpoint] section.
  // Every key/value must be in a [endpoint/*] sub-section.
  ValueMap vm;
  if (pullValues(cf, section, vm) > 0) {
    ACE_ERROR_RETURN((LM_ERROR,
                      ACE_TEXT("(%P|%t) ERROR: StaticDiscovery::parse_endpoints ")
                      ACE_TEXT("[endpoint] sections must have a subsection name\n")),
                      -1);
  }
  // Process the subsections of this section
  KeyList keys;
  if (processSections(cf, section, keys) != 0) {
    ACE_ERROR_RETURN((LM_ERROR,
                      ACE_TEXT("(%P|%t) ERROR: StaticDiscovery::parse_endpoints ")
                      ACE_TEXT("too many nesting layers in the [endpoint] section.\n")),
                      -1);
  }

  // Loop through the [endpoint/*] sections
  for (KeyList::const_iterator it = keys.begin(); it != keys.end(); ++it) {
    OPENDDS_STRING endpoint_name = it->first;

    if (DCPS_debug_level > 0) {
      ACE_DEBUG((LM_NOTICE,
                  ACE_TEXT("(%P|%t) NOTICE: StaticDiscovery::parse_endpoints ")
                  ACE_TEXT("processing [endpoint/%C] section.\n"),
                  endpoint_name.c_str()));
    }

    ValueMap values;
    pullValues(cf, it->second, values);
    int domain = 0;
    unsigned char participant[6] = { 0 };
    unsigned char entity[3] = { 0 };
    enum Type {
      Reader,
      Writer
    };
    Type type = Reader; // avoid warning
    OPENDDS_STRING topic_name;
    DDS::DataWriterQos datawriterqos(TheServiceParticipant->initial_DataWriterQos());
    DDS::DataReaderQos datareaderqos(TheServiceParticipant->initial_DataReaderQos());
    DDS::PublisherQos publisherqos(TheServiceParticipant->initial_PublisherQos());
    DDS::SubscriberQos subscriberqos(TheServiceParticipant->initial_SubscriberQos());
    TransportLocatorSeq trans_info;
    OPENDDS_STRING config_name;

    bool domain_specified = false,
      participant_specified = false,
      entity_specified = false,
      type_specified = false,
      topic_name_specified = false,
      config_name_specified = false;

    for (ValueMap::const_iterator it = values.begin(); it != values.end(); ++it) {
      OPENDDS_STRING name = it->first;
      OPENDDS_STRING value = it->second;

      if (name == "domain") {
        if (convertToInteger(value, domain)) {
          domain_specified = true;
        } else {
          ACE_ERROR_RETURN((LM_ERROR,
                            ACE_TEXT("(%P|%t) ERROR: StaticDiscovery::parse_endpoints ")
                            ACE_TEXT("Illegal integer value for domain (%C) in [endpoint/%C] section.\n"),
                            value.c_str(), endpoint_name.c_str()),
                            -1);
        }
      } else if (name == "participant") {
#ifdef __SUNPRO_CC
        int count = 0; std::count_if(value.begin(), value.end(), isxdigit, count);
#else
        const OPENDDS_STRING::difference_type count = std::count_if(value.begin(), value.end(), isxdigit);
#endif
        if (value.size() != HEX_DIGITS_IN_PARTICIPANT || static_cast<size_t>(count) != HEX_DIGITS_IN_PARTICIPANT) {
          ACE_ERROR_RETURN((LM_ERROR,
                            ACE_TEXT("(%P|%t) ERROR: StaticDiscovery::parse_endpoints ")
                            ACE_TEXT("participant (%C) must be 12 hexadecimal digits in [endpoint/%C] section.\n"),
                            value.c_str(), endpoint_name.c_str()),
                            -1);
        }

        for (size_t idx = 0; idx != BYTES_IN_PARTICIPANT; ++idx) {
          participant[idx] = fromhex(value, idx);
        }
        participant_specified = true;
      } else if (name == "entity") {
#ifdef __SUNPRO_CC
        int count = 0; std::count_if(value.begin(), value.end(), isxdigit, count);
#else
        const OPENDDS_STRING::difference_type count = std::count_if(value.begin(), value.end(), isxdigit);
#endif
        if (value.size() != HEX_DIGITS_IN_ENTITY || static_cast<size_t>(count) != HEX_DIGITS_IN_ENTITY) {
          ACE_ERROR_RETURN((LM_ERROR,
                            ACE_TEXT("(%P|%t) ERROR: StaticDiscovery::parse_endpoints ")
                            ACE_TEXT("entity (%C) must be 6 hexadecimal digits in [endpoint/%C] section.\n"),
                            value.c_str(), endpoint_name.c_str()),
                            -1);
        }

        for (size_t idx = 0; idx != BYTES_IN_ENTITY; ++idx) {
          entity[idx] = fromhex(value, idx);
        }
        entity_specified = true;
      } else if (name == "type") {
        if (value == "reader") {
          type = Reader;
          type_specified = true;
        } else if (value == "writer") {
          type = Writer;
          type_specified = true;
        } else {
          ACE_ERROR_RETURN((LM_ERROR,
                            ACE_TEXT("(%P|%t) ERROR: StaticDiscovery::parse_endpoints ")
                            ACE_TEXT("Illegal string value for type (%C) in [endpoint/%C] section.\n"),
                            value.c_str(), endpoint_name.c_str()),
                            -1);
        }
      } else if (name == "topic") {
        EndpointRegistry::TopicMapType::const_iterator pos = this->registry.topic_map.find(value);
        if (pos != this->registry.topic_map.end()) {
          topic_name = pos->second.name;
          topic_name_specified = true;
        } else {
          ACE_ERROR_RETURN((LM_ERROR,
                            ACE_TEXT("(%P|%t) ERROR: StaticDiscovery::parse_endpoints ")
                            ACE_TEXT("Illegal topic reference (%C) in [endpoint/%C] section.\n"),
                            value.c_str(), endpoint_name.c_str()),
                            -1);
        }
      } else if (name == "datawriterqos") {
        EndpointRegistry::DataWriterQosMapType::const_iterator pos = this->registry.datawriterqos_map.find(value);
        if (pos != this->registry.datawriterqos_map.end()) {
          datawriterqos = pos->second;
        } else {
          ACE_ERROR_RETURN((LM_ERROR,
                            ACE_TEXT("(%P|%t) ERROR: StaticDiscovery::parse_endpoints ")
                            ACE_TEXT("Illegal datawriterqos reference (%C) in [endpoint/%C] section.\n"),
                            value.c_str(), endpoint_name.c_str()),
                            -1);
        }
      } else if (name == "publisherqos") {
        EndpointRegistry::PublisherQosMapType::const_iterator pos = this->registry.publisherqos_map.find(value);
        if (pos != this->registry.publisherqos_map.end()) {
          publisherqos = pos->second;
        } else {
          ACE_ERROR_RETURN((LM_ERROR,
                            ACE_TEXT("(%P|%t) ERROR: StaticDiscovery::parse_endpoints ")
                            ACE_TEXT("Illegal publisherqos reference (%C) in [endpoint/%C] section.\n"),
                            value.c_str(), endpoint_name.c_str()),
                            -1);
        }
      } else if (name == "datareaderqos") {
        EndpointRegistry::DataReaderQosMapType::const_iterator pos = this->registry.datareaderqos_map.find(value);
        if (pos != this->registry.datareaderqos_map.end()) {
          datareaderqos = pos->second;
        } else {
          ACE_ERROR_RETURN((LM_ERROR,
                            ACE_TEXT("(%P|%t) ERROR: StaticDiscovery::parse_endpoints ")
                            ACE_TEXT("Illegal datareaderqos reference (%C) in [endpoint/%C] section.\n"),
                            value.c_str(), endpoint_name.c_str()),
                            -1);
        }
      } else if (name == "subscriberqos") {
        EndpointRegistry::SubscriberQosMapType::const_iterator pos = this->registry.subscriberqos_map.find(value);
        if (pos != this->registry.subscriberqos_map.end()) {
          subscriberqos = pos->second;
        } else {
          ACE_ERROR_RETURN((LM_ERROR,
                            ACE_TEXT("(%P|%t) ERROR: StaticDiscovery::parse_endpoints ")
                            ACE_TEXT("Illegal subscriberqos reference (%C) in [endpoint/%C] section.\n"),
                            value.c_str(), endpoint_name.c_str()),
                            -1);
        }
      } else if (name == "config") {
        config_name = value;
        config_name_specified = true;
      } else {
        ACE_ERROR_RETURN((LM_ERROR,
                          ACE_TEXT("(%P|%t) ERROR: StaticDiscovery::parse_endpoints ")
                          ACE_TEXT("Unexpected entry (%C) in [endpoint/%C] section.\n"),
                          name.c_str(), endpoint_name.c_str()),
                          -1);
      }
    }

    if (!domain_specified) {
      ACE_ERROR_RETURN((LM_ERROR,
                        ACE_TEXT("(%P|%t) ERROR: StaticDiscovery::parse_endpoints ")
                        ACE_TEXT("No domain specified for [endpoint/%C] section.\n"),
                        endpoint_name.c_str()),
                        -1);
    }

    if (!participant_specified) {
      ACE_ERROR_RETURN((LM_ERROR,
                        ACE_TEXT("(%P|%t) ERROR: StaticDiscovery::parse_endpoints ")
                        ACE_TEXT("No participant specified for [endpoint/%C] section.\n"),
                        endpoint_name.c_str()),
                        -1);
    }

    if (!entity_specified) {
      ACE_ERROR_RETURN((LM_ERROR,
                        ACE_TEXT("(%P|%t) ERROR: StaticDiscovery::parse_endpoints ")
                        ACE_TEXT("No entity specified for [endpoint/%C] section.\n"),
                        endpoint_name.c_str()),
                        -1);
    }

    if (!type_specified) {
      ACE_ERROR_RETURN((LM_ERROR,
                        ACE_TEXT("(%P|%t) ERROR:StaticDiscovery::parse_endpoints ")
                        ACE_TEXT("No type specified for [endpoint/%C] section.\n"),
                        endpoint_name.c_str()),
                        -1);
    }

    if (!topic_name_specified) {
      ACE_ERROR_RETURN((LM_ERROR,
                        ACE_TEXT("(%P|%t) ERROR: StaticDiscovery::parse_endpoints ")
                        ACE_TEXT("No topic specified for [endpoint/%C] section.\n"),
                        endpoint_name.c_str()),
                        -1);
    }

    TransportConfig_rch config;

    if (config_name_specified) {
      config = TheTransportRegistry->get_config(config_name);
      if (config.is_nil()) {
        ACE_ERROR_RETURN((LM_ERROR,
                          ACE_TEXT("(%P|%t) ERROR: StaticDiscovery::parse_endpoints ")
                          ACE_TEXT("Illegal config reference (%C) in [endpoint/%C] section.\n"),
                          config_name.c_str(), endpoint_name.c_str()),
                          -1);
      }
    }

    if (config.is_nil() && domain_specified) {
      config = TheTransportRegistry->domain_default_config(domain);
    }

    if (config.is_nil()) {
      config = TheTransportRegistry->global_config();
    }

    try {
      config->populate_locators(trans_info);
    }
    catch (const CORBA::Exception& ex) {
      ACE_ERROR_RETURN((LM_ERROR,
                        ACE_TEXT("(%P|%t) ERROR: StaticDiscovery::parse_endpoints ")
                        ACE_TEXT("Exception caught while populating locators for [endpoint/%C] section. %C\n"),
                        endpoint_name.c_str(), ex._info().c_str()),
                        -1);
    }
    if (trans_info.length() == 0) {
        ACE_ERROR_RETURN((LM_ERROR,
                          ACE_TEXT("(%P|%t) ERROR: StaticDiscovery::parse_endpoints ")
                          ACE_TEXT("No locators for [endpoint/%C] section.\n"),
                          endpoint_name.c_str()),
                          -1);
    }

    EntityId_t entity_id = EndpointRegistry::build_id(entity,
      (type == Reader) ? ENTITYKIND_USER_READER_WITH_KEY : ENTITYKIND_USER_WRITER_WITH_KEY);

    RepoId id = EndpointRegistry::build_id(domain, participant, entity_id);

    if (DCPS_debug_level > 0) {
      ACE_DEBUG((LM_DEBUG, ACE_TEXT("(%P|%t) DEBUG: StaticDiscovery::parse_endpoints adding entity with id %C\n"), LogGuid(id).c_str()));
    }

    switch (type) {
    case Reader:
      // Populate the userdata.
      datareaderqos.user_data.value.length(3);
      datareaderqos.user_data.value[0] = entity_id.entityKey[0];
      datareaderqos.user_data.value[1] = entity_id.entityKey[1];
      datareaderqos.user_data.value[2] = entity_id.entityKey[2];

      if (!registry.reader_map.insert(std::make_pair(id,
            EndpointRegistry::Reader(topic_name, datareaderqos, subscriberqos, config_name, trans_info))).second) {
        ACE_ERROR_RETURN((LM_ERROR,
                          ACE_TEXT("(%P|%t) ERROR: StaticDiscovery::parse_endpoints ")
                          ACE_TEXT("Section [endpoint/%C] ignored - duplicate reader.\n"),
                          endpoint_name.c_str()),
                          -1);
      }
      break;
    case Writer:
      // Populate the userdata.
      datawriterqos.user_data.value.length(3);
      datawriterqos.user_data.value[0] = entity_id.entityKey[0];
      datawriterqos.user_data.value[1] = entity_id.entityKey[1];
      datawriterqos.user_data.value[2] = entity_id.entityKey[2];

      if (!registry.writer_map.insert(std::make_pair(id,
            EndpointRegistry::Writer(topic_name, datawriterqos, publisherqos, config_name, trans_info))).second) {
        ACE_ERROR_RETURN((LM_ERROR,
                          ACE_TEXT("(%P|%t) ERROR: StaticDiscovery::parse_endpoints ")
                          ACE_TEXT("Section [endpoint/%C] ignored - duplicate writer.\n"),
                          endpoint_name.c_str()),
                          -1);
      }
      break;
    }
  }

  return 0;
}

void StaticDiscovery::pre_writer(DataWriterImpl* writer)
{
  const DDS::Publisher_var pub = writer->get_publisher();
  const DDS::DomainParticipant_var part = pub->get_participant();
  const DDS::DomainId_t dom = part->get_domain_id();

  DDS::DomainParticipantQos partQos;
  part->get_qos(partQos);
  if (partQos.user_data.value.length() < 6)
    return;
  const unsigned char* const partId = partQos.user_data.value.get_buffer();

  DDS::DataWriterQos qos;
  writer->get_qos(qos);
  if (qos.user_data.value.length() < 3)
    return;
  const unsigned char* const dwId = qos.user_data.value.get_buffer();

  const EntityId_t entId =
    EndpointRegistry::build_id(dwId, ENTITYKIND_USER_WRITER_WITH_KEY);
  const RepoId rid = EndpointRegistry::build_id(dom, partId, entId);

  const EndpointRegistry::WriterMapType::const_iterator iter =
    registry.writer_map.find(rid);

  if (iter != registry.writer_map.end() && !iter->second.trans_cfg.empty()) {
    TransportRegistry::instance()->bind_config(iter->second.trans_cfg, writer);
  }
}

void StaticDiscovery::pre_reader(DataReaderImpl* reader)
{
  const DDS::Subscriber_var sub = reader->get_subscriber();
  const DDS::DomainParticipant_var part = sub->get_participant();
  const DDS::DomainId_t dom = part->get_domain_id();

  DDS::DomainParticipantQos partQos;
  part->get_qos(partQos);
  if (partQos.user_data.value.length() < 6)
    return;
  const unsigned char* const partId = partQos.user_data.value.get_buffer();

  DDS::DataReaderQos qos;
  reader->get_qos(qos);
  if (qos.user_data.value.length() < 3)
    return;
  const unsigned char* const drId = qos.user_data.value.get_buffer();

  const EntityId_t entId =
    EndpointRegistry::build_id(drId, ENTITYKIND_USER_READER_WITH_KEY);
  const RepoId rid = EndpointRegistry::build_id(dom, partId, entId);

  const EndpointRegistry::ReaderMapType::const_iterator iter =
    registry.reader_map.find(rid);

  if (iter != registry.reader_map.end() && !iter->second.trans_cfg.empty()) {
    TransportRegistry::instance()->bind_config(iter->second.trans_cfg, reader);
  }
}

StaticDiscovery_rch StaticDiscovery::instance_(make_rch<StaticDiscovery>(Discovery::DEFAULT_STATIC));

DDS::Subscriber_ptr StaticDiscovery::init_bit(DomainParticipantImpl* participant)
{
  DDS::Subscriber_var bit_subscriber;
#ifndef DDS_HAS_MINIMUM_BIT
  if (!TheServiceParticipant->get_BIT()) {
    get_part(participant->get_domain_id(), participant->get_id())->init_bit(bit_subscriber);
    return 0;
  }

  if (create_bit_topics(participant) != DDS::RETCODE_OK) {
    return 0;
  }

  bit_subscriber =
    participant->create_subscriber(SUBSCRIBER_QOS_DEFAULT,
                                   DDS::SubscriberListener::_nil(),
                                   DEFAULT_STATUS_MASK);
  SubscriberImpl* sub = dynamic_cast<SubscriberImpl*>(bit_subscriber.in());
  if (sub == 0) {
    ACE_ERROR((LM_ERROR, ACE_TEXT("(%P|%t) PeerDiscovery::init_bit")
               ACE_TEXT(" - Could not cast Subscriber to SubscriberImpl\n")));
    return 0;
  }

  DDS::DataReaderQos dr_qos;
  sub->get_default_datareader_qos(dr_qos);
  dr_qos.durability.kind = DDS::TRANSIENT_LOCAL_DURABILITY_QOS;

  dr_qos.reader_data_lifecycle.autopurge_nowriter_samples_delay =
    TheServiceParticipant->bit_autopurge_nowriter_samples_delay();
  dr_qos.reader_data_lifecycle.autopurge_disposed_samples_delay =
    TheServiceParticipant->bit_autopurge_disposed_samples_delay();

  DDS::TopicDescription_var bit_part_topic =
    participant->lookup_topicdescription(BUILT_IN_PARTICIPANT_TOPIC);
  create_bit_dr(bit_part_topic, BUILT_IN_PARTICIPANT_TOPIC_TYPE,
                sub, dr_qos);

  DDS::TopicDescription_var bit_topic_topic =
    participant->lookup_topicdescription(BUILT_IN_TOPIC_TOPIC);
  create_bit_dr(bit_topic_topic, BUILT_IN_TOPIC_TOPIC_TYPE,
                sub, dr_qos);

  DDS::TopicDescription_var bit_pub_topic =
    participant->lookup_topicdescription(BUILT_IN_PUBLICATION_TOPIC);
  create_bit_dr(bit_pub_topic, BUILT_IN_PUBLICATION_TOPIC_TYPE,
                sub, dr_qos);

  DDS::TopicDescription_var bit_sub_topic =
    participant->lookup_topicdescription(BUILT_IN_SUBSCRIPTION_TOPIC);
  create_bit_dr(bit_sub_topic, BUILT_IN_SUBSCRIPTION_TOPIC_TYPE,
                sub, dr_qos);

  DDS::TopicDescription_var bit_part_loc_topic =
    participant->lookup_topicdescription(BUILT_IN_PARTICIPANT_LOCATION_TOPIC);
  create_bit_dr(bit_part_loc_topic, BUILT_IN_PARTICIPANT_LOCATION_TOPIC_TYPE,
                sub, dr_qos);

  DDS::TopicDescription_var bit_connection_record_topic =
    participant->lookup_topicdescription(BUILT_IN_CONNECTION_RECORD_TOPIC);
  create_bit_dr(bit_connection_record_topic, BUILT_IN_CONNECTION_RECORD_TOPIC_TYPE,
                sub, dr_qos);

  DDS::TopicDescription_var bit_internal_thread_topic =
    participant->lookup_topicdescription(BUILT_IN_INTERNAL_THREAD_TOPIC);
  create_bit_dr(bit_internal_thread_topic, BUILT_IN_INTERNAL_THREAD_TOPIC_TYPE,
                sub, dr_qos);

  const DDS::ReturnCode_t ret = bit_subscriber->enable();
  if (ret != DDS::RETCODE_OK) {
    if (DCPS_debug_level) {
      ACE_DEBUG((LM_INFO, ACE_TEXT("(%P|%t) PeerDiscovery::init_bit")
                 ACE_TEXT(" - Error %d enabling subscriber\n"), ret));
    }
    return 0;
  }
#endif /* DDS_HAS_MINIMUM_BIT */

  get_part(participant->get_domain_id(), participant->get_id())->init_bit(bit_subscriber);

  return bit_subscriber._retn();
}

void StaticDiscovery::fini_bit(DCPS::DomainParticipantImpl* participant)
{
  get_part(participant->get_domain_id(), participant->get_id())->fini_bit();
}

bool StaticDiscovery::attach_participant(
  DDS::DomainId_t /*domainId*/, const GUID_t& /*participantId*/)
{
  return false; // This is just for DCPSInfoRepo?
}

bool StaticDiscovery::remove_domain_participant(
  DDS::DomainId_t domain_id, const GUID_t& participantId)
{
  // Use reference counting to ensure participant
  // does not get deleted until lock as been released.
  ParticipantHandle participant;
  ACE_GUARD_RETURN(ACE_Thread_Mutex, g, lock_, false);
  DomainParticipantMap::iterator domain = participants_.find(domain_id);
  if (domain == participants_.end()) {
    return false;
  }
  ParticipantMap::iterator part = domain->second.find(participantId);
  if (part == domain->second.end()) {
    return false;
  }
  participant = part->second;
  domain->second.erase(part);
  if (domain->second.empty()) {
    participants_.erase(domain);
  }

  participant->shutdown();
  return true;
}

bool StaticDiscovery::ignore_domain_participant(
  DDS::DomainId_t domain, const GUID_t& myParticipantId, const GUID_t& ignoreId)
{
  get_part(domain, myParticipantId)->ignore_domain_participant(ignoreId);
  return true;
}

bool StaticDiscovery::update_domain_participant_qos(
  DDS::DomainId_t domain, const GUID_t& participant, const DDS::DomainParticipantQos& qos)
{
  return get_part(domain, participant)->update_domain_participant_qos(qos);
}

DCPS::TopicStatus StaticDiscovery::assert_topic(
  GUID_t& topicId,
  DDS::DomainId_t domainId,
  const GUID_t& participantId,
  const char* topicName,
  const char* dataTypeName,
  const DDS::TopicQos& qos,
  bool hasDcpsKey,
  DCPS::TopicCallbacks* topic_callbacks)
{
  ACE_GUARD_RETURN(ACE_Thread_Mutex, g, lock_, DCPS::INTERNAL_ERROR);
  // Verified its safe to hold lock during call to assert_topic
  return participants_[domainId][participantId]->assert_topic(topicId, topicName,
                                                              dataTypeName, qos,
                                                              hasDcpsKey, topic_callbacks);
}

DCPS::TopicStatus StaticDiscovery::find_topic(
  DDS::DomainId_t domainId,
  const GUID_t& participantId,
  const char* topicName,
  CORBA::String_out dataTypeName,
  DDS::TopicQos_out qos,
  GUID_t& topicId)
{
  ACE_GUARD_RETURN(ACE_Thread_Mutex, g, lock_, DCPS::INTERNAL_ERROR);
  return participants_[domainId][participantId]->find_topic(topicName, dataTypeName, qos, topicId);
}

DCPS::TopicStatus StaticDiscovery::remove_topic(
  DDS::DomainId_t domainId,
  const GUID_t& participantId,
  const GUID_t& topicId)
{
  ACE_GUARD_RETURN(ACE_Thread_Mutex, g, lock_, DCPS::INTERNAL_ERROR);
  // Safe to hold lock while calling remove topic
  return participants_[domainId][participantId]->remove_topic(topicId);
}

bool StaticDiscovery::ignore_topic(DDS::DomainId_t domainId, const GUID_t& myParticipantId,
                                 const GUID_t& ignoreId)
{
  get_part(domainId, myParticipantId)->ignore_topic(ignoreId);
  return true;
}

bool StaticDiscovery::update_topic_qos(const GUID_t& topicId, DDS::DomainId_t domainId,
                                    const GUID_t& participantId, const DDS::TopicQos& qos)
{
  ACE_GUARD_RETURN(ACE_Thread_Mutex, g, lock_, false);
  // Safe to hold lock while calling update_topic_qos
  return participants_[domainId][participantId]->update_topic_qos(topicId, qos);
}

GUID_t StaticDiscovery::add_publication(
  DDS::DomainId_t domainId,
  const GUID_t& participantId,
  const GUID_t& topicId,
  DCPS::DataWriterCallbacks_rch publication,
  const DDS::DataWriterQos& qos,
  const DCPS::TransportLocatorSeq& transInfo,
  const DDS::PublisherQos& publisherQos,
  const XTypes::TypeInformation& type_info)
{
  return get_part(domainId, participantId)->add_publication(
    topicId, publication, qos, transInfo, publisherQos, type_info);
}

bool StaticDiscovery::remove_publication(
  DDS::DomainId_t domainId, const GUID_t& participantId, const GUID_t& publicationId)
{
  get_part(domainId, participantId)->remove_publication(publicationId);
  return true;
}

bool StaticDiscovery::ignore_publication(
  DDS::DomainId_t domainId, const GUID_t& participantId, const GUID_t& ignoreId)
{
  get_part(domainId, participantId)->ignore_publication(ignoreId);
  return true;
}

bool StaticDiscovery::update_publication_qos(
  DDS::DomainId_t domainId,
  const GUID_t& partId,
  const GUID_t& dwId,
  const DDS::DataWriterQos& qos,
  const DDS::PublisherQos& publisherQos)
{
  return get_part(domainId, partId)->update_publication_qos(dwId, qos,
                                                            publisherQos);
}

void StaticDiscovery::update_publication_locators(
  DDS::DomainId_t domainId, const GUID_t& partId, const GUID_t& dwId,
  const DCPS::TransportLocatorSeq& transInfo)
{
  get_part(domainId, partId)->update_publication_locators(dwId, transInfo);
}

GUID_t StaticDiscovery::add_subscription(
  DDS::DomainId_t domainId,
  const GUID_t& participantId,
  const GUID_t& topicId,
  DCPS::DataReaderCallbacks_rch subscription,
  const DDS::DataReaderQos& qos,
  const DCPS::TransportLocatorSeq& transInfo,
  const DDS::SubscriberQos& subscriberQos,
  const char* filterClassName,
  const char* filterExpr,
  const DDS::StringSeq& params,
  const XTypes::TypeInformation& type_info)
{
  return get_part(domainId, participantId)->add_subscription(
    topicId, subscription, qos, transInfo, subscriberQos, filterClassName,
    filterExpr, params, type_info);
}

bool StaticDiscovery::remove_subscription(
  DDS::DomainId_t domainId, const GUID_t& participantId, const GUID_t& subscriptionId)
{
  get_part(domainId, participantId)->remove_subscription(subscriptionId);
  return true;
}

bool StaticDiscovery::ignore_subscription(
  DDS::DomainId_t domainId, const GUID_t& participantId, const GUID_t& ignoreId)
{
  get_part(domainId, participantId)->ignore_subscription(ignoreId);
  return true;
}

bool StaticDiscovery::update_subscription_qos(
  DDS::DomainId_t domainId,
  const GUID_t& partId,
  const GUID_t& drId,
  const DDS::DataReaderQos& qos,
  const DDS::SubscriberQos& subQos)
{
  return get_part(domainId, partId)->update_subscription_qos(drId, qos, subQos);
}

bool StaticDiscovery::update_subscription_params(
  DDS::DomainId_t domainId, const GUID_t& partId, const GUID_t& subId, const DDS::StringSeq& params)
{
  return get_part(domainId, partId)->update_subscription_params(subId, params);
}

void StaticDiscovery::update_subscription_locators(
  DDS::DomainId_t domainId, const GUID_t& partId, const GUID_t& subId,
  const DCPS::TransportLocatorSeq& transInfo)
{
  get_part(domainId, partId)->update_subscription_locators(subId, transInfo);
}

StaticDiscovery::ParticipantHandle StaticDiscovery::get_part(
  const DDS::DomainId_t domain_id, const GUID_t& part_id) const
{
  ACE_GUARD_RETURN(ACE_Thread_Mutex, g, lock_, ParticipantHandle());
  DomainParticipantMap::const_iterator domain = participants_.find(domain_id);
  if (domain == participants_.end()) {
    return ParticipantHandle();
  }
  ParticipantMap::const_iterator part = domain->second.find(part_id);
  if (part == domain->second.end()) {
    return ParticipantHandle();
  }
  return part->second;
}

void StaticDiscovery::create_bit_dr(DDS::TopicDescription_ptr topic, const char* type,
  SubscriberImpl* sub, const DDS::DataReaderQos& qos)
{
  TopicDescriptionImpl* bit_topic_i =
    dynamic_cast<TopicDescriptionImpl*>(topic);
  if (bit_topic_i == 0) {
    ACE_ERROR((LM_ERROR, ACE_TEXT("(%P|%t) PeerDiscovery::create_bit_dr")
               ACE_TEXT(" - Could not cast TopicDescription to TopicDescriptionImpl\n")));
    return;
  }

  DDS::DomainParticipant_var participant = sub->get_participant();
  DomainParticipantImpl* participant_i =
    dynamic_cast<DomainParticipantImpl*>(participant.in());
  if (participant_i == 0) {
    ACE_ERROR((LM_ERROR, ACE_TEXT("(%P|%t) PeerDiscovery::create_bit_dr")
               ACE_TEXT(" - Could not cast DomainParticipant to DomainParticipantImpl\n")));
    return;
  }

  TypeSupport_var type_support =
    Registered_Data_Types->lookup(participant, type);

  DDS::DataReader_var dr = type_support->create_datareader();
  DataReaderImpl* dri = dynamic_cast<DataReaderImpl*>(dr.in());
  if (dri == 0) {
    ACE_ERROR((LM_ERROR, ACE_TEXT("(%P|%t) PeerDiscovery::create_bit_dr")
               ACE_TEXT(" - Could not cast DataReader to DataReaderImpl\n")));
    return;
  }

  dri->init(bit_topic_i, qos, 0 /*listener*/, 0 /*mask*/, participant_i, sub);
  dri->disable_transport();
  dri->enable();
}

void StaticParticipant::remove_discovered_participant(DiscoveredParticipantIter& iter)
{
  if (iter == participants_.end()) {
    return;
  }
  GUID_t part_id = iter->first;
  bool removed = endpoint_manager().disassociate();
  iter = participants_.find(part_id); // refresh iter after disassociate, which can unlock
  if (iter == participants_.end()) {
    return;
  }
  if (removed) {
#ifndef DDS_HAS_MINIMUM_BIT
    ParticipantBuiltinTopicDataDataReaderImpl* bit = part_bit();
    ParticipantLocationBuiltinTopicDataDataReaderImpl* loc_bit = part_loc_bit();
    // bit may be null if the DomainParticipant is shutting down
    if ((bit && iter->second.bit_ih_ != DDS::HANDLE_NIL) ||
        (loc_bit && iter->second.location_ih_ != DDS::HANDLE_NIL)) {
      {
        const DDS::InstanceHandle_t bit_ih = iter->second.bit_ih_;
        const DDS::InstanceHandle_t location_ih = iter->second.location_ih_;

        ACE_Reverse_Lock<ACE_Thread_Mutex> rev_lock(lock_);
        ACE_GUARD(ACE_Reverse_Lock<ACE_Thread_Mutex>, rg, rev_lock);
        if (bit && bit_ih != DDS::HANDLE_NIL) {
          bit->set_instance_state(bit_ih,
                                  DDS::NOT_ALIVE_DISPOSED_INSTANCE_STATE);
        }
        if (loc_bit && location_ih != DDS::HANDLE_NIL) {
          loc_bit->set_instance_state(location_ih,
                                      DDS::NOT_ALIVE_DISPOSED_INSTANCE_STATE);
        }
      }
      iter = participants_.find(part_id);
      if (iter == participants_.end()) {
        return;
      }
    }
#endif /* DDS_HAS_MINIMUM_BIT */
    if (DCPS_debug_level > 3) {
      GuidConverter conv(iter->first);
      ACE_DEBUG((LM_INFO, ACE_TEXT("(%P|%t) LocalParticipant::remove_discovered_participant")
                 ACE_TEXT(" - erasing %C (%B)\n"), OPENDDS_STRING(conv).c_str(), participants_.size()));
    }

    remove_discovered_participant_i(iter);

    participants_.erase(iter);
  }
}

} // namespace DCPS
} // namespace OpenDDS

OPENDDS_END_VERSIONED_NAMESPACE_DECL<|MERGE_RESOLUTION|>--- conflicted
+++ resolved
@@ -87,11 +87,8 @@
 #endif
   , max_type_lookup_service_reply_period_(0)
   , type_lookup_service_sequence_number_(0)
-<<<<<<< HEAD
   , use_xtypes_(true)
   , use_xtypes_complete_(false)
-=======
->>>>>>> b4b46c87
 {
 #ifdef DDS_HAS_MINIMUM_BIT
   ACE_UNUSED_ARG(participant);
