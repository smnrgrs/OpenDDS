--- conflicted
+++ resolved
@@ -32,11 +32,6 @@
 #include "ace/Functor_T.h"
 #include "PoolAllocator.h"
 
-<<<<<<< HEAD
-#include <string>
-=======
-#include <list>
->>>>>>> 19e8e4e2
 #include <memory>
 #include <utility>
 
