/*
 * Distributed under the OpenDDS License.
 * See: http://www.opendds.org/license.html
 */

/**
 * @file Serializer.h
 *
 * The serialization interface for a C++ type called Type consists of the
 * following overloads:
 *
 *   void serialized_size(
 *       const Encoding& encoding, size_t& size, const Type& value);
 *     Get the byte size of the representation of value.
 *
 *   bool operator<<(Serializer& serializer, Type& value);
 *     Tries to encode value into the stream of the serializer. Returns true if
 *     successful, else false.
 *
 *   bool operator>>(Serializer& serializer, const Type& value);
 *     Tries to decodes a representation of Type located at the current
 *     position of the stream and use that to set value. Returns true if
 *     successful, else false.
 */

#ifndef OPENDDS_DCPS_SERIALIZER_H
#define OPENDDS_DCPS_SERIALIZER_H

#include <ace/config-macros.h>
#ifndef ACE_LACKS_PRAGMA_ONCE
#  pragma once
#endif /* ACE_LACKS_PRAGMA_ONCE */

#include "Definitions.h"
#include "PoolAllocator.h"
#include "Message_Block_Ptr.h"
#include "dcps_export.h"

#include <ace/CDR_Base.h>
#include <ace/CDR_Stream.h>

#include <limits>
#include <string>

ACE_BEGIN_VERSIONED_NAMESPACE_DECL
class ACE_Message_Block;
ACE_END_VERSIONED_NAMESPACE_DECL

OPENDDS_BEGIN_VERSIONED_NAMESPACE_DECL

namespace OpenDDS {
namespace DCPS {

enum Endianness {
  ENDIAN_BIG = 0,
  ENDIAN_LITTLE = 1,
#ifdef ACE_LITTLE_ENDIAN
  ENDIAN_NATIVE = ENDIAN_LITTLE,
  ENDIAN_NONNATIVE = ENDIAN_BIG
#else
  ENDIAN_NATIVE = ENDIAN_BIG,
  ENDIAN_NONNATIVE = ENDIAN_LITTLE
#endif
};

OpenDDS_Dcps_Export
String endianness_to_string(Endianness endianness);

enum Extensibility {
  FINAL,
  APPENDABLE,
  MUTABLE
};

const size_t boolean_cdr_size = 1;
const size_t byte_cdr_size = 1;
const size_t int8_cdr_size = 1;
const size_t uint8_cdr_size = 1;
const size_t int16_cdr_size = 2;
const size_t uint16_cdr_size = 2;
const size_t int32_cdr_size = 4;
const size_t uint32_cdr_size = 4;
const size_t int64_cdr_size = 8;
const size_t uint64_cdr_size = 8;
const size_t float32_cdr_size = 4;
const size_t float64_cdr_size = 8;
const size_t float128_cdr_size = 16;
const size_t char8_cdr_size = 1;
const size_t char16_cdr_size = 2;
const size_t xcdr1_pid_alignment = 4;

/// Align "value" by "by" if it's not already
OpenDDS_Dcps_Export
void align(size_t& value, size_t by);

/**
 * Represents the settings of the serialized stream. Passed to things like
 * Serializer, serialized_size(), and max_serialized_size(), etc.
 */
class OpenDDS_Dcps_Export Encoding {
public:
  /**
   * The encoding kinds represent the possible compatible encoding sets used
   * for serialization.
   */
  enum Kind {
    /**
     * Extensible CDR version 1 from XTypes.
     * This represents standard non-XTypes CDR if the type is final.
     */
    KIND_XCDR1,
    /**
     * Extensible CDR version 2 from XTypes.
     */
    KIND_XCDR2,
    /**
     * This is the classic encoding of OpenDDS used when there is no RTPS
     * transport being used. It has no padding bytes and no XCDR behavior.
     */
    KIND_UNALIGNED_CDR,
  };

  enum Alignment {
    ALIGN_NONE = 0, ///< No Alignment Needed
    ALIGN_CDR = 8, ///< Align for CDR and XCDR1
    ALIGN_XCDR2 = 4, ///< Align for XCDR2
    ALIGN_MAX = ALIGN_CDR ///< Maximum alignment that could be used
  };

  /**
   * XCDR version derived from the Encoding kind.
   */
  enum XcdrVersion {
    XCDR_VERSION_NONE,
    XCDR_VERSION_1,
    XCDR_VERSION_2
  };

  /// Encoding with KIND_XCDR1 and ENDIAN_NATIVE
  Encoding();

  explicit Encoding(Kind kind, Endianness endianness = ENDIAN_NATIVE);

  Encoding(Kind kind, bool swap_bytes);

  Kind kind() const;
  void kind(Kind value);

  Endianness endianness() const;
  void endianness(Endianness value);

  Alignment alignment() const;
  void alignment(Alignment value);

  ///@{
  /**
   * Should the padding bytes being inserted into the stream be zero
   * initialized?
   */
  bool zero_init_padding() const;
  void zero_init_padding(bool value);
  ///@}

  ///@{
  /**
   * Should the XCDR2 sequence DHEADER be skipped?
   * This is not spec compliant -- used for compatibility with earlier
   * OpenDDS versions that had a bug.
   * Only used for XTypes::TypeObject and related structs.
   */
  bool skip_sequence_dheader() const;
  void skip_sequence_dheader(bool value);
  ///@}

  /// Return the maximum alignment dictated by the alignment policy.
  size_t max_align() const;

  /// Align "value" to "by" and according to the stream's alignment.
  void align(size_t& value, size_t by = (std::numeric_limits<size_t>::max)()) const;

  XcdrVersion xcdr_version() const;
  void xcdr_version(XcdrVersion value);

  ///@{
  /**
   * Returns true if the encoding kind is excepted to have a header for RTPS
   * serialized data payloads.
   */
  static bool is_encapsulated(Kind kind);
  bool is_encapsulated() const;
  ///@}

  String to_string() const;
<<<<<<< HEAD

=======
>>>>>>> 577c6a38
  static String kind_to_string(Kind value);

private:
  Kind kind_;
  Endianness endianness_;
  Alignment alignment_;
  bool zero_init_padding_;
  bool skip_sequence_dheader_;
  XcdrVersion xcdr_version_;
};

/**
 * Represents the RTPS encapsulation header for serialized data.
 *
 * This consists of 4 bytes that appear in front of the data. The first two
 * bytes represents the kind of the encoding the data uses and the last two
 * bytes are traditionally reserved.
 *
 * See XTypes 1.3 7.6.3.1.2
 */
class OpenDDS_Dcps_Export EncapsulationHeader {
public:
  /**
   * The known possible values of the first 2 bytes represented as big endian
   * integers.
   */
  enum Kind {
    KIND_CDR_BE = 0x0000,
    KIND_CDR_LE = 0x0001,
    KIND_PL_CDR_BE = 0x0002,
    KIND_PL_CDR_LE = 0x0003,
    KIND_CDR2_BE = 0x0006,
    KIND_CDR2_LE = 0x0007,
    KIND_D_CDR2_BE = 0x0008,
    KIND_D_CDR2_LE = 0x0009,
    KIND_PL_CDR2_BE = 0x000a,
    KIND_PL_CDR2_LE = 0x000b,
    KIND_XML = 0x0004,
    KIND_INVALID = 0xFFFF
  };

  const static size_t serialized_size = 4;
  const static size_t padding_marker_byte_index = 3;
  const static size_t padding_marker_alignment = 4;

  EncapsulationHeader(Kind k = KIND_CDR_BE, ACE_CDR::UShort options = 0);

  /**
   * Success can be verified using is_good()
   */
  EncapsulationHeader(const Encoding& enc, Extensibility ext, ACE_CDR::UShort options = 0);

  Kind kind() const;
  void kind(Kind value);

  ACE_UINT16 options() const;
  void options(ACE_UINT16 value);

  /**
   * post-initialization test for a successful call to from_encoding during
   * construction of this encapsulation header.
   */
  bool is_good() const;

  /**
   * Translate from an encoding, returns false if it failed.
   */
  bool from_encoding(const Encoding& encoding, Extensibility extensibility);

  /**
   * Translate to an encoding, returns false if it failed.
   */
  bool to_encoding(Encoding& encoding, Extensibility expected_extensibility);

  String to_string() const;

  static bool set_encapsulation_options(Message_Block_Ptr& mb);

private:
  /// The first two bytes as a big endian integer
  Kind kind_;
  /// The last two bytes as a big endian integer
  ACE_CDR::UShort options_;
};

class Serializer;

OpenDDS_Dcps_Export
bool operator>>(Serializer& s, EncapsulationHeader& value);

OpenDDS_Dcps_Export
bool operator<<(Serializer& s, const EncapsulationHeader& value);

/**
 * Convenience function for the serialized_size of a single value with no
 * alignment needed.
 */
template <typename T>
size_t serialized_size(const Encoding& encoding, const T& value)
{
  size_t size = 0;
  serialized_size(encoding, size, value);
  return size;
}

/**
 * This helper class can be used to construct ACE message blocks from
 * IDL sequences of octet (or compatible substitutes) and be used with
 * the Serializer to serialize/deserialize directly into the byte
 * buffer.  The sequence must have its length set before constructing
 * this object.  T should provide a length() method which is the size
 * of the buffer and get_buffer() which returns a pointer to the
 * underlying byte sequence.
 */
template <typename T>
class MessageBlockHelper {
public:
  /**
   * This constructor receives an already populated OctetSeq so the write pointer is advanced
   */
  explicit MessageBlockHelper(const T& seq)
    : db_(seq.length(), ACE_Message_Block::MB_DATA,
          reinterpret_cast<const char*>(seq.get_buffer()),
          0 /*alloc*/, 0 /*lock*/, ACE_Message_Block::DONT_DELETE, 0 /*db_alloc*/)
    , mb_(&db_, ACE_Message_Block::DONT_DELETE, 0 /*mb_alloc*/)
  {
    mb_.wr_ptr(mb_.space());
  }

  explicit MessageBlockHelper(T& seq)
    : db_(seq.length(), ACE_Message_Block::MB_DATA,
          reinterpret_cast<const char*>(seq.get_buffer()),
          0 /*alloc*/, 0 /*lock*/, ACE_Message_Block::DONT_DELETE, 0 /*db_alloc*/)
    , mb_(&db_, ACE_Message_Block::DONT_DELETE, 0 /*mb_alloc*/)
  {}

  operator ACE_Message_Block*() { return &mb_; }

private:
  ACE_Data_Block db_;
  ACE_Message_Block mb_;
};

/**
 * @class Serializer
 *
 * @brief Class to serialize and deserialize data for DDS.
 *
 * This class provides a mechanism to insert and extract data to and
 * from an ACE_Message_Block chain that represents the data which
 * can be transported on the wire to other DDS service participants.
 */
class OpenDDS_Dcps_Export Serializer {
public:

  /// Flags and reserved ids used in parameter list ids.
  ///@{
  static const ACE_CDR::UShort pid_extended = 0x3f01;
  /**
   * Note that this is different than OpenDDS::RTPS::PID_SENTINEL(0x0001). See
   * XTypes 1.3 Table 34 for details.
   */
  static const ACE_CDR::UShort pid_list_end = 0x3f02;
  static const ACE_CDR::UShort pid_impl_extension = 0x8000;
  static const ACE_CDR::UShort pid_must_understand = 0x4000;
  ///@}

  // EMHEADER must understand flag
  static const ACE_CDR::ULong emheader_must_understand = 1U << 31U;

  /**
   * Constructor with a message block chain.  This installs the
   * message block chain and sets the current block to the first in
   * the chain.  Memory management is the responsibility of the owner
   * of this object, and is not performed internally.  Ownership of
   * the message block chain is retained by the owner of this object
   * and the lifetime of the chain must be longer than the use of
   * this object.
   *
   * This constructor is meant for using a specific predefined encoding scheme.
   */
  Serializer(ACE_Message_Block* chain, const Encoding& encoding);

  /**
   * More convenient version of the constructor above if you don't need to
   * reuse the Encoding object.
   */
  Serializer(ACE_Message_Block* chain, Encoding::Kind kind,
    Endianness endianness = ENDIAN_NATIVE);

  /**
   * Equivalent to: Serializer(chain, kind, swap_bytes ? ENDIAN_NONNATIVE : ENDIAN_NATIVE)
   */
  Serializer(ACE_Message_Block* chain, Encoding::Kind kind, bool swap_bytes);

  virtual ~Serializer();

  const Encoding& encoding() const;
  void encoding(const Encoding& value);

  void swap_bytes(bool do_swap);
  bool swap_bytes() const;

  Endianness endianness() const;
  void endianness(Endianness value);

  Encoding::Alignment alignment() const;
  void alignment(Encoding::Alignment value);

  /// Reset alignment as if a new instance were created
  void reset_alignment();

  bool good_bit() const;

  /// Number of bytes left to read in message block chain
  size_t length() const;

  typedef ACE_CDR::Char* (*StrAllocate)(ACE_CDR::ULong);
  typedef void (*StrFree)(ACE_CDR::Char*);
  typedef ACE_CDR::WChar* (*WStrAllocate)(ACE_CDR::ULong);
  typedef void (*WStrFree)(ACE_CDR::WChar*);

  size_t read_string(ACE_CDR::Char*& dest,
                     StrAllocate str_alloc = 0,
                     StrFree str_free = 0);

  void free_string(ACE_CDR::Char* str,
                   StrFree str_free = 0);

  size_t read_string(ACE_CDR::WChar*& dest,
                     WStrAllocate str_alloc = 0,
                     WStrFree str_free = 0);

  void free_string(ACE_CDR::WChar* str,
                   WStrFree str_free = 0);

  /// Skip the logical rd_ptr() over a given number of bytes = n * size.
  /// If alignment is enabled, skips any padding to align to 'size' before
  /// skipping the n * size bytes.
  /// This is used by the RTPS protocol to allow reading messages from
  /// future versions of the spec which may have additional optional fields.
  bool skip(size_t n, int size = 1);

  const char* pos_rd() const { return current_ ? current_->rd_ptr() : 0; }
  const char* pos_wr() const { return current_ ? current_->wr_ptr() : 0; }

  /// Examine the logical reading position of the stream.
  size_t rpos() const { return rpos_; }

  /// Examine the logical writing position of the stream.
  size_t wpos() const { return wpos_; }

  /**
   * Read basic IDL types arrays
   * The buffer @a x must be large enough to contain @a length
   * elements.
   * Return @c false on failure and @c true on success.
   */
  ///@{
  bool read_boolean_array(ACE_CDR::Boolean* x, ACE_CDR::ULong length);
  bool read_char_array(ACE_CDR::Char* x, ACE_CDR::ULong length);
  bool read_wchar_array(ACE_CDR::WChar* x, ACE_CDR::ULong length);
  bool read_octet_array(ACE_CDR::Octet* x, ACE_CDR::ULong length);
  bool read_int8_array(ACE_CDR::Int8* x, ACE_CDR::ULong length);
  bool read_uint8_array(ACE_CDR::UInt8* x, ACE_CDR::ULong length);
  bool read_short_array(ACE_CDR::Short* x, ACE_CDR::ULong length);
  bool read_ushort_array(ACE_CDR::UShort* x, ACE_CDR::ULong length);
  bool read_long_array(ACE_CDR::Long* x, ACE_CDR::ULong length);
  bool read_ulong_array(ACE_CDR::ULong* x, ACE_CDR::ULong length);
  bool read_longlong_array(ACE_CDR::LongLong* x, ACE_CDR::ULong length);
  bool read_ulonglong_array(ACE_CDR::ULongLong* x, ACE_CDR::ULong length);
  bool read_float_array(ACE_CDR::Float* x, ACE_CDR::ULong length);
  bool read_double_array(ACE_CDR::Double* x, ACE_CDR::ULong length);
  bool read_longdouble_array(ACE_CDR::LongDouble* x, ACE_CDR::ULong length);
  ///@}

  /// Array write operations
  /// Note: the portion written starts at x and ends
  ///    at x + length.
  /// The length is *NOT* stored into the CDR stream.
  ///@{
  bool write_boolean_array(const ACE_CDR::Boolean* x, ACE_CDR::ULong length);
  bool write_char_array(const ACE_CDR::Char* x, ACE_CDR::ULong length);
  bool write_wchar_array(const ACE_CDR::WChar* x, ACE_CDR::ULong length);
  bool write_octet_array(const ACE_CDR::Octet* x, ACE_CDR::ULong length);
  bool write_int8_array(const ACE_CDR::Int8* x, ACE_CDR::ULong length);
  bool write_uint8_array(const ACE_CDR::UInt8* x, ACE_CDR::ULong length);
  bool write_short_array(const ACE_CDR::Short* x, ACE_CDR::ULong length);
  bool write_ushort_array(const ACE_CDR::UShort* x, ACE_CDR::ULong length);
  bool write_long_array(const ACE_CDR::Long* x, ACE_CDR::ULong length);
  bool write_ulong_array(const ACE_CDR::ULong* x, ACE_CDR::ULong length);
  bool write_longlong_array(const ACE_CDR::LongLong* x, ACE_CDR::ULong length);
  bool write_ulonglong_array(const ACE_CDR::ULongLong* x, ACE_CDR::ULong length);
  bool write_float_array(const ACE_CDR::Float* x, ACE_CDR::ULong length);
  bool write_double_array(const ACE_CDR::Double* x, ACE_CDR::ULong length);
  bool write_longdouble_array(const ACE_CDR::LongDouble* x, ACE_CDR::ULong length);
  ///@}

  friend OpenDDS_Dcps_Export
  bool operator<<(Serializer& s, ACE_CDR::Char x);
  friend OpenDDS_Dcps_Export
  bool operator<<(Serializer& s, ACE_CDR::Short x);
  friend OpenDDS_Dcps_Export
  bool operator<<(Serializer& s, ACE_CDR::UShort x);
  friend OpenDDS_Dcps_Export
  bool operator<<(Serializer& s, ACE_CDR::Long x);
  friend OpenDDS_Dcps_Export
  bool operator<<(Serializer& s, ACE_CDR::ULong x);
  friend OpenDDS_Dcps_Export
  bool operator<<(Serializer& s, ACE_CDR::LongLong x);
  friend OpenDDS_Dcps_Export
  bool operator<<(Serializer& s, ACE_CDR::ULongLong x);
  friend OpenDDS_Dcps_Export
  bool operator<<(Serializer& s, ACE_CDR::Float x);
  friend OpenDDS_Dcps_Export
  bool operator<<(Serializer& s, ACE_CDR::Double x);
  friend OpenDDS_Dcps_Export
  bool operator<<(Serializer& s, ACE_CDR::LongDouble x);
  friend OpenDDS_Dcps_Export
  bool operator<<(Serializer& s, const ACE_CDR::Char* x);
  friend OpenDDS_Dcps_Export
  bool operator<<(Serializer& s, const ACE_CDR::WChar* x);

#ifdef NONNATIVE_LONGDOUBLE
  friend OpenDDS_Dcps_Export
  bool operator<<(Serializer& s, long double x);
#endif

  // Using the ACE CDR Stream disambiguators.
  friend OpenDDS_Dcps_Export
  bool operator<<(Serializer& s, ACE_OutputCDR::from_boolean x);
  friend OpenDDS_Dcps_Export
  bool operator<<(Serializer& s, ACE_OutputCDR::from_char x);
  friend OpenDDS_Dcps_Export
  bool operator<<(Serializer& s, ACE_OutputCDR::from_wchar x);
  friend OpenDDS_Dcps_Export
  bool operator<<(Serializer& s, ACE_OutputCDR::from_octet x);
  friend OpenDDS_Dcps_Export
  bool operator<<(Serializer& s, ACE_OutputCDR::from_string x);
  friend OpenDDS_Dcps_Export
  bool operator<<(Serializer& s, ACE_OutputCDR::from_wstring x);
  friend OpenDDS_Dcps_Export
  bool operator<<(Serializer& s, ACE_OutputCDR::from_uint8 x);
  friend OpenDDS_Dcps_Export
  bool operator<<(Serializer& s, ACE_OutputCDR::from_int8 x);

  friend OpenDDS_Dcps_Export
  bool operator<<(Serializer& s, const String& x);

  template <typename CharT>
  struct FromBoundedString {
    typedef std::basic_string<CharT, std::char_traits<CharT>,
                              OPENDDS_ALLOCATOR(CharT) > string_t;
    FromBoundedString(const string_t& str, ACE_CDR::ULong bound)
      : str_(str), bound_(bound) {}
    const string_t& str_;
    ACE_CDR::ULong bound_;
  };

  friend OpenDDS_Dcps_Export
  bool operator<<(Serializer& s, FromBoundedString<char> x);

#ifdef DDS_HAS_WCHAR
  friend OpenDDS_Dcps_Export
  bool operator<<(Serializer& s, const WString& x);

  friend OpenDDS_Dcps_Export
  bool operator<<(Serializer& s, FromBoundedString<wchar_t> x);
#endif /* DDS_HAS_WCHAR */

  // Extraction operators.
  friend OpenDDS_Dcps_Export
  bool operator>>(Serializer& s, ACE_CDR::Char& x);
  friend OpenDDS_Dcps_Export
  bool operator>>(Serializer& s, ACE_CDR::Short& x);
  friend OpenDDS_Dcps_Export
  bool operator>>(Serializer& s, ACE_CDR::UShort& x);
  friend OpenDDS_Dcps_Export
  bool operator>>(Serializer& s, ACE_CDR::Long& x);
  friend OpenDDS_Dcps_Export
  bool operator>>(Serializer& s, ACE_CDR::ULong& x);
  friend OpenDDS_Dcps_Export
  bool operator>>(Serializer& s, ACE_CDR::LongLong& x);
  friend OpenDDS_Dcps_Export
  bool operator>>(Serializer& s, ACE_CDR::ULongLong& x);
  friend OpenDDS_Dcps_Export
  bool operator>>(Serializer& s, ACE_CDR::Float& x);
  friend OpenDDS_Dcps_Export
  bool operator>>(Serializer& s, ACE_CDR::Double& x);
  friend OpenDDS_Dcps_Export
  bool operator>>(Serializer& s, ACE_CDR::LongDouble& x);
  friend OpenDDS_Dcps_Export
  bool operator>>(Serializer& s, ACE_CDR::Char*& x);
  friend OpenDDS_Dcps_Export
  bool operator>>(Serializer& s, ACE_CDR::WChar*& x);

#ifdef NONNATIVE_LONGDOUBLE
  friend OpenDDS_Dcps_Export
  bool operator>>(Serializer& s, long double& x);
#endif

  // Using the ACE CDR Stream disambiguators.
  friend OpenDDS_Dcps_Export
  bool operator>>(Serializer& s, ACE_InputCDR::to_boolean x);
  friend OpenDDS_Dcps_Export
  bool operator>>(Serializer& s, ACE_InputCDR::to_char x);
  friend OpenDDS_Dcps_Export
  bool operator>>(Serializer& s, ACE_InputCDR::to_wchar x);
  friend OpenDDS_Dcps_Export
  bool operator>>(Serializer& s, ACE_InputCDR::to_octet x);
  friend OpenDDS_Dcps_Export
  bool operator>>(Serializer& s, ACE_InputCDR::to_string x);
  friend OpenDDS_Dcps_Export
  bool operator>>(Serializer& s, ACE_InputCDR::to_wstring x);
  friend OpenDDS_Dcps_Export
  bool operator>>(Serializer& s, ACE_InputCDR::to_uint8 x);
  friend OpenDDS_Dcps_Export
  bool operator>>(Serializer& s, ACE_InputCDR::to_int8 x);

  friend OpenDDS_Dcps_Export
  bool operator>>(Serializer& s, String& x);

  template <typename CharT>
  struct ToBoundedString {
    typedef std::basic_string<CharT, std::char_traits<CharT>,
                              OPENDDS_ALLOCATOR(CharT) > string_t;
    ToBoundedString(string_t& str, ACE_CDR::ULong bound)
      : str_(str), bound_(bound) {}
    string_t& str_;
    ACE_CDR::ULong bound_;
  };

  friend OpenDDS_Dcps_Export
  bool operator>>(Serializer& s, ToBoundedString<char> x);

#ifdef DDS_HAS_WCHAR
  friend OpenDDS_Dcps_Export
  bool operator>>(Serializer& s, WString& x);

  friend OpenDDS_Dcps_Export
  bool operator>>(Serializer& s, ToBoundedString<wchar_t> x);
#endif /* DDS_HAS_WCHAR */

  /// Read from the chain into a destination buffer.
  // This method doesn't respect alignment, so use with care.
  // Any of the other public methods (which know the type) are preferred.
  void buffer_read(char* dest, size_t size, bool swap);

  /// Align for reading: moves current_->rd_ptr() past the alignment padding.
  /// Alignments of 2, 4, or 8 are supported by CDR and this implementation.
  bool align_r(size_t alignment);

  /// Align for writing: moves current_->wr_ptr() past the padding, possibly
  /// zero-filling the pad bytes (based on the alignment_ setting).
  /// Alignments of 2, 4, or 8 are supported by CDR and this implementation.
  bool align_w(size_t alignment);

  /**
   * Read a XCDR parameter ID used in XCDR parameter lists.
   *
   * Returns true if successful.
   */
  bool read_parameter_id(unsigned& id, size_t& size, bool& must_understand);

  /**
   * Write a XCDR parameter ID used in XCDR parameter lists.
   *
   * Returns true if successful.
   */
  bool write_parameter_id(const unsigned id, size_t size, bool must_understand = false);

  /**
   * Write the parameter ID that marks the end of XCDR1 parameter lists.
   *
   * Returns true if successful.
   */
  bool write_list_end_parameter_id();

  /**
   * Read a delimiter used for XCDR2 delimited data.
   *
   * Returns true if successful and size will be set to the size of the CDR
   * value excluding the delimiter.
   */
  bool read_delimiter(size_t& size);

  /**
   * Write a delimiter used for XCDR2 delimited data.
   *
   * Size is assumed to include the delimiter as serialized_size would return.
   * Returns true if successful.
   */
  bool write_delimiter(size_t size);

  enum ConstructionStatus {
    ConstructionSuccessful,
    ElementConstructionFailure,
    BoundConstructionFailure
  };

  ConstructionStatus get_construction_status() const;

  void set_construction_status(ConstructionStatus cs);

  struct OpenDDS_Dcps_Export ScopedAlignmentContext {
    explicit ScopedAlignmentContext(Serializer& ser, size_t min_read = 0);
    virtual ~ScopedAlignmentContext() { restore(ser_); }

    void restore(Serializer& ser) const;

    Serializer& ser_;
    const size_t max_align_;
    const size_t start_rpos_;
    const size_t rblock_;
    const size_t min_read_;
    const size_t start_wpos_;
    const size_t wblock_;
  };

  template <typename T>
  bool peek_helper(ACE_Message_Block* const block, size_t bytes, T& t)
  {
    bool result = false;
    char* const rd_ptr = block->rd_ptr();
    const size_t length = block->length();
    if (!block->cont() || length == 0 || (bytes != 0 && bytes <= length)) {
      result = *this >> t;
    } else {
      result = peek_helper(block->cont(), bytes - length, t);
    }
    block->rd_ptr(rd_ptr);
    return result;
  }

  template <typename T>
  bool peek(T& t)
  {
    // save
    const size_t rpos = rpos_;
    const unsigned char align_rshift = align_rshift_;
    ACE_Message_Block* const current = current_;

    // read
    if (!peek_helper(current_, 0, t)) {
      return false;
    }

    // reset
    current_ = current;
    align_rshift_ = align_rshift;
    rpos_ = rpos;
    return true;
  }

  bool peek(ACE_CDR::ULong& t);

private:
  ///@{
  /// Read an array of values from the chain.
  /// NOTE: This assumes that the buffer contains elements that are
  ///       properly aligned.  The buffer must have padding if the
  ///       elements are not naturally aligned; or this routine should
  ///       not be used.
  void read_array(char* x, size_t size, ACE_CDR::ULong length);
  void read_array(char* x, size_t size, ACE_CDR::ULong length, bool swap);
  ///@}

  /// Write to the chain from a source buffer.
  void buffer_write(const char* src, size_t size, bool swap);

  ///@{
  /// Write an array of values to the chain.
  /// NOTE: This assumes that there is _no_ padding between the array
  ///       elements.  If this is not the case, do not use this
  ///       method.  If padding exists in the array, it will be
  ///       written when _not_ swapping, and will _not_ be written
  ///       when swapping, resulting in corrupted data.
  void write_array(const char* x, size_t size, ACE_CDR::ULong length);
  void write_array(const char* x, size_t size, ACE_CDR::ULong length, bool swap);
  ///@}

  /// Efficient straight copy for quad words and shorter.  This is
  /// an instance method to match the swapcpy semantics.
  void smemcpy(char* to, const char* from, size_t n);

  /// Efficient swapping copy for quad words and shorter.  This is an
  /// instance method to allow clearing the good_bit_ on error.
  void swapcpy(char* to, const char* from, size_t n);

  /// Implementation of the actual read from the chain.
  size_t doread(char* dest, size_t size, bool swap, size_t offset);

  /// Implementation of the actual write to the chain.
  size_t dowrite(const char* dest, size_t size, bool swap, size_t offset);

  /// Update alignment state when a cont() chain is followed during a read.
  void align_cont_r();

  /// Update alignment state when a cont() chain is followed during a write.
  void align_cont_w();

  static unsigned char offset(char* index, size_t start, size_t align);

  /// Currently active message block in chain.
  ACE_Message_Block* current_;

  /// Encoding Settings
  Encoding encoding_;

  /// Indicates whether bytes will be swapped for this stream.
  bool swap_bytes_;

  /// Indicates the current state of the stream abstraction.
  bool good_bit_;

  /// The way to judge whether tryconstruct trim is able to be properly done
  ConstructionStatus construction_status_;

  /**
   * Number of bytes off of max alignment that the current_ block's rd_ptr()
   * started at.
   */
  unsigned char align_rshift_;

  /**
   * Number of bytes off of max alignment that the current_ block's wr_ptr()
   * started at.
   */
  unsigned char align_wshift_;

  /// Logical reading position of the stream.
  size_t rpos_;

  /// Logical writing position of the stream.
  size_t wpos_;

  /// Buffer that is copied for zero padding
  static const char ALIGN_PAD[Encoding::ALIGN_MAX];
};

template<typename Type>
struct KeyOnly {
  explicit KeyOnly(Type& value)
    : value(value)
  {
  }

  Type& value;
};

template<typename Type>
struct NestedKeyOnly {
  explicit NestedKeyOnly(Type& value)
    : value(value)
  {
  }

  Type& value;
};

namespace IDL {
  // Although similar to C++11 reference_wrapper, this template has the
  // additional Tag parameter to allow the IDL compiler to generate distinct
  // overloads for sequence/array typedefs that map to the same C++ types.
  template <typename T, typename /*Tag*/>
  struct DistinctType {
    typedef T value_type;
    T* val_;
    DistinctType(T& val) : val_(&val) {}
    operator T&() const { return *val_; }
  };
}

template<typename Type>
void set_default(Type&)
{
  OPENDDS_ASSERT(false);
}

template<typename Type, typename Tag>
void set_default(IDL::DistinctType<Type, Tag>)
{
  OPENDDS_ASSERT(false);
}

// predefined type methods
OpenDDS_Dcps_Export
bool primitive_serialized_size(
  const Encoding& encoding, size_t& size, const ACE_CDR::Short& value,
  size_t count = 1);
OpenDDS_Dcps_Export
bool primitive_serialized_size(
  const Encoding& encoding, size_t& size, const ACE_CDR::UShort& value,
  size_t count = 1);
OpenDDS_Dcps_Export
bool primitive_serialized_size(
  const Encoding& encoding, size_t& size, const ACE_CDR::Long& value,
  size_t count = 1);
OpenDDS_Dcps_Export
bool primitive_serialized_size(
  const Encoding& encoding, size_t& size, const ACE_CDR::ULong& value,
  size_t count = 1);
OpenDDS_Dcps_Export
bool primitive_serialized_size(
  const Encoding& encoding, size_t& size, const ACE_CDR::LongLong& value,
  size_t count = 1);
OpenDDS_Dcps_Export
bool primitive_serialized_size(
  const Encoding& encoding, size_t& size, const ACE_CDR::ULongLong& value,
  size_t count = 1);
OpenDDS_Dcps_Export
bool primitive_serialized_size(
  const Encoding& encoding, size_t& size, const ACE_CDR::Float& value,
  size_t count = 1);
OpenDDS_Dcps_Export
bool primitive_serialized_size(
  const Encoding& encoding, size_t& size, const ACE_CDR::Double& value,
  size_t count = 1);
OpenDDS_Dcps_Export
bool primitive_serialized_size(
  const Encoding& encoding, size_t& size, const ACE_CDR::LongDouble& value,
  size_t count = 1);

// predefined type method disambiguators.
OpenDDS_Dcps_Export
bool primitive_serialized_size(
  const Encoding& encoding, size_t& size,
  const ACE_OutputCDR::from_boolean value, size_t count = 1);
OpenDDS_Dcps_Export
bool primitive_serialized_size(
  const Encoding& encoding, size_t& size,
  const ACE_OutputCDR::from_char value, size_t count = 1);
OpenDDS_Dcps_Export
bool primitive_serialized_size(
  const Encoding& encoding, size_t& size,
  const ACE_OutputCDR::from_wchar value, size_t count = 1);
OpenDDS_Dcps_Export
bool primitive_serialized_size(
  const Encoding& encoding, size_t& size,
  const ACE_OutputCDR::from_octet value, size_t count = 1);
OpenDDS_Dcps_Export
bool primitive_serialized_size(
  const Encoding& encoding, size_t& size,
  const ACE_OutputCDR::from_uint8 value, size_t count = 1);
OpenDDS_Dcps_Export
bool primitive_serialized_size(
  const Encoding& encoding, size_t& size,
  const ACE_OutputCDR::from_int8 value, size_t count = 1);

// predefined type method explicit disambiguators.
OpenDDS_Dcps_Export
void primitive_serialized_size_boolean(const Encoding& encoding, size_t& size,
  size_t count = 1);
OpenDDS_Dcps_Export
void primitive_serialized_size_char(const Encoding& encoding, size_t& size,
  size_t count = 1);
OpenDDS_Dcps_Export
void primitive_serialized_size_wchar(const Encoding& encoding, size_t& size,
  size_t count = 1);
OpenDDS_Dcps_Export
void primitive_serialized_size_octet(const Encoding& encoding, size_t& size,
  size_t count = 1);
OpenDDS_Dcps_Export
void primitive_serialized_size_ulong(const Encoding& encoding, size_t& size,
  size_t count = 1);
OpenDDS_Dcps_Export
void primitive_serialized_size_uint8(const Encoding& encoding, size_t& size,
  size_t count = 1);
OpenDDS_Dcps_Export
void primitive_serialized_size_int8(const Encoding& encoding, size_t& size,
  size_t count = 1);

/// Add delimiter to the size of a serialized size if the encoding has them.
OpenDDS_Dcps_Export
void serialized_size_delimiter(const Encoding& encoding, size_t& size);

OpenDDS_Dcps_Export
void serialized_size_parameter_id(
  const Encoding& encoding, size_t& size, size_t& running_size);

OpenDDS_Dcps_Export
void serialized_size_list_end_parameter_id(
  const Encoding& encoding, size_t& size, size_t& running_size);

} // namespace DCPS
} // namespace OpenDDS

OPENDDS_END_VERSIONED_NAMESPACE_DECL

#ifdef __ACE_INLINE__
#  include "Serializer.inl"
#endif

#endif /* OPENDDS_DCPS_SERIALIZER_H */<|MERGE_RESOLUTION|>--- conflicted
+++ resolved
@@ -191,10 +191,6 @@
   ///@}
 
   String to_string() const;
-<<<<<<< HEAD
-
-=======
->>>>>>> 577c6a38
   static String kind_to_string(Kind value);
 
 private:
