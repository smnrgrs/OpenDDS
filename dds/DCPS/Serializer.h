--- conflicted
+++ resolved
@@ -340,26 +340,9 @@
     Endianness endianness = ENDIAN_NATIVE);
 
   /**
-<<<<<<< HEAD
-   * This constructor is for reading a stream that might or might not have a
-   * RTPS CDR header. If has_cdr_header is true, the Serializer will attempt to
-   * read and set itself up using the header. Use good_bit() to see if it
-   * succeeded. If has_cdr_header is false it will use
-   * Encoding::KIND_CDR_UNALIGNED and is_little_endian to create the Encoding
-   * object. is_little_endian is made to be used with "byte_order" values
-   * littered around OpenDDS, which correspond to ACE_CDR_BYTE_ORDER in
-   * ace/CDR_Base.h.
-   *
-   * TODO(iguessthislldo): Remove this constructor? It's probably less useful
-   * than I originally thought, as I think it's only useful in DataReader.
-   */
-  Serializer(ACE_Message_Block* chain, bool has_cdr_header,
-    bool is_little_endian);
-=======
    * Equivalent to: Serializer(chain, kind, swap_bytes ? ENDIAN_NONNATIVE : ENDIAN_NATIVE)
    */
   Serializer(ACE_Message_Block* chain, Encoding::Kind kind, bool swap_bytes);
->>>>>>> b576d67f
 
   virtual ~Serializer();
 
