// $Id$


#include "DCPS/DdsDcps_pch.h" //Only the _pch include should start with DCPS/
#include "DataWriterImpl.h"
#include "DomainParticipantImpl.h"
#include "PublisherImpl.h"
#include "Service_Participant.h"
#include "Qos_Helper.h"
#include "RepoIdConverter.h"
#include "TopicImpl.h"
#include "PublicationInstance.h"
#include "Serializer.h"
#include "Transient_Kludge.h"
#include "DataDurabilityCache.h"
#include "OfferedDeadlineWatchdog.h"

#if !defined (DDS_HAS_MINIMUM_BIT)
#include "BuiltInTopicUtils.h"
#endif // !defined (DDS_HAS_MINIMUM_BIT)

#include "Util.h"
#include "dds/DCPS/transport/framework/EntryExit.h"
#include "tao/ORB_Core.h"
#include "ace/Reactor.h"
#include "ace/Auto_Ptr.h"

#include <sstream>

namespace OpenDDS
{
  namespace DCPS
  {

    //TBD - add check for enabled in most methods.
    //      currently this is not needed because auto_enable_created_entities
    //      cannot be false.
#if 0
    // Emacs trick to align code with first column
    // This will cause emacs to emit bogus alignment message
    // For now just disregard them.
  }}
#endif

DataWriterImpl::DataWriterImpl (void)
  : data_dropped_count_ (0),
    data_delivered_count_ (0),
    control_dropped_count_ (0),
    control_delivered_count_ (0),
    n_chunks_ (TheServiceParticipant->n_chunks ()),
    association_chunk_multiplier_(TheServiceParticipant->association_chunk_multiplier ()),
    topic_id_ ( GUID_UNKNOWN ),
    topic_servant_ (0),
    qos_ (TheServiceParticipant->initial_DataWriterQos ()),
    listener_mask_(DEFAULT_STATUS_KIND_MASK),
    fast_listener_ (0),
    participant_servant_ (0),
    domain_id_ (0),
    publisher_servant_(0),
    publication_id_ ( GUID_UNKNOWN ),
    sequence_number_ (),
    data_container_ (0),
    mb_allocator_(0),
    db_allocator_(0),
    header_allocator_(0),
    reactor_ (0),
    liveliness_check_interval_ (ACE_Time_Value::zero),
    last_liveliness_activity_time_ (ACE_Time_Value::zero),
    last_deadline_missed_total_count_ (0),
    watchdog_ (),
    cancel_timer_ (false),
    is_bit_ (false),
    initialized_ (false),
    wfaCondition_( this->wfaLock_)
{
  liveliness_lost_status_.total_count = 0;
  liveliness_lost_status_.total_count_change = 0;

  offered_deadline_missed_status_.total_count = 0;
  offered_deadline_missed_status_.total_count_change = 0;
  offered_deadline_missed_status_.last_instance_handle = ::DDS::HANDLE_NIL;

  offered_incompatible_qos_status_.total_count = 0;
  offered_incompatible_qos_status_.total_count_change = 0;
  offered_incompatible_qos_status_.last_policy_id = 0;
  offered_incompatible_qos_status_.policies.length(0);

  publication_match_status_.total_count = 0;
  publication_match_status_.total_count_change = 0;
  publication_match_status_.current_count = 0;
  publication_match_status_.current_count_change = 0;
  publication_match_status_.last_subscription_handle = ::DDS::HANDLE_NIL;
}

// This method is called when there are no longer any reference to the
// the servant.
DataWriterImpl::~DataWriterImpl (void)
{
  DBG_ENTRY_LVL ("DataWriterImpl","~DataWriterImpl",6);

  if (initialized_)
  {
    delete data_container_;
    delete mb_allocator_;
    delete db_allocator_;
    delete header_allocator_;
  }
}

// this method is called when delete_datawriter is called.
void
DataWriterImpl::cleanup ()
{
  if (cancel_timer_)
  {
    // The cancel_timer will call handle_close to
    // remove_ref.
    (void) reactor_->cancel_timer (this, 0);
    cancel_timer_ = false;
  }

  // release our Topic_var
  topic_objref_ = ::DDS::Topic::_nil();
  topic_servant_->remove_entity_ref ();
  topic_servant_->_remove_ref ();
  topic_servant_ = 0;

  dw_local_objref_ = ::DDS::DataWriter::_nil();
  deactivate_remote_object(dw_remote_objref_.in());
  dw_remote_objref_ = ::OpenDDS::DCPS::DataWriterRemote::_nil();
}

void
DataWriterImpl::init (
    ::DDS::Topic_ptr                       topic,
    TopicImpl *                            topic_servant,
    const ::DDS::DataWriterQos &           qos,
    ::DDS::DataWriterListener_ptr          a_listener,
    OpenDDS::DCPS::DomainParticipantImpl * participant_servant,
    OpenDDS::DCPS::PublisherImpl *         publisher_servant,
    ::DDS::DataWriter_ptr                  dw_local,
    OpenDDS::DCPS::DataWriterRemote_ptr    dw_remote)
  ACE_THROW_SPEC ((CORBA::SystemException))
{
  DBG_ENTRY_LVL ("DataWriterImpl","init",6);
  topic_objref_ = ::DDS::Topic::_duplicate (topic);
  topic_servant_ = topic_servant;
  topic_servant_->_add_ref ();
  topic_servant_->add_entity_ref ();
  topic_name_    = topic_servant_->get_name ();
  topic_id_      = topic_servant_->get_id ();
  type_name_     = topic_servant_->get_type_name ();

#if !defined (DDS_HAS_MINIMUM_BIT)
  is_bit_ = ACE_OS::strcmp (topic_name_.in (), BUILT_IN_PARTICIPANT_TOPIC) == 0
    || ACE_OS::strcmp (topic_name_.in (), BUILT_IN_TOPIC_TOPIC) == 0
    || ACE_OS::strcmp (topic_name_.in (), BUILT_IN_SUBSCRIPTION_TOPIC) == 0
    || ACE_OS::strcmp (topic_name_.in (), BUILT_IN_PUBLICATION_TOPIC) == 0;
#endif // !defined (DDS_HAS_MINIMUM_BIT)

  qos_ = qos;
  //Note: OK to _duplicate(nil).
  listener_ = ::DDS::DataWriterListener::_duplicate(a_listener);

  if (! CORBA::is_nil (listener_.in()))
    {
      fast_listener_ = listener_.in();
    }

  // Only store the participant pointer, since it is our "grand"
  // parent, we will exist as long as it does.
  participant_servant_ = participant_servant;
  domain_id_ = participant_servant_->get_domain_id ();

  // Only store the publisher pointer, since it is our parent, we will
  // exist as long as it does.
  publisher_servant_ = publisher_servant;
  dw_local_objref_   = ::DDS::DataWriter::_duplicate (dw_local);
  dw_remote_objref_  = OpenDDS::DCPS::DataWriterRemote::_duplicate (dw_remote);

  CORBA::ORB_var orb = TheServiceParticipant->get_ORB ();
  this->reactor_ = orb->orb_core()->reactor();

  initialized_ = true;
}

DDS::InstanceHandle_t
DataWriterImpl::get_instance_handle()
  ACE_THROW_SPEC ((CORBA::SystemException))
{
  RepoIdConverter converter(publication_id_);
  return DDS::InstanceHandle_t(converter);
}

void
DataWriterImpl::add_associations ( ::OpenDDS::DCPS::RepoId yourId,
                                   const ReaderAssociationSeq & readers )
  ACE_THROW_SPEC (( CORBA::SystemException ))
{
  DBG_ENTRY_LVL ("DataWriterImpl","add_associations",6);

  if (DCPS_debug_level >= 1)
  {
    RepoIdConverter writer_converter(yourId);
    RepoIdConverter reader_converter(readers[0].readerId);
    ACE_DEBUG((LM_DEBUG,
      ACE_TEXT("(%P|%t) DataWriterImpl::add_associations - ")
      ACE_TEXT("bit %d local %C remote %C num remotes %d \n"),
      is_bit_,
      std::string(writer_converter).c_str(),
      std::string(reader_converter).c_str(),
      readers.length()
    ));
  }

  if (entity_deleted_ == true)
  {
    if (DCPS_debug_level >= 1)
      ACE_DEBUG ((LM_DEBUG,
      ACE_TEXT("(%P|%t) DataWriterImpl::add_associations")
      ACE_TEXT(" This is a deleted datawriter, ignoring add.\n")));
    return;
  }

  if (GUID_UNKNOWN == publication_id_)
  {
    publication_id_ = yourId;
  }

  {
    ACE_GUARD (ACE_Recursive_Thread_Mutex, guard, this->lock_);
    // Add to pending_readers_ 

    CORBA::ULong len = readers.length();

    for (CORBA::ULong i = 0; i < len; ++i)
    {
      if( OpenDDS::DCPS::insert(pending_readers_, readers[i].readerId) == -1) {
        RepoIdConverter converter(readers[i].readerId);
        ACE_ERROR((LM_ERROR,
          ACE_TEXT("(%P|%t) ERROR: DataWriterImpl::add_associations: ")
<<<<<<< HEAD
          ACE_TEXT("failed to mark %C as pending.\n"),
          (const char*) converter
=======
          ACE_TEXT("failed to mark %s as pending.\n"),
          std::string(converter).c_str()
>>>>>>> 733f9cbb
        ));

      } else if (DCPS_debug_level > 0) {
        RepoIdConverter converter(readers[i].readerId);
        ACE_DEBUG((LM_DEBUG,
          ACE_TEXT("(%P|%t) DataWriterImpl::add_associations: ")
<<<<<<< HEAD
          ACE_TEXT("marked %C as pending.\n"),
          (const char*) converter
=======
          ACE_TEXT("marked %s as pending.\n"),
          std::string(converter).c_str()
>>>>>>> 733f9cbb
        ));
      }
    }
  }

  {
    // I am not sure this guard is necessary for
    // publisher_servant_->add_associations but better safe than sorry.
    // 1/11/06 SHH can cause deadlock so avoid getting the lock.
    //ACE_GUARD (ACE_Recursive_Thread_Mutex, guard, this->lock_);

    // add associations to the transport before using
    // Built-In Topic support and telling the listener.
    this->publisher_servant_->add_associations( readers, this, qos_);
  }
}


void
DataWriterImpl::fully_associated ( ::OpenDDS::DCPS::RepoId myid,
                                   size_t num_remote_associations,
                                   const AssociationData* remote_associations)
{
  DBG_ENTRY_LVL ("DataWriterImpl","fully_associated",6);

  if (DCPS_debug_level >= 1)
  {
    RepoIdConverter writer_converter(myid);
    RepoIdConverter reader_converter(remote_associations[0].remote_id_);
    ACE_DEBUG((LM_DEBUG,
      ACE_TEXT("(%P|%t) DataWriterImpl::fully_associated - ")
      ACE_TEXT("bit %d local %C remote %C num remotes %d \n"),
      is_bit_,
      std::string(writer_converter).c_str(),
      std::string(reader_converter).c_str(),
      num_remote_associations
    ));
  }

  CORBA::ULong len = 0;
  ReaderIdSeq rd_ids;

  {
    // protect readers_
    ACE_GUARD (ACE_Recursive_Thread_Mutex, guard, this->lock_);

    for (CORBA::ULong i = 0; i < num_remote_associations; ++i)
    {
      // If the reader is not in pending association list, which indicates it's already
      // removed by remove_association. In other words, the remove_association()  
      // is called before fully_associated() call.
      if (OpenDDS::DCPS::remove (pending_readers_, remote_associations[i].remote_id_) == -1)
      {
        RepoIdConverter converter(remote_associations[i].remote_id_);
        ACE_DEBUG((LM_DEBUG,
          ACE_TEXT("(%P|%t) DataWriterImpl::fully_associated: ")
          ACE_TEXT("reader %C is not in pending list ")
          ACE_TEXT("because remove_association is already called.\n"),
          std::string(converter).c_str()
        ));
        continue;
      }
      
      // The reader is in the pending reader, now add it to fully associated reader
      // list.
      ++len;
      rd_ids.length (len);
      rd_ids[len - 1] = remote_associations[i].remote_id_;
      
      if (OpenDDS::DCPS::insert (readers_, remote_associations[i].remote_id_) == -1)
      {
        RepoIdConverter converter(remote_associations[i].remote_id_);
        ACE_ERROR((LM_ERROR,
          ACE_TEXT("(%P|%t) ERROR: DataWriterImpl::fully_associated: ")
<<<<<<< HEAD
          ACE_TEXT("insert %C from pending failed.\n"),
          (const char*) converter
=======
          ACE_TEXT("insert %s from pending failed.\n"),
          std::string(converter).c_str()
>>>>>>> 733f9cbb
        ));
      }
    }
  }

  if (len == 0)
    return;

  if (! is_bit_)
  {
    ::DDS::InstanceHandleSeq handles;
    // Create the list of readers repo id.

    if (this->bit_lookup_instance_handles (rd_ids, handles) == false)
      return;

    {
      // protect publication_match_status_ and status changed flags.
      ACE_GUARD (ACE_Recursive_Thread_Mutex, guard, this->lock_);

      CORBA::ULong rd_len = handles.length ();

      for (CORBA::ULong i = 0; i < rd_len; ++i)
      {
        // update the publication_match_status_
        ++publication_match_status_.total_count;
        ++publication_match_status_.total_count_change;
        ++publication_match_status_.current_count;
        ++publication_match_status_.current_count_change;
        if (bind(id_to_handle_map_, rd_ids[i], handles[i]) != 0)
        {
          RepoIdConverter converter(rd_ids[i]);
          ACE_DEBUG((LM_WARNING,
            ACE_TEXT("(%P|%t) ERROR: DataWriterImpl::fully_associated: ")
<<<<<<< HEAD
            ACE_TEXT("id_to_handle_map_%C = 0x%x failed.\n"),
            (const char*) converter,
=======
            ACE_TEXT("id_to_handle_map_%s = 0x%x failed.\n"),
            std::string(converter).c_str(),
>>>>>>> 733f9cbb
            handles[i]
          ));
          return;

        } else if( DCPS_debug_level > 4) {
          RepoIdConverter converter(rd_ids[i]);
          ACE_DEBUG((LM_WARNING,
            ACE_TEXT("(%P|%t) DataWriterImpl::fully_associated: ")
<<<<<<< HEAD
            ACE_TEXT("id_to_handle_map_%C = 0x%x.\n"),
            (const char*) converter,
=======
            ACE_TEXT("id_to_handle_map_%s = 0x%x.\n"),
            std::string(converter).c_str(),
>>>>>>> 733f9cbb
            handles[i]
          ));
        }
        publication_match_status_.last_subscription_handle = handles[i];
      }

      set_status_changed_flag (::DDS::PUBLICATION_MATCH_STATUS, true);
    }

    ::DDS::DataWriterListener* listener =
        listener_for (::DDS::PUBLICATION_MATCH_STATUS);

    if (listener != 0)
    {
      listener->on_publication_match (dw_local_objref_.in (),
        publication_match_status_);

      // TBD - why does the spec say to change this but not
      // change the ChangeFlagStatus after a listener call?
      publication_match_status_.total_count_change = 0;
      publication_match_status_.current_count_change = 0;
    }
    notify_status_condition();
    delete [] remote_associations;
  }

  // Support DURABILITY QoS
  if( this->qos_.durability.kind > ::DDS::VOLATILE_DURABILITY_QOS) {
    // Tell the WriteDataContainer to resend all sending/sent
    // samples.
    this->data_container_->reenqueue_all (rd_ids,
                                          this->qos_.lifespan);

    // Acquire the data writer container lock to avoid deadlock. The
    // thread calling fully_associated() has to acquire lock in the
    // same order as the write()/register() operation.

    // Since the thread calling fully_associated() is the reactor
    // thread, it may have some performance penalty. If the
    // performance is an issue, we may need a new thread to handle the
    // data_availble() calls.
    ACE_GUARD (ACE_Recursive_Thread_Mutex,
               guard,
               this->get_lock());
    this->publisher_servant_->data_available(this, true);
  }
}


void
DataWriterImpl::remove_associations ( const ReaderIdSeq & readers,
                                      ::CORBA::Boolean notify_lost )
  ACE_THROW_SPEC (( CORBA::SystemException ))
{
  if (DCPS_debug_level >= 1)
  {
    RepoIdConverter writer_converter(publication_id_);
    RepoIdConverter reader_converter(readers[0]);
    ACE_DEBUG((LM_DEBUG,
      ACE_TEXT("(%P|%t) DataWriterImpl::remove_associations: ")
      ACE_TEXT("bit %d local %C remote %C num remotes %d\n"),
      is_bit_,
      std::string(writer_converter).c_str(),
      std::string(reader_converter).c_str(),
      readers.length()
    ));
  }

  ReaderIdSeq fully_associated_readers;
  CORBA::ULong fully_associated_len = 0;
  ReaderIdSeq rds;
  CORBA::ULong rds_len = 0;
  ::DDS::InstanceHandleSeq handles;

  {
    // Ensure the same acquisition order as in wait_for_acknowledgments().
    ACE_GUARD (ACE_SYNCH_MUTEX, wfaGuard, this->wfaLock_);
    ACE_GUARD (ACE_Recursive_Thread_Mutex, guard, this->lock_);

    //Remove the readers from fully associated reader list. 
    //If the supplied reader is not in the cached reader list then it is 
    //already removed. We just need remove the readers in the list that have
    //not been removed.

    CORBA::ULong len = readers.length();
    for (CORBA::ULong i = 0; i < len; ++i)
    {
      //Remove the readers from fully associated reader list. If it's not
      //in there, the fully_associated() is not called yet and remove it
      //from pending list.

      if (OpenDDS::DCPS::remove (readers_, readers[i]) == 0)
      {
        ++ fully_associated_len;
        fully_associated_readers.length (fully_associated_len);
        fully_associated_readers [fully_associated_len - 1] = readers[i]; 

        // Remove this reader from the ACK sequence map if its there.
        // This is where we need to be holding the wfaLock_ obtained
        // above.
        RepoIdToSequenceMap::iterator where
          = this->idToSequence_.find( readers[i]);
        if( where != this->idToSequence_.end()) {
          this->idToSequence_.erase( where);

          // It is possible that this subscription was causing the wait
          // to continue, so give the opportunity to find out.
          this->wfaCondition_.broadcast();
        }

        ++ rds_len;
        rds.length (rds_len);
        rds [rds_len - 1] = readers[i];         
      }
      else if (OpenDDS::DCPS::remove (pending_readers_, readers[i]) == 0)
      {
        ++ rds_len;
        rds.length (rds_len);
        rds [rds_len - 1] = readers[i]; 

        RepoIdConverter converter(readers[i]);
        ACE_DEBUG((LM_DEBUG,
          ACE_TEXT("(%P|%t) DataWriterImpl::remove_associations: ")
<<<<<<< HEAD
          ACE_TEXT("removing reader %C before fully_associated() call.\n"),
          (const char*) converter
=======
          ACE_TEXT("removing reader %s before fully_associated() call.\n"),
          std::string(converter).c_str()
>>>>>>> 733f9cbb
        ));
      }
      //else reader is already removed which indicates remove_association()
      //is called multiple times.
    }
  
    if (fully_associated_len > 0 && ! is_bit_)
    {
      // The reader should be in the id_to_handle map at this time so
      // log with error.
      if (this->cache_lookup_instance_handles (fully_associated_readers, handles) == false)
      {
        ACE_ERROR ((LM_ERROR, "(%P|%t) ERROR: DataWriterImpl::remove_associations: "
          "cache_lookup_instance_handles failed, notify %d \n", notify_lost));
        return;
      }

      for (CORBA::ULong i = 0; i < fully_associated_len; ++i)
      {
        id_to_handle_map_.erase(fully_associated_readers[i]);
      }
    }
  }

  if (rds_len > 0)
  {
    this->publisher_servant_->remove_associations (rds,
      this->publication_id_);
  }

  // Mirror the PUBLICATION_MATCH_STATUS processing from
  // fully_associated() here.
  if( !this->is_bit_) {
    // Re-acquire the lock.
    ACE_GUARD (ACE_Recursive_Thread_Mutex, guard, this->lock_);

    // Derive the change in the number of subscriptions reading this writer.
    int matchedSubscriptions = this->id_to_handle_map_.size();
    this->publication_match_status_.current_count_change
      = matchedSubscriptions - this->publication_match_status_.current_count;

    // Only process status if the number of subscriptions has changed.
    if( this->publication_match_status_.current_count_change != 0) {
      this->publication_match_status_.current_count = matchedSubscriptions;

      /// Section 7.1.4.1: total_count will not decrement.

      /// @TODO: Reconcile this with the verbiage in section 7.1.4.1
      this->publication_match_status_.last_subscription_handle
        = handles[ rds_len - 1];

      set_status_changed_flag (::DDS::PUBLICATION_MATCH_STATUS, true);

      ::DDS::DataWriterListener* listener
        = this->listener_for( ::DDS::SUBSCRIPTION_MATCH_STATUS);
      if( listener != 0) {
        listener->on_publication_match(
          this->dw_local_objref_.in(),
          this->publication_match_status_
        );

        // Listener consumes the change.
        this->publication_match_status_.total_count_change = 0;
        this->publication_match_status_.current_count_change = 0;
      }
      this->notify_status_condition();
    }
  }

  // If this remove_association is invoked when the InfoRepo
  // detects a lost reader then make a callback to notify
  // subscription lost.
  if (notify_lost && handles.length () > 0)
  {
    this->notify_publication_lost (handles);
  }
}



void DataWriterImpl::remove_all_associations ()
{
  OpenDDS::DCPS::ReaderIdSeq readers;
  CORBA::ULong size;
  {
    ACE_GUARD(ACE_Recursive_Thread_Mutex, guard, lock_);

    size = readers_.size();
    readers.length(size);

    IdSet::iterator itEnd = readers_.end ();
    int i = 0;
    for (IdSet::iterator it = readers_.begin (); it != itEnd; ++it)
    {
       readers[i ++] = *it;
    }
  }

  try
  {
    if (0 < size)
    {
      CORBA::Boolean dont_notify_lost = false;
      this->remove_associations(readers, dont_notify_lost);
    }
  }
  catch (const CORBA::Exception&)
  {
  }
}


void
DataWriterImpl::update_incompatible_qos (
    const OpenDDS::DCPS::IncompatibleQosStatus & status)
  ACE_THROW_SPEC (( CORBA::SystemException ))
{
  ::DDS::DataWriterListener* listener =
    listener_for (::DDS::OFFERED_INCOMPATIBLE_QOS_STATUS);

  ACE_GUARD (ACE_Recursive_Thread_Mutex, guard, this->lock_);

#if 0
  if( this->offered_incompatible_qos_status_.total_count == status.total_count) {
    // This test should make the method idempotent.
    return;
  }
#endif

  set_status_changed_flag (::DDS::OFFERED_INCOMPATIBLE_QOS_STATUS, true);

  // copy status and increment change
  offered_incompatible_qos_status_.total_count = status.total_count;
  offered_incompatible_qos_status_.total_count_change +=
    status.count_since_last_send;
  offered_incompatible_qos_status_.last_policy_id = status.last_policy_id;
  offered_incompatible_qos_status_.policies = status.policies;

  if (listener != 0)
  {
    listener->on_offered_incompatible_qos (dw_local_objref_.in (),
                                           offered_incompatible_qos_status_);

    // TBD - Why does the spec say to change this but not change the
    //       ChangeFlagStatus after a listener call?
    offered_incompatible_qos_status_.total_count_change = 0;
  }
  notify_status_condition();
}

::DDS::ReturnCode_t
DataWriterImpl::set_qos (const ::DDS::DataWriterQos & qos)
  ACE_THROW_SPEC ((CORBA::SystemException))
{
  if (Qos_Helper::valid(qos) && Qos_Helper::consistent(qos))
  {
    if (enabled_.value())
    {
      if (qos_ == qos)
        return ::DDS::RETCODE_OK;

      if (! Qos_Helper::changeable (qos_, qos))
      {
        return ::DDS::RETCODE_IMMUTABLE_POLICY;
      }
      else
      {
        try
        {
          DCPSInfo_var repo = TheServiceParticipant->get_repository(domain_id_);
          ::DDS::PublisherQos publisherQos;
          this->publisher_servant_->get_qos(publisherQos);
          CORBA::Boolean status
            = repo->update_publication_qos(this->participant_servant_->get_domain_id(),
                                        this->participant_servant_->get_id(),
                                        this->publication_id_,
                                        qos,
                                        publisherQos);
          if (status == 0)
          {
            ACE_ERROR_RETURN ((LM_ERROR,
              ACE_TEXT("(%P|%t) DataWriterImpl::set_qos, ")
              ACE_TEXT("qos is not compatible. \n")),
              ::DDS::RETCODE_ERROR);
          }

        }
        catch (const CORBA::SystemException& sysex)
        {
          sysex._tao_print_exception (
            "ERROR: System Exception"
            " in DataWriterImpl::set_qos");
          return ::DDS::RETCODE_ERROR;
        }
        catch (const CORBA::UserException& userex)
        {
          userex._tao_print_exception (
            "ERROR:  Exception"
            " in DataWriterImpl::set_qos");
          return ::DDS::RETCODE_ERROR;
        }
      }
    }

    if (! (qos_ == qos))
    {
      // Reset the deadline timer if the period has changed.
      if (qos_.deadline.period.sec != qos.deadline.period.sec
        || qos_.deadline.period.nanosec != qos.deadline.period.nanosec)
      {
        if (qos_.deadline.period.sec == ::DDS::DURATION_INFINITY_SEC
          && qos_.deadline.period.nanosec == ::DDS::DURATION_INFINITY_NSEC)
        {
          ACE_auto_ptr_reset (this->watchdog_,
            new OfferedDeadlineWatchdog (
            this->reactor_,
            this->lock_,
            qos.deadline,
            this,
            this->dw_local_objref_.in (),
            this->offered_deadline_missed_status_,
            this->last_deadline_missed_total_count_));
        }
        else if (qos.deadline.period.sec == ::DDS::DURATION_INFINITY_SEC
                 && qos.deadline.period.nanosec == ::DDS::DURATION_INFINITY_NSEC)
        {
          this->watchdog_->cancel_all ();
          this->watchdog_.reset ();
        }
        else 
        {
          this->watchdog_->reset_interval (
            duration_to_time_value (qos.deadline.period));
        }
      }
      qos_ = qos;
      // TBD - when there are changable QoS supported
      //       this code may need to do something
      //       with the changed values.
      // TBD - when there are changable QoS then we
      //       need to tell the DCPSInfo/repo about
      //       the changes in Qos.
      // repo->set_qos(qos_);
    }

    return ::DDS::RETCODE_OK;
  }
  else
  {
    return ::DDS::RETCODE_INCONSISTENT_POLICY;
  }
}

void
DataWriterImpl::get_qos (::DDS::DataWriterQos & qos)
  ACE_THROW_SPEC ((CORBA::SystemException))
{
  qos = qos_;
}

::DDS::ReturnCode_t
DataWriterImpl::set_listener ( ::DDS::DataWriterListener_ptr a_listener,
                               ::DDS::StatusKindMask mask)
  ACE_THROW_SPEC (( CORBA::SystemException ))
{
  listener_mask_ = mask;
  //note: OK to duplicate  a nil object ref
  listener_ = ::DDS::DataWriterListener::_duplicate(a_listener);
  fast_listener_ = listener_.in ();
  return ::DDS::RETCODE_OK;
}

::DDS::DataWriterListener_ptr
DataWriterImpl::get_listener ()
  ACE_THROW_SPEC (( CORBA::SystemException ))
{
  return ::DDS::DataWriterListener::_duplicate (listener_.in ());
}

::DDS::Topic_ptr
DataWriterImpl::get_topic ()
  ACE_THROW_SPEC (( CORBA::SystemException ))
{
  return ::DDS::Topic::_duplicate (topic_objref_.in ());
}

::DDS::ReturnCode_t
DataWriterImpl::wait_for_acknowledgments (const ::DDS::Duration_t & max_wait)
ACE_THROW_SPEC ((::CORBA::SystemException))
{
  if( this->readers_.size() == 0) {
    if( DCPS_debug_level > 0) {
      RepoIdConverter converter( this->publication_id_);
      ACE_DEBUG((LM_DEBUG,
        ACE_TEXT("(%P|%t) DataWriterImpl::wait_for_acknowledgments() - ")
        ACE_TEXT("%s not blocking due to no associated subscriptions.\n"),
        std::string(converter).c_str()
      ));
    }
    return ::DDS::RETCODE_OK;
  }

  ACE_Time_Value when = ACE_OS::gettimeofday();
  SequenceNumber target = this->sequence_number_;

  size_t dataSize = sizeof( target.value_); // Assume no padding.
  dataSize += _dcps_find_size( max_wait);

  ACE_Message_Block* data;
  ACE_NEW_RETURN(
    data,
    ACE_Message_Block( dataSize),
    ::DDS::RETCODE_OUT_OF_RESOURCES
  );

  ::TAO::DCPS::Serializer serializer(
    data,
    this->get_publisher_servant()->swap_bytes()
  );
  serializer << target.value_;
  serializer << max_wait;

  if( DCPS_debug_level > 0) {
    RepoIdConverter converter( this->publication_id_);
    ACE_DEBUG((LM_DEBUG,
      ACE_TEXT("(%P|%t) DataWriterImpl::wait_for_acknowledgments() - ")
      ACE_TEXT("%s sending REQUEST_ACK message for sequence 0x%x ")
      ACE_TEXT("to %d subscriptions.\n"),
      std::string(converter).c_str(),
      ACE_UINT16(target.value_),
      this->readers_.size()
    ));
  }

  ::DDS::Time_t now = time_value_to_time(when);
  ACE_Message_Block* ack_request =
    this->create_control_message(REQUEST_ACK, data, now);

  SendControlStatus status;
  { // This reaches all associated subscriptions.
    ACE_Guard<ACE_Recursive_Thread_Mutex> justMe(publisher_servant_->get_pi_lock());
    status = this->publisher_servant_->send_control(
               this->publication_id_,
               this,
               ack_request
             );
  }
  if (status == SEND_CONTROL_ERROR) {
    ACE_ERROR((LM_ERROR,
      ACE_TEXT("(%P|%t) ERROR: DataWriterImpl::wait_for_acknowledgments() - ")
      ACE_TEXT("failed to send REQUEST_ACK message. \n")
    ));
    return ::DDS::RETCODE_ERROR;
  }

  when += duration_to_time_value(max_wait);

  // Protect the wait-fer-acks blocking.
  ACE_GUARD_RETURN(
    ACE_SYNCH_MUTEX,
    wfaGuard,
    this->wfaLock_,
    ::DDS::RETCODE_ERROR
  );
  do {
    // We use the values from the set of readers to index into the sequence
    // map.  Any readers_ that have not responded will have the default,
    // smallest, value which will cause the wait to continue.
    bool done = true;

    // Protect the readers_ set.
    {
      ACE_GUARD_RETURN(
        ACE_Recursive_Thread_Mutex,
        readersGuard,
        this->lock_,
        ::DDS::RETCODE_ERROR
      );
      for( IdSet::const_iterator current = this->readers_.begin();
           current != this->readers_.end();
           ++current
         ) {
        if( this->idToSequence_[ *current] < target) {
          done = false;
        }
      }
    }
    if( done) {
      if( DCPS_debug_level > 0) {
        RepoIdConverter converter( this->publication_id_);
        ACE_DEBUG((LM_DEBUG,
          ACE_TEXT("(%P|%t) DataWriterImpl::wait_for_acknowledgments() - ")
          ACE_TEXT("%s unblocking for sequence 0x%x.\n"),
          std::string(converter).c_str(),
          ACE_UINT16(target.value_)
        ));
      }
      return ::DDS::RETCODE_OK;
    }

  } while( 0 == this->wfaCondition_.wait( &when));

  RepoIdConverter converter( this->publication_id_);
  ACE_DEBUG((LM_WARNING,
    ACE_TEXT("(%P|%t) WARNING: DataWriterImpl::wait_for_acknowledgments() - ")
    ACE_TEXT("%s timed out waiting for sequence 0x%x to be acknowledged ")
    ACE_TEXT("from %d subscriptions.\n"),
    std::string(converter).c_str(),
    ACE_UINT16(target.value_),
    this->readers_.size()
  ));
  return ::DDS::RETCODE_TIMEOUT;
}

::DDS::Publisher_ptr
DataWriterImpl::get_publisher ()
  ACE_THROW_SPEC (( CORBA::SystemException ))
{
  return ::DDS::Publisher::_duplicate (publisher_servant_);
}

::DDS::LivelinessLostStatus
DataWriterImpl::get_liveliness_lost_status ()
  ACE_THROW_SPEC (( CORBA::SystemException ))
{
  ACE_GUARD_RETURN (ACE_Recursive_Thread_Mutex,
                    guard,
                    this->lock_,
                    ::DDS::LivelinessLostStatus ());
  set_status_changed_flag (::DDS::LIVELINESS_LOST_STATUS, false);
  ::DDS::LivelinessLostStatus status = liveliness_lost_status_;
  liveliness_lost_status_.total_count_change = 0;
  return status;
}

::DDS::OfferedDeadlineMissedStatus
DataWriterImpl::get_offered_deadline_missed_status ()
  ACE_THROW_SPEC (( CORBA::SystemException ))
{
  ACE_GUARD_RETURN (ACE_Recursive_Thread_Mutex,
                    guard,
                    this->lock_,
                    ::DDS::OfferedDeadlineMissedStatus ());

  set_status_changed_flag (::DDS::OFFERED_DEADLINE_MISSED_STATUS, false);

  this->offered_deadline_missed_status_.total_count_change =
    this->offered_deadline_missed_status_.total_count
    - this->last_deadline_missed_total_count_;

  // Update for next status check.
  this->last_deadline_missed_total_count_ =
    this->offered_deadline_missed_status_.total_count;

  ::DDS::OfferedDeadlineMissedStatus const status =
      offered_deadline_missed_status_;

  this->offered_deadline_missed_status_.total_count_change = 0;

  return status;
}

::DDS::OfferedIncompatibleQosStatus *
DataWriterImpl::get_offered_incompatible_qos_status ( )
  ACE_THROW_SPEC (( CORBA::SystemException ))
{
  ACE_GUARD_RETURN (ACE_Recursive_Thread_Mutex,
                    guard,
                    this->lock_,
                    0);
  set_status_changed_flag (::DDS::OFFERED_INCOMPATIBLE_QOS_STATUS, false);
  ::DDS::OfferedIncompatibleQosStatus* status =
      new ::DDS::OfferedIncompatibleQosStatus;
  *status = offered_incompatible_qos_status_;
  offered_incompatible_qos_status_.total_count_change = 0;
  return status;
}

::DDS::PublicationMatchStatus
DataWriterImpl::get_publication_match_status ()
  ACE_THROW_SPEC (( CORBA::SystemException ))
{
  ACE_GUARD_RETURN (ACE_Recursive_Thread_Mutex,
                    guard,
                    this->lock_,
                    ::DDS::PublicationMatchStatus ());
  set_status_changed_flag (::DDS::PUBLICATION_MATCH_STATUS, false);
  ::DDS::PublicationMatchStatus status = publication_match_status_;
  publication_match_status_.total_count_change = 0;
  publication_match_status_.current_count_change = 0;
  return status;
}

void
DataWriterImpl::assert_liveliness ()
  ACE_THROW_SPEC (( CORBA::SystemException ))
{
  // This operation need only be used if the LIVELINESS setting
  // is either MANUAL_BY_PARTICIPANT or MANUAL_BY_TOPIC.
  // Otherwise, it has no effect.

  // This will do nothing in current implementation since we only
  // support the AUTOMATIC liveliness qos for datawriter.

  // ACE_Time_Value now = ACE_OS::gettimeofday ();
  // send_liveliness (now);
}

::DDS::ReturnCode_t
DataWriterImpl::get_matched_subscriptions (
  ::DDS::InstanceHandleSeq & subscription_handles)
  ACE_THROW_SPEC (( CORBA::SystemException ))
{
  if (enabled_ == false)
  {
    ACE_ERROR_RETURN ((LM_ERROR,
                       ACE_TEXT("(%P|%t) ERROR: ")
                       ACE_TEXT("DataWriterImpl::get_matched_subscriptions: ")
                       ACE_TEXT(" Entity is not enabled. \n")),
                      ::DDS::RETCODE_NOT_ENABLED);
  }
  ACE_GUARD_RETURN (ACE_Recursive_Thread_Mutex,
                    guard,
                    this->lock_,
                    ::DDS::RETCODE_ERROR);

  // Copy out the handles for the current set of subscriptions.
  int index = 0;
  subscription_handles.length( this->id_to_handle_map_.size());
  for( RepoIdToHandleMap::iterator
       current = this->id_to_handle_map_.begin();
       current != this->id_to_handle_map_.end();
       ++current, ++index
     ) {
    subscription_handles[ index] = current->second;
  }

  return ::DDS::RETCODE_OK;
}

#if !defined (DDS_HAS_MINIMUM_BIT)
::DDS::ReturnCode_t
DataWriterImpl::get_matched_subscription_data (
    ::DDS::SubscriptionBuiltinTopicData & subscription_data,
    ::DDS::InstanceHandle_t subscription_handle)
  ACE_THROW_SPEC (( CORBA::SystemException ))
{
  if (enabled_ == false)
  {
    ACE_ERROR_RETURN ((LM_ERROR,
                       ACE_TEXT("(%P|%t) ERROR: DataWriterImpl::")
                       ACE_TEXT("get_matched_subscription_data: ")
                       ACE_TEXT("Entity is not enabled. \n")),
      ::DDS::RETCODE_NOT_ENABLED);
  }

  BIT_Helper_1 < ::DDS::SubscriptionBuiltinTopicDataDataReader,
                 ::DDS::SubscriptionBuiltinTopicDataDataReader_var,
                 ::DDS::SubscriptionBuiltinTopicDataSeq > hh;

  ::DDS::SubscriptionBuiltinTopicDataSeq data;

  ::DDS::ReturnCode_t ret =
      hh.instance_handle_to_bit_data(participant_servant_,
                                     BUILT_IN_SUBSCRIPTION_TOPIC,
                                     subscription_handle,
                                     data);
  if (ret == ::DDS::RETCODE_OK)
  {
    subscription_data = data[0];
  }

  return ret;
}
#endif // !defined (DDS_HAS_MINIMUM_BIT)

::DDS::ReturnCode_t
DataWriterImpl::enable ()
  ACE_THROW_SPEC (( CORBA::SystemException ))
{
  //TDB - check if factory is enabled and then enable all entities
  // (don't need to do it for now because
  //  entity_factory.autoenable_created_entities is always = 1)

  //if (factory Entity is not enabled.)
  //{
  //  return ::DDS::RETCODE_PRECONDITION_NOT_MET;
  //}

  // Note: do configuration based on QoS in enable() because
  //       before enable is called the QoS can be changed -- even
  //       for Changeable=NO


  // Configure WriteDataContainer constructor parameters from qos.

  bool const should_block =
    (qos_.history.kind == ::DDS::KEEP_ALL_HISTORY_QOS
     && qos_.reliability.kind == ::DDS::RELIABLE_RELIABILITY_QOS);

  ACE_Time_Value max_blocking_time = ACE_Time_Value::zero;
  if (should_block)
  {
    max_blocking_time =
      duration_to_time_value (qos_.reliability.max_blocking_time);
  }

  CORBA::Long const depth =
    get_instance_sample_list_depth (
      qos_.history.kind,
      qos_.history.depth,
      qos_.resource_limits.max_samples_per_instance);

  if (qos_.resource_limits.max_samples != ::DDS::LENGTH_UNLIMITED)
  {
    n_chunks_ = qos_.resource_limits.max_samples;
  }
  //else using value from Service_Participant

  // enable the type specific part of this DataWriter
  this->enable_specific ();

  // Get data durability cache if DataWriter QoS requires durable
  // samples.  Publisher servant retains ownership of the cache.
  DataDurabilityCache* const durability_cache =
    TheServiceParticipant->get_data_durability_cache (qos_.durability);

  //Note: the QoS used to set n_chunks_ is Changable=No so
  // it is OK that we cannot change the size of our allocators.
  data_container_ = new WriteDataContainer (depth,
                                            should_block,
                                            max_blocking_time,
                                            n_chunks_,
                                            domain_id_,
                                            get_topic_name (),
                                            get_type_name (),
                                            durability_cache,
                                            qos_.durability_service,
                                            this->watchdog_);

  // +1 because we might allocate one before releasing another
  // TBD - see if this +1 can be removed.
  mb_allocator_ = new MessageBlockAllocator (n_chunks_ * association_chunk_multiplier_);
  db_allocator_ = new DataBlockAllocator (n_chunks_+1);
  header_allocator_ = new DataSampleHeaderAllocator (n_chunks_+1);
  if (DCPS_debug_level >= 2)
  {
    ACE_DEBUG((LM_DEBUG,
               "(%P|%t) DataWriterImpl::enable-mb"
               " Cached_Allocator_With_Overflow %x with %d chunks\n",
               mb_allocator_,
               n_chunks_));

    ACE_DEBUG((LM_DEBUG,
               "(%P|%t) DataWriterImpl::enable-db"
               " Cached_Allocator_With_Overflow %x with %d chunks\n",
               db_allocator_,
               n_chunks_));

    ACE_DEBUG((LM_DEBUG,
               "(%P|%t) DataWriterImpl::enable-header"
               " Cached_Allocator_With_Overflow %x with %d chunks\n",
               header_allocator_,
               n_chunks_));
  }

  if (qos_.liveliness.lease_duration.sec != ::DDS::DURATION_INFINITY_SEC
      || qos_.liveliness.lease_duration.nanosec != ::DDS::DURATION_INFINITY_NSEC)
  {
    liveliness_check_interval_ =
      duration_to_time_value (qos_.liveliness.lease_duration);
    liveliness_check_interval_ *=
      TheServiceParticipant->liveliness_factor ()/100.0;

    if (reactor_->schedule_timer(this,
                                 0,
                                 liveliness_check_interval_,
                                 liveliness_check_interval_) == -1)
    {
      ACE_ERROR ((LM_ERROR,
                  ACE_TEXT("(%P|%t) ERROR: DataWriterImpl::enable: ")
                  ACE_TEXT(" %p. \n"), "schedule_timer"));
    }
    else
    {
      cancel_timer_ = true;
      this->_add_ref ();
    }
  }

  // Setup the offered deadline watchdog if the configured deadline
  // period is not the default (infinite).
  ::DDS::Duration_t const deadline_period = this->qos_.deadline.period;
  if (deadline_period.sec != ::DDS::DURATION_INFINITY_SEC
      || deadline_period.nanosec != ::DDS::DURATION_INFINITY_NSEC)
  {
    ACE_auto_ptr_reset (this->watchdog_,
                        new OfferedDeadlineWatchdog (
                          this->reactor_,
                          this->lock_,
                          this->qos_.deadline,
                          this,
                          this->dw_local_objref_.in (),
                          this->offered_deadline_missed_status_,
                          this->last_deadline_missed_total_count_));
  }

  this->set_enabled ();

  ::DDS::ReturnCode_t const writer_enabled_result =
      publisher_servant_->writer_enabled (dw_remote_objref_.in(),
                                          dw_local_objref_.in (),
                                          topic_name_.in (),
                                          topic_id_);

  // Move cached data from the durability cache to the unsent data
  // queue.
  if (durability_cache != 0)
  {
    if (!durability_cache->get_data (this->domain_id_,
                                     get_topic_name (),
                                     get_type_name (),
                                     this,
                                     this->mb_allocator_,
                                     this->db_allocator_,
                                     this->qos_.lifespan))
    {
      ACE_ERROR ((LM_ERROR,
                  ACE_TEXT("(%P|%t) ERROR: DataWriterImpl::enable: ")
                  ACE_TEXT("unable to retrieve durable data\n")));
    }
  }

  return writer_enabled_result;
}

 
::DDS::ReturnCode_t
DataWriterImpl::register_instance(::DDS::InstanceHandle_t& handle,
                                  DataSample* data,
                                  const ::DDS::Time_t & source_timestamp)
  ACE_THROW_SPEC ((CORBA::SystemException))
{
  DBG_ENTRY_LVL("DataWriterImpl","register_instance",6);
  if (enabled_ == false)
  {
    ACE_ERROR_RETURN ((LM_ERROR,
                       ACE_TEXT("(%P|%t) ERROR: ")
                       ACE_TEXT("DataWriterImpl::register_instance: ")
                       ACE_TEXT(" Entity is not enabled. \n")),
                      ::DDS::RETCODE_NOT_ENABLED);
  }

  ::DDS::ReturnCode_t ret =
      this->data_container_->register_instance(handle, data);
  if (ret != ::DDS::RETCODE_OK)
  {
    ACE_ERROR_RETURN ((LM_ERROR,
                       ACE_TEXT("(%P|%t) ERROR: DataWriterImpl::register_instance: ")
                       ACE_TEXT("register instance with container failed.\n")),
                      ret);
  }

  // Add header with the registration sample data.
  ACE_Message_Block* registered_sample =
    this->create_control_message(INSTANCE_REGISTRATION,
                                 data,
                                 source_timestamp);

  SendControlStatus status;
  {
    ACE_Guard<ACE_Recursive_Thread_Mutex> justMe(publisher_servant_->get_pi_lock());

    status = this->publisher_servant_->send_control(publication_id_,
                                                    this,
                                                    registered_sample);
  }

  if (status == SEND_CONTROL_ERROR)
  {
    ACE_ERROR_RETURN ((LM_ERROR,
                       ACE_TEXT("(%P|%t) ERROR: ")
                       ACE_TEXT("DataWriterImpl::register_instance: ")
                       ACE_TEXT("send_control failed.\n")),
                      ::DDS::RETCODE_ERROR);
  }

  return ret;
}


::DDS::ReturnCode_t
DataWriterImpl::unregister ( ::DDS::InstanceHandle_t handle,
                             const ::DDS::Time_t & source_timestamp)
  ACE_THROW_SPEC (( CORBA::SystemException ))
{
  DBG_ENTRY_LVL("DataWriterImpl","unregister",6);
  if (enabled_ == false)
  {
    ACE_ERROR_RETURN ((LM_ERROR,
                       ACE_TEXT("(%P|%t) ERROR: DataWriterImpl::unregister: ")
                       ACE_TEXT(" Entity is not enabled.\n")),
                      ::DDS::RETCODE_NOT_ENABLED);
  }


  DataSample* unregistered_sample_data;

  ::DDS::ReturnCode_t ret =
      this->data_container_->unregister(handle,
                                        unregistered_sample_data,
                                        this);

  if (ret != ::DDS::RETCODE_OK)
    {
      ACE_ERROR_RETURN ((LM_ERROR,
                         ACE_TEXT("(%P|%t) ERROR: ")
                         ACE_TEXT("DataWriterImpl::unregister: ")
                         ACE_TEXT(" unregister with container failed. \n")),
                        ret);
    }

  ACE_Message_Block* message =
    this->create_control_message(UNREGISTER_INSTANCE,
                                 unregistered_sample_data,
                                 source_timestamp);

  SendControlStatus status;
  {
    ACE_Guard<ACE_Recursive_Thread_Mutex> justMe(publisher_servant_->get_pi_lock());

    status = this->publisher_servant_->send_control(publication_id_,
                                                    this,
                                                    message);
  }

  if (status == SEND_CONTROL_ERROR)
  {
    ACE_ERROR_RETURN ((LM_ERROR,
                       ACE_TEXT("(%P|%t) ERROR: DataWriterImpl::unregister: ")
                       ACE_TEXT(" send_control failed. \n")),
                      ::DDS::RETCODE_ERROR);
  }

  return ret;
}

::DDS::ReturnCode_t
DataWriterImpl::write (DataSample* data,
                       ::DDS::InstanceHandle_t handle,
                       const ::DDS::Time_t & source_timestamp)
  ACE_THROW_SPEC ((CORBA::SystemException))
{
  DBG_ENTRY_LVL("DataWriterImpl","write",6);
  if (enabled_ == false)
  {
    ACE_ERROR_RETURN ((LM_ERROR,
                       ACE_TEXT("(%P|%t) ERROR: DataWriterImpl::write: ")
                       ACE_TEXT(" Entity is not enabled. \n")),
                      ::DDS::RETCODE_NOT_ENABLED);
  }

  DataSampleListElement* element;
  ::DDS::ReturnCode_t ret = this->data_container_->obtain_buffer(element,
                                                                 handle,
                                                                 this);

  if (ret != ::DDS::RETCODE_OK)
  {
    ACE_ERROR_RETURN ((LM_ERROR,
                       ACE_TEXT("(%P|%t) ERROR: ")
                       ACE_TEXT("DataWriterImpl::write: ")
                       ACE_TEXT("obtain_buffer returned %d.\n"),
                       ret),
                      ret);
  }

  ret = create_sample_data_message (data,
                                    handle,
                                    element->sample_,
                                    source_timestamp);

  if (ret != ::DDS::RETCODE_OK)
  {
    return ret;
  }

  element->source_timestamp_.sec     = source_timestamp.sec;
  element->source_timestamp_.nanosec = source_timestamp.nanosec;

  ret = this->data_container_->enqueue(element,
                                       handle);

  if (ret != ::DDS::RETCODE_OK)
  {
    ACE_ERROR_RETURN ((LM_ERROR,
                       ACE_TEXT("(%P|%t) ERROR: ")
                       ACE_TEXT("DataWriterImpl::write: ")
                       ACE_TEXT("enqueue failed.\n")),
                      ret);
  }

  last_liveliness_activity_time_ = ACE_OS::gettimeofday ();

  return this->publisher_servant_->data_available(this);
}

::DDS::ReturnCode_t
DataWriterImpl::dispose ( ::DDS::InstanceHandle_t handle,
                          const ::DDS::Time_t & source_timestamp)
  ACE_THROW_SPEC (( CORBA::SystemException ))
{
  DBG_ENTRY_LVL("DataWriterImpl","dispose",6);
  if (enabled_ == false)
  {
    ACE_ERROR_RETURN ((LM_ERROR,
                       ACE_TEXT("(%P|%t) ERROR: DataWriterImpl::dispose: ")
                       ACE_TEXT(" Entity is not enabled. \n")),
                      ::DDS::RETCODE_NOT_ENABLED);
  }

  DataSample* registered_sample_data;
  ::DDS::ReturnCode_t ret =
      this->data_container_->dispose(handle,
                                     registered_sample_data);

  if (ret != ::DDS::RETCODE_OK)
  {
    ACE_ERROR_RETURN ((LM_ERROR,
                       ACE_TEXT("(%P|%t) ERROR: ")
                       ACE_TEXT("DataWriterImpl::dispose: ")
                       ACE_TEXT("dispose failed.\n")),
                      ret);
  }

  ACE_Message_Block* message =
    this->create_control_message(DISPOSE_INSTANCE,
                                 registered_sample_data,
                                 source_timestamp);

  SendControlStatus status;
  {
    ACE_Guard<ACE_Recursive_Thread_Mutex> justMe(publisher_servant_->get_pi_lock());

    status  = this->publisher_servant_->send_control(publication_id_,
                                                     this,
                                                     message);
  }

  if (status == SEND_CONTROL_ERROR)
  {
    ACE_ERROR_RETURN ((LM_ERROR,
                       ACE_TEXT("(%P|%t) ERROR: DataWriterImpl::dispose: ")
                       ACE_TEXT(" send_control failed. \n")),
                      ::DDS::RETCODE_ERROR);
  }

  return ret;
}


::DDS::ReturnCode_t
DataWriterImpl::num_samples ( ::DDS::InstanceHandle_t handle,
                              size_t&                 size)
{
  return data_container_->num_samples (handle, size);
}


DataSampleList
DataWriterImpl::get_unsent_data()
{
  return data_container_->get_unsent_data ();
}


DataSampleList
DataWriterImpl::get_resend_data()
{
  return data_container_->get_resend_data ();
}


void
DataWriterImpl::unregister_all ()
{
  if (cancel_timer_)
  {
    // The cancel_timer will call handle_close to remove_ref.
    (void) reactor_->cancel_timer (this, 0);
    cancel_timer_ = false;
  }
  data_container_->unregister_all (this);
}

void
DataWriterImpl::set_publication_id ( RepoId publication_id )
{
  publication_id_ = publication_id;
  data_container_->publication_id_ = publication_id;
  //data_container_->pub_id (publication_id);
}

RepoId
DataWriterImpl::get_publication_id()
{
  return publication_id_;
}

const char*
DataWriterImpl::get_topic_name ()
{
  return topic_name_.in ();
}

char const *
DataWriterImpl::get_type_name () const
{
  return type_name_.in ();
}

ACE_Message_Block*
DataWriterImpl::create_control_message (enum MessageId message_id,
                                        ACE_Message_Block* data,
                                        const ::DDS::Time_t& source_timestamp)
{
  DataSampleHeader header_data;
  header_data.message_id_ = message_id;
  //header_data.last_sample_
  header_data.byte_order_ =
    this->publisher_servant_->swap_bytes()
    ? !TAO_ENCAP_BYTE_ORDER
    : TAO_ENCAP_BYTE_ORDER;
  header_data.message_length_ = data->total_length ();
  header_data.sequence_ = 0;
  header_data.source_timestamp_sec_ = source_timestamp.sec;
  header_data.source_timestamp_nanosec_ = source_timestamp.nanosec;
  header_data.coherency_group_ = 0;
  header_data.publication_id_ = publication_id_;

  ACE_Message_Block* message;
  size_t max_marshaled_size = header_data.max_marshaled_size ();

  ACE_NEW_MALLOC_RETURN (message,
                         static_cast<ACE_Message_Block*>(
                           mb_allocator_->malloc (sizeof (ACE_Message_Block))),
                         ACE_Message_Block(max_marshaled_size,
                                           ACE_Message_Block::MB_DATA,
                                           data, //cont
                                           0, //data
                                           0, //allocator_strategy
                                           0, //locking_strategy
                                           ACE_DEFAULT_MESSAGE_BLOCK_PRIORITY,
                                           ACE_Time_Value::zero,
                                           ACE_Time_Value::max_time,
                                           db_allocator_,
                                           mb_allocator_),
                         0);

  message << header_data;
  return message;
}


::DDS::ReturnCode_t
DataWriterImpl::create_sample_data_message ( DataSample* data,
               ::DDS::InstanceHandle_t instance_handle,
               ACE_Message_Block*& message,
               const ::DDS::Time_t& source_timestamp)
{
  PublicationInstance* const instance =
    data_container_->get_handle_instance(instance_handle);

  if (0 == instance)
    {
      ACE_ERROR_RETURN ((LM_ERROR,
       ACE_TEXT("(%P|%t) DataWriterImpl::create_sample_data_message ")
       ACE_TEXT("failed to find instance for handle %d\n"),
       instance_handle),
      ::DDS::RETCODE_ERROR);
    }

  DataSampleHeader header_data;
  header_data.message_id_ = SAMPLE_DATA;
  //header_data.last_sample_
  header_data.byte_order_ =
    this->publisher_servant_->swap_bytes()
    ? !TAO_ENCAP_BYTE_ORDER
    : TAO_ENCAP_BYTE_ORDER;
  header_data.message_length_ = data->total_length ();
  ++this->sequence_number_;
  header_data.sequence_ = this->sequence_number_.value_;
  header_data.source_timestamp_sec_ = source_timestamp.sec;
  header_data.source_timestamp_nanosec_ = source_timestamp.nanosec;

  if (qos_.lifespan.duration.sec != ::DDS::DURATION_INFINITY_SEC
    || qos_.lifespan.duration.nanosec != ::DDS::DURATION_INFINITY_NSEC)
  {
    header_data.lifespan_duration_ = true;
    header_data.lifespan_duration_sec_ = qos_.lifespan.duration.sec;
    header_data.lifespan_duration_nanosec_ = qos_.lifespan.duration.nanosec;
  }

  header_data.coherency_group_ = 0;
  header_data.publication_id_ = publication_id_;

  size_t max_marshaled_size = header_data.max_marshaled_size ();

  ACE_NEW_MALLOC_RETURN (message,
                         static_cast<ACE_Message_Block*> (
                           mb_allocator_->malloc (sizeof (ACE_Message_Block))),
                         ACE_Message_Block(max_marshaled_size,
                                           ACE_Message_Block::MB_DATA,
                                           data, //cont
                                           0, //data
                                           header_allocator_, //alloc_strategy
                                           0, //locking_strategy
                                           ACE_DEFAULT_MESSAGE_BLOCK_PRIORITY,
                                           ACE_Time_Value::zero,
                                           ACE_Time_Value::max_time,
                                           db_allocator_,
                                           mb_allocator_),
                         ::DDS::RETCODE_ERROR);

  message << header_data;
  return ::DDS::RETCODE_OK;
}

void
DataWriterImpl::data_delivered (DataSampleListElement* sample)
{
  DBG_ENTRY_LVL("DataWriterImpl","data_delivered",6);
  if( !(sample->publication_id_ == this->publication_id_))
  {
    RepoIdConverter sample_converter(sample->publication_id_);
    RepoIdConverter writer_converter(publication_id_);
    ACE_ERROR((LM_ERROR,
      ACE_TEXT("(%P|%t) ERROR: DataWriterImpl::data_delivered: ")
<<<<<<< HEAD
      ACE_TEXT(" The publication id %C from delivered element ")
      ACE_TEXT("does not match the datawriter's id %C\n"),
      (const char*) sampleConverter,
      (const char*) writerConverter
=======
      ACE_TEXT(" The publication id %s from delivered element ")
      ACE_TEXT("does not match the datawriter's id %s\n"),
      std::string(sample_converter).c_str(),
      std::string(writer_converter).c_str()
>>>>>>> 733f9cbb
    ));
    return;
  }

  this->data_container_->data_delivered (sample);

  ++data_delivered_count_;
}

void
DataWriterImpl::control_delivered(ACE_Message_Block* sample)
{
  DBG_ENTRY_LVL("DataWriterImpl","control_delivered",6);
  ++control_delivered_count_;
  sample->release ();
}

void
DataWriterImpl::deliver_ack(
  const DataSampleHeader& header,
  DataSample*             data
)
{
  SequenceNumber ack;

  ::TAO::DCPS::Serializer serializer(
    data,
    this->get_publisher_servant()->swap_bytes()
  );
  serializer >> ack.value_;

  if (DCPS_debug_level > 0) {
    RepoIdConverter debugConverter( this->publication_id_);
    RepoIdConverter debugConverter2( header.publication_id_);
    ACE_DEBUG((LM_DEBUG,
      ACE_TEXT("(%P|%t) DataWriterImpl::deliver_ack() - ")
      ACE_TEXT("publication %s received update for ")
      ACE_TEXT("sample %x from subscription %s.\n"),
      std::string( debugConverter).c_str(),
      ACE_UINT16(ack.value_),
      std::string( debugConverter2).c_str()
    ));
  }

  ACE_GUARD( ACE_SYNCH_MUTEX, guard, this->wfaLock_);
  if( this->idToSequence_[ header.publication_id_] < ack) {
    this->idToSequence_[ header.publication_id_] = ack;
    if (DCPS_debug_level > 0) {
      RepoIdConverter debugConverter( header.publication_id_);
      ACE_DEBUG((LM_DEBUG,
        ACE_TEXT("(%P|%t) DataWriterImpl::deliver_ack() - ")
        ACE_TEXT("broadcasting update.\n")
      ));
    }
    this->wfaCondition_.broadcast();
  }
}

PublisherImpl*
DataWriterImpl::get_publisher_servant ()
{
  return publisher_servant_;
}

void
DataWriterImpl::remove_sample (DataSampleListElement* element,
                               bool dropped_by_transport)
{
  DBG_ENTRY_LVL("DataWriterImpl","remove_sample",6);
  publisher_servant_->remove_sample (element, dropped_by_transport);
}

void
DataWriterImpl::data_dropped (DataSampleListElement* element,
                              bool dropped_by_transport)
{
  DBG_ENTRY_LVL("DataWriterImpl","data_dropped",6);
  this->data_container_->data_dropped (element, dropped_by_transport);

  ++data_dropped_count_;
}

void
DataWriterImpl::control_dropped (ACE_Message_Block* sample,
                                 bool /* dropped_by_transport */)
{
  DBG_ENTRY_LVL("DataWriterImpl","control_dropped",6);
  ++control_dropped_count_;
  sample->release ();
}

int
DataWriterImpl::remove_all_control_msgs()
{
  DBG_ENTRY_LVL("DataWriterImpl","remove_all_control_msgs",6);
  return
    publisher_servant_->remove_all_control_msgs (this->publication_id_);
}

void
DataWriterImpl::unregistered(::DDS::InstanceHandle_t /* instance_handle */)
{
}

::DDS::DataWriterListener*
DataWriterImpl::listener_for (::DDS::StatusKind kind)
{
  // per 2.1.4.3.1 Listener Access to Plain Communication Status
  // use this entities factory if listener is mask not enabled
  // for this kind.
  if ((listener_mask_ & kind) == 0)
  {
    return publisher_servant_->listener_for (kind);
  }
  else
  {
    return fast_listener_;
  }
}

int
DataWriterImpl::handle_timeout (const ACE_Time_Value &tv,
                                const void * /* arg */)
{
  ACE_Time_Value elapsed = tv - last_liveliness_activity_time_;

  if (elapsed >= liveliness_check_interval_)
  {
    //Not recent enough then send liveliness message.
    if (DCPS_debug_level > 9) {
      RepoIdConverter converter(publication_id_);
      ACE_DEBUG((LM_DEBUG,
        ACE_TEXT("(%P|%t) DataWriterImpl::handle_timeout: ")
<<<<<<< HEAD
        ACE_TEXT("%C sending LIVELINESS message.\n"),
        (const char*) ::OpenDDS::DCPS::GuidConverter( this->publication_id_)
=======
        ACE_TEXT("%s sending LIVELINESS message.\n"),
        std::string(converter).c_str()
>>>>>>> 733f9cbb
      ));
    }
    this->send_liveliness(tv);
  }
  else
  {
    // Recent enough. Schedule the interval.
    if (reactor_->cancel_timer (this) == -1)
    {
      ACE_ERROR_RETURN ((LM_ERROR,
                         ACE_TEXT("(%P|%t) ERROR: ")
                         ACE_TEXT("DataWriterImpl::handle_timeout: ")
                         ACE_TEXT(" %p. \n"),
                         "cancel_timer"),
                        -1);
    }

    ACE_Time_Value remain = liveliness_check_interval_ - elapsed;

    if (reactor_->schedule_timer(this,
                                 0,
                                 remain,
                                 liveliness_check_interval_) == -1)
    {
      ACE_ERROR_RETURN ((LM_ERROR,
                         ACE_TEXT("(%P|%t) ERROR: ")
                         ACE_TEXT("DataWriterImpl::handle_timeout: ")
                         ACE_TEXT(" %p. \n"),
                         "schedule_timer"),
                        -1);
    }
  }

  return 0;
}


int
DataWriterImpl::handle_close (ACE_HANDLE,
                              ACE_Reactor_Mask)
{
  this->_remove_ref ();
  return 0;
}


void
DataWriterImpl::send_liveliness (const ACE_Time_Value& now)
{
  ::DDS::Time_t t = time_value_to_time (now);
  ACE_Message_Block* liveliness_msg =
    this->create_control_message(DATAWRITER_LIVELINESS, 0, t);

  SendControlStatus status;
  {
    ACE_Guard<ACE_Recursive_Thread_Mutex> justMe(publisher_servant_->get_pi_lock());

    status = this->publisher_servant_->send_control(publication_id_,
                                                    this,
                                                    liveliness_msg);
  }

  if (status == SEND_CONTROL_ERROR)
  {
    ACE_ERROR ((LM_ERROR,
                ACE_TEXT("(%P|%t) ERROR: DataWriterImpl::send_liveliness: ")
                ACE_TEXT(" send_control failed. \n")));
  }
  else
  {
    last_liveliness_activity_time_ = now;
  }
}


PublicationInstance*
DataWriterImpl::get_handle_instance (::DDS::InstanceHandle_t handle)
{
  PublicationInstance* instance = 0;
  if (0 != data_container_)
  {
    instance = data_container_->get_handle_instance(handle);
  }

  return instance;
}


void
DataWriterImpl::notify_publication_disconnected (const ReaderIdSeq& subids)
{
  DBG_ENTRY_LVL("DataWriterImpl","notify_publication_disconnected",6);

  if (! is_bit_)
  {
    // Narrow to DDS::DCPS::DataWriterListener. If a DDS::DataWriterListener
    // is given to this DataWriter then narrow() fails.
    DataWriterListener_var the_listener =
      DataWriterListener::_narrow (this->listener_.in ());

    if (! CORBA::is_nil (the_listener.in ()))
    {
      PublicationDisconnectedStatus status;
      // Since this callback may come after remove_association which
      // removes the reader from id_to_handle map, we can ignore this
      // error.
      this->cache_lookup_instance_handles (subids,
                                           status.subscription_handles);
      the_listener->on_publication_disconnected (this->dw_local_objref_.in (),
                                                 status);
    }
  }
}



void
DataWriterImpl::notify_publication_reconnected (const ReaderIdSeq& subids)
{
  DBG_ENTRY_LVL("DataWriterImpl","notify_publication_reconnected",6);

  if (! is_bit_)
  {
    // Narrow to DDS::DCPS::DataWriterListener. If a
    // DDS::DataWriterListener is given to this DataWriter then
    // narrow() fails.
    DataWriterListener_var the_listener =
      DataWriterListener::_narrow (this->listener_.in ());

    if (! CORBA::is_nil (the_listener.in ()))
    {
      PublicationDisconnectedStatus status;

      // If it's reconnected then the reader should be in id_to_handle
      // map otherwise log with an error.
      if (this->cache_lookup_instance_handles (subids,
                                               status.subscription_handles) == false)
      {
        ACE_ERROR ((LM_ERROR,
                    "(%P|%t)ERROR: DataWriterImpl::"
                    "notify_publication_reconnected: "
                    "lookup_instance_handles failed\n"));
      }

      the_listener->on_publication_reconnected (this->dw_local_objref_.in (),
                                                status);
    }
  }
}


void
DataWriterImpl::notify_publication_lost (const ReaderIdSeq& subids)
{
  DBG_ENTRY_LVL("DataWriterImpl","notify_publication_lost",6);
  if (! is_bit_)
  {
    // Narrow to DDS::DCPS::DataWriterListener. If a
    // DDS::DataWriterListener is given to this DataWriter then
    // narrow() fails.
    DataWriterListener_var the_listener =
      DataWriterListener::_narrow (this->listener_.in ());

    if (! CORBA::is_nil (the_listener.in ()))
    {
      PublicationLostStatus status;

      // Since this callback may come after remove_association which removes
      // the reader from id_to_handle map, we can ignore this error.
      this->cache_lookup_instance_handles (subids,
                                           status.subscription_handles);
      the_listener->on_publication_lost (this->dw_local_objref_.in (),
      status);
    }
  }
}


void
DataWriterImpl::notify_publication_lost (const ::DDS::InstanceHandleSeq& handles)
{
  DBG_ENTRY_LVL("DataWriterImpl","notify_publication_lost",6);
  if (! is_bit_)
  {
    // Narrow to DDS::DCPS::DataWriterListener. If a
    // DDS::DataWriterListener is given to this DataWriter then
    // narrow() fails.
    DataWriterListener_var the_listener =
      DataWriterListener::_narrow (this->listener_.in ());

    if (! CORBA::is_nil (the_listener.in ()))
    {
      PublicationLostStatus status;

      CORBA::ULong len = handles.length ();
      status.subscription_handles.length (len);
      for (CORBA::ULong i = 0;i < len; ++ i)
      {
        status.subscription_handles[i] = handles[i];
      }

      the_listener->on_publication_lost (this->dw_local_objref_.in (),
          status);
    }
  }
}


void
DataWriterImpl::notify_connection_deleted ()
{
  DBG_ENTRY_LVL("DataWriterImpl","notify_connection_deleted",6);

  // Narrow to DDS::DCPS::DataWriterListener. If a DDS::DataWriterListener
  // is given to this DataWriter then narrow() fails.
  DataWriterListener_var the_listener =
    DataWriterListener::_narrow (this->listener_.in ());

  if (! CORBA::is_nil (the_listener.in ()))
    the_listener->on_connection_deleted (this->dw_local_objref_.in ());
}

bool
DataWriterImpl::bit_lookup_instance_handles (const ReaderIdSeq& ids,
                                             ::DDS::InstanceHandleSeq & hdls)
{
  if( DCPS_debug_level > 9) {
    CORBA::ULong const size = ids.length ();
    const char* separator = "";
    std::stringstream buffer;
    for( unsigned long i = 0; i < size; ++i) {
      buffer << separator << RepoIdConverter(ids[i]);
      separator = ", ";
    }
    ACE_DEBUG((LM_DEBUG,
      ACE_TEXT("(%P|%t) DataWriterImpl::bit_lookup_instance_handles: ")
      ACE_TEXT("searching for handles for reader Ids: %C.\n"),
      buffer.str().c_str()
    ));
  }

  if (TheServiceParticipant->get_BIT () == true
      && ! TheTransientKludge->is_enabled ())
  {
#if !defined (DDS_HAS_MINIMUM_BIT)
    BIT_Helper_2 < ::DDS::SubscriptionBuiltinTopicDataDataReader,
                   ::DDS::SubscriptionBuiltinTopicDataDataReader_var,
                   ::DDS::SubscriptionBuiltinTopicDataSeq,
                   ReaderIdSeq > hh;

    DDS::ReturnCode_t ret = hh.repo_ids_to_instance_handles(ids, hdls);
    if (ret != ::DDS::RETCODE_OK)
    {
      ACE_ERROR((LM_ERROR,
        ACE_TEXT("(%P|%t) ERROR: DataWriterImpl::")
        ACE_TEXT("bit_lookup_instance_handles: failed.\n")
      ));
      return false;

    } else if( DCPS_debug_level > 4) {
      CORBA::ULong const num_rds = ids.length ();
      for (CORBA::ULong i = 0; i < num_rds; ++i)
      {
        RepoIdConverter converter(ids[i]);
        ACE_DEBUG((LM_WARNING,
          ACE_TEXT("(%P|%t) DataWriterImpl::bit_lookup_instance_handles: ")
<<<<<<< HEAD
          ACE_TEXT("reader %C has handle 0x%x.\n"),
          (const char*) ::OpenDDS::DCPS::GuidConverter(
                          const_cast< ::OpenDDS::DCPS::RepoId*>( &ids[ i])
                        ),
=======
          ACE_TEXT("reader %s has handle 0x%x.\n"),
          std::string(converter).c_str(),
>>>>>>> 733f9cbb
          hdls[i]
        ));
      }
    }
#endif // !defined (DDS_HAS_MINIMUM_BIT)
  }
  else
  {
    CORBA::ULong const num_rds = ids.length ();
    hdls.length (num_rds);
    for (CORBA::ULong i = 0; i < num_rds; ++i)
    {
      RepoIdConverter converter(ids[i]);
      hdls[i] = DDS::InstanceHandle_t(converter);
      if( DCPS_debug_level > 4) {
        ACE_DEBUG((LM_WARNING,
          ACE_TEXT("(%P|%t) DataWriterImpl::bit_lookup_instance_handles: ")
<<<<<<< HEAD
          ACE_TEXT("using hash as handle for reader %C.\n"),
          (const char*) converter
=======
          ACE_TEXT("using hash as handle for reader %s.\n"),
          std::string(converter).c_str()
>>>>>>> 733f9cbb
        ));
      }
    }
  }

  return true;
}


bool
DataWriterImpl::cache_lookup_instance_handles (const ReaderIdSeq& ids,
                                               ::DDS::InstanceHandleSeq & hdls)
{
  bool ret = true;
  CORBA::ULong const num_ids = ids.length ();
  for (CORBA::ULong i = 0; i < num_ids; ++i)
  {
    hdls.length (i + 1);
    RepoIdToHandleMap::iterator iter = id_to_handle_map_.find(ids[i]);
    if (iter == id_to_handle_map_.end())
    {
      RepoIdConverter converter(ids[i]);
      ACE_DEBUG((LM_WARNING,
        ACE_TEXT("(%P|%t) DataWriterImpl::cache_lookup_instance_handles: ")
<<<<<<< HEAD
        ACE_TEXT("could not find instance handle for writer %C.\n"),
        (const char*) ::OpenDDS::DCPS::GuidConverter(
                        const_cast< ::OpenDDS::DCPS::RepoId*>( &ids[ i])
                      )
=======
        ACE_TEXT("could not find instance handle for writer %s.\n"),
        std::string(converter).c_str()
>>>>>>> 733f9cbb
      ));
      hdls[i] = -1;
      ret = false;
    }
    else
    {
      hdls[i] = iter->second;
      if( DCPS_debug_level > 4) {
        RepoIdConverter converter(ids[i]);
        ACE_DEBUG((LM_DEBUG,
          ACE_TEXT("(%P|%t) DataWriterImpl::cache_lookup_instance_handles: ")
<<<<<<< HEAD
          ACE_TEXT("instance handle for writer %C == 0x%x.\n"),
          (const char*) ::OpenDDS::DCPS::GuidConverter(
                          const_cast< ::OpenDDS::DCPS::RepoId*>( &ids[ i])
                        ),
=======
          ACE_TEXT("instance handle for writer %s == 0x%x.\n"),
          std::string(converter).c_str(),
>>>>>>> 733f9cbb
          hdls[i]
        ));
      }
    }
  }

  return ret;
}

bool
DataWriterImpl::persist_data ()
{
  return this->data_container_->persist_data ();
}

void 
DataWriterImpl::reschedule_deadline ()
{
  if (this->watchdog_.get() != 0)
  {
    this->data_container_->reschedule_deadline ();
  }
}

void
DataWriterImpl::wait_pending()
{
  this->data_container_->wait_pending();
}

} // namespace DCPS
} // namespace OpenDDS<|MERGE_RESOLUTION|>--- conflicted
+++ resolved
@@ -239,26 +239,16 @@
         RepoIdConverter converter(readers[i].readerId);
         ACE_ERROR((LM_ERROR,
           ACE_TEXT("(%P|%t) ERROR: DataWriterImpl::add_associations: ")
-<<<<<<< HEAD
           ACE_TEXT("failed to mark %C as pending.\n"),
-          (const char*) converter
-=======
-          ACE_TEXT("failed to mark %s as pending.\n"),
           std::string(converter).c_str()
->>>>>>> 733f9cbb
         ));
 
       } else if (DCPS_debug_level > 0) {
         RepoIdConverter converter(readers[i].readerId);
         ACE_DEBUG((LM_DEBUG,
           ACE_TEXT("(%P|%t) DataWriterImpl::add_associations: ")
-<<<<<<< HEAD
           ACE_TEXT("marked %C as pending.\n"),
-          (const char*) converter
-=======
-          ACE_TEXT("marked %s as pending.\n"),
           std::string(converter).c_str()
->>>>>>> 733f9cbb
         ));
       }
     }
@@ -333,13 +323,8 @@
         RepoIdConverter converter(remote_associations[i].remote_id_);
         ACE_ERROR((LM_ERROR,
           ACE_TEXT("(%P|%t) ERROR: DataWriterImpl::fully_associated: ")
-<<<<<<< HEAD
           ACE_TEXT("insert %C from pending failed.\n"),
-          (const char*) converter
-=======
-          ACE_TEXT("insert %s from pending failed.\n"),
           std::string(converter).c_str()
->>>>>>> 733f9cbb
         ));
       }
     }
@@ -374,13 +359,8 @@
           RepoIdConverter converter(rd_ids[i]);
           ACE_DEBUG((LM_WARNING,
             ACE_TEXT("(%P|%t) ERROR: DataWriterImpl::fully_associated: ")
-<<<<<<< HEAD
             ACE_TEXT("id_to_handle_map_%C = 0x%x failed.\n"),
-            (const char*) converter,
-=======
-            ACE_TEXT("id_to_handle_map_%s = 0x%x failed.\n"),
             std::string(converter).c_str(),
->>>>>>> 733f9cbb
             handles[i]
           ));
           return;
@@ -389,13 +369,8 @@
           RepoIdConverter converter(rd_ids[i]);
           ACE_DEBUG((LM_WARNING,
             ACE_TEXT("(%P|%t) DataWriterImpl::fully_associated: ")
-<<<<<<< HEAD
             ACE_TEXT("id_to_handle_map_%C = 0x%x.\n"),
-            (const char*) converter,
-=======
-            ACE_TEXT("id_to_handle_map_%s = 0x%x.\n"),
             std::string(converter).c_str(),
->>>>>>> 733f9cbb
             handles[i]
           ));
         }
@@ -519,13 +494,8 @@
         RepoIdConverter converter(readers[i]);
         ACE_DEBUG((LM_DEBUG,
           ACE_TEXT("(%P|%t) DataWriterImpl::remove_associations: ")
-<<<<<<< HEAD
           ACE_TEXT("removing reader %C before fully_associated() call.\n"),
-          (const char*) converter
-=======
-          ACE_TEXT("removing reader %s before fully_associated() call.\n"),
           std::string(converter).c_str()
->>>>>>> 733f9cbb
         ));
       }
       //else reader is already removed which indicates remove_association()
@@ -821,7 +791,7 @@
       RepoIdConverter converter( this->publication_id_);
       ACE_DEBUG((LM_DEBUG,
         ACE_TEXT("(%P|%t) DataWriterImpl::wait_for_acknowledgments() - ")
-        ACE_TEXT("%s not blocking due to no associated subscriptions.\n"),
+        ACE_TEXT("%C not blocking due to no associated subscriptions.\n"),
         std::string(converter).c_str()
       ));
     }
@@ -852,7 +822,7 @@
     RepoIdConverter converter( this->publication_id_);
     ACE_DEBUG((LM_DEBUG,
       ACE_TEXT("(%P|%t) DataWriterImpl::wait_for_acknowledgments() - ")
-      ACE_TEXT("%s sending REQUEST_ACK message for sequence 0x%x ")
+      ACE_TEXT("%C sending REQUEST_ACK message for sequence 0x%x ")
       ACE_TEXT("to %d subscriptions.\n"),
       std::string(converter).c_str(),
       ACE_UINT16(target.value_),
@@ -918,7 +888,7 @@
         RepoIdConverter converter( this->publication_id_);
         ACE_DEBUG((LM_DEBUG,
           ACE_TEXT("(%P|%t) DataWriterImpl::wait_for_acknowledgments() - ")
-          ACE_TEXT("%s unblocking for sequence 0x%x.\n"),
+          ACE_TEXT("%C unblocking for sequence 0x%x.\n"),
           std::string(converter).c_str(),
           ACE_UINT16(target.value_)
         ));
@@ -931,7 +901,7 @@
   RepoIdConverter converter( this->publication_id_);
   ACE_DEBUG((LM_WARNING,
     ACE_TEXT("(%P|%t) WARNING: DataWriterImpl::wait_for_acknowledgments() - ")
-    ACE_TEXT("%s timed out waiting for sequence 0x%x to be acknowledged ")
+    ACE_TEXT("%C timed out waiting for sequence 0x%x to be acknowledged ")
     ACE_TEXT("from %d subscriptions.\n"),
     std::string(converter).c_str(),
     ACE_UINT16(target.value_),
@@ -1664,17 +1634,10 @@
     RepoIdConverter writer_converter(publication_id_);
     ACE_ERROR((LM_ERROR,
       ACE_TEXT("(%P|%t) ERROR: DataWriterImpl::data_delivered: ")
-<<<<<<< HEAD
       ACE_TEXT(" The publication id %C from delivered element ")
       ACE_TEXT("does not match the datawriter's id %C\n"),
-      (const char*) sampleConverter,
-      (const char*) writerConverter
-=======
-      ACE_TEXT(" The publication id %s from delivered element ")
-      ACE_TEXT("does not match the datawriter's id %s\n"),
       std::string(sample_converter).c_str(),
       std::string(writer_converter).c_str()
->>>>>>> 733f9cbb
     ));
     return;
   }
@@ -1711,8 +1674,8 @@
     RepoIdConverter debugConverter2( header.publication_id_);
     ACE_DEBUG((LM_DEBUG,
       ACE_TEXT("(%P|%t) DataWriterImpl::deliver_ack() - ")
-      ACE_TEXT("publication %s received update for ")
-      ACE_TEXT("sample %x from subscription %s.\n"),
+      ACE_TEXT("publication %C received update for ")
+      ACE_TEXT("sample %x from subscription %C.\n"),
       std::string( debugConverter).c_str(),
       ACE_UINT16(ack.value_),
       std::string( debugConverter2).c_str()
@@ -1808,13 +1771,8 @@
       RepoIdConverter converter(publication_id_);
       ACE_DEBUG((LM_DEBUG,
         ACE_TEXT("(%P|%t) DataWriterImpl::handle_timeout: ")
-<<<<<<< HEAD
         ACE_TEXT("%C sending LIVELINESS message.\n"),
-        (const char*) ::OpenDDS::DCPS::GuidConverter( this->publication_id_)
-=======
-        ACE_TEXT("%s sending LIVELINESS message.\n"),
         std::string(converter).c_str()
->>>>>>> 733f9cbb
       ));
     }
     this->send_liveliness(tv);
@@ -2081,15 +2039,8 @@
         RepoIdConverter converter(ids[i]);
         ACE_DEBUG((LM_WARNING,
           ACE_TEXT("(%P|%t) DataWriterImpl::bit_lookup_instance_handles: ")
-<<<<<<< HEAD
           ACE_TEXT("reader %C has handle 0x%x.\n"),
-          (const char*) ::OpenDDS::DCPS::GuidConverter(
-                          const_cast< ::OpenDDS::DCPS::RepoId*>( &ids[ i])
-                        ),
-=======
-          ACE_TEXT("reader %s has handle 0x%x.\n"),
           std::string(converter).c_str(),
->>>>>>> 733f9cbb
           hdls[i]
         ));
       }
@@ -2107,13 +2058,8 @@
       if( DCPS_debug_level > 4) {
         ACE_DEBUG((LM_WARNING,
           ACE_TEXT("(%P|%t) DataWriterImpl::bit_lookup_instance_handles: ")
-<<<<<<< HEAD
           ACE_TEXT("using hash as handle for reader %C.\n"),
-          (const char*) converter
-=======
-          ACE_TEXT("using hash as handle for reader %s.\n"),
           std::string(converter).c_str()
->>>>>>> 733f9cbb
         ));
       }
     }
@@ -2138,15 +2084,8 @@
       RepoIdConverter converter(ids[i]);
       ACE_DEBUG((LM_WARNING,
         ACE_TEXT("(%P|%t) DataWriterImpl::cache_lookup_instance_handles: ")
-<<<<<<< HEAD
         ACE_TEXT("could not find instance handle for writer %C.\n"),
-        (const char*) ::OpenDDS::DCPS::GuidConverter(
-                        const_cast< ::OpenDDS::DCPS::RepoId*>( &ids[ i])
-                      )
-=======
-        ACE_TEXT("could not find instance handle for writer %s.\n"),
         std::string(converter).c_str()
->>>>>>> 733f9cbb
       ));
       hdls[i] = -1;
       ret = false;
@@ -2158,15 +2097,8 @@
         RepoIdConverter converter(ids[i]);
         ACE_DEBUG((LM_DEBUG,
           ACE_TEXT("(%P|%t) DataWriterImpl::cache_lookup_instance_handles: ")
-<<<<<<< HEAD
           ACE_TEXT("instance handle for writer %C == 0x%x.\n"),
-          (const char*) ::OpenDDS::DCPS::GuidConverter(
-                          const_cast< ::OpenDDS::DCPS::RepoId*>( &ids[ i])
-                        ),
-=======
-          ACE_TEXT("instance handle for writer %s == 0x%x.\n"),
           std::string(converter).c_str(),
->>>>>>> 733f9cbb
           hdls[i]
         ));
       }
