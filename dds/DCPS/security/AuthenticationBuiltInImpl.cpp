/*
*
*
* Distributed under the OpenDDS License.
* See: http://www.opendds.org/license.html
*/

#include "AuthenticationBuiltInImpl.h"

#include "CommonUtilities.h"
#include "TokenReader.h"
#include "TokenWriter.h"
#include "SSL/Utils.h"

#include "dds/DCPS/GuidUtils.h"
#include "dds/DCPS/LocalObject.h"
#include "dds/DCPS/Serializer.h"

#include "dds/DCPS/RTPS/RtpsCoreC.h"
#include "dds/DCPS/RTPS/RtpsCoreTypeSupportImpl.h"

#include "ace/config-macros.h"
#include "ace/Guard_T.h"

#include <sstream>
#include <vector>
#include <algorithm>
#include <cstdio>

OPENDDS_BEGIN_VERSIONED_NAMESPACE_DECL

namespace OpenDDS {
namespace Security {

using CommonUtilities::set_security_error;

static bool challenges_match(const DDS::OctetSeq& c1, const DDS::OctetSeq& c2);

static void extract_participant_guid_from_cpdata(const DDS::OctetSeq& cpdata, DCPS::GUID_t& dst);

static bool validate_topic_data_guid(const DDS::OctetSeq& cpdata,
                                     const std::vector<unsigned char>& subject_name_hash,
                                     DDS::Security::SecurityException& ex);

const std::string Auth_Plugin_Name("DDS:Auth:PKI-DH");
const std::string Auth_Plugin_Major_Version("1");
const std::string Auth_Plugin_Minor_Version("0");

const std::string Identity_Status_Token_Class_Id("DDS:Auth:PKI-DH:1.0");
const std::string Auth_Peer_Cred_Token_Class_Id("DDS:Auth:PKI-DH:1.0");
const std::string Auth_Request_Class_Ext("AuthReq");
const std::string Handshake_Request_Class_Ext("Req");
const std::string Handshake_Reply_Class_Ext("Reply");
const std::string Handshake_Final_Class_Ext("Final");

struct SharedSecret : DCPS::LocalObject<DDS::Security::SharedSecretHandle> {

  SharedSecret(DDS::OctetSeq challenge1,
               DDS::OctetSeq challenge2,
               DDS::OctetSeq sharedSecret)
    : challenge1_(challenge1)
    , challenge2_(challenge2)
    , shared_secret_(sharedSecret)
  {}

  DDS::OctetSeq* challenge1() { return new DDS::OctetSeq(challenge1_); }
  DDS::OctetSeq* challenge2() { return new DDS::OctetSeq(challenge2_); }
  DDS::OctetSeq* sharedSecret() { return new DDS::OctetSeq(shared_secret_); }

  DDS::OctetSeq challenge1_, challenge2_, shared_secret_;
};

AuthenticationBuiltInImpl::AuthenticationBuiltInImpl()
: listener_ptr_()
, identity_mutex_()
, handshake_mutex_()
, handle_mutex_()
, next_handle_(1)
{
}

AuthenticationBuiltInImpl::~AuthenticationBuiltInImpl()
{

}

::DDS::Security::ValidationResult_t AuthenticationBuiltInImpl::validate_local_identity(
  ::DDS::Security::IdentityHandle & local_identity_handle,
  ::OpenDDS::DCPS::GUID_t & adjusted_participant_guid,
  ::DDS::Security::DomainId_t /*domain_id*/,
  const ::DDS::DomainParticipantQos & participant_qos,
  const ::OpenDDS::DCPS::GUID_t & candidate_participant_guid,
  ::DDS::Security::SecurityException & ex)
{
  DDS::Security::ValidationResult_t result = DDS::Security::VALIDATION_FAILED;

  LocalAuthCredentialData::shared_ptr credentials = DCPS::make_rch<LocalAuthCredentialData>();
  if (! credentials->load_credentials(participant_qos.property.value, ex)) {
    return result;
  }

  if (credentials->validate()) {
    if (candidate_participant_guid != DCPS::GUID_UNKNOWN) {

      int err = SSL::make_adjusted_guid(candidate_participant_guid,
                                        adjusted_participant_guid,
                                        credentials->get_participant_cert());
      if (! err) {
        local_identity_handle = get_next_handle();

        LocalParticipantData::shared_ptr local_participant = DCPS::make_rch<LocalParticipantData>();
        local_participant->participant_guid = adjusted_participant_guid;
        local_participant->credentials = credentials;

        {
          ACE_Guard<ACE_Thread_Mutex> identity_data_guard(identity_mutex_);
          local_participants_[local_identity_handle] = local_participant;
        }

        result = DDS::Security::VALIDATION_OK;

      } else {
        set_security_error(ex, -1, 0, "SSL::make_adjusted_guid failed");
      }

    } else {
        set_security_error(ex, -1, 0, "GUID_UNKNOWN passed in for candidate_participant_guid");
    }

  } else {
      set_security_error(ex, -1, 0, "local-credential-data failed validation");
  }

  return result;
}

::CORBA::Boolean AuthenticationBuiltInImpl::get_identity_token(
  ::DDS::Security::IdentityToken & identity_token,
  ::DDS::Security::IdentityHandle handle,
  ::DDS::Security::SecurityException & ex)
{
  ::CORBA::Boolean status = false;

  ACE_Guard<ACE_Thread_Mutex> identity_data_guard(identity_mutex_);

  LocalParticipantData::shared_ptr local_data = get_local_participant(handle);
  if (local_data) {
    const LocalAuthCredentialData& local_credential_data = *(local_data->credentials);

    const SSL::Certificate& pcert = local_credential_data.get_participant_cert();
    const SSL::Certificate& cacert = local_credential_data.get_ca_cert();

    std::string tmp;

    OpenDDS::Security::TokenWriter identity_wrapper(identity_token, "DDS:Auth:PKI-DH:1.0");

    pcert.subject_name_to_str(tmp);
    identity_wrapper.add_property("dds.cert.sn", tmp.c_str());
    identity_wrapper.add_property("dds.cert.algo", pcert.keypair_algo());

    cacert.subject_name_to_str(tmp);
    identity_wrapper.add_property("dds.ca.sn", tmp.c_str());
    identity_wrapper.add_property("dds.ca.algo", cacert.keypair_algo());

    status = true;

  } else {
    set_security_error(ex, -1, 0, "Unknown Identity handle");
  }
  return status;
}

::CORBA::Boolean AuthenticationBuiltInImpl::get_identity_status_token(
  ::DDS::Security::IdentityStatusToken&,
  ::DDS::Security::IdentityHandle handle,
  ::DDS::Security::SecurityException & ex)
{
  ::CORBA::Boolean status = false;

  ACE_Guard<ACE_Thread_Mutex> identity_data_guard(identity_mutex_);

  // Populate a simple version of an IdentityStatusToken as long as the handle is known
  LocalParticipantData::shared_ptr local_data = get_local_participant(handle);
  if (local_data) {

    // TODO: Pending AuthenticationListener support (see security spec. 8.3.2.2).
    // This routine will most likely populate the IdentityStatusToken with
    // useful data once this has been completed. For now it's a glorified no-op!

    status = true;
  } else {
    set_security_error(ex, -1, 0, "Unknown Identity handle");
  }

  return status;
}

::CORBA::Boolean AuthenticationBuiltInImpl::set_permissions_credential_and_token(
  ::DDS::Security::IdentityHandle handle,
  const ::DDS::Security::PermissionsCredentialToken & permissions_credential,
  const ::DDS::Security::PermissionsToken & permissions_token,
  ::DDS::Security::SecurityException & ex)
{
  ACE_UNUSED_ARG(permissions_token);

  ACE_Guard<ACE_Thread_Mutex> identity_data_guard(identity_mutex_);

  LocalParticipantData::shared_ptr local_data = get_local_participant(handle);
  if (! local_data) {
    set_security_error(ex, -1, 0, "Identity handle not recognized");
    return false;
  }

  return local_data->credentials->load_access_permissions(permissions_credential, ex);
}

::DDS::Security::ValidationResult_t AuthenticationBuiltInImpl::validate_remote_identity(
  ::DDS::Security::IdentityHandle & remote_identity_handle,
  ::DDS::Security::AuthRequestMessageToken & local_auth_request_token,
  const ::DDS::Security::AuthRequestMessageToken & remote_auth_request_token,
  ::DDS::Security::IdentityHandle local_identity_handle,
  const ::DDS::Security::IdentityToken & remote_identity_token,
  const ::OpenDDS::DCPS::GUID_t & remote_participant_guid,
  ::DDS::Security::SecurityException & ex)
{
  DDS::Security::ValidationResult_t result = DDS::Security::VALIDATION_OK;

  ACE_Guard<ACE_Thread_Mutex> identity_data_guard(identity_mutex_);

  LocalParticipantData::shared_ptr local_data = get_local_participant(local_identity_handle);
  if (local_data) {
    if (check_class_versions(remote_identity_token.class_id)) {

      // Make sure that a remote_participant_guid has not already been assigned a
      // remote-identity-handle before creating a new one.

      RemoteParticipantMap::iterator begin = local_data->validated_remotes.begin(),
                                     end = local_data->validated_remotes.end(),
                                     found = std::find_if(begin, end,
                                                          was_guid_validated(remote_participant_guid));
      if (found != end) {
        remote_identity_handle = found->first;
        local_auth_request_token = found->second->local_auth_request;

        if (is_handshake_initiator(local_data->participant_guid, remote_participant_guid)) {
          result = DDS::Security::VALIDATION_PENDING_HANDSHAKE_REQUEST;

        } else {
          result = DDS::Security::VALIDATION_PENDING_HANDSHAKE_MESSAGE;
        }

      } else {

        TokenReader remote_request(remote_auth_request_token);
        if (remote_request.is_nil()) {

          DDS::OctetSeq nonce;
          int err = SSL::make_nonce_256(nonce);
          if (! err) {
            TokenWriter auth_req_wrapper(local_auth_request_token, build_class_id(Auth_Request_Class_Ext));

            auth_req_wrapper.add_bin_property("future_challenge", nonce);

          } else {
            set_security_error(ex, -1, 0, "Failed to generate 256-bit nonce value for future_challenge property");

            result = DDS::Security::VALIDATION_FAILED;
          }

        } else {
          local_auth_request_token = DDS::Security::Token();
        }

        if (result == DDS::Security::VALIDATION_OK) {

          // Retain all of the data needed for a handshake with the remote participant
          RemoteParticipantData::shared_ptr remote_participant = DCPS::make_rch<RemoteParticipantData>();
          remote_participant->participant_guid = remote_participant_guid;
          remote_participant->local_participant = local_identity_handle;
          remote_participant->local_auth_request = local_auth_request_token;
          remote_participant->remote_auth_request = remote_auth_request_token;

          remote_identity_handle = get_next_handle();
          local_data->validated_remotes[remote_identity_handle] = remote_participant;

          if (is_handshake_initiator(local_data->participant_guid, remote_participant_guid)) {
            result = DDS::Security::VALIDATION_PENDING_HANDSHAKE_REQUEST;

          } else {
            result = DDS::Security::VALIDATION_PENDING_HANDSHAKE_MESSAGE;
          }
        }
      }

    } else {
      set_security_error(ex, -1, 0, "Remote class ID is not compatible");
      result = DDS::Security::VALIDATION_FAILED;
    }

  } else {
    set_security_error(ex, -1, 0, "Local participant ID not found");
    result = DDS::Security::VALIDATION_FAILED;
  }

  return result;
}

::DDS::Security::ValidationResult_t AuthenticationBuiltInImpl::begin_handshake_request(
  ::DDS::Security::HandshakeHandle & handshake_handle,
  ::DDS::Security::HandshakeMessageToken & handshake_message,
  ::DDS::Security::IdentityHandle initiator_identity_handle,
  ::DDS::Security::IdentityHandle replier_identity_handle,
  const ::DDS::OctetSeq & serialized_local_participant_data,
  ::DDS::Security::SecurityException & ex)
{
  if (serialized_local_participant_data.length() == 0) {
    set_security_error(ex, -1, 0, "No participant data provided");
    return DDS::Security::VALIDATION_FAILED;
  }

  ACE_Guard<ACE_Thread_Mutex> identity_data_guard(identity_mutex_);

  HandshakeDataPair handshake_data = make_handshake_pair(initiator_identity_handle, replier_identity_handle);

  if (! handshake_data.first) {
    set_security_error(ex, -1, 0, "Unknown local participant");
    return DDS::Security::VALIDATION_FAILED;
  }

  if (! handshake_data.second) {
    set_security_error(ex, -1, 0, "Unknown remote participant");
    return DDS::Security::VALIDATION_FAILED;
  }

  const LocalParticipantData& local_data = *handshake_data.first;
  RemoteParticipantData& remote_data = *handshake_data.second;

  const LocalAuthCredentialData& local_credential_data = *local_data.credentials;

  SSL::DiffieHellman::unique_ptr diffie_hellman(new SSL::DiffieHellman(new SSL::ECDH_PRIME_256_V1_CEUM));

  OpenDDS::Security::TokenWriter message_out(handshake_message, build_class_id(Handshake_Request_Class_Ext));

  // Compute hash_c1 and store for later

  DDS::OctetSeq hash_c1;

  {
    CredentialHash hash(local_credential_data.get_participant_cert(),
                        *diffie_hellman,
                        serialized_local_participant_data,
                        local_credential_data.get_access_permissions());

    int err = hash(hash_c1);
    if (err) {
      set_security_error(ex, -1, 0, "Failed to generate credential-hash 'hash_c1'");
      return DDS::Security::VALIDATION_FAILED;
    }
  }

  message_out.add_bin_property("c.id", local_credential_data.get_participant_cert().original_bytes());
  message_out.add_bin_property("c.perm", local_credential_data.get_access_permissions());
  message_out.add_bin_property("c.pdata", serialized_local_participant_data);
  message_out.add_bin_property("c.dsign_algo", local_credential_data.get_participant_cert().dsign_algo());
  message_out.add_bin_property("c.kagree_algo", diffie_hellman->kagree_algo());
  message_out.add_bin_property("hash_c1", hash_c1);

  DDS::OctetSeq dhpub;
  diffie_hellman->pub_key(dhpub);
  message_out.add_bin_property("dh1", dhpub);

  OpenDDS::Security::TokenReader auth_wrapper(remote_data.local_auth_request);
  if (auth_wrapper.is_nil()) {
    DDS::OctetSeq nonce;
    int err = SSL::make_nonce_256(nonce);
    if (! err) {
      message_out.add_bin_property("challenge1", nonce);

    } else {
      set_security_error(ex, -1, 0, "Failed to generate 256-bit nonce value for challenge1 property");
      return DDS::Security::VALIDATION_FAILED;
    }

  } else {
    const DDS::OctetSeq& challenge_data = auth_wrapper.get_bin_property_value("future_challenge");
    message_out.add_bin_property("challenge1", challenge_data);
  }

  remote_data.initiator_identity = initiator_identity_handle;
  remote_data.replier_identity = replier_identity_handle;
  remote_data.state = DDS::Security::VALIDATION_PENDING_HANDSHAKE_MESSAGE;
  remote_data.request = handshake_message;
  remote_data.reply = DDS::Security::Token();
  remote_data.diffie_hellman = DCPS::move(diffie_hellman);
  remote_data.hash_c1 = hash_c1;

  if (handshake_handle == DDS::HANDLE_NIL) {
    handshake_handle = get_next_handle();
  }

  {
    ACE_Guard<ACE_Thread_Mutex> identity_data_guard(handshake_mutex_);
    handshake_data_[handshake_handle] = handshake_data;
  }

  return DDS::Security::VALIDATION_PENDING_HANDSHAKE_MESSAGE;
}

void extract_participant_guid_from_cpdata(const DDS::OctetSeq& cpdata, DCPS::GUID_t& dst)
{
  dst = DCPS::GUID_UNKNOWN;

  ACE_Message_Block buffer(reinterpret_cast<const char*>(cpdata.get_buffer()), cpdata.length());
  buffer.wr_ptr(cpdata.length());
  OpenDDS::DCPS::Serializer serializer(&buffer,
<<<<<<< HEAD
                                       DCPS::Encoding::KIND_CDR_PLAIN,
=======
                                       DCPS::Encoding::KIND_XCDR1,
>>>>>>> b576d67f
                                       DCPS::ENDIAN_BIG);
  RTPS::ParameterList params;

  if (serializer >> params) {
    for (unsigned int i = 0; i < params.length(); ++i) {
      const RTPS::Parameter& p = params[i];

      if (p._d() == RTPS::PID_PARTICIPANT_GUID) {
        dst = p.guid();
        break;
      }
    }

  } else {
    ACE_ERROR((LM_WARNING,
               ACE_TEXT("(%P|%t) WARNING: extract_participant_guid_from_cpdata, ")
               ACE_TEXT("failed to deserialize guid from cpdata.\n")));
  }

}

bool validate_topic_data_guid(const DDS::OctetSeq& cpdata,
                              const std::vector<unsigned char>& subject_name_hash,
                              DDS::Security::SecurityException& ex)
{
  if (cpdata.length() > 5u) { /* Enough to withstand the hash-comparison below */

    DCPS::GUID_t remote_participant_guid;
    extract_participant_guid_from_cpdata(cpdata, remote_participant_guid);

    const DCPS::GuidPrefix_t& prefix = remote_participant_guid.guidPrefix;

    /* Make sure first bit is set */

    if ((prefix[0] & 0x80) != 0x80) {
      set_security_error(ex, -1, 0, "Malformed participant_guid in 'c.pdata'; First bit must be set.");
      return false;
    }

    /* Check the following 47 bits match the subject-hash */

    /* First byte needs to remove the manually-set first-bit before comparison */
    if ((prefix[0] & 0x7F) != SSL::offset_1bit(&subject_name_hash[0], 0)) {
      set_security_error(ex, -1, 0, "First byte of participant_guid in 'c.pdata' does not match bits of subject-name hash in 'c.id'");
      return false;
    }
    for (size_t i = 1; i <= 5u; ++i) { /* Compare remaining 5 bytes */
      if (prefix[i] != SSL::offset_1bit(&subject_name_hash[0], i)) { /* Slide the hash to the right 1 so it aligns with the guid prefix */
        set_security_error(ex, -1, 0, "Bits 2 - 48 of 'c.pdata' participant_guid does not match first 47 bits of subject-name hash in 'c.id'");
        return false;
      }
    }

  } else {
    set_security_error(ex, -1, 0, "Data missing in 'c.pdata'");
    return false;
  }

  return true;
}

static void make_reply_signature_sequence(const DDS::OctetSeq& hash_c2,
                                          const DDS::OctetSeq& challenge2,
                                          const DDS::OctetSeq& dh2,
                                          const DDS::OctetSeq& challenge1,
                                          const DDS::OctetSeq& dh1,
                                          const DDS::OctetSeq& hash_c1,
                                          DDS::BinaryPropertySeq& dst)
{
  DCPS::SequenceBackInsertIterator<DDS::BinaryPropertySeq> inserter(dst);

  {
    DDS::BinaryProperty_t p;
    p.name = "hash_c2";
    p.value = hash_c2;
    p.propagate = true;
    *inserter = p;
  }

  {
    DDS::BinaryProperty_t p;
    p.name = "challenge2";
    p.value = challenge2;
    p.propagate = true;
    *inserter = p;
  }

  {
    DDS::BinaryProperty_t p;
    p.name = "dh2";
    p.value = dh2;
    p.propagate = true;
    *inserter = p;
  }

  {
    DDS::BinaryProperty_t p;
    p.name = "challenge1";
    p.value = challenge1;
    p.propagate = true;
    *inserter = p;
  }

  {
    DDS::BinaryProperty_t p;
    p.name = "dh1";
    p.value = dh1;
    p.propagate = true;
    *inserter = p;
  }

  {
    DDS::BinaryProperty_t p;
    p.name = "hash_c1";
    p.value = hash_c1;
    p.propagate = true;
    *inserter = p;
  }
}

static void make_final_signature_sequence(const DDS::OctetSeq& hash_c1,
                                          const DDS::OctetSeq& challenge1,
                                          const DDS::OctetSeq& dh1,
                                          const DDS::OctetSeq& challenge2,
                                          const DDS::OctetSeq& dh2,
                                          const DDS::OctetSeq& hash_c2,
                                          DDS::BinaryPropertySeq& dst)
{
  DCPS::SequenceBackInsertIterator<DDS::BinaryPropertySeq> inserter(dst);

  {
    DDS::BinaryProperty_t p;
    p.name = "hash_c1";
    p.value = hash_c1;
    p.propagate = true;
    *inserter = p;
  }

  {
    DDS::BinaryProperty_t p;
    p.name = "challenge1";
    p.value = challenge1;
    p.propagate = true;
    *inserter = p;
  }

  {
    DDS::BinaryProperty_t p;
    p.name = "dh1";
    p.value = dh1;
    p.propagate = true;
    *inserter = p;
  }

  {
    DDS::BinaryProperty_t p;
    p.name = "challenge2";
    p.value = challenge2;
    p.propagate = true;
    *inserter = p;
  }

  {
    DDS::BinaryProperty_t p;
    p.name = "dh2";
    p.value = dh2;
    p.propagate = true;
    *inserter = p;
  }

  {
    DDS::BinaryProperty_t p;
    p.name = "hash_c2";
    p.value = hash_c2;
    p.propagate = true;
    *inserter = p;
  }
}

::DDS::Security::ValidationResult_t AuthenticationBuiltInImpl::begin_handshake_reply(
  ::DDS::Security::HandshakeHandle & handshake_handle,
  ::DDS::Security::HandshakeMessageToken & handshake_message_out,
  ::DDS::Security::IdentityHandle initiator_identity_handle,
  ::DDS::Security::IdentityHandle replier_identity_handle,
  const ::DDS::OctetSeq & serialized_local_participant_data,
  ::DDS::Security::SecurityException & ex)
{
  using OpenDDS::Security::TokenWriter;
  using OpenDDS::Security::TokenReader;

  ACE_Guard<ACE_Thread_Mutex> identity_data_guard(identity_mutex_);

  // Copy the "in" part of the inout param
  const DDS::Security::HandshakeMessageToken request_token = handshake_message_out;
  handshake_message_out = DDS::Security::HandshakeMessageToken();

  DDS::OctetSeq challenge1, challenge2, dh2, cperm, hash_c1, hash_c2;

  SSL::Certificate::unique_ptr remote_cert(new SSL::Certificate);
  SSL::DiffieHellman::unique_ptr diffie_hellman;

  const DDS::Security::ValidationResult_t Failure = DDS::Security::VALIDATION_FAILED,
                                          Pending = DDS::Security::VALIDATION_PENDING_HANDSHAKE_MESSAGE;

  if (serialized_local_participant_data.length() == 0) {
    set_security_error(ex, -1, 0, "No participant data provided");
    return Failure;
  }

  HandshakeDataPair handshake_data = make_handshake_pair(initiator_identity_handle, replier_identity_handle);

  if (! handshake_data.first) {
    set_security_error(ex, -1, 0, "Unknown local participant");
    return Failure;
  }

  if (! handshake_data.second) {
    set_security_error(ex, -1, 0, "Unknown remote participant");
    return Failure;
  }

  const LocalParticipantData& local_data = *handshake_data.first;
  RemoteParticipantData& remote_data = *handshake_data.second;

  DDS::Security::HandshakeMessageToken message_data_in(request_token);
  TokenReader message_in(message_data_in);
  if (message_in.is_nil()) {
    set_security_error(ex, -1, 0, "Handshake_message_out is an inout param and must not be nil");
    return Failure;

  }
  challenge1 = message_in.get_bin_property_value("challenge1");

  TokenReader initiator_remote_auth_request(remote_data.remote_auth_request);
  if (! initiator_remote_auth_request.is_nil()) {
    const DDS::OctetSeq& future_challenge = initiator_remote_auth_request.get_bin_property_value("future_challenge");

    if (! challenges_match(challenge1, future_challenge)) {
      return Failure;
    }
  }

  const LocalAuthCredentialData& local_credential_data = *(local_data.credentials);

  const DDS::OctetSeq& cid = message_in.get_bin_property_value("c.id");
  if (cid.length() > 0) {

    remote_cert->deserialize(cid);
    if (X509_V_OK != remote_cert->validate(local_credential_data.get_ca_cert()))
    {
      set_security_error(ex, -1, 0, "Certificate validation failed");
      return Failure;
    }

  } else {
    set_security_error(ex, -1, 0, "Certificate validation failed due to empty 'c.id' property supplied");
    return Failure;
  }

  /* Validate participant_guid in c.pdata */

  const DDS::OctetSeq& cpdata = message_in.get_bin_property_value("c.pdata");

  std::vector<unsigned char> hash;
  if (0 != remote_cert->subject_name_digest(hash)) {
    set_security_error(ex, -1, 0, "Failed to generate subject-name digest from remote certificate.");
    return Failure;
  }

  if (! validate_topic_data_guid(cpdata, hash, ex)) {
    return Failure;
  }

  cperm = message_in.get_bin_property_value("c.perm");

  const DDS::OctetSeq& dh_algo = message_in.get_bin_property_value("c.kagree_algo");
  diffie_hellman.reset(SSL::DiffieHellman::factory(dh_algo));

  /* Compute hash_c1 and store for later */

  {
    CredentialHash hash(*remote_cert,
                        *diffie_hellman,
                        cpdata,
                        cperm);
    int err = hash(hash_c1);
    if (err) {
      set_security_error(ex, -1, 0, "Failed to compute hash_c1.");
      return Failure;
    }
  }

  /* Compute hash_c2 and store for later */

  {
    CredentialHash hash(local_credential_data.get_participant_cert(),
                        *diffie_hellman,
                        serialized_local_participant_data,
                        local_credential_data.get_access_permissions());
    int err = hash(hash_c2);
    if (err) {
      set_security_error(ex, -1, 0, "Failed to compute hash_c2.");
      return Failure;
    }
  }

  // TODO: Currently support for OCSP is optional in the security spec and
  // so it has been deferred to a post-beta release.
  // Add OCSP checks when "ocsp_status" property is given in message_in.
  // Most of this logic would probably be placed in the Certificate directly
  // or an OCSP abstraction that the Certificate uses.

  const DDS::OctetSeq& dh1 = message_in.get_bin_property_value("dh1");

  TokenWriter message_out(handshake_message_out, build_class_id(Handshake_Reply_Class_Ext));

  message_out.add_bin_property("c.id", local_credential_data.get_participant_cert().original_bytes());
  message_out.add_bin_property("c.perm", local_credential_data.get_access_permissions());
  message_out.add_bin_property("c.pdata", serialized_local_participant_data);
  message_out.add_bin_property("c.dsign_algo", local_credential_data.get_participant_cert().dsign_algo());
  message_out.add_bin_property("c.kagree_algo", diffie_hellman->kagree_algo());
  message_out.add_bin_property("hash_c2", hash_c2);

  diffie_hellman->pub_key(dh2);
  message_out.add_bin_property("dh2", dh2);
  message_out.add_bin_property("hash_c1", hash_c1);
  message_out.add_bin_property("dh1", dh1);
  message_out.add_bin_property("challenge1", challenge1);

  TokenReader initiator_local_auth_request(remote_data.local_auth_request);
  if (! initiator_local_auth_request.is_nil()) {
    const DDS::OctetSeq& future_challenge = initiator_local_auth_request.get_bin_property_value("future_challenge");
    message_out.add_bin_property("challenge2", future_challenge);
    challenge2 = future_challenge;

  } else {
    int err = SSL::make_nonce_256(challenge2);
    if (! err) {
      message_out.add_bin_property("challenge2", challenge2);

    } else {
      set_security_error(ex, -1, 0, "SSL::make_nonce_256 failed.");
      return Failure;
    }
  }

  DDS::BinaryPropertySeq sign_these;
  make_reply_signature_sequence(hash_c2,
                                challenge2,
                                dh2,
                                challenge1,
                                dh1,
                                hash_c1,
                                sign_these);

  DDS::OctetSeq signature;
  SSL::sign_serialized(sign_these, local_credential_data.get_participant_private_key(), signature);
  message_out.add_bin_property("signature", signature);

  remote_data.replier_identity = replier_identity_handle;
  remote_data.initiator_identity = initiator_identity_handle;
  remote_data.state = DDS::Security::VALIDATION_PENDING_HANDSHAKE_MESSAGE;
  remote_data.diffie_hellman = DCPS::move(diffie_hellman);
  remote_data.certificate = DCPS::move(remote_cert);
  remote_data.c_perm = cperm;
  remote_data.reply = handshake_message_out;
  remote_data.request = request_token;
  remote_data.hash_c1 = hash_c1;
  remote_data.hash_c2 = hash_c2;

  if (handshake_handle == DDS::HANDLE_NIL) {
    handshake_handle = get_next_handle();
  }

  {
    ACE_Guard<ACE_Thread_Mutex> guard(handshake_mutex_);
    handshake_data_[handshake_handle] = handshake_data;
  }

  return Pending;
}

::DDS::Security::ValidationResult_t AuthenticationBuiltInImpl::process_handshake(
  ::DDS::Security::HandshakeMessageToken & handshake_message_out,
  const ::DDS::Security::HandshakeMessageToken & handshake_message_in,
  ::DDS::Security::HandshakeHandle handshake_handle,
  ::DDS::Security::SecurityException & ex)
{
  // - SecurityException is populated if VALIDATION_FAILED
  DDS::Security::ValidationResult_t result = DDS::Security::VALIDATION_OK;

  // Handle differently based on which direction this handshake is going
  std::string incoming_class_ext = get_extension(handshake_message_in.class_id);

  if (0 == Handshake_Reply_Class_Ext.compare(incoming_class_ext))
  {
    result = process_handshake_reply(handshake_message_out, handshake_message_in, handshake_handle, ex);
  }
  else if (0 == Handshake_Final_Class_Ext.compare(incoming_class_ext))
  {
    result = process_final_handshake(handshake_message_in, handshake_handle, ex);
  }

  return result;
}

::DDS::Security::SharedSecretHandle* AuthenticationBuiltInImpl::get_shared_secret(
  ::DDS::Security::HandshakeHandle handshake_handle,
  ::DDS::Security::SecurityException & ex)
{
  using namespace DDS::Security;

  SharedSecretHandle* result = 0;

  ACE_Guard<ACE_Thread_Mutex> handshake_data_guard(handshake_mutex_);

  HandshakeDataPair handshake_data = get_handshake_data(handshake_handle);
  if (handshake_data.first && handshake_data.second) {

    ValidationResult_t state = handshake_data.second->state;
    if (state == VALIDATION_OK || state == VALIDATION_OK_FINAL_MESSAGE) {
      SharedSecretHandle_var handle = handshake_data.second->shared_secret;
      result = handle._retn();

    } else {
      set_security_error(ex, -1, 0, "Validation state must be either VALIDATION_OK or VALIDATION_OK_FINAL_MESSAGE");
    }

  } else {
    set_security_error(ex, -1, 0, "Unknown handshake handle");
  }

  return result;
}

::CORBA::Boolean AuthenticationBuiltInImpl::get_authenticated_peer_credential_token(
  ::DDS::Security::AuthenticatedPeerCredentialToken & peer_credential_token,
  ::DDS::Security::HandshakeHandle handshake_handle,
  ::DDS::Security::SecurityException & ex)
{
  using namespace DDS::Security;
  ::CORBA::Boolean result = false;

  ACE_Guard<ACE_Thread_Mutex> handshake_data_guard(handshake_mutex_);

  HandshakeDataPair handshake_data = get_handshake_data(handshake_handle);
  if (handshake_data.first && handshake_data.second) {
    ValidationResult_t state = handshake_data.second->state;
    if (state == VALIDATION_OK || state == VALIDATION_OK_FINAL_MESSAGE) {
      OpenDDS::Security::TokenWriter peer_token(peer_credential_token, Auth_Peer_Cred_Token_Class_Id);

      DDS::BinaryPropertySeq& props = peer_credential_token.binary_properties;
      props.length(2);

      DDS::BinaryProperty_t p1;
      p1.name = "c.id";
      p1.value = handshake_data.second->certificate->original_bytes();
      p1.propagate = true;

      DDS::BinaryProperty_t p2;
      p2.name = "c.perm";
      p2.value = handshake_data.second->c_perm;
      p2.propagate = true;

      props[0] = p1;
      props[1] = p2;

      result = true;

    } else {
      set_security_error(ex, -1, 0, "Validation state must be either VALIDATION_OK or VALIDATION_OK_FINAL_MESSAGE");
    }

  } else {
    set_security_error(ex, -1, 0, "Unknown handshake handle");
  }

  return result;
}

::CORBA::Boolean AuthenticationBuiltInImpl::set_listener(
  ::DDS::Security::AuthenticationListener_ptr listener,
  ::DDS::Security::SecurityException & ex)
{
  ::CORBA::Boolean results = false;

  if (NULL == listener) {
    set_security_error(ex, -1, 0, "Null listener provided");
  } else {
    results = true;
    listener_ptr_ = listener;
  }
  return results;
}

::CORBA::Boolean AuthenticationBuiltInImpl::return_identity_token(
  const ::DDS::Security::IdentityToken & token,
  ::DDS::Security::SecurityException & ex)
{
  // Nothing to do here yet
  ACE_UNUSED_ARG(token);
  ACE_UNUSED_ARG(ex);
  return true;
}


::CORBA::Boolean AuthenticationBuiltInImpl::return_identity_status_token(
  const ::DDS::Security::IdentityStatusToken & token,
  ::DDS::Security::SecurityException & ex)
{
  // Nothing to do here yet
  ACE_UNUSED_ARG(token);
  ACE_UNUSED_ARG(ex);
  return true;
}


::CORBA::Boolean AuthenticationBuiltInImpl::return_authenticated_peer_credential_token(
  const ::DDS::Security::AuthenticatedPeerCredentialToken & peer_credential_token,
  ::DDS::Security::SecurityException & ex)
{
  // Nothing to do here yet
  ACE_UNUSED_ARG(peer_credential_token);
  ACE_UNUSED_ARG(ex);
  return true;
}

::CORBA::Boolean AuthenticationBuiltInImpl::return_handshake_handle(
  ::DDS::Security::HandshakeHandle handshake_handle,
  ::DDS::Security::SecurityException & ex)
{
  ACE_Guard<ACE_Thread_Mutex> guard(handshake_mutex_);

  HandshakeDataMap::iterator found = handshake_data_.find(handshake_handle);
  if (found != handshake_data_.end()) {
    handshake_data_.erase(found);
    return true;
  }

  set_security_error(ex, -1, 0, "Handshake handle not recognized");
  return false;
}

::CORBA::Boolean AuthenticationBuiltInImpl::return_identity_handle(
  ::DDS::Security::IdentityHandle identity_handle,
  ::DDS::Security::SecurityException & ex)
{
  ACE_Guard<ACE_Thread_Mutex> guard(identity_mutex_);

  LocalParticipantMap::iterator local = local_participants_.find(identity_handle);
  if (local != local_participants_.end()) {
    local_participants_.erase(local);
    return true;
  }

  local = std::find_if(local_participants_.begin(), local_participants_.end(),
                       local_has_remote_handle(identity_handle));

  if (local != local_participants_.end()) {
    local->second->validated_remotes.erase(identity_handle);
    return true;
  }

  set_security_error(ex, -1, 0, "Identity handle not recognized");
  return false;
}

::CORBA::Boolean AuthenticationBuiltInImpl::return_sharedsecret_handle(
  ::DDS::Security::SharedSecretHandle* sharedsecret_handle,
  ::DDS::Security::SecurityException & ex)
{
  // Nothing to do here in the stub version
  ACE_UNUSED_ARG(sharedsecret_handle);
  ACE_UNUSED_ARG(ex);
  return true;
}


DDS::Security::ValidationResult_t AuthenticationBuiltInImpl::process_handshake_reply(
  DDS::Security::HandshakeMessageToken & handshake_message_out,
  const DDS::Security::HandshakeMessageToken & handshake_message_in,
  DDS::Security::HandshakeHandle handshake_handle,
  DDS::Security::SecurityException & ex)
{
  ACE_Guard<ACE_Thread_Mutex> identity_data_guard(identity_mutex_);
  ACE_Guard<ACE_Thread_Mutex> handshake_data_guard(handshake_mutex_);

  DDS::OctetSeq challenge1, hash_c2;
  SSL::Certificate::unique_ptr remote_cert(new SSL::Certificate);

  const DDS::Security::ValidationResult_t Failure = DDS::Security::VALIDATION_FAILED;
  const DDS::Security::ValidationResult_t FinalMessage = DDS::Security::VALIDATION_OK_FINAL_MESSAGE;

  HandshakeDataPair handshake_data = get_handshake_data(handshake_handle);
  if (!handshake_data.first || !handshake_data.second) {
    set_security_error(ex, -1, 0, "Unknown handshake handle");
    return Failure;
  }

  LocalParticipantData& local_data = *(handshake_data.first);
  RemoteParticipantData& remote_data = *(handshake_data.second);

  if (remote_data.state != DDS::Security::VALIDATION_PENDING_HANDSHAKE_MESSAGE) {
    set_security_error(ex, -1, 0, "Handshake state is not valid");
    return Failure;
  }

  TokenReader message_in(handshake_message_in);
  if (message_in.is_nil()) {
    set_security_error(ex, -1, 0, "Handshake_message_in must not be nil");
    return Failure;
  }

  const DDS::OctetSeq& challenge2 = message_in.get_bin_property_value("challenge2");

  TokenReader auth_wrapper(remote_data.remote_auth_request);
  if (! auth_wrapper.is_nil()) {
    const DDS::OctetSeq& future_challenge = auth_wrapper.get_bin_property_value("future_challenge");

    if (! challenges_match(challenge2, future_challenge)) {
      set_security_error(ex, -1, 0, "challenge2 does not match future_challenge");
      return Failure;
    }
  }

  const LocalAuthCredentialData& local_credential_data = *(local_data.credentials);

  const DDS::OctetSeq& cid = message_in.get_bin_property_value("c.id");
  if (cid.length() > 0) {

      remote_cert->deserialize(cid);

    if (X509_V_OK != remote_cert->validate(local_credential_data.get_ca_cert()))
    {
      set_security_error(ex, -1, 0, "Certificate validation failed");
      return Failure;
    }

  } else {
    set_security_error(ex, -1, 0, "Certificate validation failed due to empty 'c.id' property supplied");
    return Failure;
  }

  /* Check that challenge1 on message_in matches the one sent in HandshakeRequestMessageToken */

  TokenReader handshake_request_token(remote_data.request);
  if (handshake_request_token.is_nil()) {
    set_security_error(ex, -1, 0, "Handshake-request-token is nil");
    return Failure;

  } else {
    challenge1 = handshake_request_token.get_bin_property_value("challenge1");
    const DDS::OctetSeq& challenge1_reply =  message_in.get_bin_property_value("challenge1");

    if (! challenges_match(challenge1, challenge1_reply)) {
      set_security_error(ex, -1, 0, "handshake-request challenge1 value does not match local challenge1");
      return Failure;
    }
  }

  /* Validate participant_guid in c.pdata */

  const DDS::OctetSeq& cpdata = message_in.get_bin_property_value("c.pdata");

  std::vector<unsigned char> hash;
  if (0 != remote_cert->subject_name_digest(hash)) {
    set_security_error(ex, -1, 0, "Failed to generate subject-name digest from remote certificate.");
    return Failure;
  }

  if (! validate_topic_data_guid(cpdata, hash, ex)) {
    return Failure;
  }

  /* Compute/Store the Diffie-Hellman shared-secret */

  const DDS::OctetSeq& dh2 = message_in.get_bin_property_value("dh2");
  if (0 != remote_data.diffie_hellman->gen_shared_secret(dh2)) {
    set_security_error(ex, -1, 0, "Failed to generate shared secret from dh1 and dh2");
    return Failure;
  }

  const DDS::OctetSeq& cperm = message_in.get_bin_property_value("c.perm");

  /* Compute hash_c2 and store for later (hash_c1 was already computed in request) */

  {
    CredentialHash hash(*remote_cert,
                        *remote_data.diffie_hellman,
                        cpdata,
                        cperm);
    int err = hash(hash_c2);
    if (err) {
      set_security_error(ex, -1, 0, "Computing hash_c2 failed");
      return Failure;
    }
  }

  /* Validate Signature field */
  const DDS::OctetSeq& dh1 = handshake_request_token.get_bin_property_value("dh1");

  DDS::BinaryPropertySeq verify_these;
  make_reply_signature_sequence(hash_c2,
                                challenge2,
                                dh2,
                                challenge1,
                                dh1,
                                remote_data.hash_c1,
                                verify_these);

  const DDS::OctetSeq& remote_signature = message_in.get_bin_property_value("signature");

  int err = SSL::verify_serialized(verify_these, *remote_cert, remote_signature);
  if (err) {
    set_security_error(ex, -1, 0, "Remote 'signature' field failed signature verification");
    return Failure;
  }

  OpenDDS::Security::TokenWriter final_msg(handshake_message_out, build_class_id(Handshake_Final_Class_Ext));

  final_msg.add_bin_property("hash_c1", remote_data.hash_c1);
  final_msg.add_bin_property("hash_c2", hash_c2);
  final_msg.add_bin_property("dh1", dh1);
  final_msg.add_bin_property("dh2", dh2);
  final_msg.add_bin_property("challenge1", challenge1);
  final_msg.add_bin_property("challenge2", challenge2);

  DDS::BinaryPropertySeq sign_these;
  make_final_signature_sequence(remote_data.hash_c1,
                                challenge1,
                                dh1,
                                challenge2,
                                dh2,
                                hash_c2,
                                sign_these);

  DDS::OctetSeq tmp;
  SSL::sign_serialized(sign_these, local_credential_data.get_participant_private_key(), tmp);
  final_msg.add_bin_property("signature", tmp);

  remote_data.certificate = DCPS::move(remote_cert);
  remote_data.state = FinalMessage;
  remote_data.c_perm = message_in.get_bin_property_value("c.perm");
  remote_data.hash_c2 = hash_c2;
  remote_data.shared_secret = new SharedSecret(challenge1,
                                               challenge2,
                                               remote_data.diffie_hellman->get_shared_secret());
  return FinalMessage;
}

bool challenges_match(const DDS::OctetSeq& c1, const DDS::OctetSeq& c2)
{
  if ((c1.length()) < 1 || (c2.length() < 1)) {
    return false;
  }
  if (c1.length() != c2.length()) {
    return false;
  }

  if (0 != std::memcmp(c1.get_buffer(), c2.get_buffer(), c2.length())) {
    return false;
  }

  return true;
}

DDS::Security::ValidationResult_t AuthenticationBuiltInImpl::process_final_handshake(
  const DDS::Security::HandshakeMessageToken & handshake_message_in, /* Final message token */
  DDS::Security::HandshakeHandle handshake_handle,
  DDS::Security::SecurityException & ex)
{
  const DDS::Security::ValidationResult_t Failure = DDS::Security::VALIDATION_FAILED;
  const DDS::Security::ValidationResult_t ValidationOkay = DDS::Security::VALIDATION_OK;

  ACE_Guard<ACE_Thread_Mutex> identity_data_guard(identity_mutex_);
  ACE_Guard<ACE_Thread_Mutex> handshake_data_guard(handshake_mutex_);

  HandshakeDataPair handshake_data = get_handshake_data(handshake_handle);
  if (!handshake_data.first || !handshake_data.second) {
    set_security_error(ex, -1, 0, "Unknown handshake handle");
    return Failure;
  }

  RemoteParticipantData& remote_data = *(handshake_data.second);

  if (remote_data.state != DDS::Security::VALIDATION_PENDING_HANDSHAKE_MESSAGE) {
    set_security_error(ex, -1, 0, "Handshake state is not valid");
    return Failure;
  }

  /* Check challenge1 and challenge2 match what was sent with the reply-message-token */

  TokenReader handshake_final_token(handshake_message_in);
  if (handshake_final_token.is_nil()) {
    set_security_error(ex, -1, 0, "Handshake-final-token is nil");
    return Failure;
  }

  TokenReader handshake_reply_token(remote_data.reply);
  if (handshake_reply_token.is_nil()) {
    set_security_error(ex, -1, 0, "Handshake-reply-token is nil");
    return Failure;
  }

  /* Per the spec, dh1 is optional in all _but_ the request token so it's grabbed from the request */
  TokenReader handshake_request_token(remote_data.request);
  if (handshake_reply_token.is_nil()) {
    set_security_error(ex, -1, 0, "Handshake-reply-token is nil");
    return Failure;
  }

  const DDS::OctetSeq& dh1 = handshake_request_token.get_bin_property_value("dh1");
  const DDS::OctetSeq& dh2 = handshake_reply_token.get_bin_property_value("dh2");

  const DDS::OctetSeq& challenge1_reply = handshake_reply_token.get_bin_property_value("challenge1");
  const DDS::OctetSeq& challenge2_reply = handshake_reply_token.get_bin_property_value("challenge2");

  const DDS::OctetSeq& challenge1_final = handshake_final_token.get_bin_property_value("challenge1");
  const DDS::OctetSeq& challenge2_final = handshake_final_token.get_bin_property_value("challenge2");

  if (! challenges_match(challenge1_reply, challenge1_final) || ! challenges_match(challenge2_reply, challenge2_final)) {
      return Failure;
  }

  /* Validate Signature field */

  const SSL::Certificate::unique_ptr& remote_cert = remote_data.certificate;

  DDS::BinaryPropertySeq verify_these;
  make_final_signature_sequence(remote_data.hash_c1,
                                challenge1_reply,
                                dh1,
                                challenge2_reply,
                                dh2,
                                remote_data.hash_c2,
                                verify_these);

  const DDS::OctetSeq& remote_signature = handshake_final_token.get_bin_property_value("signature");

  int err = SSL::verify_serialized(verify_these, *remote_cert, remote_signature);
  if (err) {
    set_security_error(ex, -1, 0, "Remote 'signature' field failed signature verification");
    return Failure;
  }

  /* Compute/Store the Diffie-Hellman shared-secret */

  if (0 != remote_data.diffie_hellman->gen_shared_secret(dh1)) {
    set_security_error(ex, -1, 0, "Failed to generate shared secret from dh2 and dh1");
    return Failure;
  }

  remote_data.state = DDS::Security::VALIDATION_OK;
  remote_data.shared_secret = new SharedSecret(challenge1_reply,
                                                 challenge2_reply,
                                                 remote_data.diffie_hellman->get_shared_secret());

  return ValidationOkay;
}

AuthenticationBuiltInImpl::LocalParticipantData::shared_ptr
AuthenticationBuiltInImpl::get_local_participant(DDS::Security::IdentityHandle handle)
{
  LocalParticipantMap::iterator found = local_participants_.find(handle);
  if (found != local_participants_.end()) {
    return found->second;
  }

  return LocalParticipantData::shared_ptr();
}

AuthenticationBuiltInImpl::HandshakeDataPair
AuthenticationBuiltInImpl::get_handshake_data(DDS::Security::HandshakeHandle handle)
{
  HandshakeDataMap::iterator found = handshake_data_.find(handle);
  if (found != handshake_data_.end()) {
    return found->second;
  }

  return HandshakeDataPair();
}

AuthenticationBuiltInImpl::HandshakeDataPair
AuthenticationBuiltInImpl::make_handshake_pair(DDS::Security::IdentityHandle h1,
                                               DDS::Security::IdentityHandle h2)
{
  DDS::Security::IdentityHandle other = DDS::HANDLE_NIL;

  LocalParticipantMap::iterator found_local = local_participants_.find(h1);
  if (found_local != local_participants_.end()) {
    other = h2;

  } else {
    found_local = local_participants_.find(h2);
    if (found_local != local_participants_.end()) {
      other = h1;

    } else {
      return HandshakeDataPair();
    }
  }

  RemoteParticipantMap::iterator found_remote = found_local->second->validated_remotes.find(other);
  if (found_remote != found_local->second->validated_remotes.end()) {
    return std::make_pair(found_local->second, found_remote->second);
  }

  return HandshakeDataPair();
}

bool AuthenticationBuiltInImpl::is_handshake_initiator(const OpenDDS::DCPS::GUID_t& local, const OpenDDS::DCPS::GUID_t& remote)
{
  const unsigned char* local_ = reinterpret_cast<const unsigned char*>(&local);
  const unsigned char* remote_ = reinterpret_cast<const unsigned char*>(&remote);

  /* if remote > local, pending request; else pending handshake message */
  return std::lexicographical_compare(local_, local_ + sizeof(local),
                                      remote_, remote_ + sizeof(remote));

}

bool AuthenticationBuiltInImpl::check_class_versions(const char* remote_class_id)
{
  if (NULL == remote_class_id) {
    return false;
    }
  bool class_matches = false;

  // Slow, but this is just for the stub
  std::string class_id_str(remote_class_id);

  // Class name is the text prior to the final ':'
  size_t colon_pos = class_id_str.find_last_of(':');
  if (std::string::npos != colon_pos && colon_pos > 0) {
    // Compare the class name vs the expected class name
    std::string remote_class_name  = class_id_str.substr(0, colon_pos);
    if (0 == Auth_Plugin_Name.compare(remote_class_name)) {
      // Major version is the text between the final : and a  .
      size_t major_start = colon_pos + 1;
      size_t period_pos = class_id_str.find_first_of('.', major_start);
      if (std::string::npos != period_pos && period_pos > major_start) {
        std::string major_version = class_id_str.substr(major_start, period_pos - major_start);
        if (0 == Auth_Plugin_Major_Version.compare(major_version)) {
          class_matches = true;
        }
      }
    }
  }

  return class_matches;
}

std::string AuthenticationBuiltInImpl::build_class_id(const std::string& message_ext)
{
  std::string class_id_stream = Auth_Plugin_Name +
    + ":" + Auth_Plugin_Major_Version
    + "." + Auth_Plugin_Minor_Version
    + "+" + message_ext;

  return class_id_stream;
}

std::string AuthenticationBuiltInImpl::get_extension(const char* class_id)
{
  std::string ext_string("");

  std::string class_id_str(class_id);
  size_t extension_delim_pos = class_id_str.find_last_of('+');
  if (extension_delim_pos != std::string::npos) {
    size_t start_ext_pos = extension_delim_pos + 1;
    if (start_ext_pos < class_id_str.length()) {
    ext_string = class_id_str.substr(start_ext_pos);
    }
  }

  return ext_string;
}

CORBA::Long AuthenticationBuiltInImpl::get_next_handle()
{
  ACE_Guard<ACE_Thread_Mutex> guard(handle_mutex_);
  return CommonUtilities::increment_handle(next_handle_);
}

} // namespace Security
} // namespace OpenDDS

OPENDDS_END_VERSIONED_NAMESPACE_DECL<|MERGE_RESOLUTION|>--- conflicted
+++ resolved
@@ -413,11 +413,7 @@
   ACE_Message_Block buffer(reinterpret_cast<const char*>(cpdata.get_buffer()), cpdata.length());
   buffer.wr_ptr(cpdata.length());
   OpenDDS::DCPS::Serializer serializer(&buffer,
-<<<<<<< HEAD
-                                       DCPS::Encoding::KIND_CDR_PLAIN,
-=======
                                        DCPS::Encoding::KIND_XCDR1,
->>>>>>> b576d67f
                                        DCPS::ENDIAN_BIG);
   RTPS::ParameterList params;
 
