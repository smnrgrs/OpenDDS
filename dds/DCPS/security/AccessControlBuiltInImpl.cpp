--- conflicted
+++ resolved
@@ -181,12 +181,8 @@
   }
 
   // Verify signature of permissions file
-<<<<<<< HEAD
-  int err = local_perm.verify_signature(local_ca);
-=======
 
   err = local_perm.verify_signature(local_ca);
->>>>>>> 733d7641
   if (err) {
     CommonUtilities::set_security_error(ex, -1, 0, "AccessControlBuiltInImpl::validate_local_permissions: Permissions signature not verified");
     return DDS::HANDLE_NIL;
@@ -198,6 +194,7 @@
   }
 
   // Set and store the permissions credential token while we have the raw content
+
   ::DDS::Security::PermissionsCredentialToken permissions_cred_token;
   TokenWriter pctWriter(permissions_cred_token, PermissionsCredentialTokenClassId);
 
