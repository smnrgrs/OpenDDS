--- conflicted
+++ resolved
@@ -152,26 +152,12 @@
     return DDS::HANDLE_NIL;
   }
 
-<<<<<<< HEAD
-  std::string perm_content, perm_sn;
-
-  // permissions file
-=======
->>>>>>> 1f92d532
   const SSL::SignedDocument& local_perm = local_access_control_data_.get_permissions_doc();
 
-<<<<<<< HEAD
-  //Extract and compare the subject name for validation
-  perm_sn.assign(perm_content);
-
-  if (!extract_subject_name(perm_sn)) {
-    CommonUtilities::set_security_error(ex, -1, 0, "AccessControlBuiltInImpl::validate_local_permissions: Could not extract subject name from permissions file");
-=======
   Permissions::shared_ptr permissions = DCPS::make_rch<Permissions>();
   err = permissions->load(local_perm);
   if (err) {
     CommonUtilities::set_security_error(ex, -1, 0, "AccessControlBuiltInImpl::validate_local_permissions: Invalid permission file");
->>>>>>> 1f92d532
     return DDS::HANDLE_NIL;
   }
 
@@ -205,12 +191,8 @@
   }
 
   // Set and store the permissions credential token while we have the raw content
-<<<<<<< HEAD
-  ::DDS::Security::PermissionsCredentialToken permissions_cred_token;
-=======
 
   DDS::Security::PermissionsCredentialToken permissions_cred_token;
->>>>>>> 1f92d532
   TokenWriter pctWriter(permissions_cred_token, PermissionsCredentialTokenClassId);
   pctWriter.add_property("dds.perm.cert", get_file_contents(perm_file.c_str()).c_str());
 
