/*
*
*
* Distributed under the OpenDDS License.
* See: http://www.opendds.org/license.html
*/

#include "dds/DCPS/security/AccessControlBuiltInImpl.h"
#include "dds/DCPS/security/CommonUtilities.h"
#include "dds/DdsDcpsInfrastructureC.h"
#include "ace/config-macros.h"
#include "ace/OS_NS_strings.h"
#include "dds/DCPS/security/TokenWriter.h"
#include "SSL/SubjectName.h"
#include "dds/DCPS/Service_Participant.h"
#include "ace/Reactor.h"
#include "tao/debug.h"

#include "AccessControlBuiltInImpl.h"

#include <time.h>

#include <fstream>
#include <sstream>
#include <iostream>
#include <stdexcept>
#include <iterator>
#include <cstring>
#include <iomanip>


OPENDDS_BEGIN_VERSIONED_NAMESPACE_DECL

namespace OpenDDS {
namespace Security {

using DCPS::TimeDuration;

typedef Governance::GovernanceAccessRules::iterator gov_iter;
typedef Permissions::PermissionGrantRules::iterator perm_grant_iter;
typedef Permissions::TopicRules::iterator perm_topic_rules_iter;
typedef Permissions::Partitions::iterator perm_partitions_iter;
typedef Permissions::TopicPsRules::iterator perm_topic_ps_rules_iter;
typedef Permissions::PartitionPsList::iterator perm_partition_ps_iter;

static const std::string PermissionsTokenClassId("DDS:Access:Permissions:1.0");
static const std::string AccessControl_Plugin_Name("DDS:Access:Permissions");
static const std::string AccessControl_Major_Version("1");
static const std::string AccessControl_Minor_Version("0");

static const std::string PermissionsCredentialTokenClassId("DDS:Access:PermissionsCredential");



AccessControlBuiltInImpl::AccessControlBuiltInImpl()
  : local_rp_timer_(*this)
  , remote_rp_timer_(*this)
  , handle_mutex_()
  , gen_handle_mutex_()
  , next_handle_(1)
  , listener_ptr_(0)
{  }

AccessControlBuiltInImpl::~AccessControlBuiltInImpl()
{
}

::DDS::Security::PermissionsHandle AccessControlBuiltInImpl::validate_local_permissions(
  ::DDS::Security::Authentication_ptr auth_plugin,
  ::DDS::Security::IdentityHandle identity,
  ::DDS::Security::DomainId_t domain_id,
  const ::DDS::DomainParticipantQos & participant_qos,
  ::DDS::Security::SecurityException & ex)
{
  if (0 == auth_plugin) {
    CommonUtilities::set_security_error(ex, -1, 0, "AccessControlBuiltInImpl::validate_local_permissions: Null Authentication plugin");
    return DDS::HANDLE_NIL;
  }

  if (DDS::HANDLE_NIL == identity) {
    CommonUtilities::set_security_error(ex, -1, 0, "AccessControlBuiltInImpl::validate_local_permissions: Invalid identity");
    return DDS::HANDLE_NIL;
  }

  DDS::Security::IdentityToken id_token;

  if (auth_plugin->get_identity_token(id_token, identity, ex) == false) {
    return DDS::HANDLE_NIL;
  }

  LocalAccessCredentialData::shared_ptr local_access_credential_data = DCPS::make_rch<LocalAccessCredentialData>();

  if (! local_access_credential_data->load(participant_qos.property.value, ex)) {
    return DDS::HANDLE_NIL;
  }

  const SSL::Certificate& local_ca = local_access_credential_data->get_ca_cert();
  const SSL::SignedDocument& local_gov = local_access_credential_data->get_governance_doc();

  int err = local_gov.verify_signature(local_ca);
  if (err) {
    CommonUtilities::set_security_error(ex, -1, 0, "AccessControlBuiltInImpl::validate_local_permissions: Governance signature not verified");
    return DDS::HANDLE_NIL;
  }

  Governance::shared_ptr governance = DCPS::make_rch<Governance>();

  err = governance->load(local_gov);
  if (err) {
    CommonUtilities::set_security_error(ex, -1, 0, "AccessControlBuiltInImpl::validate_local_permissions: Invalid governance file");
    return DDS::HANDLE_NIL;
  }

  const SSL::SignedDocument& local_perm = local_access_credential_data->get_permissions_doc();
  Permissions::shared_ptr permissions = DCPS::make_rch<Permissions>();

  err = permissions->load(local_perm);
  if (err) {
    CommonUtilities::set_security_error(ex, -1, 0, "AccessControlBuiltInImpl::validate_local_permissions: Invalid permission file");
    return DDS::HANDLE_NIL;
  }

  // Compare the subject name for validation

  TokenReader tr(id_token);
  const char* id_sn = tr.get_property_value("dds.cert.sn");

  OpenDDS::Security::SSL::SubjectName sn_id;

  if (!id_sn || sn_id.parse(id_sn) != 0 || !permissions->contains_subject_name(sn_id)) {
    CommonUtilities::set_security_error(ex, -1, 0, "AccessControlBuiltInImpl::validate_local_permissions: No permissions subject name matches identity subject name");
    return DDS::HANDLE_NIL;
  }

  // Verify signature of permissions file
  err = local_perm.verify_signature(local_ca);
  if (err) {
    CommonUtilities::set_security_error(ex, -1, 0, "AccessControlBuiltInImpl::validate_local_permissions: Permissions signature not verified");
    return DDS::HANDLE_NIL;
  } else {
    if (OpenDDS::DCPS::DCPS_debug_level > 0) {
      ACE_DEBUG((LM_DEBUG, ACE_TEXT(
        "(%P|%t) AccessControlBuiltInImpl::validate_local_permissions: Permissions document verified.\n")));
    }
  }

  // Set and store the permissions credential token while we have the raw content
  DDS::Security::PermissionsCredentialToken permissions_cred_token;
  TokenWriter pctWriter(permissions_cred_token, PermissionsCredentialTokenClassId);

  pctWriter.add_property("dds.perm.cert", local_perm.get_original());

  // Set and store the permissions token
  DDS::Security::PermissionsToken permissions_token;
  TokenWriter writer(permissions_token, PermissionsTokenClassId);

  // If all checks are successful load the content into cache
  Permissions::AcPerms& perm_data = permissions->data();
  perm_data.perm_token = permissions_token;
  perm_data.perm_cred_token = permissions_cred_token;

  ::CORBA::Long perm_handle = generate_handle();

  ACE_GUARD_RETURN(ACE_Thread_Mutex, guard, handle_mutex_, 0);

  AccessData cache_this;
  cache_this.identity = identity;
  cache_this.subject = sn_id;
  cache_this.domain_id = domain_id;
  cache_this.perm = permissions;
  cache_this.gov = governance;
  cache_this.local_access_credential_data = local_access_credential_data;

  local_ac_perms_.insert(std::make_pair(perm_handle, cache_this));
  local_identity_map_.insert(std::make_pair(identity, perm_handle));

  return perm_handle;
}

::DDS::Security::PermissionsHandle AccessControlBuiltInImpl::validate_remote_permissions(
  ::DDS::Security::Authentication_ptr auth_plugin,
  ::DDS::Security::IdentityHandle local_identity_handle,
  ::DDS::Security::IdentityHandle remote_identity_handle,
  const ::DDS::Security::PermissionsToken & remote_permissions_token,
  const ::DDS::Security::AuthenticatedPeerCredentialToken & remote_credential_token,
  ::DDS::Security::SecurityException & ex)
{
  if (0 == auth_plugin) {
    CommonUtilities::set_security_error(ex, -1, 0, "AccessControlBuiltInImpl::validate_remote_permissions: Null Authentication plugin");
    return DDS::HANDLE_NIL;
  }

  if (DDS::HANDLE_NIL == local_identity_handle) {
    CommonUtilities::set_security_error(ex, -1, 0, "AccessControlBuiltInImpl::validate_remote_permissions: Invalid Local Identity");
    return DDS::HANDLE_NIL;
  }

  ACIdentityMap::iterator iter = local_identity_map_.find(local_identity_handle);

  if (iter == local_identity_map_.end()) {
    CommonUtilities::set_security_error(ex,-1, 0, "AccessControlBuiltInImpl::validate_remote_permissions: No matching local identity handle present");
    return DDS::HANDLE_NIL;
  }

  // Extract Governance and domain id data for new permissions entry
  ::DDS::Security::PermissionsHandle local_ph = iter->second;

  ACE_GUARD_RETURN(ACE_Thread_Mutex, guard, handle_mutex_, 0);

  ACPermsMap::iterator piter = local_ac_perms_.find(local_ph);

  if (piter == local_ac_perms_.end()) {
    CommonUtilities::set_security_error(ex,-1, 0, "AccessControlBuiltInImpl::validate_remote_permissions: No matching local permissions handle present");
    return DDS::HANDLE_NIL;
  }

  // permissions file
  OpenDDS::Security::TokenReader remote_perm_wrapper(remote_credential_token);
  SSL::SignedDocument remote_perm_doc;

  int err = remote_perm_doc.deserialize(remote_perm_wrapper.get_bin_property_value("c.perm"));
  if (err)
  {
    CommonUtilities::set_security_error(ex, -1, 0, "AccessControlBuiltInImpl::validate_remote_permissions: Failed to deserialize c.perm into signed-document");
    return DDS::HANDLE_NIL;
  }

  Permissions::shared_ptr remote_permissions = DCPS::make_rch<Permissions>();

  err = remote_permissions->load(remote_perm_doc);
  if (err)
  {
    CommonUtilities::set_security_error(ex, -1, 0, "AccessControlBuiltInImpl::validate_remote_permissions: Invalid permission file");
    return DDS::HANDLE_NIL;
  }

  const LocalAccessCredentialData::shared_ptr& local_access_credential_data = piter->second.local_access_credential_data;

  // Validate the signature of the remote permissions
  const SSL::Certificate& local_ca = local_access_credential_data->get_ca_cert();
  std::string ca_subject;

  local_ca.subject_name_to_str(ca_subject);

  err = remote_perm_doc.verify_signature(local_ca);
  if (err) {
    CommonUtilities::set_security_error(ex, -1, 0, "AccessControlBuiltInImpl::validate_remote_permissions: Remote permissions signature not verified");
    return DDS::HANDLE_NIL;
  }

  // The remote permissions signature is verified
  if (OpenDDS::DCPS::DCPS_debug_level > 0) {
    ACE_DEBUG((LM_DEBUG, ACE_TEXT(
      "(%P|%t) AccessControlBuiltInImpl::validate_remote_permissions: Remote permissions document verified.\n")));
  }

  //Extract and compare the remote subject name for validation
  TokenReader remote_credential_tr(remote_credential_token);
  const DDS::OctetSeq& cid = remote_credential_tr.get_bin_property_value("c.id");

  if (cid.length() == 0) {
    CommonUtilities::set_security_error(ex, -1, 0, "AccessControlBuiltInImpl::validate_remote_permissions: Invalid remote credential identity");
    return DDS::HANDLE_NIL;
  }

  SSL::Certificate::unique_ptr remote_cert(new SSL::Certificate);
  remote_cert->deserialize(cid);

  std::string remote_identity_sn;
  remote_cert->subject_name_to_str(remote_identity_sn);

  OpenDDS::Security::SSL::SubjectName sn_id_remote;

  if (remote_identity_sn.empty() || sn_id_remote.parse(remote_identity_sn) != 0 || !remote_permissions->contains_subject_name(sn_id_remote)) {
    CommonUtilities::set_security_error(ex, -1, 0, "AccessControlBuiltInImpl::validate_remote_permissions: "
                                        "Remote identity subject name does not match any subject name in remote permissions grants");
    return DDS::HANDLE_NIL;
  }

  // Set and store the permissions credential token while we have the raw content

  Permissions::AcPerms& perm_data = remote_permissions->data();
  perm_data.perm_token = remote_permissions_token;
  perm_data.perm_cred_token = remote_credential_token;

  ::CORBA::Long perm_handle = generate_handle();

  AccessData cache_this;
  cache_this.identity = remote_identity_handle;
  cache_this.subject = sn_id_remote;
  cache_this.domain_id = piter->second.domain_id;
  cache_this.perm = remote_permissions;
  cache_this.gov = piter->second.gov;
  cache_this.local_access_credential_data = local_access_credential_data;

  local_ac_perms_.insert(std::make_pair(perm_handle, cache_this));
  return perm_handle;
}

::CORBA::Boolean AccessControlBuiltInImpl::check_create_participant(
  ::DDS::Security::PermissionsHandle permissions_handle,
  ::DDS::Security::DomainId_t domain_id,
  const ::DDS::DomainParticipantQos & /*qos*/,
  ::DDS::Security::SecurityException & ex)
{
  if (DDS::HANDLE_NIL == permissions_handle) {
    return CommonUtilities::set_security_error(ex, -1, 0, "AccessControlBuiltInImpl::check_create_participant: Invalid permissions handle");
  }

/*
 *  The rules of this method need to be evaluated in this order, however, we need to check
 *  to make sure the permission handle exists in our store prior to assessing these rules
*/
  /* From Table 63 of the spec.
     This operation shall use the permissions_handle to retrieve
     the cached Permissions and Governance information.
             If the Governance specifies any topics on the
     DomainParticipant domain_id with
     enable_read_access_control set to FALSE or with
     enable_write_access_control set to FALSE, then the
     operation shall succeed and return TRUE.
             If the ParticipantSecurityAttributes has
     is_access_protected set to FALSE, then the operation shall
     succeed and return TRUE.
             Otherwise the operation shall return FALSE.
 */

  ACE_GUARD_RETURN(ACE_Thread_Mutex, guard, handle_mutex_, false);

  ACPermsMap::iterator piter = local_ac_perms_.find(permissions_handle);

  if (piter == local_ac_perms_.end()) {
    return CommonUtilities::set_security_error(ex, -1, 0,
      "AccessControlBuiltInImpl::check_create_participant: "
      "No matching permissions handle present");
  }

  if (domain_id != piter->second.domain_id) {
    return CommonUtilities::set_security_error(ex, -1, 0,
      "AccessControlBuiltInImpl::check_create_participant: "
      "Domain does not match validated permissions handle");
  }

  ::DDS::Security::DomainId_t domain_to_find = domain_id;

  gov_iter begin = piter->second.gov->access_rules().begin();
  gov_iter end = piter->second.gov->access_rules().end();

  for (gov_iter giter = begin; giter != end; ++giter) {
    size_t d = giter->domain_list.count(domain_to_find);

    if (d > 0) {
      Governance::TopicAccessRules::iterator tr_iter;

      for (tr_iter = giter->topic_rules.begin(); tr_iter != giter->topic_rules.end(); ++tr_iter) {
        if (tr_iter->topic_attrs.is_read_protected == false ||
            tr_iter->topic_attrs.is_write_protected == false ) {
          return true;
        }
      }

      if (giter->domain_attrs.is_access_protected == false) return true;
    }
  }

  return CommonUtilities::set_security_error(ex, -1, 0,
    "AccessControlBuiltInImpl::check_create_participant: "
    "No governance exists for this domain");
}

::CORBA::Boolean AccessControlBuiltInImpl::check_create_datawriter(
  ::DDS::Security::PermissionsHandle permissions_handle,
  ::DDS::Security::DomainId_t domain_id,
  const char * topic_name,
  const ::DDS::DataWriterQos & /*qos*/,
  const ::DDS::PartitionQosPolicy & partition,
  const ::DDS::Security::DataTags & /*data_tag*/,
  ::DDS::Security::SecurityException & ex)
{
  if (DDS::HANDLE_NIL == permissions_handle) {
    return CommonUtilities::set_security_error(ex, -1, 0, "AccessControlBuiltInImpl::check_create_datawriter: Invalid permissions handle");
  }
  if (0 == topic_name) {
    return CommonUtilities::set_security_error(ex, -1, 0, "AccessControlBuiltInImpl::check_create_datawriter: Invalid Topic Name");
  }

  ACE_GUARD_RETURN(ACE_Thread_Mutex, guard, handle_mutex_, false);

  ACPermsMap::iterator ac_iter = local_ac_perms_.find(permissions_handle);

  if (ac_iter == local_ac_perms_.end()) {
    return CommonUtilities::set_security_error(ex, -1, 0, "AccessControlBuiltInImpl::check_create_datawriter: No matching permissions handle present");
  }

  gov_iter begin = ac_iter->second.gov->access_rules().begin();
  gov_iter end = ac_iter->second.gov->access_rules().end();

  for (gov_iter giter = begin; giter != end; ++giter) {
    size_t d = giter->domain_list.count(domain_id);

    if (d > 0) {
      Governance::TopicAccessRules::iterator tr_iter;

      for (tr_iter = giter->topic_rules.begin(); tr_iter != giter->topic_rules.end(); ++tr_iter) {
        if ( ::ACE::wild_match(topic_name, tr_iter->topic_expression.c_str(), true,false)) {
          if (tr_iter->topic_attrs.is_write_protected == false ) {
            return true;
          }
        }
      }
    }
  }

  // Check the Permissions file
  TimeDuration delta_time;
  if (!validate_date_time(ac_iter, delta_time, ex)) {
    return false;
  }

  if (!search_local_permissions(topic_name, domain_id, partition, Permissions::PUBLISH, ac_iter, ex)) {
    return false;
  }

  if (!local_rp_timer_.is_scheduled()) {
    // Start timer
<<<<<<< HEAD
    ACE_Time_Value timer_length(delta_time);

    if (!local_rp_timer_.start_timer(timer_length, permissions_handle)) {
      return CommonUtilities::set_security_error(ex, -1, 0, "AccessControlBuiltInImpl::check_create_datawriter: Permissions timer could not be created.");
=======
    if (!local_rp_timer_.start_timer(delta_time, permissions_handle)) {
      CommonUtilities::set_security_error(ex, -1, 0, "AccessControlBuiltInImpl::check_create_datawriter: Permissions timer could not be created.");
      return false;
>>>>>>> d8db1652
    }
  }

  return true;
}

::CORBA::Boolean AccessControlBuiltInImpl::check_create_datareader(
  ::DDS::Security::PermissionsHandle permissions_handle,
  ::DDS::Security::DomainId_t domain_id,
  const char * topic_name,
  const ::DDS::DataReaderQos & /*qos*/,
  const ::DDS::PartitionQosPolicy & partition,
  const ::DDS::Security::DataTags & /*data_tag*/,
  ::DDS::Security::SecurityException & ex)
{
  if (DDS::HANDLE_NIL == permissions_handle) {
    return CommonUtilities::set_security_error(ex, -1, 0, "AccessControlBuiltInImpl::check_create_datareader: Invalid permissions handle");
  }

  if (0 == topic_name) {
    return CommonUtilities::set_security_error(ex, -1, 0, "AccessControlBuiltInImpl::check_create_datareader: Invalid Topic Name");
  }

  ACE_GUARD_RETURN(ACE_Thread_Mutex, guard, handle_mutex_, false);

  ACPermsMap::iterator ac_iter = local_ac_perms_.find(permissions_handle);

  if (ac_iter == local_ac_perms_.end()) {
    return CommonUtilities::set_security_error(ex, -1, 0, "AccessControlBuiltInImpl::check_create_datareader: No matching permissions handle present");
  }

  gov_iter begin = ac_iter->second.gov->access_rules().begin();
  gov_iter end = ac_iter->second.gov->access_rules().end();

  for (gov_iter giter = begin; giter != end; ++giter) {
    size_t d = giter->domain_list.count(domain_id);

    if (d > 0) {
      Governance::TopicAccessRules::iterator tr_iter;

      for (tr_iter = giter->topic_rules.begin(); tr_iter != giter->topic_rules.end(); ++tr_iter) {
        if ( ::ACE::wild_match(topic_name, tr_iter->topic_expression.c_str(), true, false)) {
          if (tr_iter->topic_attrs.is_read_protected == false ) {
            return true;
          }
        }

      }

    }
  }

  // Check the Permissions file
  TimeDuration delta_time;
  if (!validate_date_time(ac_iter, delta_time, ex)) {
    return false;
  }

  if (!search_local_permissions(topic_name, domain_id, partition, Permissions::SUBSCRIBE, ac_iter, ex)) {
    return false;
  }

  if (!local_rp_timer_.is_scheduled()) {
<<<<<<< HEAD
    ACE_Time_Value timer_length(delta_time);

    if (!local_rp_timer_.start_timer(timer_length, permissions_handle)) {
      return CommonUtilities::set_security_error(ex, -1, 0, "AccessControlBuiltInImpl::check_create_datareader: Permissions timer could not be created.");
=======
    if (!local_rp_timer_.start_timer(delta_time, permissions_handle)) {
      CommonUtilities::set_security_error(ex, -1, 0, "AccessControlBuiltInImpl::check_create_datareader: Permissions timer could not be created.");
      return false;
>>>>>>> d8db1652
    }
  }

  return true;
}

::CORBA::Boolean AccessControlBuiltInImpl::check_create_topic(
  ::DDS::Security::PermissionsHandle permissions_handle,
  ::DDS::Security::DomainId_t domain_id,
  const char * topic_name,
  const ::DDS::TopicQos & /*qos*/,
  ::DDS::Security::SecurityException & ex)
{
  if (DDS::HANDLE_NIL == permissions_handle) {
    return CommonUtilities::set_security_error(ex, -1, 0, "AccessControlBuiltInImpl::check_create_topic: Invalid permissions handle");
  }
  if (0 == topic_name) {
    return CommonUtilities::set_security_error(ex, -1, 0, "AccessControlBuiltInImpl::check_create_topic: Invalid Topic Name");
  }

  ACE_GUARD_RETURN(ACE_Thread_Mutex, guard, handle_mutex_, false);

  ACPermsMap::iterator ac_iter = local_ac_perms_.find(permissions_handle);

  if (ac_iter == local_ac_perms_.end()) {
    return CommonUtilities::set_security_error(ex, -1, 0, "AccessControlBuiltInImpl::check_create_topic: No matching permissions handle present");
  }

  // Check the Governance file for allowable topic attributes

  if (domain_id != ac_iter->second.domain_id) {
    return CommonUtilities::set_security_error(ex, -1, 0, "AccessControlBuiltInImpl::check_create_topic: Requested domain ID does not match permissions handle");
  }

  ::DDS::Security::DomainId_t domain_to_find = ac_iter->second.domain_id;

  gov_iter begin = ac_iter->second.gov->access_rules().begin();
  gov_iter end = ac_iter->second.gov->access_rules().end();

  for (gov_iter giter = begin; giter != end; ++giter) {
    size_t d = giter->domain_list.count(domain_to_find);

    if (d) {
      Governance::TopicAccessRules::iterator tr_iter;

      for (tr_iter = giter->topic_rules.begin(); tr_iter != giter->topic_rules.end(); ++tr_iter) {
        if (::ACE::wild_match(topic_name, tr_iter->topic_expression.c_str(), true, false)) {
          if (tr_iter->topic_attrs.is_read_protected == false ||
              tr_iter->topic_attrs.is_write_protected == false) {
            return true;
          }
        }
      }
    }
  }

  // Check the Permissions file for grants
  TimeDuration delta_time;
  if (!validate_date_time(ac_iter, delta_time, ex)) {
    return false;
  }

  // Iterate over grant rules
  Permissions::PermissionGrantRules::iterator pgr_iter;
  for (pgr_iter = ac_iter->second.perm->data().perm_rules.begin(); pgr_iter != ac_iter->second.perm->data().perm_rules.end(); ++pgr_iter) {

    // Check to make sure our participant subject name matches the grant we're looking at
    if (pgr_iter->subject == ac_iter->second.subject) {

      // Iterate over allow / deny rules
      perm_topic_rules_iter ptr_iter;
      for (ptr_iter = pgr_iter->PermissionTopicRules.begin(); ptr_iter != pgr_iter->PermissionTopicRules.end(); ++ptr_iter) {

        // Check that our domain is listed and the permissions type is ALLOW before checking further
        size_t d = ptr_iter->domain_list.count(domain_to_find);
        if ((d > 0) && (ptr_iter->ad_type == Permissions::ALLOW)) {

          // Iterate over pub / sub rules
          perm_topic_ps_rules_iter tpsr_iter;
          for (tpsr_iter = ptr_iter->topic_ps_rules.begin(); tpsr_iter != ptr_iter->topic_ps_rules.end(); ++tpsr_iter) {

            // Iterate over topics
            std::vector<std::string>::iterator tl_iter;
            for (tl_iter = tpsr_iter->topic_list.begin(); tl_iter != tpsr_iter->topic_list.end(); ++tl_iter) {

              // If we have a match, we're ok to allow topic creation
              if (::ACE::wild_match(topic_name, (*tl_iter).c_str(), true, false))
                return true;
            }
          }
        }
      }

      // There is no matching rule for topic_name so use the value in default_permission
      if (strcmp(pgr_iter->default_permission.c_str(), "ALLOW") == 0) {
        return true;
      }
      else {
        return CommonUtilities::set_security_error(ex, -1, 0, "AccessControlBuiltInImpl::check_create_topic: No matching rule for topic, default permission is DENY.");
      }
    }
  }

  //TODO: QoS rules are not implemented

  return false;
}

::CORBA::Boolean AccessControlBuiltInImpl::check_local_datawriter_register_instance(
  ::DDS::Security::PermissionsHandle permissions_handle,
  ::DDS::DataWriter_ptr writer,
  ::DDS::Security::DynamicData_ptr key,
  ::DDS::Security::SecurityException & ex)
{
  if (DDS::HANDLE_NIL == permissions_handle) {
    return CommonUtilities::set_security_error(ex, -1, 0, "AccessControlBuiltInImpl::check_local_datawriter_register_instance: Invalid permissions handle");
  }
  if (0 == writer) {
    return CommonUtilities::set_security_error(ex, -1, 0, "AccessControlBuiltInImpl::check_local_datawriter_register_instance: Invalid Writer");
  }
  if (0 == key) {
    return CommonUtilities::set_security_error(ex, -1, 0, "AccessControlBuiltInImpl::check_local_datawriter_register_instance: Invalid Topic Key");
  }

  return true;
}

::CORBA::Boolean AccessControlBuiltInImpl::check_local_datawriter_dispose_instance(
  ::DDS::Security::PermissionsHandle permissions_handle,
  ::DDS::DataWriter_ptr writer,
  ::DDS::Security::DynamicData_ptr key,
  ::DDS::Security::SecurityException & ex)
{
  if (DDS::HANDLE_NIL == permissions_handle) {
    return CommonUtilities::set_security_error(ex, -1, 0, "AccessControlBuiltInImpl::check_local_datawriter_dispose_instance: Invalid permissions handle");
  }
  if (0 == writer) {
    return CommonUtilities::set_security_error(ex, -1, 0, "AccessControlBuiltInImpl::check_local_datawriter_dispose_instance: Invalid Writer");
  }
  if (0 == key) {
    return CommonUtilities::set_security_error(ex, -1, 0, "AccessControlBuiltInImpl::check_local_datawriter_dispose_instance: Invalid Topic Key");
  }

  return true;
}

::CORBA::Boolean AccessControlBuiltInImpl::check_remote_participant(
  ::DDS::Security::PermissionsHandle permissions_handle,
  ::DDS::Security::DomainId_t domain_id,
  const ::DDS::Security::ParticipantBuiltinTopicDataSecure & participant_data,
  ::DDS::Security::SecurityException & ex)
{
  if (DDS::HANDLE_NIL == permissions_handle) {
    return CommonUtilities::set_security_error(ex, -1, 0, "AccessControlBuiltInImpl::check_remote_participant: Invalid permissions handle");
  }

  ACE_GUARD_RETURN(ACE_Thread_Mutex, guard, handle_mutex_, false);

  ACPermsMap::iterator ac_iter = local_ac_perms_.find(permissions_handle);

  if (ac_iter == local_ac_perms_.end()) {
    return CommonUtilities::set_security_error(ex,-1, 0, "AccessControlBuiltInImpl::check_remote_participant: No matching permissions handle present");
  }

  gov_iter begin = ac_iter->second.gov->access_rules().begin();
  gov_iter end = ac_iter->second.gov->access_rules().end();

  for (gov_iter giter = begin; giter != end; ++giter) {
    size_t d = giter->domain_list.count(domain_id);

    if (d > 0) {
      if (giter->domain_attrs.is_access_protected == false) return true;
    }
  }

  // Check the PluginClassName and MajorVersion of the local permissions vs. remote  See Table 63 of spec
  const std::string remote_class_id = participant_data.base.permissions_token.class_id.in();

  std::string local_plugin_class_name,
              remote_plugin_class_name;
  int local_major_ver = 0,
      local_minor_ver,
      remote_major_ver,
      remote_minor_ver;

  if (remote_class_id.length() > 0) {
    parse_class_id(remote_class_id, remote_plugin_class_name, remote_major_ver, remote_minor_ver);
  }
  else {
    return CommonUtilities::set_security_error(ex, -1, 0, "AccessControlBuiltInImpl::check_remote_participant: Invalid remote class ID");
  }

  for (ACPermsMap::iterator local_iter = local_ac_perms_.begin(); local_iter != local_ac_perms_.end(); ++local_iter) {
    if (local_iter->second.domain_id == domain_id) {
      if (local_iter->first != permissions_handle) {
        std::string local_class_id = local_iter->second.perm->data().perm_token.class_id.in();

        if (local_class_id.length() > 0) {
          parse_class_id(local_class_id, local_plugin_class_name, local_major_ver, local_minor_ver);
        }
        else {
          return CommonUtilities::set_security_error(ex, -1, 0, "AccessControlBuiltInImpl::check_remote_participant: Invalid local class ID");
        }

        break;
      }
    }
  }

  if (strcmp(local_plugin_class_name.c_str(), remote_plugin_class_name.c_str()) == 0) {
    if (local_major_ver != remote_major_ver) {
      return CommonUtilities::set_security_error(ex, -1, 0, "AccessControlBuiltInImpl::check_remote_participant: Class ID major versions do not match");
    }
  }
  else {
    return CommonUtilities::set_security_error(ex, -1, 0, "AccessControlBuiltInImpl::check_remote_participant: Class ID plugin class name do not match");
  }

  // Check permissions topic grants

  Permissions::PermissionGrantRules::iterator pgr_iter;

  // Check topic rules for the given domain id.

  for (pgr_iter = ac_iter->second.perm->data().perm_rules.begin(); pgr_iter != ac_iter->second.perm->data().perm_rules.end(); ++pgr_iter) {
    // Cycle through topic rules to find an allow
    perm_topic_rules_iter ptr_iter;

    for (ptr_iter = pgr_iter->PermissionTopicRules.begin(); ptr_iter != pgr_iter->PermissionTopicRules.end(); ++ptr_iter) {
      size_t z = (ptr_iter->domain_list.count(domain_id));

      if ((z > 0) && (ptr_iter->ad_type == Permissions::ALLOW)) {
        return true;
      }
    }
  }

  return false;
}

::CORBA::Boolean AccessControlBuiltInImpl::check_remote_datawriter(
  ::DDS::Security::PermissionsHandle permissions_handle,
  ::DDS::Security::DomainId_t domain_id,
  const ::DDS::Security::PublicationBuiltinTopicDataSecure & publication_data,
  ::DDS::Security::SecurityException & ex)
{
  if (DDS::HANDLE_NIL == permissions_handle) {
    return CommonUtilities::set_security_error(ex, -1, 0, "AccessControlBuiltInImpl::check_remote_datawriter: Invalid permissions handle");
  }

  if (publication_data.base.base.topic_name[0] == 0) {
    return CommonUtilities::set_security_error(ex, -1, 0, "AccessControlBuiltInImpl::check_remote_datawriter: Invalid topic name");
  }

  ACE_GUARD_RETURN(ACE_Thread_Mutex, guard, handle_mutex_, false);

  ACPermsMap::iterator ac_iter = local_ac_perms_.find(permissions_handle);

  if (ac_iter == local_ac_perms_.end()) {
    return CommonUtilities::set_security_error(ex, -1, 0, "AccessControlBuiltInImpl::check_remote_datawriter: No matching permissions handle present");
  }

  gov_iter begin = ac_iter->second.gov->access_rules().begin();
  gov_iter end = ac_iter->second.gov->access_rules().end();

  for (gov_iter giter = begin; giter != end; ++giter) {
    size_t d = giter->domain_list.count(domain_id);

    if (d > 0) {
      Governance::TopicAccessRules::iterator tr_iter;

      for (tr_iter = giter->topic_rules.begin(); tr_iter != giter->topic_rules.end(); ++tr_iter) {
        if (::ACE::wild_match(publication_data.base.base.topic_name, tr_iter->topic_expression.c_str(), true, false)) {
          if (tr_iter->topic_attrs.is_write_protected == false) {
            return true;
          }
        }
      }
    }
  }

  TimeDuration delta_time;
  if (!validate_date_time(ac_iter, delta_time, ex)) {
    return false;
  }

  if (!search_remote_permissions(publication_data.base.base.topic_name, domain_id, ac_iter, Permissions::PUBLISH, ex)) {
    return false;
  }

  if (!remote_rp_timer_.is_scheduled()) {
<<<<<<< HEAD
    ACE_Time_Value timer_length(delta_time);

    if (!remote_rp_timer_.start_timer(timer_length, permissions_handle)) {
      return CommonUtilities::set_security_error(ex, -1, 0, "AccessControlBuiltInImpl::check_create_datareader: Permissions timer could not be created.");
=======
    if (!remote_rp_timer_.start_timer(delta_time, permissions_handle)) {
      CommonUtilities::set_security_error(ex, -1, 0, "AccessControlBuiltInImpl::check_create_datareader: Permissions timer could not be created.");
      return false;
>>>>>>> d8db1652
    }
  }

  return true;
}

::CORBA::Boolean AccessControlBuiltInImpl::check_remote_datareader(
  ::DDS::Security::PermissionsHandle permissions_handle,
  ::DDS::Security::DomainId_t domain_id,
  const ::DDS::Security::SubscriptionBuiltinTopicDataSecure & subscription_data,
  ::CORBA::Boolean & relay_only,
  ::DDS::Security::SecurityException & ex)
{
  if (DDS::HANDLE_NIL == permissions_handle) {
    return CommonUtilities::set_security_error(ex, -1, 0, "AccessControlBuiltInImpl::check_remote_datareader: Invalid permissions handle");
  }

  ACE_GUARD_RETURN(ACE_Thread_Mutex, guard, handle_mutex_, false);

  ACPermsMap::iterator ac_iter = local_ac_perms_.find(permissions_handle);

  if (ac_iter == local_ac_perms_.end()) {
    return CommonUtilities::set_security_error(ex, -1, 0, "AccessControlBuiltInImpl::check_create_datareader: No matching permissions handle present");
  }

  // Default this to false for now
  relay_only = false;

  gov_iter begin = ac_iter->second.gov->access_rules().begin();
  gov_iter end = ac_iter->second.gov->access_rules().end();

  for (gov_iter giter = begin; giter != end; ++giter) {
    size_t d = giter->domain_list.count(domain_id);

    if (d > 0) {
      Governance::TopicAccessRules::iterator tr_iter;

      for (tr_iter = giter->topic_rules.begin(); tr_iter != giter->topic_rules.end(); ++tr_iter) {
        if (::ACE::wild_match(subscription_data.base.base.topic_name, tr_iter->topic_expression.c_str(), true, false)) {
          if (tr_iter->topic_attrs.is_read_protected == false) {
            return true;
          }
        }
      }

    }
  }

  TimeDuration delta_time;
  if (!validate_date_time(ac_iter, delta_time, ex)) {
    return false;
  }

  if (!search_remote_permissions(subscription_data.base.base.topic_name, domain_id, ac_iter, Permissions::SUBSCRIBE, ex)) {
    return false;
  }

  if (!remote_rp_timer_.is_scheduled()) {
<<<<<<< HEAD
    ACE_Time_Value timer_length(delta_time);

    if (!remote_rp_timer_.start_timer(timer_length, permissions_handle)) {
      return CommonUtilities::set_security_error(ex, -1, 0, "AccessControlBuiltInImpl::check_create_datareader: Permissions timer could not be created.");
=======
    if (!remote_rp_timer_.start_timer(delta_time, permissions_handle)) {
      CommonUtilities::set_security_error(ex, -1, 0, "AccessControlBuiltInImpl::check_create_datareader: Permissions timer could not be created.");
      return false;
>>>>>>> d8db1652
    }
  }

  return true;
}

::CORBA::Boolean AccessControlBuiltInImpl::check_remote_topic(
  ::DDS::Security::PermissionsHandle permissions_handle,
  ::DDS::Security::DomainId_t domain_id,
  const ::DDS::TopicBuiltinTopicData & topic_data,
  ::DDS::Security::SecurityException & ex)
{
  // NOTE: permissions_handle is for the remote DomainParticipant.
  if (DDS::HANDLE_NIL == permissions_handle) {
    return CommonUtilities::set_security_error(ex, -1, 0, "AccessControlBuiltInImpl::check_remote_topic: Invalid permissions handle");
  }

  if (topic_data.name[0] == 0) {
    return CommonUtilities::set_security_error(ex, -1, 0, "AccessControlBuiltInImpl::check_remote_topic: Invalid topic data");
  }

  ACE_GUARD_RETURN(ACE_Thread_Mutex, guard, handle_mutex_, false);

  ACPermsMap::iterator ac_iter = local_ac_perms_.find(permissions_handle);

  if (ac_iter == local_ac_perms_.end()) {
    return CommonUtilities::set_security_error(ex,-1, 0, "AccessControlBuiltInImpl::check_remote_topic: No matching permissions handle present");
  }

  // Compare the PluginClassName and MajorVersion of the local permissions_token
  // with those in the remote_permissions_token.
  const std::string remote_class_id = ac_iter->second.perm->data().perm_token.class_id.in();

  std::string local_plugin_class_name,
              remote_plugin_class_name;
  int local_major_ver = 0,
      local_minor_ver,
      remote_major_ver,
      remote_minor_ver;

  if (remote_class_id.length() > 0) {
    parse_class_id(remote_class_id, remote_plugin_class_name, remote_major_ver, remote_minor_ver);
  }
  else {
    return CommonUtilities::set_security_error(ex, -1, 0, "AccessControlBuiltInImpl::check_remote_topic: Invalid remote class ID");
  }

  for (ACPermsMap::iterator local_iter = local_ac_perms_.begin(); local_iter != local_ac_perms_.end(); ++local_iter) {
    if (local_iter->second.domain_id == domain_id) {
      if (local_iter->first != permissions_handle) {
        std::string local_class_id = local_iter->second.perm->data().perm_token.class_id.in();

        if (local_class_id.length() > 0) {
          parse_class_id(local_class_id, local_plugin_class_name, local_major_ver, local_minor_ver);
        }
        else {
          return CommonUtilities::set_security_error(ex, -1, 0, "AccessControlBuiltInImpl::check_remote_topic: Invalid local class ID");
        }

        break;
      }
    }
  }

  if (strcmp(local_plugin_class_name.c_str(), remote_plugin_class_name.c_str()) == 0) {
    if (local_major_ver != remote_major_ver) {
      return CommonUtilities::set_security_error(ex, -1, 0, "AccessControlBuiltInImpl::check_remote_topic: Class ID major versions do not match");
    }
  }
  else {
    return CommonUtilities::set_security_error(ex, -1, 0, "AccessControlBuiltInImpl::check_remote_topic: Class ID plugin class name do not match");
  }

  // Check the Governance file for allowable topic attributes

  gov_iter begin = ac_iter->second.gov->access_rules().begin();
  gov_iter end = ac_iter->second.gov->access_rules().end();

  for (gov_iter giter = begin; giter != end; ++giter) {
    size_t d = giter->domain_list.count(domain_id);

    if (d) {
      Governance::TopicAccessRules::iterator tr_iter;

      for (tr_iter = giter->topic_rules.begin(); tr_iter != giter->topic_rules.end(); ++tr_iter) {
        if (::ACE::wild_match(topic_data.name, tr_iter->topic_expression.c_str(), true, false)) {
          if (tr_iter->topic_attrs.is_read_protected == false ||
              tr_iter->topic_attrs.is_write_protected == false) {
            return true;
          }
        }
      }
    }
  }

  // Check the Permissions file for grants
  TimeDuration delta_time;
  if (!validate_date_time(ac_iter, delta_time, ex)) {
    return false;
  }

  // Iterate over grant rules
  Permissions::PermissionGrantRules::iterator pgr_iter;
  for (pgr_iter = ac_iter->second.perm->data().perm_rules.begin(); pgr_iter != ac_iter->second.perm->data().perm_rules.end(); ++pgr_iter) {

    // Check to make sure our participant subject name matches the grant we're looking at
    if (pgr_iter->subject == ac_iter->second.subject) {

      // Iterate over allow / deny rules
      perm_topic_rules_iter ptr_iter;
      for (ptr_iter = pgr_iter->PermissionTopicRules.begin(); ptr_iter != pgr_iter->PermissionTopicRules.end(); ++ptr_iter) {

        // Check that our domain is listed and the permissions type is ALLOW before checking further
        size_t d = ptr_iter->domain_list.count(domain_id);
        if ((d > 0) && (ptr_iter->ad_type == Permissions::ALLOW)) {

          // Iterate over pub / sub rules
          perm_topic_ps_rules_iter tpsr_iter;
          for (tpsr_iter = ptr_iter->topic_ps_rules.begin(); tpsr_iter != ptr_iter->topic_ps_rules.end(); ++tpsr_iter) {

            // Check to make sure they can publish or subscribe to the topic
            // TODO Add support for relay permissions once relay only key exchange is supported
            if (tpsr_iter->ps_type == Permissions::PUBLISH || tpsr_iter->ps_type == Permissions::SUBSCRIBE) {

              // Iterate over topics
              std::vector<std::string>::iterator tl_iter;
              for (tl_iter = tpsr_iter->topic_list.begin(); tl_iter != tpsr_iter->topic_list.end(); ++tl_iter) {

                // If we have a match, we're ok to allow topic creation
                if (::ACE::wild_match(topic_data.name, (*tl_iter).c_str(), true, false))
                  return true;
              }
            }
          }
        }
      }

      // There is no matching rule for topic_name so use the value in default_permission
      if (strcmp(pgr_iter->default_permission.c_str(), "ALLOW") == 0) {
        return true;
      }
      else {
        return CommonUtilities::set_security_error(ex, -1, 0, "AccessControlBuiltInImpl::check_remote_topic: No matching rule for topic, default permission is DENY.");
      }
    }
  }

  //TODO: QoS rules are not implemented

  return false;
}

::CORBA::Boolean AccessControlBuiltInImpl::check_local_datawriter_match(
  ::DDS::Security::PermissionsHandle writer_permissions_handle,
  ::DDS::Security::PermissionsHandle reader_permissions_handle,
  const ::DDS::Security::PublicationBuiltinTopicDataSecure & /*publication_data*/,
  const ::DDS::Security::SubscriptionBuiltinTopicDataSecure & /*subscription_data*/,
  ::DDS::Security::SecurityException & ex)
{
  if (DDS::HANDLE_NIL == writer_permissions_handle) {
    return CommonUtilities::set_security_error(ex, -1, 0, "AccessControlBuiltInImpl::check_local_datawriter_match: Invalid writer permissions handle");
  }
  if (DDS::HANDLE_NIL == reader_permissions_handle) {
    return CommonUtilities::set_security_error(ex, -1, 0, "AccessControlBuiltInImpl::check_local_datawriter_match: Invalid reader permissions handle");
  }

  return true;
}

::CORBA::Boolean AccessControlBuiltInImpl::check_local_datareader_match(
  ::DDS::Security::PermissionsHandle reader_permissions_handle,
  ::DDS::Security::PermissionsHandle writer_permissions_handle,
  const ::DDS::Security::SubscriptionBuiltinTopicDataSecure & /*subscription_data*/,
  const ::DDS::Security::PublicationBuiltinTopicDataSecure & /*publication_data*/,
  ::DDS::Security::SecurityException & ex)
{
  if (DDS::HANDLE_NIL == writer_permissions_handle) {
    return CommonUtilities::set_security_error(ex, -1, 0, "AccessControlBuiltInImpl::check_local_datareader_match: Invalid writer permissions handle");
  }
  if (DDS::HANDLE_NIL == reader_permissions_handle) {
    return CommonUtilities::set_security_error(ex, -1, 0, "AccessControlBuiltInImpl::check_local_datareader_match: Invalid reader permissions handle");
  }

  return true;
}

::CORBA::Boolean AccessControlBuiltInImpl::check_remote_datawriter_register_instance(
  ::DDS::Security::PermissionsHandle permissions_handle,
  ::DDS::DataReader_ptr reader,
  ::DDS::InstanceHandle_t publication_handle,
  ::DDS::Security::DynamicData_ptr key,
  ::DDS::InstanceHandle_t instance_handle,
  ::DDS::Security::SecurityException & ex)
{
  if (DDS::HANDLE_NIL == permissions_handle ||
      DDS::HANDLE_NIL == publication_handle ||
      DDS::HANDLE_NIL == instance_handle) {
    return CommonUtilities::set_security_error(ex, -1, 0, "AccessControlBuiltInImpl::check_remote_datawriter_register_instance: Invalid handle");
  }
  if (0 == reader) {
    return CommonUtilities::set_security_error(ex, -1, 0, "AccessControlBuiltInImpl::check_remote_datawriter_register_instance: Invalid Reader pointer");
  }
  if (0 == key) {
    return CommonUtilities::set_security_error(ex, -1, 0, "AccessControlBuiltInImpl::check_remote_datawriter_register_instance: Invalid Topic Key");
  }

  return true;
}

::CORBA::Boolean AccessControlBuiltInImpl::check_remote_datawriter_dispose_instance(
  ::DDS::Security::PermissionsHandle permissions_handle,
  ::DDS::DataReader_ptr reader,
  ::DDS::InstanceHandle_t publication_handle,
  ::DDS::Security::DynamicData_ptr key,
  ::DDS::Security::SecurityException & ex)
{
  if (DDS::HANDLE_NIL == permissions_handle ||
      DDS::HANDLE_NIL == publication_handle) {
    return CommonUtilities::set_security_error(ex, -1, 0, "AccessControlBuiltInImpl::check_remote_datawriter_dispose_instance: Invalid handle");
  }
  if (0 == reader) {
    return CommonUtilities::set_security_error(ex, -1, 0, "AccessControlBuiltInImpl::check_remote_datawriter_dispose_instance: Invalid Reader pointer");
  }
  if (0 == key) {
    return CommonUtilities::set_security_error(ex, -1, 0, "AccessControlBuiltInImpl::check_remote_datawriter_dispose_instance: Invalid Topic Key");
  }
  return true;
}

::CORBA::Boolean AccessControlBuiltInImpl::get_permissions_token(
  ::DDS::Security::PermissionsToken & permissions_token,
  ::DDS::Security::PermissionsHandle handle,
  ::DDS::Security::SecurityException & ex)
{
  if (DDS::HANDLE_NIL == handle) {
    CommonUtilities::set_security_error(ex, -1, 0, "AccessControlBuiltInImpl::get_permissions_token: Invalid permissions handle");
    return false;
  }

  ACE_GUARD_RETURN(ACE_Thread_Mutex, guard, handle_mutex_, false);

  ACPermsMap::iterator iter = local_ac_perms_.find(handle);

  if (iter != local_ac_perms_.end()) {
    permissions_token = iter->second.perm->data().perm_token;
    return true;
  } else {
    CommonUtilities::set_security_error(ex, -1, 0, "AccessControlBuiltInImpl::get_permissions_token: No PermissionToken found");
    return false;
  }
}

::CORBA::Boolean AccessControlBuiltInImpl::get_permissions_credential_token(
  ::DDS::Security::PermissionsCredentialToken & permissions_credential_token,
  ::DDS::Security::PermissionsHandle handle,
  ::DDS::Security::SecurityException & ex)
{
  if (DDS::HANDLE_NIL == handle) {
    CommonUtilities::set_security_error(ex, -1, 0, "AccessControlBuiltInImpl::get_permissions_credential_token: Invalid permissions handle");
    return false;
  }

  ACE_GUARD_RETURN(ACE_Thread_Mutex, guard, handle_mutex_, false);

  ACPermsMap::iterator iter = local_ac_perms_.find(handle);

  if (iter != local_ac_perms_.end()) {
    permissions_credential_token = iter->second.perm->data().perm_cred_token;
    return true;
  } else {
    CommonUtilities::set_security_error(ex, -1, 0, "AccessControlBuiltInImpl::get_permissions_credential_token: No PermissionToken found");
    return false;
  }

  return true;
}

::CORBA::Boolean AccessControlBuiltInImpl::set_listener(
  ::DDS::Security::AccessControlListener_ptr listener,
  ::DDS::Security::SecurityException & ex)
{
  if (0 == listener) {
    CommonUtilities::set_security_error(ex, -1, 0, "AccessControlBuiltInImpl::set_listener: Invalid Listener pointer");
    return false;
  }

  ACE_Guard<ACE_Thread_Mutex> guard(handle_mutex_);

  listener_ptr_ = listener;
  return true;
}

::CORBA::Boolean AccessControlBuiltInImpl::return_permissions_token(
  const ::DDS::Security::PermissionsToken & token,
  ::DDS::Security::SecurityException & ex)
{
  ACE_UNUSED_ARG(token);
  ACE_UNUSED_ARG(ex);

  return true;
}

::CORBA::Boolean AccessControlBuiltInImpl::return_permissions_credential_token(
  const ::DDS::Security::PermissionsCredentialToken & permissions_credential_token,
  ::DDS::Security::SecurityException & ex)
{
  ACE_UNUSED_ARG(permissions_credential_token);
  ACE_UNUSED_ARG(ex);

  return true;
}

::CORBA::Boolean AccessControlBuiltInImpl::get_participant_sec_attributes(
  ::DDS::Security::PermissionsHandle permissions_handle,
  ::DDS::Security::ParticipantSecurityAttributes & attributes,
  ::DDS::Security::SecurityException & ex)
{
  if (DDS::HANDLE_NIL == permissions_handle) {
    CommonUtilities::set_security_error(ex, -1, 0, "AccessControlBuiltInImpl::get_participant_sec_attributes: Invalid permissions handle");
    return false;
  }

  ACE_GUARD_RETURN(ACE_Thread_Mutex, guard, handle_mutex_, false);

  ACPermsMap::iterator ac_iter = local_ac_perms_.find(permissions_handle);

  if (ac_iter == local_ac_perms_.end()) {
    CommonUtilities::set_security_error(ex,-1, 0, "AccessControlBuiltInImpl::get_participant_sec_attributes: No matching permissions handle present");
    return false;
  }

  // Check the Governance file for allowable topic attributes
  ::DDS::Security::DomainId_t domain_to_find = ac_iter->second.domain_id;

  gov_iter begin = ac_iter->second.gov->access_rules().begin();
  gov_iter end = ac_iter->second.gov->access_rules().end();

  for (gov_iter giter = begin; giter != end; ++giter) {
    size_t d = giter->domain_list.count(domain_to_find);

    if (d > 0) {
      attributes = giter->domain_attrs;
      return true;
    }
  }

  return false;
}

::CORBA::Boolean AccessControlBuiltInImpl::get_topic_sec_attributes(
  ::DDS::Security::PermissionsHandle permissions_handle,
  const char * topic_name,
  ::DDS::Security::TopicSecurityAttributes & attributes,
  ::DDS::Security::SecurityException & ex)
{
  if (DDS::HANDLE_NIL == permissions_handle) {
    CommonUtilities::set_security_error(ex, -1, 0, "AccessControlBuiltInImpl::get_topic_sec_attributes: Invalid permissions handle");
    return false;
  }
  if (0 == topic_name) {
    CommonUtilities::set_security_error(ex, -1, 0, "AccessControlBuiltInImpl::get_topic_sec_attributes: Invalid topic name");
    return false;
  }

  // Extract Governance and the permissions data for the requested handle

  ACE_GUARD_RETURN(ACE_Thread_Mutex, guard, handle_mutex_, false);

  ACPermsMap::iterator piter = local_ac_perms_.find(permissions_handle);

  if (piter == local_ac_perms_.end()) {
    CommonUtilities::set_security_error(ex,-1, 0, "AccessControlBuiltInImpl::get_topic_sec_attributes: No matching permissions handle present");
    return false;
  }

  ::DDS::Security::DomainId_t domain_to_find = piter->second.domain_id;

  gov_iter begin = piter->second.gov->access_rules().begin();
  gov_iter end = piter->second.gov->access_rules().end();

  for (gov_iter giter = begin; giter != end; ++giter) {
    size_t d = giter->domain_list.count(domain_to_find);

    if (d > 0) {
      Governance::TopicAccessRules::iterator tr_iter;

      for (tr_iter = giter->topic_rules.begin(); tr_iter != giter->topic_rules.end(); ++tr_iter) {
        if (::ACE::wild_match(topic_name,tr_iter->topic_expression.c_str(), true, false)) {
          attributes = tr_iter->topic_attrs;
          return true;
        }
      }
    }
  }

  return false;
}

::CORBA::Boolean AccessControlBuiltInImpl::get_datawriter_sec_attributes(
  ::DDS::Security::PermissionsHandle permissions_handle,
  const char * topic_name,
  const ::DDS::PartitionQosPolicy & partition,
  const ::DDS::Security::DataTagQosPolicy & data_tag,
  ::DDS::Security::EndpointSecurityAttributes & attributes,
  ::DDS::Security::SecurityException & ex)
{
  // The spec claims there is supposed to be a topic name parameter
  // to this function which is not in the IDL at this time

  if (DDS::HANDLE_NIL == permissions_handle) {
    CommonUtilities::set_security_error(ex, -1, 0, "AccessControlBuiltInImpl::get_datawriter_sec_attributes: Invalid permissions handle");
    return false;
  }

  if (0 == topic_name) {
    CommonUtilities::set_security_error(ex, -1, 0, "AccessControlBuiltInImpl::get_datawriter_sec_attributes: Invalid topic name");
    return false;
  }

  if (!get_sec_attributes(permissions_handle, topic_name, partition, data_tag, attributes, ex)) {
    return false;
  }

  return true;
}

::CORBA::Boolean AccessControlBuiltInImpl::get_datareader_sec_attributes(
  ::DDS::Security::PermissionsHandle permissions_handle,
  const char * topic_name,
  const ::DDS::PartitionQosPolicy & partition,
  const ::DDS::Security::DataTagQosPolicy & data_tag,
  ::DDS::Security::EndpointSecurityAttributes & attributes,
  ::DDS::Security::SecurityException & ex)
{
  if (DDS::HANDLE_NIL == permissions_handle) {
    CommonUtilities::set_security_error(ex, -1, 0, "Invalid permissions handle");
    return false;
  }

  if (0 == topic_name) {
    CommonUtilities::set_security_error(ex, -1, 0, "Invalid topic name");
    return false;
  }

  if (!get_sec_attributes(permissions_handle, topic_name, partition, data_tag, attributes, ex)) {
    return false;
  }

  return true;
}

::CORBA::Boolean AccessControlBuiltInImpl::return_participant_sec_attributes(
  const ::DDS::Security::ParticipantSecurityAttributes & attributes,
  ::DDS::Security::SecurityException & ex)
{
  ACE_UNUSED_ARG(attributes);
  ACE_UNUSED_ARG(ex);

  return true;
}

::CORBA::Boolean AccessControlBuiltInImpl::return_datawriter_sec_attributes(
  const ::DDS::Security::EndpointSecurityAttributes & attributes,
  ::DDS::Security::SecurityException & ex)
{
  ACE_UNUSED_ARG(attributes);
  ACE_UNUSED_ARG(ex);

  return true;
}

::CORBA::Boolean AccessControlBuiltInImpl::return_datareader_sec_attributes(
  const ::DDS::Security::EndpointSecurityAttributes & attributes,
  ::DDS::Security::SecurityException & ex)
{
  ACE_UNUSED_ARG(attributes);
  ACE_UNUSED_ARG(ex);

  return true;
}

::CORBA::Long AccessControlBuiltInImpl::generate_handle()
{
  ACE_Guard<ACE_Thread_Mutex> guard(gen_handle_mutex_);
  return CommonUtilities::increment_handle(next_handle_);
}

// NOTE: This function will return the time value as UTC
// Format from DDS Security spec 1.1 is:
//   CCYY-MM-DDThh:mm:ss[Z|(+|-)hh:mm]
time_t AccessControlBuiltInImpl::convert_permissions_time(const std::string& timeString)
{
  // Check for a valid length time string, which is 19 characters (up through seconds)
  if (timeString.length() < 19) {
    return 0;
  }

  //time_t permission_time_t;
  tm permission_tm;
  std::string temp_str;

  memset(&permission_tm, 0, sizeof(tm));
  // Year
  temp_str = timeString.substr(0, 4);
  permission_tm.tm_year = (atoi(temp_str.c_str()) - 1900);
  temp_str.clear();
  // Month
  temp_str = timeString.substr(5, 2);
  permission_tm.tm_mon = (atoi(temp_str.c_str()) - 1);
  temp_str.clear();
  // Day
  temp_str = timeString.substr(8, 2);
  permission_tm.tm_mday = atoi(temp_str.c_str());
  temp_str.clear();
  // Hour
  temp_str = timeString.substr(11, 2);
  permission_tm.tm_hour = atoi(temp_str.c_str());
  temp_str.clear();
  // Minutes
  temp_str = timeString.substr(14, 2);
  permission_tm.tm_min = atoi(temp_str.c_str());
  temp_str.clear();
  // Seconds
  temp_str = timeString.substr(17, 2);
  permission_tm.tm_sec = atoi(temp_str.c_str());

  // Check if there is time zone information in the string, Z is in the 20th character
  if (timeString.length() > 20) {
    temp_str.clear();
    temp_str = timeString.substr(19, 1);

    // The only adjustments that need to be made are if the character
    // is a '+' or '-'
    if (strcmp(temp_str.c_str(), "Z") == 0) {
      //int hours_adj = 0;
      //int mins_adj = 0;

      temp_str.clear();
      temp_str = timeString.substr(20, 1);

      if (strcmp(temp_str.c_str(), "+") == 0) {
        temp_str.clear();
        temp_str = timeString.substr(21, 2);
        //hours_adj = atoi(temp_str.c_str());
        permission_tm.tm_hour -= atoi(temp_str.c_str());
        temp_str.clear();
        temp_str = timeString.substr(24, 2);
        //mins_adj = atoi(temp_str.c_str());
        permission_tm.tm_min -= atoi(temp_str.c_str());
        //permission_time_t -= (hours_adj + mins_adj);
      }
      else if (strcmp(temp_str.c_str(), "-") == 0) {
        temp_str.clear();
        temp_str = timeString.substr(21, 2);
        //hours_adj = atoi(temp_str.c_str());
        permission_tm.tm_hour += atoi(temp_str.c_str());
        temp_str.clear();
        temp_str = timeString.substr(24, 2);
        //mins_adj = atoi(temp_str.c_str());
        permission_tm.tm_min += atoi(temp_str.c_str());
        //permission_time_t += (hours_adj + mins_adj);
      }
    }

  }

  permission_tm.tm_isdst = -1;

  //return permission_time_t;
  return mktime(&permission_tm);
}

bool AccessControlBuiltInImpl::validate_date_time(
  const ACPermsMap::iterator ac_iter,
  TimeDuration& delta_time,
  DDS::Security::SecurityException& ex)
{
  time_t after_time = 0, cur_utc_time = 0;
  time_t current_date_time = time(0);

  perm_grant_iter pbegin = ac_iter->second.perm->data().perm_rules.begin();
  perm_grant_iter pend = ac_iter->second.perm->data().perm_rules.end();

  for (perm_grant_iter pm_iter = pbegin; pm_iter != pend; ++pm_iter) {
    const time_t before_time = convert_permissions_time(pm_iter->validity.not_before);

    if (before_time == 0) {
      CommonUtilities::set_security_error(ex, -1, 0, "AccessControlBuiltInImpl::check_create_datawriter: Permissions not_before time is invalid.");
      return false;
    }

    // Adjust the current time to UTC/GMT
    tm *current_time_tm = gmtime(&current_date_time);
    cur_utc_time = mktime(current_time_tm);

    if (cur_utc_time < before_time) {
      CommonUtilities::set_security_error(ex, -1, 0, "AccessControlBuiltInImpl::check_create_datawriter: Permissions grant hasn't started yet.");
      return false;
    }

    after_time = convert_permissions_time(pm_iter->validity.not_after);

    if (after_time == 0) {
      CommonUtilities::set_security_error(ex, -1, 0, "AccessControlBuiltInImpl::check_create_datawriter: Permissions not_after time is invalid.");
      return false;
    }

    if (cur_utc_time > after_time) {
      CommonUtilities::set_security_error(ex, -1, 0, "AccessControlBuiltInImpl::check_create_datawriter: Permissions grant has expired.");
      return false;
    }

  }

  delta_time = TimeDuration(after_time - cur_utc_time);
  return true;
}

CORBA::Boolean AccessControlBuiltInImpl::get_sec_attributes(::DDS::Security::PermissionsHandle permissions_handle,
                                                            const char * topic_name,
                                                            const::DDS::PartitionQosPolicy & /*partition*/,
                                                            const::DDS::Security::DataTagQosPolicy & /*data_tag*/,
                                                            ::DDS::Security::EndpointSecurityAttributes & attributes,
                                                            ::DDS::Security::SecurityException & ex)
{
  ACE_GUARD_RETURN(ACE_Thread_Mutex, guard, handle_mutex_, 1);

  ACPermsMap::iterator ac_iter = local_ac_perms_.find(permissions_handle);

  if (ac_iter == local_ac_perms_.end()) {
    CommonUtilities::set_security_error(ex, -1, 0, "AccessControlBuiltInImpl::get_datawriter_sec_attributes: No matching permissions handle present");
    return false;
  }

  ::DDS::Security::DomainId_t domain_to_find = ac_iter->second.domain_id;

  gov_iter begin = ac_iter->second.gov->access_rules().begin();
  gov_iter end = ac_iter->second.gov->access_rules().end();

  for (gov_iter giter = begin; giter != end; ++giter) {
    size_t d = giter->domain_list.count(domain_to_find);

    if (d > 0) {
      if (std::strcmp(topic_name, "DCPSParticipantVolatileMessageSecure") == 0) {
        attributes.base.is_write_protected = false;
        attributes.base.is_read_protected = false;
        attributes.base.is_liveliness_protected = false;
        attributes.base.is_discovery_protected = false;
        attributes.is_submessage_protected = true;
        attributes.is_payload_protected = false;
        attributes.is_key_protected = false;
        return true;
      }

      if (std::strcmp(topic_name, "DCPSParticipantStatelessMessage") == 0) {
        attributes.base.is_write_protected = false;
        attributes.base.is_read_protected = false;
        attributes.base.is_liveliness_protected = false;
        attributes.base.is_discovery_protected = false;
        attributes.is_submessage_protected = false;
        attributes.is_payload_protected = false;
        attributes.is_key_protected = false;
        return true;
      }

      if (std::strcmp(topic_name, "DCPSParticipantMessageSecure") == 0) {
        attributes.base.is_write_protected = false;
        attributes.base.is_read_protected = false;
        attributes.base.is_liveliness_protected = false;
        attributes.base.is_discovery_protected = false;
        attributes.is_submessage_protected = giter->domain_attrs.is_liveliness_protected;
        attributes.is_payload_protected = false;
        attributes.is_key_protected = false;

        if (giter->domain_attrs.plugin_participant_attributes & ::DDS::Security::PLUGIN_PARTICIPANT_SECURITY_ATTRIBUTES_FLAG_IS_LIVELINESS_ENCRYPTED) {
          attributes.plugin_endpoint_attributes |= ::DDS::Security::PLUGIN_ENDPOINT_SECURITY_ATTRIBUTES_FLAG_IS_SUBMESSAGE_ENCRYPTED;
        }

        if (giter->domain_attrs.plugin_participant_attributes & ::DDS::Security::PLUGIN_PARTICIPANT_SECURITY_ATTRIBUTES_FLAG_IS_LIVELINESS_ORIGIN_AUTHENTICATED) {
          attributes.plugin_endpoint_attributes |= ::DDS::Security::PLUGIN_ENDPOINT_SECURITY_ATTRIBUTES_FLAG_IS_SUBMESSAGE_ORIGIN_AUTHENTICATED;
        }

        return true;
      }

      if (std::strcmp(topic_name, "DCPSParticipantSecure") == 0 ||
          std::strcmp(topic_name, "DCPSPublicationsSecure") == 0 ||
          std::strcmp(topic_name, "DCPSSubscriptionsSecure") == 0) {
        attributes.base.is_write_protected = false;
        attributes.base.is_read_protected = false;
        attributes.base.is_liveliness_protected = false;
        attributes.base.is_discovery_protected = false;
        attributes.is_submessage_protected = giter->domain_attrs.is_discovery_protected;
        attributes.is_payload_protected = false;
        attributes.is_key_protected = false;

        if (giter->domain_attrs.plugin_participant_attributes & ::DDS::Security::PLUGIN_PARTICIPANT_SECURITY_ATTRIBUTES_FLAG_BUILTIN_IS_DISCOVERY_ENCRYPTED) {
          attributes.plugin_endpoint_attributes |= ::DDS::Security::PLUGIN_ENDPOINT_SECURITY_ATTRIBUTES_FLAG_IS_SUBMESSAGE_ENCRYPTED;
        }

        if (giter->domain_attrs.plugin_participant_attributes & ::DDS::Security::PLUGIN_PARTICIPANT_SECURITY_ATTRIBUTES_FLAG_IS_DISCOVERY_ORIGIN_AUTHENTICATED) {
          attributes.plugin_endpoint_attributes |= ::DDS::Security::PLUGIN_ENDPOINT_SECURITY_ATTRIBUTES_FLAG_IS_SUBMESSAGE_ORIGIN_AUTHENTICATED;
        }

        return true;
      }

      Governance::TopicAccessRules::iterator tr_iter;

      for (tr_iter = giter->topic_rules.begin(); tr_iter != giter->topic_rules.end(); ++tr_iter) {
        if (::ACE::wild_match(topic_name, tr_iter->topic_expression.c_str(), true, false)) {

          // Process the TopicSecurityAttributes base
          attributes.base.is_write_protected = tr_iter->topic_attrs.is_write_protected;
          attributes.base.is_read_protected = tr_iter->topic_attrs.is_read_protected;
          attributes.base.is_liveliness_protected = tr_iter->topic_attrs.is_liveliness_protected;
          attributes.base.is_discovery_protected = tr_iter->topic_attrs.is_discovery_protected;

          // Process metadata protection attributes
          if (tr_iter->metadata_protection_kind == "NONE") {
            attributes.is_submessage_protected = false;
          }
          else {
            attributes.is_submessage_protected = true;

            if (tr_iter->metadata_protection_kind == "ENCRYPT" ||
              tr_iter->metadata_protection_kind == "ENCRYPT_WITH_ORIGIN_AUTHENTICATION") {
              attributes.plugin_endpoint_attributes |= ::DDS::Security::PLUGIN_ENDPOINT_SECURITY_ATTRIBUTES_FLAG_IS_SUBMESSAGE_ENCRYPTED;
            }

            if (tr_iter->metadata_protection_kind == "SIGN_WITH_ORIGIN_AUTHENTICATION" ||
              tr_iter->metadata_protection_kind == "ENCRYPT_WITH_ORIGIN_AUTHENTICATION") {
              attributes.plugin_endpoint_attributes |= ::DDS::Security::PLUGIN_ENDPOINT_SECURITY_ATTRIBUTES_FLAG_IS_SUBMESSAGE_ORIGIN_AUTHENTICATED;
            }
          }

          // Process data protection attributes

          if (tr_iter->data_protection_kind == "NONE") {
            attributes.is_payload_protected = false;
            attributes.is_key_protected = false;
          }
          else if (tr_iter->data_protection_kind == "SIGN") {
            attributes.is_payload_protected = true;
            attributes.is_key_protected = false;
          }
          else if (tr_iter->data_protection_kind == "ENCRYPT") {
            attributes.is_payload_protected = true;
            attributes.is_key_protected = true;
            attributes.plugin_endpoint_attributes |= ::DDS::Security::PLUGIN_ENDPOINT_SECURITY_ATTRIBUTES_FLAG_IS_PAYLOAD_ENCRYPTED;
          }

          return true;
        }
      }
    }
  }

  CommonUtilities::set_security_error(ex, -1, 0, "AccessControlBuiltInImpl::get_datawriter_sec_attributes: Invalid topic name");
  return false;
}

CORBA::Boolean AccessControlBuiltInImpl::search_local_permissions(
  const char * topic_name,
  const ::DDS::Security::DomainId_t domain_id,
  const ::DDS::PartitionQosPolicy & partition,
  const Permissions::PublishSubscribe_t pub_or_sub,
  const ACPermsMap::iterator ac_iter,
  ::DDS::Security::SecurityException & ex)
{
  std::string default_value;

  perm_grant_iter pbegin = ac_iter->second.perm->data().perm_rules.begin();
  perm_grant_iter pend = ac_iter->second.perm->data().perm_rules.end();

  for (perm_grant_iter pm_iter = pbegin; pm_iter != pend; ++pm_iter) {
    perm_grant_iter pbegin = ac_iter->second.perm->data().perm_rules.begin();
    perm_grant_iter pend = ac_iter->second.perm->data().perm_rules.end();

    for (perm_grant_iter pm_iter = pbegin; pm_iter != pend; ++pm_iter) {
      default_value = pm_iter->default_permission;

      perm_topic_rules_iter ptr_iter; // allow/deny rules
      perm_partitions_iter pp_iter;
      int matched_allow_partitions = 0;
      int matched_deny_partitions = 0;
      CORBA::ULong num_param_partitions = 0;

      for (ptr_iter = pm_iter->PermissionTopicRules.begin(); ptr_iter != pm_iter->PermissionTopicRules.end(); ++ptr_iter) {
        size_t  d = ptr_iter->domain_list.count(domain_id);

        if ((d > 0) && (ptr_iter->ad_type == Permissions::ALLOW)) {
          perm_topic_ps_rules_iter tpsr_iter;

          for (tpsr_iter = ptr_iter->topic_ps_rules.begin(); tpsr_iter != ptr_iter->topic_ps_rules.end(); ++tpsr_iter) {
            if (tpsr_iter->ps_type == pub_or_sub) {
              std::vector<std::string>::iterator tl_iter; // topic list

              for (tl_iter = tpsr_iter->topic_list.begin(); tl_iter != tpsr_iter->topic_list.end(); ++tl_iter) {
                if (::ACE::wild_match(topic_name, (*tl_iter).c_str(), true, false)) {
                  // Topic matches now check that the partitions match
                  if (partition.name.length() > 0) {
                    // First look for the ad_type & ps_type in the partitions
                    for (pp_iter = pm_iter->PermissionPartitions.begin(); pp_iter != pm_iter->PermissionPartitions.end(); pp_iter++) {
                      size_t pd = pp_iter->domain_list.count(domain_id);

                      if ((pd > 0) && (pp_iter->ad_type == Permissions::ALLOW)) {
                        perm_partition_ps_iter pps_iter;

                        for (pps_iter = pp_iter->partition_ps.begin(); pps_iter != pp_iter->partition_ps.end(); ++pps_iter) {
                          if (pps_iter->ps_type == pub_or_sub) {
                            std::vector<std::string>::iterator pl_iter; // partition list
                            num_param_partitions = static_cast<unsigned int>(pps_iter->partition_list.size());

                            for (pl_iter = pps_iter->partition_list.begin(); pl_iter != pps_iter->partition_list.end(); ++pl_iter) {
                              // Check the pl_iter value against the list of partitions in the partition parameter
                              for (CORBA::ULong i = 0; i < partition.name.length(); ++i) {
                                if (::ACE::wild_match(partition.name[i], (*pl_iter).c_str(), true, false)) {
                                  matched_allow_partitions++;
                                  break;
                                }
                              }
                            }
                          }
                        }
                      }
                    }
                  }
                  else { // No partitions to match
                    return true;
                  }

                }
              }
            }
          }
        }
        else if ((d > 0) && (ptr_iter->ad_type == Permissions::DENY)) {
          perm_topic_ps_rules_iter tpsr_iter;

          for (tpsr_iter = ptr_iter->topic_ps_rules.begin(); tpsr_iter != ptr_iter->topic_ps_rules.end(); ++tpsr_iter) {
//            if (tpsr_iter->ps_type == Permissions::PUBLISH) {
            if (tpsr_iter->ps_type == pub_or_sub) {
              std::vector<std::string>::iterator tl_iter; // topic list

              for (tl_iter = tpsr_iter->topic_list.begin(); tl_iter != tpsr_iter->topic_list.end(); ++tl_iter) {
                if (::ACE::wild_match(topic_name, (*tl_iter).c_str(), true, false)) {
                  // Topic matches now check that the partitions match
                  if (partition.name.length() > 0) {
                    // First look for the ad_type & ps_type in the partitions
                    for (pp_iter = pm_iter->PermissionPartitions.begin(); pp_iter != pm_iter->PermissionPartitions.end(); pp_iter++) {
                      size_t pd = pp_iter->domain_list.count(domain_id);

                      if ((pd > 0) && (pp_iter->ad_type == Permissions::DENY)) {
                        perm_partition_ps_iter pps_iter;

                        for (pps_iter = pp_iter->partition_ps.begin(); pps_iter != pp_iter->partition_ps.end(); ++pps_iter) {
//                          if (pps_iter->ps_type == Permissions::PUBLISH) {
                          if (pps_iter->ps_type == pub_or_sub) {
                            std::vector<std::string>::iterator pl_iter; // partition list

                            for (pl_iter = pps_iter->partition_list.begin(); pl_iter != pps_iter->partition_list.end(); ++pl_iter) {
                              // Check the pl_iter value against the list of partitions in the partition parameter
                              for (CORBA::ULong i = 0; i < partition.name.length(); ++i) {
                                if (::ACE::wild_match(partition.name[i], (*pl_iter).c_str(), true, false)) {
                                  matched_deny_partitions++;
                                  break;
                                }
                              }
                            }
                          }
                        }
                      }
                    }
                  }
                  else {
                    return false;
                  }
                }
              }
            }
          }

        } // end of DENY
      }

      // If a topic and partition match were found, return the appropriate value.
      if ((matched_allow_partitions > 0) && (matched_deny_partitions > 0)) {
        CommonUtilities::set_security_error(ex, -1, 0, "AccessControlBuiltInImpl: Topic is in both allow and deny.");
        return false;
      }
      else {
        if (matched_allow_partitions > 0) {
          if (num_param_partitions > partition.name.length()) {
            CommonUtilities::set_security_error(ex, -1, 0, "AccessControlBuiltInImpl: Requested more partitions than available in permissions file.");
            return false;
          }
          else {
            return true;
          }
        }
        else if (matched_deny_partitions > 0) {
          return false;
        }

      }

    }
  }

  // If this point in the code is reached it means that either there are no PermissionTopicRules
  // or the topic_name does not exist in the topic_list so return the value of default_permission
  if (strcmp(default_value.c_str(), "ALLOW") == 0) {
    return true;
  }
  else {
    CommonUtilities::set_security_error(ex, -1, 0, "AccessControlBuiltInImpl: No matching rule for topic, default permission is DENY.");
    return false;
  }
}

CORBA::Boolean AccessControlBuiltInImpl::search_remote_permissions(
  const char * topic_name,
  const ::DDS::Security::DomainId_t domain_id,
  const ACPermsMap::iterator ac_iter,
  const Permissions::PublishSubscribe_t pub_or_sub,
  ::DDS::Security::SecurityException & ex)
{
  perm_grant_iter pm_iter;
  std::string default_value;

  for (pm_iter = ac_iter->second.perm->data().perm_rules.begin(); pm_iter != ac_iter->second.perm->data().perm_rules.end(); ++pm_iter) {
    default_value = pm_iter->default_permission;

    perm_topic_rules_iter ptr_iter; // allow/deny rules

    for (ptr_iter = pm_iter->PermissionTopicRules.begin(); ptr_iter != pm_iter->PermissionTopicRules.end(); ++ptr_iter) {
      size_t  d = ptr_iter->domain_list.count(domain_id);

      if ((d > 0) && (ptr_iter->ad_type == Permissions::ALLOW)) {
        perm_topic_ps_rules_iter tpsr_iter;

        for (tpsr_iter = ptr_iter->topic_ps_rules.begin(); tpsr_iter != ptr_iter->topic_ps_rules.end(); ++tpsr_iter) {
          if (tpsr_iter->ps_type == pub_or_sub) {
            std::vector<std::string>::iterator tl_iter; // topic list

            for (tl_iter = tpsr_iter->topic_list.begin(); tl_iter != tpsr_iter->topic_list.end(); ++tl_iter) {
              if (::ACE::wild_match(topic_name, (*tl_iter).c_str(), true, false)) {
                return true;
              }
            }
          }  // end if (tpsr_iter->ps_type)
        } // end for
      }
      else if ((d > 0) && (ptr_iter->ad_type == Permissions::DENY)) {
        perm_topic_ps_rules_iter tpsr_iter;

        for (tpsr_iter = ptr_iter->topic_ps_rules.begin(); tpsr_iter != ptr_iter->topic_ps_rules.end(); ++tpsr_iter) {
          if (tpsr_iter->ps_type == pub_or_sub) {
            std::vector<std::string>::iterator tl_iter; // topic list

            for (tl_iter = tpsr_iter->topic_list.begin(); tl_iter != tpsr_iter->topic_list.end(); ++tl_iter) {
              if (::ACE::wild_match(topic_name, (*tl_iter).c_str(), true, false)) {
                CommonUtilities::set_security_error(ex, -1, 0, "AccessControlBuiltInImpl::check_remote_datawriter: Permissions is DENY");
                return false;
              }
            }
          }
        }

      } // end of DENY
    }

  }

  // If this point in the code is reached it means that either there are no PermissionTopicRules
  // or the topic_name does not exist in the topic_list so return the value of default_permission
  if (strcmp(default_value.c_str(), "ALLOW") == 0) {
    return true;
  }
  else {
    CommonUtilities::set_security_error(ex, -1, 0, "AccessControlBuiltInImpl::check_remote_datawriter: Topic not in Permissions, default is DENY");
    return false;
  }
}

void AccessControlBuiltInImpl::parse_class_id(
  const std::string& class_id,
  std::string & plugin_class_name,
  int & major_version,
  int & minor_version)
{
  const std::string delimiter = ":";

  major_version = 1;
  minor_version = 0;

  size_t pos = class_id.find_last_of(delimiter);

  if ((pos > 0UL) && (pos != class_id.length() - 1)) {
    plugin_class_name = class_id.substr(0, (pos - 1));

    const std::string period = ".";

    size_t period_pos = class_id.find_last_of(period);

    if (period_pos > 0UL) {
      std::string mv_string = class_id.substr((pos + 1), (period_pos - 1));

      major_version = atoi(mv_string.c_str());

      if (period_pos != class_id.length() - 1) {
        mv_string = class_id.substr((period_pos + 1), (class_id.length() - 1));
        minor_version = atoi(mv_string.c_str());
      }
    }
  }
  else {
    plugin_class_name.clear();
  }

}

AccessControlBuiltInImpl::RevokePermissionsTimer::RevokePermissionsTimer(AccessControlBuiltInImpl& impl)
    : impl_(impl)
    , scheduled_(false)
    , timer_id_(0)
{ }

AccessControlBuiltInImpl::RevokePermissionsTimer::~RevokePermissionsTimer()
{
  ACE_Reactor_Timer_Interface* reactor = TheServiceParticipant->timer();

  if (scheduled_ && reactor) {
    reactor->cancel_timer(this);
    scheduled_ = false;
  }
}

bool
AccessControlBuiltInImpl::RevokePermissionsTimer::start_timer(
  const TimeDuration& length, ::DDS::Security::PermissionsHandle pm_handle)
{
  ACE_GUARD_RETURN(ACE_Thread_Mutex, guard, lock_, false);

  ::DDS::Security::PermissionsHandle *eh_params_ptr =
      new ::DDS::Security::PermissionsHandle(pm_handle);

  ACE_Reactor_Timer_Interface* reactor = TheServiceParticipant->timer();

  if (reactor) {
    timer_id_ = reactor->schedule_timer(this, eh_params_ptr, length.value());

    if (timer_id_ != -1) {
      scheduled_ = true;
      delete eh_params_ptr;
      return true;
    }

  }

  delete eh_params_ptr;
  return false;
}

int
AccessControlBuiltInImpl::RevokePermissionsTimer::handle_timeout(
  const ACE_Time_Value& /*tv*/, const void* arg)
{
  ACE_GUARD_RETURN(ACE_Thread_Mutex, guard, lock_, -1);

  const DDS::Security::PermissionsHandle* pm_handle =
    static_cast<const DDS::Security::PermissionsHandle*>(arg);

  scheduled_ = false;

  ACPermsMap::iterator iter = impl_.local_ac_perms_.find(*pm_handle);

  if (iter == impl_.local_ac_perms_.end()) {
    ACE_DEBUG((LM_ERROR, ACE_TEXT("(%P|%t) AccessControlBuiltInImpl::Revoke_Permissions_Timer::handle_timeout: ")
      ACE_TEXT("pm_handle %d not found!\n"), *pm_handle));
    return -1;
  }

  impl_.local_ac_perms_.erase(iter);

  // If a listener exists, call on_revoke_permissions
  if (impl_.listener_ptr_ && !impl_.listener_ptr_->on_revoke_permissions(&impl_, *pm_handle)) {
    ACE_DEBUG((LM_ERROR, ACE_TEXT("(%P|%t) AccessControlBuiltInImpl::Revoke_Permissions_Timer::handle_timeout: ")
      ACE_TEXT("on_revoke_permissions failed for pm_handle %d!\n"), *pm_handle));
    return -1;
  }

  if (OpenDDS::DCPS::DCPS_debug_level > 0) {
    ACE_DEBUG((LM_DEBUG, ACE_TEXT(
      "(%P|%t) AccessControlBuiltInImpl::Revoke_Permissions_Timer::handle_timeout: Completed...\n")));
  }

  return 0;
}

} // namespace Security
} // namespace OpenDDS

OPENDDS_END_VERSIONED_NAMESPACE_DECL<|MERGE_RESOLUTION|>--- conflicted
+++ resolved
@@ -423,16 +423,8 @@
 
   if (!local_rp_timer_.is_scheduled()) {
     // Start timer
-<<<<<<< HEAD
-    ACE_Time_Value timer_length(delta_time);
-
-    if (!local_rp_timer_.start_timer(timer_length, permissions_handle)) {
+    if (!local_rp_timer_.start_timer(delta_time, permissions_handle)) {
       return CommonUtilities::set_security_error(ex, -1, 0, "AccessControlBuiltInImpl::check_create_datawriter: Permissions timer could not be created.");
-=======
-    if (!local_rp_timer_.start_timer(delta_time, permissions_handle)) {
-      CommonUtilities::set_security_error(ex, -1, 0, "AccessControlBuiltInImpl::check_create_datawriter: Permissions timer could not be created.");
-      return false;
->>>>>>> d8db1652
     }
   }
 
@@ -496,16 +488,8 @@
   }
 
   if (!local_rp_timer_.is_scheduled()) {
-<<<<<<< HEAD
-    ACE_Time_Value timer_length(delta_time);
-
-    if (!local_rp_timer_.start_timer(timer_length, permissions_handle)) {
+    if (!local_rp_timer_.start_timer(delta_time, permissions_handle)) {
       return CommonUtilities::set_security_error(ex, -1, 0, "AccessControlBuiltInImpl::check_create_datareader: Permissions timer could not be created.");
-=======
-    if (!local_rp_timer_.start_timer(delta_time, permissions_handle)) {
-      CommonUtilities::set_security_error(ex, -1, 0, "AccessControlBuiltInImpl::check_create_datareader: Permissions timer could not be created.");
-      return false;
->>>>>>> d8db1652
     }
   }
 
@@ -797,16 +781,8 @@
   }
 
   if (!remote_rp_timer_.is_scheduled()) {
-<<<<<<< HEAD
-    ACE_Time_Value timer_length(delta_time);
-
-    if (!remote_rp_timer_.start_timer(timer_length, permissions_handle)) {
+    if (!remote_rp_timer_.start_timer(delta_time, permissions_handle)) {
       return CommonUtilities::set_security_error(ex, -1, 0, "AccessControlBuiltInImpl::check_create_datareader: Permissions timer could not be created.");
-=======
-    if (!remote_rp_timer_.start_timer(delta_time, permissions_handle)) {
-      CommonUtilities::set_security_error(ex, -1, 0, "AccessControlBuiltInImpl::check_create_datareader: Permissions timer could not be created.");
-      return false;
->>>>>>> d8db1652
     }
   }
 
@@ -865,16 +841,8 @@
   }
 
   if (!remote_rp_timer_.is_scheduled()) {
-<<<<<<< HEAD
-    ACE_Time_Value timer_length(delta_time);
-
-    if (!remote_rp_timer_.start_timer(timer_length, permissions_handle)) {
+    if (!remote_rp_timer_.start_timer(delta_time, permissions_handle)) {
       return CommonUtilities::set_security_error(ex, -1, 0, "AccessControlBuiltInImpl::check_create_datareader: Permissions timer could not be created.");
-=======
-    if (!remote_rp_timer_.start_timer(delta_time, permissions_handle)) {
-      CommonUtilities::set_security_error(ex, -1, 0, "AccessControlBuiltInImpl::check_create_datareader: Permissions timer could not be created.");
-      return false;
->>>>>>> d8db1652
     }
   }
 
