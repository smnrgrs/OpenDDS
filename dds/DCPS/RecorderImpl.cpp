--- conflicted
+++ resolved
@@ -233,24 +233,16 @@
   }
 
   // we only support SAMPLE_DATA messages
-<<<<<<< HEAD
-  if (sample.header_.message_id_ == SAMPLE_DATA && listener_.in())
-    {
-      RawDataSample rawSample(sample.header_,
-                              static_cast<MessageId> (sample.header_.message_id_),
-                              sample.header_.source_timestamp_sec_,
-                              sample.header_.source_timestamp_nanosec_,
-                              sample.header_.publication_id_,
-                              sample.header_.byte_order_,
-                              sample.sample_.get());
-      listener_->on_sample_data_received(this, rawSample);
-    }
-=======
   if (sample.header_.message_id_ == SAMPLE_DATA && listener_.in()) {
-    RawDataSample rawSample(sample.header_, sample.sample_.get());
+    RawDataSample rawSample(sample.header_,
+                            static_cast<MessageId> (sample.header_.message_id_),
+                            sample.header_.source_timestamp_sec_,
+                            sample.header_.source_timestamp_nanosec_,
+                            sample.header_.publication_id_,
+                            sample.header_.byte_order_,
+                            sample.sample_.get());
     listener_->on_sample_data_received(this, rawSample);
   }
->>>>>>> 47d49887
 }
 
 void RecorderImpl::notify_subscription_disconnected(const WriterIdSeq&)
