/*
 * Distributed under the OpenDDS License.
 * See: http://www.opendds.org/license.html
 */

#include <DCPS/DdsDcps_pch.h>

#ifndef OPENDDS_SAFETY_PROFILE
#  include "DynamicTypeSupport.h"

#  include "DynamicTypeImpl.h"
#  include "Utils.h"
#  include "DynamicDataImpl.h"

#  include <dds/DCPS/debug.h>
#  include <dds/DCPS/DCPS_Utils.h>

OPENDDS_BEGIN_VERSIONED_NAMESPACE_DECL
namespace OpenDDS {
namespace XTypes {

<<<<<<< HEAD
DynamicSample::DynamicSample()
{}

DynamicSample::DynamicSample(const DynamicSample& d)
  : Sample(d.mutability_, d.extent_)
  , data_(d.data_)
{}

DynamicSample& DynamicSample::operator=(const DynamicSample& rhs)
{
  //TODO
  return *this;
}

bool DynamicSample::serialize(DCPS::Serializer& ser) const
=======
using namespace OpenDDS::DCPS;

bool DynamicSample::serialize(Serializer& ser) const
>>>>>>> 4dcfa1ca
{
  const DynamicDataImpl* const ddi = dynamic_cast<DynamicDataImpl*>(data_.in());
  if (!ddi) {
    if (log_level >= LogLevel::Notice) {
      ACE_ERROR((LM_NOTICE, "(%P|%t) NOTICE: DynamicSample::serialize: "
        "currently we only support DynamicDataImpl, the kind supplied by DynamicDataFactory\n"));
    }
    return false;
  }
  return ser << *ddi;
}

bool DynamicSample::deserialize(Serializer& ser)
{
  ACE_UNUSED_ARG(ser);
  // TODO
  return false;
}

size_t DynamicSample::serialized_size(const Encoding& enc) const
{
  const DynamicDataImpl* const ddi = dynamic_cast<DynamicDataImpl*>(data_.in());
  if (!ddi) {
    if (log_level >= LogLevel::Warning) {
      ACE_ERROR((LM_WARNING, "(%P|%t) WARNING: DynamicSample::serialized_size: "
        "currently we only support DynamicDataImpl, the kind supplied by DynamicDataFactory\n"));
    }
    return 0;
  }
  return DCPS::serialized_size(enc, *ddi);
}

bool DynamicSample::compare(const Sample& other) const
{
  ACE_UNUSED_ARG(other);
  // TODO
  return false;
}

} // namespace XTypes

namespace DCPS {

bool operator>>(Serializer& strm, XTypes::DynamicSample& sample)
{
  return sample.deserialize(strm);
}

bool operator>>(Serializer& strm, const KeyOnly<XTypes::DynamicSample>& sample)
{
  sample.value.set_key_only(true);
  return sample.value.deserialize(strm);
}

#ifndef OPENDDS_NO_CONTENT_SUBSCRIPTION_PROFILE
template <>
DDS::ReturnCode_t
DataReaderImpl_T<XTypes::DynamicSample>::read_generic(GenericBundle&,
                                                      DDS::SampleStateMask,
                                                      DDS::ViewStateMask,
                                                      DDS::InstanceStateMask,
                                                      bool)
{
  return DDS::RETCODE_UNSUPPORTED;
}
#endif

template <>
DDS::ReturnCode_t
DataReaderImpl_T<XTypes::DynamicSample>::take(AbstractSamples&,
                                              DDS::SampleStateMask,
                                              DDS::ViewStateMask,
                                              DDS::InstanceStateMask)
{
  return DDS::RETCODE_UNSUPPORTED;
}

#ifndef OPENDDS_NO_CONTENT_SUBSCRIPTION_PROFILE

template <>
struct MetaStructImpl<XTypes::DynamicSample> : MetaStruct {
  typedef XTypes::DynamicSample T;

#ifndef OPENDDS_NO_MULTI_TOPIC
  void* allocate() const { return 0; }

  void deallocate(void*) const {}

  size_t numDcpsKeys() const { return 0; }
#endif /* OPENDDS_NO_MULTI_TOPIC */

  bool isDcpsKey(const char* field) const
  {
    //TODO
    return false;
  }

  ACE_CDR::ULong map_name_to_id(const char* field) const
  {
    //TODO
    return 0;
  }

  Value getValue(const void* stru, DDS::MemberId memberId) const
  {
    const T& typed = *static_cast<const T*>(stru);
    Value v(0);
    //TODO
    return v;
  }

  Value getValue(const void* stru, const char* field) const
  {
    const T& typed = *static_cast<const T*>(stru);
    Value v(0);
    //TODO
    return v;
  }

  Value getValue(Serializer& strm, const char* field) const
  {
    Value v(0);
    //TODO
    return v;
  }

  ComparatorBase::Ptr create_qc_comparator(const char* field, ComparatorBase::Ptr next) const
  {
    //TODO
    return ComparatorBase::Ptr();
  }

#ifndef OPENDDS_NO_MULTI_TOPIC
  const char** getFieldNames() const
  {
    return 0;
  }

  const void* getRawField(const void*, const char*) const
  {
    return 0;
  }

  void assign(void*, const char*, const void*, const char*, const MetaStruct&) const
  {
  }
#endif

  bool compare(const void* lhs, const void* rhs, const char* field) const
  {
    //TODO
    return false;
  }
};

template <>
OpenDDS_Dcps_Export
const MetaStruct& getMetaStruct<XTypes::DynamicSample>()
{
  static const MetaStructImpl<XTypes::DynamicSample> m;
  return m;
}

template <>
OpenDDS_Dcps_Export
const MetaStruct& getMetaStruct<DDS::DynamicData*>() //TODO: this is needed to resolve a linker error
{
  static const MetaStructImpl<XTypes::DynamicSample> m;
  return m;
}
#endif

} // namespace DCPS
} // namespace OpenDDS

namespace DDS {

using namespace OpenDDS::XTypes;

void DynamicTypeSupport::representations_allowed_by_type(DataRepresentationIdSeq& seq)
{
  // TODO: Need to be able to read annotations?
  seq.length(1);
  seq[0] = XCDR2_DATA_REPRESENTATION;
}

size_t DynamicTypeSupport::key_count() const
{
  size_t count = 0;
  const ReturnCode_t rc = OpenDDS::XTypes::key_count(type_, count);
  if (rc != RETCODE_OK && log_level >= LogLevel::Error) {
    ACE_ERROR((LM_ERROR, "(%P|%t) ERROR: DynamicTypeSupport::key_count: "
      "could not get correct key count for DynamicType %C: %C\n",
      name(), retcode_to_string(rc)));
  }
  return count;
}

Extensibility DynamicTypeSupport::base_extensibility() const
{
  Extensibility ext = OpenDDS::DCPS::FINAL;
  const ReturnCode_t rc = extensibility(type_, ext);
  if (rc != RETCODE_OK && log_level >= LogLevel::Error) {
    ACE_ERROR((LM_ERROR, "(%P|%t) ERROR: DynamicTypeSupport::base_extensibility: "
      "could not get correct extensibility for DynamicType %C: %C\n",
      name(), retcode_to_string(rc)));
  }
  return ext;
}

Extensibility DynamicTypeSupport::max_extensibility() const
{
  Extensibility ext = OpenDDS::DCPS::FINAL;
  const ReturnCode_t rc = OpenDDS::XTypes::max_extensibility(type_, ext);
  if (rc != RETCODE_OK && log_level >= LogLevel::Error) {
    ACE_ERROR((LM_ERROR, "(%P|%t) ERROR: DynamicTypeSupport::max_extensibility: "
      "could not get correct max extensibility for DynamicType %C: %C\n",
      name(), retcode_to_string(rc)));
  }
  return ext;
}

DataWriter_ptr DynamicTypeSupport::create_datawriter()
{
  return new DynamicDataWriterImpl();
}

DataReader_ptr DynamicTypeSupport::create_datareader()
{
  return new DynamicDataReaderImpl();
}

#  ifndef OPENDDS_NO_MULTI_TOPIC
DataReader_ptr DynamicTypeSupport::create_multitopic_datareader()
{
  // TODO
  return 0;
}
#  endif

const TypeIdentifier& DynamicTypeSupport::getMinimalTypeIdentifier() const
{
  DynamicTypeImpl* const dti = dynamic_cast<DynamicTypeImpl*>(type_.in());
  return dti->get_minimal_type_identifier();
}

const TypeMap& DynamicTypeSupport::getMinimalTypeMap() const
{
  DynamicTypeImpl* const dti = dynamic_cast<DynamicTypeImpl*>(type_.in());
  return dti->get_minimal_type_map();
}

const TypeIdentifier& DynamicTypeSupport::getCompleteTypeIdentifier() const
{
  DynamicTypeImpl* const dti = dynamic_cast<DynamicTypeImpl*>(type_.in());
  return dti->get_complete_type_identifier();
}

const TypeMap& DynamicTypeSupport::getCompleteTypeMap() const
{
  DynamicTypeImpl* const dti = dynamic_cast<DynamicTypeImpl*>(type_.in());
  return dti->get_complete_type_map();
}

DynamicTypeSupport_ptr DynamicTypeSupport::_duplicate(DynamicTypeSupport_ptr obj)
{
  if (obj) {
    obj->_add_ref();
  }
  return obj;
}

} // namespace DDS

OPENDDS_END_VERSIONED_NAMESPACE_DECL

TAO_BEGIN_VERSIONED_NAMESPACE_DECL
namespace TAO {

DDS::DynamicTypeSupport_ptr Objref_Traits<DDS::DynamicTypeSupport>::duplicate(DDS::DynamicTypeSupport_ptr p)
{
  return DDS::DynamicTypeSupport::_duplicate(p);
}

void Objref_Traits<DDS::DynamicTypeSupport>::release(DDS::DynamicTypeSupport_ptr p)
{
  CORBA::release(p);
}

DDS::DynamicTypeSupport_ptr Objref_Traits<DDS::DynamicTypeSupport>::nil()
{
  return static_cast<DDS::DynamicTypeSupport_ptr>(0);
}

CORBA::Boolean Objref_Traits<DDS::DynamicTypeSupport>::marshal(
  const DDS::DynamicTypeSupport_ptr, TAO_OutputCDR&)
{
  return false;
}

} // namespace TAO
TAO_END_VERSIONED_NAMESPACE_DECL

#endif // OPENDDS_SAFETY_PROFILE<|MERGE_RESOLUTION|>--- conflicted
+++ resolved
@@ -19,7 +19,8 @@
 namespace OpenDDS {
 namespace XTypes {
 
-<<<<<<< HEAD
+using namespace OpenDDS::DCPS;
+
 DynamicSample::DynamicSample()
 {}
 
@@ -34,12 +35,7 @@
   return *this;
 }
 
-bool DynamicSample::serialize(DCPS::Serializer& ser) const
-=======
-using namespace OpenDDS::DCPS;
-
 bool DynamicSample::serialize(Serializer& ser) const
->>>>>>> 4dcfa1ca
 {
   const DynamicDataImpl* const ddi = dynamic_cast<DynamicDataImpl*>(data_.in());
   if (!ddi) {
