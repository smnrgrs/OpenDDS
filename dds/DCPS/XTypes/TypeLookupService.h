/*
 * Distributed under the OpenDDS License.
 * See: http://www.opendds.org/license.html
 */

#ifndef OPENDDS_DCPS_XTYPES_TYPE_LOOKUP_SERVICE_H
#define OPENDDS_DCPS_XTYPES_TYPE_LOOKUP_SERVICE_H

#include "TypeObject.h"
#include "DynamicType.h"
#include "DynamicTypeMember.h"
#include "MemberDescriptor.h"
#include "TypeDescriptor.h"

#include <dds/DCPS/RcObject.h>
#include <dds/DCPS/GuidUtils.h>

#include <ace/Thread_Mutex.h>

#if !defined (ACE_LACKS_PRAGMA_ONCE)
#pragma once
#endif /* ACE_LACKS_PRAGMA_ONCE */

OPENDDS_BEGIN_VERSIONED_NAMESPACE_DECL

namespace OpenDDS {
namespace XTypes {

class OpenDDS_Dcps_Export TypeLookupService : public virtual DCPS::RcObject {
public:
  TypeLookupService();
  ~TypeLookupService();

  // For TypeAssignability
  const TypeObject& get_type_object(const TypeIdentifier& type_id) const;
  void add(const TypeIdentifier& ti, const TypeObject& tobj);

  // For TypeLookup_getTypes
  void get_type_objects(const TypeIdentifierSeq& type_ids,
    TypeIdentifierTypeObjectPairSeq& types) const;
  void add_type_objects_to_cache(const TypeIdentifierTypeObjectPairSeq& types);

  // For converting between complete to minimal TypeObject of remote types
  void update_type_identifier_map(const TypeIdentifierPairSeq& tid_pairs);
  bool complete_to_minimal_type_object(const TypeObject& cto, TypeObject& mto) const;

  void complete_to_dynamic(DynamicType_rch& dt, const CompleteTypeObject&);

  // For TypeLookup_getTypeDependencies
  bool get_type_dependencies(const TypeIdentifier& type_id,
    TypeIdentifierWithSizeSeq& dependencies) const;
  void get_type_dependencies(const TypeIdentifierSeq& type_ids,
    TypeIdentifierWithSizeSeq& dependencies) const;
  void add_type_dependencies(const TypeIdentifier& type_id,
    const TypeIdentifierWithSizeSeq& dependencies);

  // For adding local endpoint types
  void add(TypeMap::const_iterator begin, TypeMap::const_iterator end);

  bool type_object_in_cache(const TypeIdentifier& ti) const;
  bool extensibility(TypeFlag extensibility_mask, const TypeIdentifier& ti) const;

  // For caching and retrieving TypeInformation of remote endpoints
  void cache_type_info(const DDS::BuiltinTopicKey_t& key, const TypeInformation& type_info);
  const TypeInformation& get_type_info(const DDS::BuiltinTopicKey_t& key) const;

private:
  const TypeObject& get_type_object_i(const TypeIdentifier& type_id) const;
  void get_type_dependencies_i(const TypeIdentifierSeq& type_ids,
    TypeIdentifierWithSizeSeq& dependencies) const;

  // Contains both minimal and complete type mapping.
  TypeMap type_map_;

  // For dependencies of local types
  typedef OPENDDS_MAP(TypeIdentifier, TypeIdentifierWithSizeSeq) TypeIdentifierWithSizeSeqMap;
  TypeIdentifierWithSizeSeqMap type_dependencies_map_;

  mutable ACE_Thread_Mutex mutex_;

  TypeObject to_empty_;

  // Mapping from complete to minimal TypeIdentifiers of dependencies of remote types.
  typedef OPENDDS_MAP(TypeIdentifier, TypeIdentifier) TypeIdentifierMap;
  TypeIdentifierMap complete_to_minimal_ti_map_;

  DCPS::String equivalence_hash_to_string(const EquivalenceHash& hash) const;
  bool get_minimal_type_identifier(const TypeIdentifier& ct, TypeIdentifier& mt) const;

  bool complete_to_minimal_struct(const CompleteStructType& ct, MinimalStructType& mt) const;
  bool complete_to_minimal_union(const CompleteUnionType& ct, MinimalUnionType& mt) const;
  bool complete_to_minimal_annotation(const CompleteAnnotationType& ct, MinimalAnnotationType& mt) const;
  bool complete_to_minimal_alias(const CompleteAliasType& ct, MinimalAliasType& mt) const;
  bool complete_to_minimal_sequence(const CompleteSequenceType& ct, MinimalSequenceType& mt) const;
  bool complete_to_minimal_array(const CompleteArrayType& ct, MinimalArrayType& mt) const;
  bool complete_to_minimal_map(const CompleteMapType& ct, MinimalMapType& mt) const;
  bool complete_to_minimal_enumerated(const CompleteEnumeratedType& ct, MinimalEnumeratedType& mt) const;
  bool complete_to_minimal_bitmask(const CompleteBitmaskType& ct, MinimalBitmaskType& mt) const;
  bool complete_to_minimal_bitset(const CompleteBitsetType& ct, MinimalBitsetType& mt) const;

<<<<<<< HEAD
  typedef OPENDDS_MAP(TypeIdentifier, DynamicType_rch) DynamicTypeMap;
  void handle_tryconstruct_flags(MemberDescriptor_rch& md, MemberFlag mf);
  void insert_dynamic_member(DynamicType_rch& dt, const DynamicTypeMember_rch& dtm);
  void complete_struct_member_to_member_descriptor(MemberDescriptor_rch& md, const CompleteStructMember& cm, DynamicTypeMap& dt_map);
  void complete_union_member_to_member_descriptor(MemberDescriptor_rch& md, const CompleteUnionMember& cm, DynamicTypeMap& dt_map);
  void complete_annotation_member_to_member_descriptor(MemberDescriptor_rch& md, const CompleteAnnotationParameter& cm, DynamicTypeMap& dt_map);
  void complete_to_dynamic_i(DynamicType_rch& dt, const CompleteTypeObject& cto, DynamicTypeMap& dt_map);
  void type_identifier_to_dynamic(DynamicType_rch& dt, const TypeIdentifier& ti, DynamicTypeMap& dt_map);
=======
  // Map from BuiltinTopicKey_t of remote endpoint to its TypeInformation.
  typedef OPENDDS_MAP_CMP(DDS::BuiltinTopicKey_t, TypeInformation,
                          DCPS::BuiltinTopicKey_tKeyLessThan) TypeInformationMap;
  TypeInformationMap type_info_map_;

  TypeInformation type_info_empty_;
>>>>>>> 4d05dba3
};

typedef DCPS::RcHandle<TypeLookupService> TypeLookupService_rch;

} // namespace XTypes
} // namespace OpenDDS

OPENDDS_END_VERSIONED_NAMESPACE_DECL


#endif /* ifndef OPENDDS_DCPS_XTYPES_TYPE_LOOKUP_SERVICE_H */<|MERGE_RESOLUTION|>--- conflicted
+++ resolved
@@ -98,7 +98,6 @@
   bool complete_to_minimal_bitmask(const CompleteBitmaskType& ct, MinimalBitmaskType& mt) const;
   bool complete_to_minimal_bitset(const CompleteBitsetType& ct, MinimalBitsetType& mt) const;
 
-<<<<<<< HEAD
   typedef OPENDDS_MAP(TypeIdentifier, DynamicType_rch) DynamicTypeMap;
   void handle_tryconstruct_flags(MemberDescriptor_rch& md, MemberFlag mf);
   void insert_dynamic_member(DynamicType_rch& dt, const DynamicTypeMember_rch& dtm);
@@ -107,14 +106,13 @@
   void complete_annotation_member_to_member_descriptor(MemberDescriptor_rch& md, const CompleteAnnotationParameter& cm, DynamicTypeMap& dt_map);
   void complete_to_dynamic_i(DynamicType_rch& dt, const CompleteTypeObject& cto, DynamicTypeMap& dt_map);
   void type_identifier_to_dynamic(DynamicType_rch& dt, const TypeIdentifier& ti, DynamicTypeMap& dt_map);
-=======
+
   // Map from BuiltinTopicKey_t of remote endpoint to its TypeInformation.
   typedef OPENDDS_MAP_CMP(DDS::BuiltinTopicKey_t, TypeInformation,
                           DCPS::BuiltinTopicKey_tKeyLessThan) TypeInformationMap;
   TypeInformationMap type_info_map_;
 
   TypeInformation type_info_empty_;
->>>>>>> 4d05dba3
 };
 
 typedef DCPS::RcHandle<TypeLookupService> TypeLookupService_rch;
