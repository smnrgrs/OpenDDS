/*
 * Distributed under the OpenDDS License.
 * See: http://www.opendds.org/license.html
 */

#ifndef OPENDDS_DCPS_XTYPES_DYNAMIC_TYPE_SUPPORT_H
#define OPENDDS_DCPS_XTYPES_DYNAMIC_TYPE_SUPPORT_H

#ifndef OPENDDS_SAFETY_PROFILE
#  include <dds/DCPS/Sample.h>
#  include <dds/DCPS/DataWriterImpl.h>
#  include <dds/DCPS/RcHandle_T.h>

#  include <dds/DdsDynamicTypeSupportC.h>
#  include <dds/DdsDcpsTypeSupportExtC.h>

OPENDDS_BEGIN_VERSIONED_NAMESPACE_DECL

namespace OpenDDS {
namespace XTypes {

class OpenDDS_Dcps_Export DynamicSample : public DCPS::Sample {
public:
  DynamicSample(DDS::DynamicData_ptr data,
    DCPS::Sample::Mutability mutability, DCPS::Sample::Extent extent)
  : Sample(mutability, extent)
  , data_(DDS::DynamicData::_duplicate(data))
  {
  }

  DynamicSample(DDS::DynamicData_ptr data, DCPS::Sample::Extent extent)
  : Sample(DCPS::Sample::ReadOnly, extent)
  , data_(DDS::DynamicData::_duplicate(data))
  {
  }

  bool serialize(DCPS::Serializer& ser) const;
  bool deserialize(DCPS::Serializer& ser);
  size_t serialized_size(const DCPS::Encoding& enc) const;
  bool compare(const DCPS::Sample& other) const;

  bool to_message_block(ACE_Message_Block&) const
  {
    // Not needed?
    OPENDDS_ASSERT(false);
    return false;
  }

  bool from_message_block(const ACE_Message_Block&)
  {
    // Not needed?
    OPENDDS_ASSERT(false);
    return false;
  }

  DCPS::Sample_rch copy(DCPS::Sample::Mutability mutability, DCPS::Sample::Extent extent) const
  {
    DDS::DynamicData_var dd = data_->clone();
    return DCPS::dynamic_rchandle_cast<Sample>(DCPS::make_rch<DynamicSample>(
      dd, mutability, extent));
  }

  DDS::DynamicData_var get_dynamic_data(DDS::DynamicType_ptr) const
  {
    return data_;
  }

  const void* native_data() const
  {
    return 0;
  }

#  ifndef OPENDDS_NO_CONTENT_SUBSCRIPTION_PROFILE
  bool eval(DCPS::FilterEvaluator& evaluator, const DDS::StringSeq& params) const
  {
    ACE_UNUSED_ARG(evaluator);
    ACE_UNUSED_ARG(params);
    return false;
  }
#  endif

protected:
  DDS::DynamicData_var data_;
};

class OpenDDS_Dcps_Export DynamicDataWriterImpl
: public virtual DCPS::LocalObject<DDS::DynamicDataWriter>
, public virtual DCPS::DataWriterImpl
{
public:
  DDS::InstanceHandle_t register_instance(DDS::DynamicData_ptr instance)
  {
    return register_instance_w_timestamp(instance, DCPS::SystemTimePoint::now().to_dds_time());
  }

  DDS::InstanceHandle_t register_instance_w_timestamp(
    DDS::DynamicData_ptr instance, const DDS::Time_t& timestamp)
  {
    const DynamicSample sample(instance, DCPS::Sample::KeyOnly);
    return DataWriterImpl::register_instance_w_timestamp(sample, timestamp);
  }

  DDS::ReturnCode_t unregister_instance(
    DDS::DynamicData_ptr instance, DDS::InstanceHandle_t handle)
  {
    return unregister_instance_w_timestamp(instance, handle,
      DCPS::SystemTimePoint::now().to_dds_time());
  }

  DDS::ReturnCode_t unregister_instance_w_timestamp(
    DDS::DynamicData_ptr instance, DDS::InstanceHandle_t handle, const DDS::Time_t& timestamp)
  {
    const DynamicSample sample(instance, DCPS::Sample::KeyOnly);
    return DataWriterImpl::unregister_instance_w_timestamp(sample, handle, timestamp);
  }

  DDS::ReturnCode_t write(DDS::DynamicData_ptr instance_data, DDS::InstanceHandle_t handle)
  {
    return write_w_timestamp(instance_data, handle, DCPS::SystemTimePoint::now().to_dds_time());
  }

  DDS::ReturnCode_t write_w_timestamp(DDS::DynamicData_ptr instance_data,
    DDS::InstanceHandle_t handle, const DDS::Time_t& source_timestamp)
  {
    const DynamicSample sample(instance_data, DCPS::Sample::KeyOnly);
    return DataWriterImpl::write_w_timestamp(sample, handle, source_timestamp);
  }

  DDS::ReturnCode_t dispose(
    DDS::DynamicData_ptr instance_data, DDS::InstanceHandle_t instance_handle)
  {
    return dispose_w_timestamp(instance_data, instance_handle,
      DCPS::SystemTimePoint::now().to_dds_time());
  }

  DDS::ReturnCode_t dispose_w_timestamp(DDS::DynamicData_ptr instance_data,
    DDS::InstanceHandle_t instance_handle, const DDS::Time_t& source_timestamp)
  {
    const DynamicSample sample(instance_data, DCPS::Sample::KeyOnly);
    return DataWriterImpl::dispose_w_timestamp(sample, instance_handle, source_timestamp);
  }

  DDS::ReturnCode_t get_key_value(DDS::DynamicData_ptr& key_holder, DDS::InstanceHandle_t handle)
  {
    DCPS::Sample_rch sample;
    const DDS::ReturnCode_t rc = DataWriterImpl::get_key_value(sample, handle);
    if (sample) {
      key_holder = sample->get_dynamic_data(0);
    }
    return rc;
  }

  DDS::InstanceHandle_t lookup_instance(DDS::DynamicData_ptr instance_data)
  {
    const DynamicSample sample(instance_data, DCPS::Sample::KeyOnly);
    return DataWriterImpl::lookup_instance(sample);
  }

  CORBA::Boolean _is_a(const char* type_id)
  {
    return DDS::DynamicDataWriter::_is_a(type_id);
  }

  const char* _interface_repository_id() const
  {
    return DDS::DynamicDataWriter::_interface_repository_id();
  }

  CORBA::Boolean marshal(TAO_OutputCDR&)
  {
    return false;
  }
};

} // namespace XTypes
} // namespace OpenDDS

namespace DDS {

class DynamicTypeSupport;
typedef DynamicTypeSupport* DynamicTypeSupport_ptr;

typedef TAO_Objref_Var_T<DynamicTypeSupport> DynamicTypeSupport_var;

class OpenDDS_Dcps_Export DynamicTypeSupport
: public virtual OpenDDS::DCPS::TypeSupportImpl
, public virtual DynamicTypeSupportInterf
{
public:
  typedef DynamicTypeSupport_ptr _ptr_type;
  typedef DynamicTypeSupport_var _var_type;

  explicit DynamicTypeSupport(DynamicType_ptr type)
  : TypeSupportImpl(type)
  , name_(type->get_name())
  {
  }

  virtual ~DynamicTypeSupport() {}

  const char* name() const
  {
    return name_.in();
  }

  size_t key_count() const;

  void representations_allowed_by_type(DataRepresentationIdSeq& seq);

  OpenDDS::DCPS::Extensibility base_extensibility() const;
  OpenDDS::DCPS::Extensibility max_extensibility() const;

  OpenDDS::DCPS::SerializedSizeBound serialized_size_bound(const OpenDDS::DCPS::Encoding&) const
  {
    return OpenDDS::DCPS::SerializedSizeBound();
  }

  OpenDDS::DCPS::SerializedSizeBound key_only_serialized_size_bound(
    const OpenDDS::DCPS::Encoding&) const
  {
    return OpenDDS::DCPS::SerializedSizeBound();
  }

  DataWriter_ptr create_datawriter();
  DataReader_ptr create_datareader();
#  ifndef OPENDDS_NO_MULTI_TOPIC
  DataReader_ptr create_multitopic_datareader();
#  endif

  const OpenDDS::XTypes::TypeIdentifier& getMinimalTypeIdentifier() const;
  const OpenDDS::XTypes::TypeMap& getMinimalTypeMap() const;
  const OpenDDS::XTypes::TypeIdentifier& getCompleteTypeIdentifier() const;
  const OpenDDS::XTypes::TypeMap& getCompleteTypeMap() const;

<<<<<<< HEAD
  const OpenDDS::XTypes::TypeInformation* preset_type_info() const;

  DynamicType_ptr get_type()
  {
    return DynamicType::_duplicate(type_);
  }

=======
>>>>>>> 4dcfa1ca
#  ifndef OPENDDS_NO_CONTENT_SUBSCRIPTION_PROFILE
  const OpenDDS::DCPS::MetaStruct& getMetaStructForType()
  {
    OPENDDS_ASSERT(false);
    const OpenDDS::DCPS::MetaStruct* const ms = 0;
    return *ms;
  }
#  endif

  CORBA::Boolean _is_a(const char* type_id)
  {
    return DynamicTypeSupportInterf::_is_a(type_id);
  }

  const char* _interface_repository_id() const
  {
    return DynamicTypeSupportInterf::_interface_repository_id();
  }

  CORBA::Boolean marshal(TAO_OutputCDR&)
  {
    return false;
  }

  static DynamicTypeSupport_ptr _duplicate(DynamicTypeSupport_ptr obj);

protected:
  CORBA::String_var name_;
};

} // namespace DDS

OPENDDS_END_VERSIONED_NAMESPACE_DECL

#  ifndef DDS_DYNAMICTYPESUPPORT__TRAITS_
#    define DDS_DYNAMICTYPESUPPORT__TRAITS_
TAO_BEGIN_VERSIONED_NAMESPACE_DECL
namespace TAO {
template<>
struct OpenDDS_Dcps_Export Objref_Traits<DDS::DynamicTypeSupport> {
  static DDS::DynamicTypeSupport_ptr duplicate(DDS::DynamicTypeSupport_ptr p);
  static void release(DDS::DynamicTypeSupport_ptr p);
  static DDS::DynamicTypeSupport_ptr nil();
  static CORBA::Boolean marshal(const DDS::DynamicTypeSupport_ptr p, TAO_OutputCDR & cdr);
};
} // namespace TAO
TAO_END_VERSIONED_NAMESPACE_DECL
#  endif

#endif // OPENDDS_SAFETY_PROFILE

#endif // OPENDDS_DCPS_XTYPES_DYNAMIC_TYPE_SUPPORT_H<|MERGE_RESOLUTION|>--- conflicted
+++ resolved
@@ -232,7 +232,6 @@
   const OpenDDS::XTypes::TypeIdentifier& getCompleteTypeIdentifier() const;
   const OpenDDS::XTypes::TypeMap& getCompleteTypeMap() const;
 
-<<<<<<< HEAD
   const OpenDDS::XTypes::TypeInformation* preset_type_info() const;
 
   DynamicType_ptr get_type()
@@ -240,8 +239,6 @@
     return DynamicType::_duplicate(type_);
   }
 
-=======
->>>>>>> 4dcfa1ca
 #  ifndef OPENDDS_NO_CONTENT_SUBSCRIPTION_PROFILE
   const OpenDDS::DCPS::MetaStruct& getMetaStructForType()
   {
