/*
 * Distributed under the OpenDDS License.
 * See: http://www.opendds.org/license.html
 */

#ifndef OPENDDS_DCPS_XTYPES_DYNAMIC_DATA_ADAPTER_H
#define OPENDDS_DCPS_XTYPES_DYNAMIC_DATA_ADAPTER_H

#if !defined OPENDDS_SAFETY_PROFILE && !defined OPENDDS_NO_CONTENT_SUBSCRIPTION_PROFILE
#  define OPENDDS_HAS_DYNAMIC_DATA_ADAPTER 1
#else
#  define OPENDDS_HAS_DYNAMIC_DATA_ADAPTER 0
#endif

<<<<<<< HEAD
#include "DynamicTypeImpl.h"

#include <dds/DCPS/FilterEvaluator.h>
=======
#if OPENDDS_HAS_DYNAMIC_DATA_ADAPTER

#  include "DynamicTypeImpl.h"

#  include <dds/DCPS/FilterEvaluator.h>

#  include <dds/DdsDynamicDataC.h>
>>>>>>> 53f35bb3

OPENDDS_BEGIN_VERSIONED_NAMESPACE_DECL

namespace OpenDDS {
namespace XTypes {

template <typename T>
class DynamicDataAdapter : public DDS::DynamicData {
public:
  DynamicDataAdapter(DDS::DynamicType_ptr type,
                    const DCPS::MetaStruct& meta_struct,
                    const T& value)
    : type_(get_base_type(type))
    , meta_struct_(meta_struct)
    , value_(value)
  {}

  DDS::DynamicType_ptr type()
  {
    return type_;
  }

  DDS::ReturnCode_t get_descriptor(DDS::MemberDescriptor*& value,
                                   DDS::MemberId id)
  {
    DDS::DynamicTypeMember_var dtm;
    if (type_->get_member(dtm, id) != DDS::RETCODE_OK) {
      return DDS::RETCODE_ERROR;
    }

    return dtm->get_descriptor(value);
  }

  DDS::ReturnCode_t set_descriptor(DDS::MemberId,
                                   DDS::MemberDescriptor*)
  {
    return DDS::RETCODE_UNSUPPORTED;
  }

  CORBA::Boolean equals(DDS::DynamicData_ptr)
  {
    ACE_ERROR((LM_ERROR, "(%P|%t) ERROR: DynamicDataAdapter::equals is not implemented\n"));
    return 0;
  }

  DDS::MemberId get_member_id_by_name(const char* name)
  {
    DDS::DynamicTypeMember_var dtm;
    if (type_->get_member_by_name(dtm, name) != DDS::RETCODE_OK) {
      return MEMBER_ID_INVALID;
    }

    return dtm->get_id();
  }

  DDS::MemberId get_member_id_at_index(CORBA::ULong index)
  {
    DDS::DynamicTypeMember_var dtm;
    if (type_->get_member_by_index(dtm, index) != DDS::RETCODE_OK) {
      return MEMBER_ID_INVALID;
    }

    return dtm->get_id();
  }

  CORBA::ULong get_item_count()
  {
    ACE_ERROR((LM_ERROR, "(%P|%t) ERROR: DynamicDataAdapter::get_item_count is not implemented\n"));
    return 0;
  }

  DDS::ReturnCode_t clear_all_values()
  {
    return DDS::RETCODE_UNSUPPORTED;
  }

  DDS::ReturnCode_t clear_nonkey_values()
  {
    return DDS::RETCODE_UNSUPPORTED;
  }

  DDS::ReturnCode_t clear_value(DDS::MemberId)
  {
    return DDS::RETCODE_UNSUPPORTED;
  }

  DDS::DynamicData_ptr loan_value(DDS::MemberId)
  {
    ACE_ERROR((LM_ERROR, "(%P|%t) ERROR: DynamicDataAdapter::loan_value is not implemented\n"));
    return 0;
  }

  DDS::ReturnCode_t return_loaned_value(DDS::DynamicData_ptr)
  {
    ACE_ERROR((LM_ERROR, "(%P|%t) ERROR: DynamicDataAdapter::return_loaned_value is not implemented\n"));
    return DDS::RETCODE_UNSUPPORTED;
  }

  DDS::DynamicData_ptr clone()
  {
    ACE_ERROR((LM_ERROR, "(%P|%t) ERROR: DynamicDataAdapter::clone is not implemented\n"));
    return 0;
  }

  DDS::ReturnCode_t get_int32_value(CORBA::Long& value,
                                    DDS::MemberId id)
  {
    DDS::DynamicTypeMember_var member;
    if (type_->get_member(member, id) != DDS::RETCODE_OK) {
      return DDS::RETCODE_ERROR;
    }

    DDS::MemberDescriptor_var md;
    if (member->get_descriptor(md) != DDS::RETCODE_OK) {
      return DDS::RETCODE_ERROR;
    }

    DDS::DynamicType_var type = get_base_type(md->type());
    if (type->get_kind() != TK_INT32) {
      return DDS::RETCODE_ERROR;
    }

    const DCPS::Value v = meta_struct_.getValue(&value_, id);
    value = v.i_;
    return DDS::RETCODE_OK;
  }

  DDS::ReturnCode_t set_int32_value(DDS::MemberId,
                                    CORBA::Long)
  {
    return DDS::RETCODE_UNSUPPORTED;
  }

  DDS::ReturnCode_t get_uint32_value(CORBA::ULong& value,
                                     DDS::MemberId id)
  {
    DDS::DynamicTypeMember_var member;
    if (type_->get_member(member, id) != DDS::RETCODE_OK) {
      return DDS::RETCODE_ERROR;
    }

    DDS::MemberDescriptor_var md;
    if (member->get_descriptor(md) != DDS::RETCODE_OK) {
      return DDS::RETCODE_ERROR;
    }

    DDS::DynamicType_var type = get_base_type(md->type());
    if (type->get_kind() != TK_UINT32) {
      return DDS::RETCODE_ERROR;
    }

    const DCPS::Value v = meta_struct_.getValue(&value_, id);
    value = v.u_;
    return DDS::RETCODE_OK;
  }

  DDS::ReturnCode_t set_uint32_value(DDS::MemberId,
                                     CORBA::ULong)
  {
    return DDS::RETCODE_UNSUPPORTED;
  }

  DDS::ReturnCode_t get_int8_value(CORBA::Int8& value,
                                   DDS::MemberId id)
  {
    DDS::DynamicTypeMember_var member;
    if (type_->get_member(member, id) != DDS::RETCODE_OK) {
      return DDS::RETCODE_ERROR;
    }

    DDS::MemberDescriptor_var md;
    if (member->get_descriptor(md) != DDS::RETCODE_OK) {
      return DDS::RETCODE_ERROR;
    }

    DDS::DynamicType_var type = get_base_type(md->type());
    if (type->get_kind() != TK_INT8) {
      return DDS::RETCODE_ERROR;
    }

    const DCPS::Value v = meta_struct_.getValue(&value_, id);
    value = v.i_;
    return DDS::RETCODE_OK;
  }

  DDS::ReturnCode_t set_int8_value(DDS::MemberId,
                                   CORBA::Int8)
  {
    return DDS::RETCODE_UNSUPPORTED;
  }

  DDS::ReturnCode_t get_uint8_value(CORBA::UInt8& value,
                                    DDS::MemberId id)
  {
    DDS::DynamicTypeMember_var member;
    if (type_->get_member(member, id) != DDS::RETCODE_OK) {
      return DDS::RETCODE_ERROR;
    }

    DDS::MemberDescriptor_var md;
    if (member->get_descriptor(md) != DDS::RETCODE_OK) {
      return DDS::RETCODE_ERROR;
    }

    DDS::DynamicType_var type = get_base_type(md->type());
    if (type->get_kind() != TK_UINT8) {
      return DDS::RETCODE_ERROR;
    }

    const DCPS::Value v = meta_struct_.getValue(&value_, id);
    value = v.u_;
    return DDS::RETCODE_OK;
  }

  DDS::ReturnCode_t set_uint8_value(DDS::MemberId,
                                    CORBA::UInt8)
  {
    return DDS::RETCODE_UNSUPPORTED;
  }

  DDS::ReturnCode_t get_int16_value(CORBA::Short& value,
                                    DDS::MemberId id)
  {
    DDS::DynamicTypeMember_var member;
    if (type_->get_member(member, id) != DDS::RETCODE_OK) {
      return DDS::RETCODE_ERROR;
    }

    DDS::MemberDescriptor_var md;
    if (member->get_descriptor(md) != DDS::RETCODE_OK) {
      return DDS::RETCODE_ERROR;
    }

    DDS::DynamicType_var type = get_base_type(md->type());
    if (type->get_kind() != TK_INT16) {
      return DDS::RETCODE_ERROR;
    }

    const DCPS::Value v = meta_struct_.getValue(&value_, id);
    value = v.i_;
    return DDS::RETCODE_OK;
  }

  DDS::ReturnCode_t set_int16_value(DDS::MemberId,
                                    CORBA::Short)
  {
    return DDS::RETCODE_UNSUPPORTED;
  }

  DDS::ReturnCode_t get_uint16_value(CORBA::UShort& value,
                                     DDS::MemberId id)
  {
    DDS::DynamicTypeMember_var member;
    if (type_->get_member(member, id) != DDS::RETCODE_OK) {
      return DDS::RETCODE_ERROR;
    }

    DDS::MemberDescriptor_var md;
    if (member->get_descriptor(md) != DDS::RETCODE_OK) {
      return DDS::RETCODE_ERROR;
    }

    DDS::DynamicType_var type = get_base_type(md->type());
    if (type->get_kind() != TK_UINT16) {
      return DDS::RETCODE_ERROR;
    }

    const DCPS::Value v = meta_struct_.getValue(&value_, id);
    value = v.u_;
    return DDS::RETCODE_OK;
  }

  DDS::ReturnCode_t set_uint16_value(DDS::MemberId,
                                     CORBA::UShort)
  {
    return DDS::RETCODE_UNSUPPORTED;
  }

  DDS::ReturnCode_t get_int64_value(CORBA::LongLong& value,
                                    DDS::MemberId id)
  {
    DDS::DynamicTypeMember_var member;
    if (type_->get_member(member, id) != DDS::RETCODE_OK) {
      return DDS::RETCODE_ERROR;
    }

    DDS::MemberDescriptor_var md;
    if (member->get_descriptor(md) != DDS::RETCODE_OK) {
      return DDS::RETCODE_ERROR;
    }

    DDS::DynamicType_var type = get_base_type(md->type());
    if (type->get_kind() != TK_INT64) {
      return DDS::RETCODE_ERROR;
    }

    const DCPS::Value v = meta_struct_.getValue(&value_, id);
    value = v.l_;
    return DDS::RETCODE_OK;
  }

  DDS::ReturnCode_t set_int64_value(DDS::MemberId,
                                    CORBA::LongLong)
  {
    return DDS::RETCODE_UNSUPPORTED;
  }

  DDS::ReturnCode_t get_uint64_value(CORBA::ULongLong& value,
                                     DDS::MemberId id)
  {
    DDS::DynamicTypeMember_var member;
    if (type_->get_member(member, id) != DDS::RETCODE_OK) {
      return DDS::RETCODE_ERROR;
    }

    DDS::MemberDescriptor_var md;
    if (member->get_descriptor(md) != DDS::RETCODE_OK) {
      return DDS::RETCODE_ERROR;
    }

    DDS::DynamicType_var type = get_base_type(md->type());
    if (type->get_kind() != TK_UINT64) {
      return DDS::RETCODE_ERROR;
    }

    const DCPS::Value v = meta_struct_.getValue(&value_, id);
    value = v.m_;
    return DDS::RETCODE_OK;
  }

  DDS::ReturnCode_t set_uint64_value(DDS::MemberId,
                                     CORBA::ULongLong)
  {
    return DDS::RETCODE_UNSUPPORTED;
  }

  DDS::ReturnCode_t get_float32_value(CORBA::Float& value,
                                      DDS::MemberId id)
  {
    DDS::DynamicTypeMember_var member;
    if (type_->get_member(member, id) != DDS::RETCODE_OK) {
      return DDS::RETCODE_ERROR;
    }

    DDS::MemberDescriptor_var md;
    if (member->get_descriptor(md) != DDS::RETCODE_OK) {
      return DDS::RETCODE_ERROR;
    }

    DDS::DynamicType_var type = get_base_type(md->type());
    if (type->get_kind() != TK_FLOAT32) {
      return DDS::RETCODE_ERROR;
    }

    const DCPS::Value v = meta_struct_.getValue(&value_, id);
    // FUTURE: Remove cast once float type is available.
    value = static_cast<float>(v.f_);
    return DDS::RETCODE_OK;
  }

  DDS::ReturnCode_t set_float32_value(DDS::MemberId,
                                      CORBA::Float)
  {
    return DDS::RETCODE_UNSUPPORTED;
  }

  DDS::ReturnCode_t get_float64_value(CORBA::Double& value,
                                      DDS::MemberId id)
  {
    DDS::DynamicTypeMember_var member;
    if (type_->get_member(member, id) != DDS::RETCODE_OK) {
      return DDS::RETCODE_ERROR;
    }

    DDS::MemberDescriptor_var md;
    if (member->get_descriptor(md) != DDS::RETCODE_OK) {
      return DDS::RETCODE_ERROR;
    }

    DDS::DynamicType_var type = get_base_type(md->type());
    if (type->get_kind() != TK_FLOAT64) {
      return DDS::RETCODE_ERROR;
    }

    const DCPS::Value v = meta_struct_.getValue(&value_, id);
    value = v.f_;
    return DDS::RETCODE_OK;
  }

  DDS::ReturnCode_t set_float64_value(DDS::MemberId,
                                      CORBA::Double)
  {
    return DDS::RETCODE_UNSUPPORTED;
  }

  DDS::ReturnCode_t get_float128_value(CORBA::LongDouble& value,
                                       DDS::MemberId id)
  {
    DDS::DynamicTypeMember_var member;
    if (type_->get_member(member, id) != DDS::RETCODE_OK) {
      return DDS::RETCODE_ERROR;
    }

    DDS::MemberDescriptor_var md;
    if (member->get_descriptor(md) != DDS::RETCODE_OK) {
      return DDS::RETCODE_ERROR;
    }

    DDS::DynamicType_var type = get_base_type(md->type());
    if (type->get_kind() != TK_FLOAT128) {
      return DDS::RETCODE_ERROR;
    }

    const DCPS::Value v = meta_struct_.getValue(&value_, id);
    value = v.ld_;
    return DDS::RETCODE_OK;
  }

  DDS::ReturnCode_t set_float128_value(DDS::MemberId,
                                       CORBA::LongDouble)
  {
    return DDS::RETCODE_UNSUPPORTED;
  }

  DDS::ReturnCode_t get_char8_value(CORBA::Char& value,
                                    DDS::MemberId id)
  {
    DDS::DynamicTypeMember_var member;
    if (type_->get_member(member, id) != DDS::RETCODE_OK) {
      return DDS::RETCODE_ERROR;
    }

    DDS::MemberDescriptor_var md;
    if (member->get_descriptor(md) != DDS::RETCODE_OK) {
      return DDS::RETCODE_ERROR;
    }

    DDS::DynamicType_var type = get_base_type(md->type());
    if (type->get_kind() != TK_CHAR8) {
      return DDS::RETCODE_ERROR;
    }

    const DCPS::Value v = meta_struct_.getValue(&value_, id);
    value = v.c_;
    return DDS::RETCODE_OK;
  }

  DDS::ReturnCode_t set_char8_value(DDS::MemberId,
                                    CORBA::Char)
  {
    return DDS::RETCODE_UNSUPPORTED;
  }

  DDS::ReturnCode_t get_char16_value(CORBA::WChar&,
                                     DDS::MemberId)
  {
    // FUTURE
    return DDS::RETCODE_UNSUPPORTED;
  }

  DDS::ReturnCode_t set_char16_value(DDS::MemberId,
                                     CORBA::WChar)
  {
    return DDS::RETCODE_UNSUPPORTED;
  }

  DDS::ReturnCode_t get_byte_value(CORBA::Octet&,
                                   DDS::MemberId)
  {
    // FUTURE
    return DDS::RETCODE_UNSUPPORTED;
  }

  DDS::ReturnCode_t set_byte_value(DDS::MemberId,
                                   CORBA::Octet)
  {
    return DDS::RETCODE_UNSUPPORTED;
  }

  DDS::ReturnCode_t get_boolean_value(CORBA::Boolean& value,
                                      DDS::MemberId id)
  {
    DDS::DynamicTypeMember_var member;
    if (type_->get_member(member, id) != DDS::RETCODE_OK) {
      return DDS::RETCODE_ERROR;
    }

    DDS::MemberDescriptor_var md;
    if (member->get_descriptor(md) != DDS::RETCODE_OK) {
      return DDS::RETCODE_ERROR;
    }

    DDS::DynamicType_var type = get_base_type(md->type());
    if (type->get_kind() != TK_BOOLEAN) {
      return DDS::RETCODE_ERROR;
    }

    const DCPS::Value v = meta_struct_.getValue(&value_, id);
    value = v.b_;
    return DDS::RETCODE_OK;
  }

  DDS::ReturnCode_t set_boolean_value(DDS::MemberId,
                                      CORBA::Boolean)
  {
    return DDS::RETCODE_UNSUPPORTED;
  }

  DDS::ReturnCode_t get_string_value(char*& value,
                                     DDS::MemberId id)
  {
    DDS::DynamicTypeMember_var member;
    if (type_->get_member(member, id) != DDS::RETCODE_OK) {
      return DDS::RETCODE_ERROR;
    }

    DDS::MemberDescriptor_var md;
    if (member->get_descriptor(md) != DDS::RETCODE_OK) {
      return DDS::RETCODE_ERROR;
    }

    DDS::DynamicType_var type = get_base_type(md->type());
    if (type->get_kind() != TK_STRING8) {
      return DDS::RETCODE_ERROR;
    }

    const DCPS::Value v = meta_struct_.getValue(&value_, id);
    value = CORBA::string_dup(v.s_);
    return DDS::RETCODE_OK;
  }

  DDS::ReturnCode_t set_string_value(DDS::MemberId,
                                     const char*)
  {
    return DDS::RETCODE_UNSUPPORTED;
  }

  DDS::ReturnCode_t get_wstring_value(CORBA::WChar *&,
                                      DDS::MemberId)
  {
    // FUTURE
    return DDS::RETCODE_UNSUPPORTED;
  }

  DDS::ReturnCode_t set_wstring_value(DDS::MemberId,
                                      const CORBA::WChar*)
  {
    return DDS::RETCODE_UNSUPPORTED;
  }

  DDS::ReturnCode_t get_complex_value(DDS::DynamicData_ptr&,
                                      DDS::MemberId)
  {
    // FUTURE
    return DDS::RETCODE_UNSUPPORTED;
  }

  DDS::ReturnCode_t set_complex_value(DDS::MemberId,
                                      DDS::DynamicData_ptr)
  {
    return DDS::RETCODE_UNSUPPORTED;
  }

  DDS::ReturnCode_t get_int32_values(DDS::Int32Seq&,
                                     DDS::MemberId)
  {
    // FUTURE
    return DDS::RETCODE_UNSUPPORTED;
  }

  DDS::ReturnCode_t set_int32_values(DDS::MemberId,
                                     const DDS::Int32Seq&)
  {
    return DDS::RETCODE_UNSUPPORTED;
  }

  DDS::ReturnCode_t get_uint32_values(DDS::UInt32Seq&,
                                      DDS::MemberId)
  {
    // FUTURE
    return DDS::RETCODE_UNSUPPORTED;
  }

  DDS::ReturnCode_t set_uint32_values(DDS::MemberId,
                                      const DDS::UInt32Seq&)
  {
    return DDS::RETCODE_UNSUPPORTED;
  }

  DDS::ReturnCode_t get_int8_values(DDS::Int8Seq&,
                                    DDS::MemberId)
  {
    // FUTURE
    return DDS::RETCODE_UNSUPPORTED;
  }

  DDS::ReturnCode_t set_int8_values(DDS::MemberId,
                                    const DDS::Int8Seq&)
  {
    return DDS::RETCODE_UNSUPPORTED;
  }

  DDS::ReturnCode_t get_uint8_values(DDS::UInt8Seq&,
                                     DDS::MemberId)
  {
    // FUTURE
    return DDS::RETCODE_UNSUPPORTED;
  }

  DDS::ReturnCode_t set_uint8_values(DDS::MemberId,
                                     const DDS::UInt8Seq&)
  {
    return DDS::RETCODE_UNSUPPORTED;
  }

  DDS::ReturnCode_t get_int16_values(DDS::Int16Seq&,
                                     DDS::MemberId)
  {
    // FUTURE
    return DDS::RETCODE_UNSUPPORTED;
  }

  DDS::ReturnCode_t set_int16_values(DDS::MemberId,
                                     const DDS::Int16Seq&)
  {
    return DDS::RETCODE_UNSUPPORTED;
  }

  DDS::ReturnCode_t get_uint16_values(DDS::UInt16Seq&,
                                      DDS::MemberId)
  {
    // FUTURE
    return DDS::RETCODE_UNSUPPORTED;
  }

  DDS::ReturnCode_t set_uint16_values(DDS::MemberId,
                                      const DDS::UInt16Seq&)
  {
    return DDS::RETCODE_UNSUPPORTED;
  }

  DDS::ReturnCode_t get_int64_values(DDS::Int64Seq&,
                                     DDS::MemberId)
  {
    // FUTURE
    return DDS::RETCODE_UNSUPPORTED;
  }

  DDS::ReturnCode_t set_int64_values(DDS::MemberId,
                                     const DDS::Int64Seq&)
  {
    return DDS::RETCODE_UNSUPPORTED;
  }

  DDS::ReturnCode_t get_uint64_values(DDS::UInt64Seq&,
                                      DDS::MemberId)
  {
    // FUTURE
    return DDS::RETCODE_UNSUPPORTED;
  }

  DDS::ReturnCode_t set_uint64_values(DDS::MemberId,
                                      const DDS::UInt64Seq&)
  {
    return DDS::RETCODE_UNSUPPORTED;
  }

  DDS::ReturnCode_t get_float32_values(DDS::Float32Seq&,
                                       DDS::MemberId)
  {
    // FUTURE
    return DDS::RETCODE_UNSUPPORTED;
  }

  DDS::ReturnCode_t set_float32_values(DDS::MemberId,
                                       const DDS::Float32Seq&)
  {
    return DDS::RETCODE_UNSUPPORTED;
  }

  DDS::ReturnCode_t get_float64_values(DDS::Float64Seq&,
                                       DDS::MemberId)
  {
    // FUTURE
    return DDS::RETCODE_UNSUPPORTED;
  }

  DDS::ReturnCode_t set_float64_values(DDS::MemberId,
                                       const DDS::Float64Seq&)
  {
    return DDS::RETCODE_UNSUPPORTED;
  }

  DDS::ReturnCode_t get_float128_values(DDS::Float128Seq&,
                                        DDS::MemberId)
  {
    // FUTURE
    return DDS::RETCODE_UNSUPPORTED;
  }

  DDS::ReturnCode_t set_float128_values(DDS::MemberId,
                                        const DDS::Float128Seq&)
  {
    return DDS::RETCODE_UNSUPPORTED;
  }

  DDS::ReturnCode_t get_char8_values(DDS::CharSeq&,
                                     DDS::MemberId)
  {
    // FUTURE
    return DDS::RETCODE_UNSUPPORTED;
  }

  DDS::ReturnCode_t set_char8_values(DDS::MemberId,
                                     const DDS::CharSeq&)
  {
    return DDS::RETCODE_UNSUPPORTED;
  }

  DDS::ReturnCode_t get_char16_values(DDS::WCharSeq&,
                                      DDS::MemberId)
  {
    // FUTURE
    return DDS::RETCODE_UNSUPPORTED;
  }

  DDS::ReturnCode_t set_char16_values(DDS::MemberId,
                                      const DDS::WCharSeq&)
  {
    return DDS::RETCODE_UNSUPPORTED;
  }

  DDS::ReturnCode_t get_byte_values(DDS::ByteSeq&,
                                    DDS::MemberId)
  {
    // FUTURE
    return DDS::RETCODE_UNSUPPORTED;
  }

  DDS::ReturnCode_t set_byte_values(DDS::MemberId,
                                    const DDS::ByteSeq&)
  {
    return DDS::RETCODE_UNSUPPORTED;
  }

  DDS::ReturnCode_t get_boolean_values(DDS::BooleanSeq&,
                                       DDS::MemberId)
  {
    // FUTURE
    return DDS::RETCODE_UNSUPPORTED;
  }

  DDS::ReturnCode_t set_boolean_values(DDS::MemberId,
                                       const DDS::BooleanSeq&)
  {
    return DDS::RETCODE_UNSUPPORTED;
  }

  DDS::ReturnCode_t get_string_values(DDS::StringSeq&,
                                      DDS::MemberId)
  {
    // FUTURE
    return DDS::RETCODE_UNSUPPORTED;
  }

  DDS::ReturnCode_t set_string_values(DDS::MemberId,
                                      const DDS::StringSeq&)
  {
    return DDS::RETCODE_UNSUPPORTED;
  }

  DDS::ReturnCode_t get_wstring_values(DDS::WStringSeq&,
                                       DDS::MemberId)
  {
    // FUTURE
    return DDS::RETCODE_UNSUPPORTED;
  }

  DDS::ReturnCode_t set_wstring_values(DDS::MemberId,
                                       const DDS::WStringSeq&)
  {
    return DDS::RETCODE_UNSUPPORTED;
  }

private:
  DDS::DynamicType_var type_;
  const DCPS::MetaStruct& meta_struct_;
  const T& value_;
};

} // namespace XTypes
} // namespace OpenDDS

OPENDDS_END_VERSIONED_NAMESPACE_DECL

#endif // OPENDDS_HAS_DYNAMIC_DATA_ADAPTER

#endif // OPENDDS_DCPS_XTYPES_DYNAMIC_DATA_ADAPTER_H<|MERGE_RESOLUTION|>--- conflicted
+++ resolved
@@ -12,11 +12,6 @@
 #  define OPENDDS_HAS_DYNAMIC_DATA_ADAPTER 0
 #endif
 
-<<<<<<< HEAD
-#include "DynamicTypeImpl.h"
-
-#include <dds/DCPS/FilterEvaluator.h>
-=======
 #if OPENDDS_HAS_DYNAMIC_DATA_ADAPTER
 
 #  include "DynamicTypeImpl.h"
@@ -24,7 +19,6 @@
 #  include <dds/DCPS/FilterEvaluator.h>
 
 #  include <dds/DdsDynamicDataC.h>
->>>>>>> 53f35bb3
 
 OPENDDS_BEGIN_VERSIONED_NAMESPACE_DECL
 
