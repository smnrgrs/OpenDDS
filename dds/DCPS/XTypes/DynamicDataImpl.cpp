/*
 * Distributed under the OpenDDS License.
 * See: http://www.opendds.org/license.html
 */

#include <DCPS/DdsDcps_pch.h>

#ifndef OPENDDS_SAFETY_PROFILE
#  include "DynamicDataImpl.h"

#  include "DynamicTypeMemberImpl.h"
#  include "Utils.h"

#  include <dds/DdsDynamicDataSeqTypeSupportImpl.h>
#  include <dds/DdsDcpsCoreTypeSupportImpl.h>
#  include <dds/DCPS/DisjointSequence.h>

OPENDDS_BEGIN_VERSIONED_NAMESPACE_DECL

namespace OpenDDS {
namespace XTypes {

using DCPS::LogLevel;
using DCPS::log_level;

DynamicDataImpl::DynamicDataImpl(DDS::DynamicType_ptr type)
  : DynamicDataBase(type)
  , container_(type_, this)
{
  clear_all_values();
}

DynamicDataImpl::DynamicDataImpl(const DynamicDataImpl& other)
  : CORBA::Object()
  , DynamicData()
  , CORBA::LocalObject()
  , DCPS::RcObject()
  , DynamicDataBase(other.type_)
  , container_(other.container_, this)
{}

DDS::DynamicType_ptr DynamicDataImpl::type()
{
  return DDS::DynamicType::_duplicate(type_);
}

DDS::ReturnCode_t DynamicDataImpl::set_descriptor(MemberId, DDS::MemberDescriptor*)
{
  return DDS::RETCODE_UNSUPPORTED;
}

CORBA::Boolean DynamicDataImpl::equals(DDS::DynamicData_ptr /*other*/)
{
  // FUTURE: Implement this.
  ACE_ERROR((LM_ERROR, "(%P|%t) ERROR: DynamicDataImpl::equals: Not implemented\n"));
  return false;
}

DDS::MemberId DynamicDataImpl::get_member_id_at_index(ACE_CDR::ULong index)
{
  const TypeKind tk = type_->get_kind();
  switch (tk) {
  case TK_BOOLEAN:
  case TK_BYTE:
  case TK_INT16:
  case TK_INT32:
  case TK_INT64:
  case TK_UINT16:
  case TK_UINT32:
  case TK_UINT64:
  case TK_FLOAT32:
  case TK_FLOAT64:
  case TK_FLOAT128:
  case TK_INT8:
  case TK_UINT8:
  case TK_CHAR8:
#ifdef DDS_HAS_WCHAR
  case TK_CHAR16:
#endif
  case TK_ENUM:
    // Value of enum or primitive types can be indicated by Id MEMBER_ID_INVALID
    // or by index 0 (Section 7.5.2.11.1).
    if (index != 0 && DCPS::log_level >= DCPS::LogLevel::Notice) {
      ACE_ERROR((LM_NOTICE, "(%P|%t) NOTICE: DynamicDataImpl::get_member_id_at_index:"
                 " Received invalid index (%u) for type %C\n", index, typekind_to_string(tk)));
    }
    return MEMBER_ID_INVALID;
  case TK_BITMASK:
    // TODO: Bitmask type needs improvement. See comments in set_single_value method.
    return MEMBER_ID_INVALID;
  case TK_STRING8:
#ifdef DDS_HAS_WCHAR
  case TK_STRING16:
#endif
  case TK_SEQUENCE: {
    DDS::TypeDescriptor_var descriptor;
    if (type_->get_descriptor(descriptor) != DDS::RETCODE_OK) {
      return MEMBER_ID_INVALID;
    }
    const CORBA::ULong bound = descriptor->bound()[0];
    if (bound > 0 && index >= bound) {
      if (DCPS::log_level >= DCPS::LogLevel::Notice) {
        ACE_ERROR((LM_NOTICE, "(%P|%t) NOTICE: DynamicDataImpl::get_member_id_at_index:"
                   " Input index (%u) is out-of-bound (bound is %u)\n", index, bound));
      }
      return MEMBER_ID_INVALID;
    }
    return index;
  }
  case TK_ARRAY: {
    DDS::TypeDescriptor_var descriptor;
    if (type_->get_descriptor(descriptor) != DDS::RETCODE_OK) {
      return MEMBER_ID_INVALID;
    }
    const CORBA::ULong length = bound_total(descriptor);
    if (index >= length) {
      if (DCPS::log_level >= DCPS::LogLevel::Notice) {
        ACE_ERROR((LM_NOTICE, "(%P|%t) NOTICE: DynamicDataImpl::get_member_id_at_index:"
                   " Input index (%u) is out-of-bound (array length is %u)\n", index, length));
      }
      return MEMBER_ID_INVALID;
    }
    return index;
  }
  case TK_MAP:
    if (DCPS::log_level >= DCPS::LogLevel::Notice) {
      ACE_ERROR((LM_NOTICE, "(%P|%t) NOTICE: DynamicDataImpl::get_member_id_at_index:"
                 " Map is currently not supported\n"));
    }
    return MEMBER_ID_INVALID;
  case TK_STRUCTURE:
  case TK_UNION: {
    // TODO: If all elements are non-optional, since members are serialized in the
    // same order as stored in DynamicType, the input index can be used to get the
    // Id of the member from its DynamicTypeMember. If there is an optional member,
    // it won't be possible to determine which member is located at the given index
    // in the final serialized buffer. So maybe we don't support this for these types?
    return index;
  }
  }

  if (DCPS::log_level >= DCPS::LogLevel::Notice) {
    ACE_ERROR((LM_NOTICE, "(%P|%t) NOTICE: DynamicDataImpl::get_member_id_at_index:"
               " Calling on an unexpected type %C\n", typekind_to_string(tk)));
  }
  return MEMBER_ID_INVALID;
}

ACE_CDR::ULong DynamicDataImpl::get_item_count()
{
  ACE_CDR::ULong count = static_cast<ACE_CDR::ULong>(
    container_.single_map_.size() + container_.sequence_map_.size() + container_.complex_map_.size());
  return count;
}

DDS::ReturnCode_t DynamicDataImpl::clear_all_values()
{
  const TypeKind tk = type_->get_kind();
  switch (tk) {
  case TK_ARRAY:
    {
      DDS::TypeDescriptor_var td;
      DDS::ReturnCode_t rc = type_->get_descriptor(td);
      if (rc != DDS::RETCODE_OK) {
        return rc;
      }
      const CORBA::ULong total = bound_total(td);
      for (CORBA::ULong i = 0; i < total; ++i) {
        rc = clear_value(get_member_id_at_index(i));
        if (rc != DDS::RETCODE_OK) {
          return rc;
        }
      }
      return DDS::RETCODE_OK;
    }
    break;

  case TK_UNION:
    {
      container_.clear();
      return DDS::RETCODE_OK;
    }
    break;
  }

  if (tk == TK_UNION) {
    container_.single_map_.clear();
    container_.sequence_map_.clear();
    container_.complex_map_.clear();
    DDS::ReturnCode_t rc = clear_value(DISCRIMINATOR_ID);
    if (rc != DDS::RETCODE_OK) {
      return rc;
    }
    const DDS::MemberId selected_id = get_union_default_member(type_);
    if (selected_id != MEMBER_ID_INVALID) {
      return clear_value(selected_id);
    }
    // this discriminator value doesn't select a member
    return true;
  }

  DDS::DynamicTypeMembersById_var members;
  DDS::ReturnCode_t rc = type_->get_all_members(members);
  if (rc != DDS::RETCODE_OK) {
    return rc;
  }

  DynamicTypeMembersByIdImpl* const members_i =
    dynamic_cast<DynamicTypeMembersByIdImpl*>(members.in());
  if (!members_i) {
    return DDS::RETCODE_BAD_PARAMETER;
  }

  for (DynamicTypeMembersByIdImpl::const_iterator it = members_i->begin();
      it != members_i->end(); ++it) {
    rc = clear_value(it->first);
    if (rc != DDS::RETCODE_OK) {
      return rc;
    }
  }
  return DDS::RETCODE_OK;
}

DDS::ReturnCode_t DynamicDataImpl::clear_nonkey_values()
{
  return DDS::RETCODE_UNSUPPORTED;
}

DDS::ReturnCode_t DynamicDataImpl::clear_value(DDS::MemberId id)
{
  const TypeKind this_tk = type_->get_kind();
  DDS::DynamicType_var value_type;
  if (this_tk == TK_ARRAY) {
    DDS::TypeDescriptor_var descriptor;
    DDS::ReturnCode_t rc = type_->get_descriptor(descriptor);
    if (rc != DDS::RETCODE_OK) {
      return rc;
    }
    value_type = get_base_type(descriptor->element_type());

  } else {
    DDS::DynamicTypeMember_var dtm;
    DDS::ReturnCode_t rc = type_->get_member(dtm, id);
    if (rc != DDS::RETCODE_OK) {
      return rc;
    }

    DDS::MemberDescriptor_var md;
    rc = dtm->get_descriptor(md);
    if (rc != DDS::RETCODE_OK) {
      return rc;
    }

    value_type = get_base_type(md->type());
  }

  return clear_value_i(id, value_type, value_type->get_kind());
}

DDS::ReturnCode_t DynamicDataImpl::clear_value_i(
  DDS::MemberId id, DDS::DynamicType_ptr type, DDS::TypeKind treat_as)
{
  switch (treat_as) {
  case TK_BOOLEAN:
    insert_single(id, ACE_OutputCDR::from_boolean(false));
    break;
  case TK_BYTE:
    insert_single(id, ACE_OutputCDR::from_octet(0));
    break;
  case TK_UINT8:
    insert_single(id, ACE_OutputCDR::from_uint8(0));
    break;
  case TK_UINT16:
    insert_single(id, CORBA::UInt16(0));
    break;
  case TK_UINT32:
    insert_single(id, CORBA::UInt32(0));
    break;
  case TK_UINT64:
    insert_single(id, CORBA::UInt64(0));
    break;
  case TK_INT8:
    insert_single(id, ACE_OutputCDR::from_int8(0));
    break;
  case TK_INT16:
    insert_single(id, CORBA::Int16(0));
    break;
  case TK_INT32:
    insert_single(id, CORBA::Int32(0));
    break;
  case TK_INT64:
    insert_single(id, CORBA::Int64(0));
    break;
  case TK_FLOAT32:
    insert_single(id, CORBA::Float(0.0f));
    break;
  case TK_FLOAT64:
    insert_single(id, CORBA::Double(0.0));
    break;
<<<<<<< HEAD
  case TK_FLOAT128:
    {
      const ACE_CDR::LongDouble value = ACE_CDR_LONG_DOUBLE_INITIALIZER;
      insert_single(id, value);
    }
=======
  case TK_FLOAT128: {
    const ACE_CDR::LongDouble ld = ACE_CDR_LONG_DOUBLE_INITIALIZER;
    insert_single(id, ld);
>>>>>>> a0370029
    break;
  }
  case TK_CHAR8:
    insert_single(id, ACE_OutputCDR::from_char('\0'));
    break;
  case TK_CHAR16:
    insert_single(id, ACE_OutputCDR::from_wchar(L'\0'));
    break;
  case TK_STRING8:
    insert_single(id, CORBA::string_dup(""));
    break;
  case TK_STRING16:
    insert_single(id, CORBA::wstring_dup(L""));
    break;

  case TK_ENUM:
    {
      CORBA::Int32 bound_min;
      CORBA::Int32 bound_max;
      DDS::TypeKind bound_kind;
      const DDS::ReturnCode_t rc = enum_bound(type, bound_min, bound_max, bound_kind);
      if (rc != DDS::RETCODE_OK) {
        return rc;
      }
      return clear_value_i(id, type, bound_kind);
    }
    break;
  case TK_BITMASK:
    {
      CORBA::UInt64 bound_max;
      DDS::TypeKind bound_kind;
      const DDS::ReturnCode_t rc = bitmask_bound(type, bound_max, bound_kind);
      if (rc != DDS::RETCODE_OK) {
        return rc;
      }
      return clear_value_i(id, type, bound_kind);
    }
    break;

  case TK_ARRAY:
  case TK_MAP:
  case TK_BITSET:
  case TK_SEQUENCE:
  case TK_STRUCTURE:
  case TK_UNION:
    {
      DDS::DynamicData_var dd = new DynamicDataImpl(type);
      insert_complex(id, dd);
    }
    break;

  case TK_ALIAS:
  case TK_ANNOTATION:
  default:
    if (log_level >= LogLevel::Warning) {
      ACE_ERROR((LM_WARNING, "(%P|%t) WARNING: DynamicDataImpl::clear_value: "
        "member %d has unexpected TypeKind %C\n", id, typekind_to_string(treat_as)));
    }
  }

  return DDS::RETCODE_OK;
}

DDS::DynamicData_ptr DynamicDataImpl::loan_value(DDS::MemberId /*id*/)
{
  ACE_ERROR((LM_ERROR, "(%P|%t) ERROR: DynamicDataImpl::loan_value: Not implemented\n"));
  return 0;
}

DDS::ReturnCode_t DynamicDataImpl::return_loaned_value(DDS::DynamicData_ptr /*value*/)
{
  ACE_ERROR((LM_ERROR, "(%P|%t) ERROR: DynamicDataImpl::return_loaned_value: Not implemented\n"));
  return DDS::RETCODE_UNSUPPORTED;
}

DDS::DynamicData_ptr DynamicDataImpl::clone()
{
  return new DynamicDataImpl(*this);
}

bool DynamicDataImpl::insert_single(DDS::MemberId id, const ACE_OutputCDR::from_int8& value)
{
  // The same member might be already written to complex_map_.
  // Make sure there is only one entry for each member.
  if (container_.complex_map_.erase(id) == 0) {
    container_.single_map_.erase(id);
  }
  return container_.single_map_.insert(std::make_pair(id, value)).second;
}

bool DynamicDataImpl::insert_single(DDS::MemberId id, const ACE_OutputCDR::from_uint8& value)
{
  if (container_.complex_map_.erase(id) == 0) {
    container_.single_map_.erase(id);
  }
  return container_.single_map_.insert(std::make_pair(id, value)).second;
}

bool DynamicDataImpl::insert_single(DDS::MemberId id, const ACE_OutputCDR::from_char& value)
{
  if (container_.complex_map_.erase(id) == 0) {
    container_.single_map_.erase(id);
  }
  return container_.single_map_.insert(std::make_pair(id, value)).second;
}

bool DynamicDataImpl::insert_single(DDS::MemberId id, const ACE_OutputCDR::from_octet& value)
{
  if (container_.complex_map_.erase(id) == 0) {
    container_.single_map_.erase(id);
  }
  return container_.single_map_.insert(std::make_pair(id, value)).second;
}

bool DynamicDataImpl::insert_single(DDS::MemberId id, const ACE_OutputCDR::from_boolean& value)
{
  if (container_.complex_map_.erase(id) == 0) {
    container_.single_map_.erase(id);
  }
  return container_.single_map_.insert(std::make_pair(id, value)).second;
}

#ifdef DDS_HAS_WCHAR
bool DynamicDataImpl::insert_single(DDS::MemberId id, const ACE_OutputCDR::from_wchar& value)
{
  if (container_.complex_map_.erase(id) == 0) {
    container_.single_map_.erase(id);
  }
  return container_.single_map_.insert(std::make_pair(id, value)).second;
}
#endif

template<typename SingleType>
bool DynamicDataImpl::insert_single(DDS::MemberId id, const SingleType& value)
{
  if (container_.complex_map_.erase(id) == 0) {
    container_.single_map_.erase(id);
  }
  return container_.single_map_.insert(std::make_pair(id, value)).second;
}

bool DynamicDataImpl::insert_complex(DDS::MemberId id, const DDS::DynamicData_var& value)
{
  if (container_.single_map_.erase(id) == 0) {
    if (container_.sequence_map_.erase(id) == 0) {
      container_.complex_map_.erase(id);
    }
  }
  return container_.complex_map_.insert(std::make_pair(id, value)).second;
}

// Set a member with the given ID in a struct. The member must have type MemberTypeKind or
// enum/bitmask. In the latter case, its bit bound must be in the range [lower, upper].
template<TypeKind MemberTypeKind, typename MemberType>
bool DynamicDataImpl::set_value_to_struct(DDS::MemberId id, const MemberType& value,
                                          TypeKind enum_or_bitmask, LBound lower, LBound upper)
{
  DDS::MemberDescriptor_var md;
  DDS::DynamicType_var member_type;
  const DDS::ReturnCode_t rc = check_member(
    md, member_type, "DynamicDataImpl::set_value_to_struct", "set", id, MemberTypeKind);
  if (rc != DDS::RETCODE_OK) {
    return false;
  }

  if (member_type->get_kind() == enum_or_bitmask) {
    DDS::TypeDescriptor_var member_td;
    if (member_type->get_descriptor(member_td) != DDS::RETCODE_OK) {
      return false;
    }
    const CORBA::ULong bit_bound = member_td->bound()[0];
    if (bit_bound < lower || bit_bound > upper) {
      return false;
    }
  }

  return insert_single(id, value);
}

bool DynamicDataImpl::is_valid_discriminator_type(TypeKind tk)
{
  switch (tk) {
  case TK_BOOLEAN:
  case TK_BYTE:
  case TK_CHAR8:
#ifdef DDS_HAS_WCHAR
  case TK_CHAR16:
#endif
  case TK_INT8:
  case TK_UINT8:
  case TK_INT16:
  case TK_UINT16:
  case TK_INT32:
  case TK_UINT32:
  case TK_INT64:
  case TK_UINT64:
  case TK_ENUM:
    return true;
  default:
    return false;
  }
}

// Return true if a discriminator value selects the default member of a union.
bool DynamicDataImpl::is_default_member_selected(CORBA::Long disc_val, DDS::MemberId default_id) const
{
  if (type_->get_kind() != TK_UNION) {
    return false;
  }

  DDS::DynamicTypeMembersById_var members_var;
  if (type_->get_all_members(members_var) != DDS::RETCODE_OK) {
    return false;
  }
  DynamicTypeMembersByIdImpl* members = dynamic_cast<DynamicTypeMembersByIdImpl*>(members_var.in());
  if (!members) {
    return false;
  }

  for (DynamicTypeMembersByIdImpl::const_iterator it = members->begin(); it != members->end(); ++it) {
    if (it->first == default_id) continue;

    DDS::MemberDescriptor_var md;
    if (it->second->get_descriptor(md) != DDS::RETCODE_OK) {
      return false;
    }
    const DDS::UnionCaseLabelSeq& labels = md->label();
    for (CORBA::ULong i = 0; i < labels.length(); ++i) {
      if (disc_val == labels[i]) {
        return false;
      }
    }
  }
  return true;
}

DynamicDataImpl::SingleValue::SingleValue(CORBA::Long int32)
  : kind_(TK_INT32), active_(0), int32_(int32)
{}

DynamicDataImpl::SingleValue::SingleValue(CORBA::ULong uint32)
  : kind_(TK_UINT32), active_(0), uint32_(uint32)
{}

DynamicDataImpl::SingleValue::SingleValue(ACE_OutputCDR::from_int8 value)
  : kind_(TK_INT8), active_(new(int8_) ACE_OutputCDR::from_int8(value.val_))
{}

DynamicDataImpl::SingleValue::SingleValue(ACE_OutputCDR::from_uint8 value)
  : kind_(TK_UINT8), active_(new(uint8_) ACE_OutputCDR::from_uint8(value.val_))
{}

DynamicDataImpl::SingleValue::SingleValue(CORBA::Short int16)
  : kind_(TK_INT16), active_(0), int16_(int16)
{}

DynamicDataImpl::SingleValue::SingleValue(CORBA::UShort uint16)
  : kind_(TK_UINT16), active_(0), uint16_(uint16)
{}

DynamicDataImpl::SingleValue::SingleValue(CORBA::LongLong int64)
  : kind_(TK_INT64), active_(0), int64_(int64)
{}

DynamicDataImpl::SingleValue::SingleValue(CORBA::ULongLong uint64)
  : kind_(TK_UINT64), active_(0), uint64_(uint64)
{}

DynamicDataImpl::SingleValue::SingleValue(CORBA::Float float32)
  : kind_(TK_FLOAT32), active_(0), float32_(float32)
{}

DynamicDataImpl::SingleValue::SingleValue(CORBA::Double float64)
  : kind_(TK_FLOAT64), active_(0), float64_(float64)
{}

DynamicDataImpl::SingleValue::SingleValue(CORBA::LongDouble float128)
  : kind_(TK_FLOAT128), active_(0), float128_(float128)
{}

DynamicDataImpl::SingleValue::SingleValue(ACE_OutputCDR::from_char value)
  : kind_(TK_CHAR8), active_(new(char8_) ACE_OutputCDR::from_char(value.val_))
{}

DynamicDataImpl::SingleValue::SingleValue(ACE_OutputCDR::from_octet value)
  : kind_(TK_BYTE), active_(new(byte_) ACE_OutputCDR::from_octet(value.val_))
{}

DynamicDataImpl::SingleValue::SingleValue(ACE_OutputCDR::from_boolean value)
  : kind_(TK_BOOLEAN), active_(new(boolean_) ACE_OutputCDR::from_boolean(value.val_))
{}

DynamicDataImpl::SingleValue::SingleValue(const char* str)
  : kind_(TK_STRING8), active_(0), str_(CORBA::string_dup(str))
{}

#ifdef DDS_HAS_WCHAR
DynamicDataImpl::SingleValue::SingleValue(ACE_OutputCDR::from_wchar value)
  : kind_(TK_CHAR16), active_(new(char16_) ACE_OutputCDR::from_wchar(value.val_))
{}

DynamicDataImpl::SingleValue::SingleValue(const CORBA::WChar* wstr)
  : kind_(TK_STRING16), active_(0), wstr_(CORBA::wstring_dup(wstr))
{}
#endif

DynamicDataImpl::SingleValue::~SingleValue()
{
#define SINGLE_VALUE_DESTRUCT(T) static_cast<ACE_OutputCDR::T*>(active_)->~T(); break
  switch (kind_) {
  case TK_INT8:
    SINGLE_VALUE_DESTRUCT(from_int8);
  case TK_UINT8:
    SINGLE_VALUE_DESTRUCT(from_uint8);
  case TK_CHAR8:
    SINGLE_VALUE_DESTRUCT(from_char);
  case TK_BYTE:
    SINGLE_VALUE_DESTRUCT(from_octet);
  case TK_BOOLEAN:
    SINGLE_VALUE_DESTRUCT(from_boolean);
  case TK_STRING8:
    CORBA::string_free((char*)str_);
    break;
#ifdef DDS_HAS_WCHAR
  case TK_CHAR16:
    SINGLE_VALUE_DESTRUCT(from_wchar);
  case TK_STRING16:
    CORBA::wstring_free((CORBA::WChar*)wstr_);
    break;
#endif
  }
#undef SINGLE_VALUE_DESTRUCT
}

template<> const CORBA::Long& DynamicDataImpl::SingleValue::get() const { return int32_; }
template<> const CORBA::ULong& DynamicDataImpl::SingleValue::get() const { return uint32_; }

template<> const ACE_OutputCDR::from_int8& DynamicDataImpl::SingleValue::get() const
{
  return *static_cast<ACE_OutputCDR::from_int8*>(active_);
}

template<> const ACE_OutputCDR::from_uint8& DynamicDataImpl::SingleValue::get() const
{
  return *static_cast<ACE_OutputCDR::from_uint8*>(active_);
}

template<> const CORBA::Short& DynamicDataImpl::SingleValue::get() const { return int16_; }
template<> const CORBA::UShort& DynamicDataImpl::SingleValue::get() const { return uint16_; }
template<> const CORBA::LongLong& DynamicDataImpl::SingleValue::get() const { return int64_; }
template<> const CORBA::ULongLong& DynamicDataImpl::SingleValue::get() const { return uint64_; }
template<> const CORBA::Float& DynamicDataImpl::SingleValue::get() const { return float32_; }
template<> const CORBA::Double& DynamicDataImpl::SingleValue::get() const { return float64_; }
template<> const CORBA::LongDouble& DynamicDataImpl::SingleValue::get() const { return float128_; }

template<> const ACE_OutputCDR::from_char& DynamicDataImpl::SingleValue::get() const
{
  return *static_cast<ACE_OutputCDR::from_char*>(active_);
}

template<> const ACE_OutputCDR::from_octet& DynamicDataImpl::SingleValue::get() const
{
  return *static_cast<ACE_OutputCDR::from_octet*>(active_);
}

template<> const ACE_OutputCDR::from_boolean& DynamicDataImpl::SingleValue::get() const
{
  return *static_cast<ACE_OutputCDR::from_boolean*>(active_);
}

template<> const char* const& DynamicDataImpl::SingleValue::get() const { return str_; }
#ifdef DDS_HAS_WCHAR
template<> const ACE_OutputCDR::from_wchar& DynamicDataImpl::SingleValue::get() const
{
  return *static_cast<ACE_OutputCDR::from_wchar*>(active_);
}

template<> const CORBA::WChar* const& DynamicDataImpl::SingleValue::get() const { return wstr_; }
#endif

// Has to be below the get methods, or else there's a template specialization issue.
DynamicDataImpl::SingleValue::SingleValue(const SingleValue& other)
  : kind_(other.kind_)
  , active_(0)
{
  switch (kind_) {
  case TK_INT8:
    active_ = new(int8_) ACE_OutputCDR::from_int8(other.get<ACE_OutputCDR::from_int8>());
    break;
  case TK_UINT8:
    active_ = new(uint8_) ACE_OutputCDR::from_uint8(other.get<ACE_OutputCDR::from_uint8>());
    break;
  case TK_INT16:
    int16_ = other.int16_;
    break;
  case TK_UINT16:
    uint16_ = other.uint16_;
    break;
  case TK_INT32:
    int32_ = other.int32_;
    break;
  case TK_UINT32:
    uint32_ = other.uint32_;
    break;
  case TK_INT64:
    int64_ = other.int64_;
    break;
  case TK_UINT64:
    uint64_ = other.uint64_;
    break;
  case TK_FLOAT32:
    float32_ = other.float32_;
    break;
  case TK_FLOAT64:
    float64_ = other.float64_;
    break;
  case TK_FLOAT128:
    float128_ = other.float128_;
    break;
  case TK_BOOLEAN:
    active_ = new(boolean_) ACE_OutputCDR::from_boolean(other.get<ACE_OutputCDR::from_boolean>());
    break;
  case TK_BYTE:
    active_ = new(byte_) ACE_OutputCDR::from_octet(other.get<ACE_OutputCDR::from_octet>());
    break;
  case TK_CHAR8:
    active_ = new(char8_) ACE_OutputCDR::from_char(other.get<ACE_OutputCDR::from_char>());
    break;
  case TK_STRING8:
    str_ = ACE_OS::strdup(other.str_);
    break;
#ifdef DDS_HAS_WCHAR
  case TK_CHAR16:
    active_ = new(char16_) ACE_OutputCDR::from_wchar(other.get<ACE_OutputCDR::from_wchar>());
    break;
  case TK_STRING16:
    wstr_ = ACE_OS::strdup(other.wstr_);
    break;
#endif
  }
}

bool DynamicDataImpl::read_discriminator(CORBA::Long& disc_val, const DDS::DynamicType_var& disc_type,
                                         DataContainer::const_single_iterator it) const
{
  switch (disc_type->get_kind()) {
  case TK_BOOLEAN: {
    const ACE_OutputCDR::from_boolean& value = it->second.get<ACE_OutputCDR::from_boolean>();
    disc_val = static_cast<CORBA::Long>(value.val_);
    return true;
  }
  case TK_BYTE: {
    const ACE_OutputCDR::from_octet& value = it->second.get<ACE_OutputCDR::from_octet>();
    disc_val = static_cast<CORBA::Long>(value.val_);
    return true;
  }
  case TK_CHAR8: {
    const ACE_OutputCDR::from_char& value = it->second.get<ACE_OutputCDR::from_char>();
    disc_val = static_cast<CORBA::Long>(value.val_);
    return true;
  }
#ifdef DDS_HAS_WCHAR
  case TK_CHAR16: {
    const ACE_OutputCDR::from_wchar& value = it->second.get<ACE_OutputCDR::from_wchar>();
    disc_val = static_cast<CORBA::Long>(value.val_);
    return true;
  }
#endif
  case TK_INT8: {
    const ACE_OutputCDR::from_int8& value = it->second.get<ACE_OutputCDR::from_int8>();
    disc_val = static_cast<CORBA::Long>(value.val_);
    return true;
  }
  case TK_UINT8: {
    const ACE_OutputCDR::from_uint8& value = it->second.get<ACE_OutputCDR::from_uint8>();
    disc_val = static_cast<CORBA::Long>(value.val_);
    return true;
  }
  case TK_INT16: {
    CORBA::Short value = it->second.get<CORBA::Short>();
    disc_val = static_cast<CORBA::Long>(value);
    return true;
  }
  case TK_UINT16: {
    CORBA::UShort value = it->second.get<CORBA::UShort>();
    disc_val = static_cast<CORBA::Long>(value);
    return true;
  }
  case TK_INT32: {
    disc_val = it->second.get<CORBA::Long>();
    return true;
  }
  case TK_UINT32: {
    CORBA::ULong value = it->second.get<CORBA::ULong>();
    disc_val = static_cast<CORBA::Long>(value);
    return true;
  }
  case TK_INT64: {
    CORBA::LongLong value = it->second.get<CORBA::LongLong>();
    disc_val = static_cast<CORBA::Long>(value);
    return true;
  }
  case TK_UINT64: {
    CORBA::ULongLong value = it->second.get<CORBA::ULongLong>();
    disc_val = static_cast<CORBA::Long>(value);
    return true;
  }
  case TK_ENUM: {
    DDS::TypeDescriptor_var td;
    if (disc_type->get_descriptor(td) != DDS::RETCODE_OK) {
      return false;
    }
    const CORBA::ULong bitbound = td->bound()[0];
    if (bitbound >= 1 && bitbound <= 8) {
      const ACE_OutputCDR::from_int8& value = it->second.get<ACE_OutputCDR::from_int8>();
      disc_val = static_cast<CORBA::Long>(value.val_);
    } else if (bitbound >= 9 && bitbound <= 16) {
      CORBA::Short value = it->second.get<CORBA::Short>();
      disc_val = static_cast<CORBA::Long>(value);
    } else {
      disc_val = it->second.get<CORBA::Long>();
    }
    return true;
  }
  }
  return false;
}

// Read a discriminator value from a DynamicData that represents it.
bool DynamicDataImpl::read_discriminator(CORBA::Long& disc_val) const
{
  if (!is_valid_discriminator_type(type_->get_kind())) {
    return false;
  }
  DataContainer::const_single_iterator it = container_.single_map_.find(MEMBER_ID_INVALID);
  if (it == container_.single_map_.end()) {
    return false;
  }
  return read_discriminator(disc_val, type_, it);
}

// If a selected member of a union is already written, return its ID.
// Should only be called for union.
DDS::MemberId DynamicDataImpl::find_selected_member() const
{
  // There can be at most 2 entries in total in all three maps,
  // one for the discriminator, one for a selected member.
  for (DataContainer::const_single_iterator single_it = container_.single_map_.begin();
       single_it != container_.single_map_.end(); ++single_it) {
    if (single_it->first != DISCRIMINATOR_ID) {
      return single_it->first;
    }
  }

  // If there is any entry in sequence_map_, that must be for a selected member
  // since discriminator cannot be sequence.
  if (container_.sequence_map_.size() > 0) {
    OPENDDS_ASSERT(container_.sequence_map_.size() == 1);
    return container_.sequence_map_.begin()->first;
  }

  for (DataContainer::const_complex_iterator cmpl_it = container_.complex_map_.begin();
       cmpl_it != container_.complex_map_.end(); ++cmpl_it) {
    if (cmpl_it->first != DISCRIMINATOR_ID) {
      return cmpl_it->first;
    }
  }

  // There was no selected member written.
  return MEMBER_ID_INVALID;
}

// Check if a discriminator value would select a member with the given descriptor in a union.
bool DynamicDataImpl::validate_discriminator(CORBA::Long disc_val,
                                             const DDS::MemberDescriptor_var& md) const
{
  // If the selected member is not default, the discriminator value must equal one of its
  // labels. If the selected member is default, the discriminator value must not equal
  // any label of the non-default members.
  if (!md->is_default_label()) {
    const DDS::UnionCaseLabelSeq& labels = md->label();
    bool found = false;
    for (CORBA::ULong i = 0; !found && i < labels.length(); ++i) {
      if (disc_val == labels[i]) {
        found = true;
      }
    }
    if (!found) {
      return false;
    }
  } else if (!is_default_member_selected(disc_val, md->id())) {
    return false;
  }
  return true;
}

bool DynamicDataImpl::cast_to_discriminator_value(CORBA::Long& disc_value,
                                                  const ACE_OutputCDR::from_boolean& value) const
{
  disc_value = static_cast<CORBA::Long>(value.val_);
  return true;
}

bool DynamicDataImpl::cast_to_discriminator_value(CORBA::Long& disc_value,
                                                  const ACE_OutputCDR::from_octet& value) const
{
  disc_value = static_cast<CORBA::Long>(value.val_);
  return true;
}

bool DynamicDataImpl::cast_to_discriminator_value(CORBA::Long& disc_value,
                                                  const ACE_OutputCDR::from_char& value) const
{
  disc_value = static_cast<CORBA::Long>(value.val_);
  return true;
}

#ifdef DDS_HAS_WCHAR
bool DynamicDataImpl::cast_to_discriminator_value(CORBA::Long& disc_value,
                                                  const ACE_OutputCDR::from_wchar& value) const
{
  disc_value = static_cast<CORBA::Long>(value.val_);
  return true;
}
#endif

bool DynamicDataImpl::cast_to_discriminator_value(CORBA::Long& disc_value,
                                                  const ACE_OutputCDR::from_int8& value) const
{
  disc_value = static_cast<CORBA::Long>(value.val_);
  return true;
}

bool DynamicDataImpl::cast_to_discriminator_value(CORBA::Long& disc_value,
                                                  const ACE_OutputCDR::from_uint8& value) const
{
  disc_value = static_cast<CORBA::Long>(value.val_);
  return true;
}

bool DynamicDataImpl::cast_to_discriminator_value(CORBA::Long& disc_value,
                                                  const CORBA::Short& value) const
{
  disc_value = static_cast<CORBA::Long>(value);
  return true;
}

bool DynamicDataImpl::cast_to_discriminator_value(CORBA::Long& disc_value,
                                                  const CORBA::UShort& value) const
{
  disc_value = static_cast<CORBA::Long>(value);
  return true;
}

bool DynamicDataImpl::cast_to_discriminator_value(CORBA::Long& disc_value,
                                                  const CORBA::Long& value) const
{
  disc_value = value;
  return true;
}

bool DynamicDataImpl::cast_to_discriminator_value(CORBA::Long& disc_value,
                                                  const CORBA::ULong& value) const
{
  disc_value = static_cast<CORBA::Long>(value);
  return true;
}

bool DynamicDataImpl::cast_to_discriminator_value(CORBA::Long& disc_value,
                                                  const CORBA::LongLong& value) const
{
  disc_value = static_cast<CORBA::Long>(value);
  return true;
}

bool DynamicDataImpl::cast_to_discriminator_value(CORBA::Long& disc_value,
                                                  const CORBA::ULongLong& value) const
{
  disc_value = static_cast<CORBA::Long>(value);
  return true;
}

template<typename MemberType>
bool DynamicDataImpl::cast_to_discriminator_value(CORBA::Long& /*disc_value*/,
                                                  const MemberType& /*value*/) const
{
  return false;
}

template<TypeKind MemberTypeKind, typename MemberType>
bool DynamicDataImpl::set_value_to_union(DDS::MemberId id, const MemberType& value,
                                         TypeKind enum_or_bitmask, LBound lower, LBound upper)
{
  DDS::TypeDescriptor_var descriptor;
  if (type_->get_descriptor(descriptor) != DDS::RETCODE_OK) {
    return false;
  }

  DDS::DynamicType_var member_type;
  if (id == DISCRIMINATOR_ID) {
    // Discriminator can only be of certain types (XTypes spec, 7.2.2.4.4.3)
    if (!is_valid_discriminator_type(MemberTypeKind)) {
      if (DCPS::log_level >= DCPS::LogLevel::Notice) {
        ACE_ERROR((LM_NOTICE, "(%P|%t) NOTICE: DynamicDataImpl::set_value_to_union:"
                   " Type %C cannot be used for union discriminator\n",
                   typekind_to_string(MemberTypeKind)));
      }
      return false;
    }

    member_type = get_base_type(descriptor->discriminator_type());

    const TypeKind member_tk = member_type->get_kind();
    if (member_tk != MemberTypeKind && member_tk != enum_or_bitmask) {
      return false;
    }

    if (member_tk == enum_or_bitmask) {
      DDS::TypeDescriptor_var member_td;
      if (member_type->get_descriptor(member_td) != DDS::RETCODE_OK) {
        return false;
      }
      const CORBA::ULong bit_bound = member_td->bound()[0];
      if (bit_bound < lower || bit_bound > upper) {
        return false;
      }
    }

    const DDS::MemberId selected_id = find_selected_member();
    if (selected_id != MEMBER_ID_INVALID) {
      DDS::DynamicTypeMember_var selected_member;
      if (type_->get_member(selected_member, selected_id) != DDS::RETCODE_OK) {
        return false;
      }
      DDS::MemberDescriptor_var selected_md;
      if (selected_member->get_descriptor(selected_md) != DDS::RETCODE_OK) {
        return false;
      }

      CORBA::Long disc_value;
      if (!cast_to_discriminator_value(disc_value, value)) {
        return false;
      }
      if (!validate_discriminator(disc_value, selected_md)) {
        if (DCPS::log_level >= DCPS::LogLevel::Notice) {
          ACE_ERROR((LM_NOTICE, "(%P|%t) NOTICE: DynamicDataImpl::set_value_to_union:"
                     " Discriminator value %d does not select existing selected member (ID %d)\n",
                     disc_value, selected_id));
        }
        return false;
      }
    }

  } else { // Writing a selected member
    clear_all_values();
    DDS::DynamicTypeMember_var member;
    if (type_->get_member(member, id) != DDS::RETCODE_OK) {
      return false;
    }
    DDS::MemberDescriptor_var md;
    if (member->get_descriptor(md) != DDS::RETCODE_OK) {
      return false;
    }
    member_type = get_base_type(md->type());

    const TypeKind member_tk = member_type->get_kind();
    if (member_tk != MemberTypeKind && member_tk != enum_or_bitmask) {
      return false;
    }

    if (!insert_valid_discriminator(md)) {
      return false;
    }
  }

  return insert_single(id, value);
}

bool DynamicDataImpl::insert_valid_discriminator(DDS::MemberDescriptor* memberSelected)
{
  if (memberSelected->is_default_label()) {
    DCPS::DisjointSequence::OrderedRanges<ACE_CDR::Long> used;
    const ACE_CDR::ULong members = type_->get_member_count();
    for (ACE_CDR::ULong i = 0; i < members; ++i) {
      DDS::DynamicTypeMember_var member;
      if (type_->get_member_by_index(member, i) != DDS::RETCODE_OK) {
        return false;
      }
      if (member->get_id() == DISCRIMINATOR_ID || member->get_id() == memberSelected->id()) {
        continue;
      }
      DDS::MemberDescriptor_var mdesc;
      if (member->get_descriptor(mdesc) != DDS::RETCODE_OK) {
        return false;
      }
      const DDS::UnionCaseLabelSeq& lseq = mdesc->label();
      for (ACE_CDR::ULong lbl = 0; lbl < lseq.length(); ++lbl) {
        used.add(lseq[lbl]);
      }
    }
    const ACE_CDR::Long disc = used.empty() ? 0 : used.begin()->second + 1;
    return insert_discriminator(disc);
  }
  const DDS::UnionCaseLabelSeq& lseq = memberSelected->label();
  return lseq.length() && insert_discriminator(lseq[0]);
}

bool DynamicDataImpl::insert_discriminator(ACE_CDR::Long value)
{
  DDS::DynamicTypeMember_var member;
  if (type_->get_member(member, DISCRIMINATOR_ID) != DDS::RETCODE_OK) {
    return false;
  }
  DDS::MemberDescriptor_var descriptor;
  if (member->get_descriptor(descriptor) != DDS::RETCODE_OK) {
    return false;
  }
  DDS::DynamicType_var discType = get_base_type(descriptor->type());
  switch (discType ? discType->get_kind() : TK_NONE) {
  case TK_BOOLEAN:
    return insert_single(DISCRIMINATOR_ID, ACE_OutputCDR::from_boolean(value));
  case TK_BYTE:
    return insert_single(DISCRIMINATOR_ID, ACE_OutputCDR::from_octet(value));
  case TK_CHAR8:
    return insert_single(DISCRIMINATOR_ID, ACE_OutputCDR::from_char(value));
#ifdef DDS_HAS_WCHAR
  case TK_CHAR16:
    return insert_single(DISCRIMINATOR_ID, ACE_OutputCDR::from_wchar(value));
#endif
  case TK_INT8:
    return insert_single(DISCRIMINATOR_ID, ACE_OutputCDR::from_int8(value));
  case TK_UINT8:
    return insert_single(DISCRIMINATOR_ID, ACE_OutputCDR::from_uint8(value));
  case TK_INT16:
    return insert_single(DISCRIMINATOR_ID, static_cast<ACE_CDR::Short>(value));
  case TK_UINT16:
    return insert_single(DISCRIMINATOR_ID, static_cast<ACE_CDR::UShort>(value));
  case TK_ENUM:
  case TK_INT32:
    return insert_single(DISCRIMINATOR_ID, value);
  case TK_UINT32:
    return insert_single(DISCRIMINATOR_ID, static_cast<ACE_CDR::ULong>(value));
  case TK_INT64:
    return insert_single(DISCRIMINATOR_ID, static_cast<ACE_CDR::LongLong>(value));
  case TK_UINT64:
    return insert_single(DISCRIMINATOR_ID, static_cast<ACE_CDR::ULongLong>(value));
  default:
    return false;
  }
}

// Check if a given member ID is valid for a given type with a maximum number of elements.
bool DynamicDataImpl::check_index_from_id(TypeKind tk, DDS::MemberId id, CORBA::ULong bound) const
{
  // The given Id is treated as index.
  switch (tk) {
  case TK_STRING8:
  case TK_STRING16:
  case TK_SEQUENCE:
  case TK_MAP:
    // Bound of 0 means unbounded.
    if (bound == 0 || id < bound) {
      return true;
    }
    break;
  case TK_BITMASK:
  case TK_ARRAY:
    if (id < bound) {
      return true;
    }
    break;
  }
  return false;
}

template<TypeKind ElementTypeKind, typename ElementType>
bool DynamicDataImpl::set_value_to_collection(DDS::MemberId id, const ElementType& value,
  TypeKind collection_tk, TypeKind enum_or_bitmask, LBound lower, LBound upper)
{
  DDS::TypeDescriptor_var descriptor;
  if (type_->get_descriptor(descriptor) != DDS::RETCODE_OK) {
    return false;
  }

  const DDS::DynamicType_var elem_type = get_base_type(descriptor->element_type());
  const TypeKind elem_tk = elem_type->get_kind();

  if (elem_tk != ElementTypeKind && elem_tk != enum_or_bitmask) {
    if (DCPS::log_level >= DCPS::LogLevel::Notice) {
      ACE_ERROR((LM_NOTICE, "(%P|%t) NOTICE: DynamicDataImpl::set_value_to_collection:"
                 " Could not write a value of type %C to %C with element type %C\n",
                 typekind_to_string(ElementTypeKind), typekind_to_string(collection_tk),
                 typekind_to_string(elem_tk)));
    }
    return false;
  }

  if (elem_tk == enum_or_bitmask) {
    DDS::TypeDescriptor_var elem_td;
    if (elem_type->get_descriptor(elem_td) != DDS::RETCODE_OK) {
      return false;
    }
    const CORBA::ULong bit_bound = elem_td->bound()[0];
    if (bit_bound < lower || bit_bound > upper) {
      return false;
    }
  }

  return validate_member_id_collection(descriptor, id, collection_tk) &&
    insert_single(id, value);
}

template<TypeKind ValueTypeKind, typename ValueType>
DDS::ReturnCode_t DynamicDataImpl::set_single_value(DDS::MemberId id, const ValueType& value,
  TypeKind enum_or_bitmask, LBound lower, LBound upper)
{
  if (!is_type_supported(ValueTypeKind, "set_single_value")) {
    return DDS::RETCODE_ERROR;
  }

  DDS::TypeDescriptor_var descriptor;
  if (type_->get_descriptor(descriptor) != DDS::RETCODE_OK) {
    return DDS::RETCODE_ERROR;
  }

  const TypeKind tk = type_->get_kind();
  bool good = true;

  // TODO: Bitmask can be stored as a whole as a unsigned integer using MEMBER_ID_INVALID
  // (this is an extension to the XTypes spec). Elements of the bitmask can also be set
  // using the set_boolean_value interface. The two copies of the bitmask value must be
  // made consistent. For example, when a bit in the bitmask is updated, either update
  // the unsigned integer representation or invalidate it. Similarly, when the unsigned
  // integer value is updated, either update the stored elements or invalidate them all.
  if (tk == enum_or_bitmask) {
    const CORBA::ULong bit_bound = descriptor->bound()[0];
    good = id == MEMBER_ID_INVALID && bit_bound >= lower && bit_bound <= upper &&
      insert_single(id, value);
  } else {
    switch (tk) {
    case ValueTypeKind:
      good = is_primitive(tk) && id == MEMBER_ID_INVALID && insert_single(id, value);
      break;
    case TK_STRUCTURE:
      good = set_value_to_struct<ValueTypeKind>(id, value, enum_or_bitmask, lower, upper);
      break;
    case TK_UNION:
      good = set_value_to_union<ValueTypeKind>(id, value, enum_or_bitmask, lower, upper);
      break;
    case TK_SEQUENCE:
    case TK_ARRAY:
    case TK_MAP:
      good = set_value_to_collection<ValueTypeKind>(id, value, tk, enum_or_bitmask, lower, upper);
      break;
    default:
      good = false;
      break;
    }
  }

  if (!good && DCPS::log_level >= DCPS::LogLevel::Notice) {
    ACE_ERROR((LM_NOTICE, "(%P|%t) NOTICE: DynamicDataImpl::set_single_value: "
               "Failed to write a value of %C to DynamicData object of type %C\n",
               typekind_to_string(ValueTypeKind), typekind_to_string(tk)));
  }
  return good ? DDS::RETCODE_OK : DDS::RETCODE_ERROR;
}

DDS::ReturnCode_t DynamicDataImpl::set_int32_value(DDS::MemberId id, CORBA::Long value)
{
  return set_single_value<TK_INT32>(id, value, TK_ENUM, 17, 32);
}

DDS::ReturnCode_t DynamicDataImpl::set_uint32_value(DDS::MemberId id, CORBA::ULong value)
{
  return set_single_value<TK_UINT32>(id, value, TK_BITMASK, 17, 32);
}

DDS::ReturnCode_t DynamicDataImpl::set_int8_value(DDS::MemberId id, CORBA::Int8 value)
{
  return set_single_value<TK_INT8>(id, ACE_OutputCDR::from_int8(value), TK_ENUM, 1, 8);
}

DDS::ReturnCode_t DynamicDataImpl::set_uint8_value(DDS::MemberId id, CORBA::UInt8 value)
{
  return set_single_value<TK_UINT8>(id, ACE_OutputCDR::from_uint8(value), TK_BITMASK, 1, 8);
}

DDS::ReturnCode_t DynamicDataImpl::set_int16_value(DDS::MemberId id, CORBA::Short value)
{
  return set_single_value<TK_INT16>(id, value, TK_ENUM, 9, 16);
}

DDS::ReturnCode_t DynamicDataImpl::set_uint16_value(DDS::MemberId id, CORBA::UShort value)
{
  return set_single_value<TK_UINT16>(id, value, TK_BITMASK, 9, 16);
}

DDS::ReturnCode_t DynamicDataImpl::set_int64_value(DDS::MemberId id, CORBA::LongLong value)
{
  return set_single_value<TK_INT64>(id, value);
}

DDS::ReturnCode_t DynamicDataImpl::set_uint64_value(DDS::MemberId id, CORBA::ULongLong value)
{
  return set_single_value<TK_UINT64>(id, value, TK_BITMASK, 33, 64);
}

DDS::ReturnCode_t DynamicDataImpl::set_float32_value(DDS::MemberId id, CORBA::Float value)
{
  return set_single_value<TK_FLOAT32>(id, value);
}

DDS::ReturnCode_t DynamicDataImpl::set_float64_value(DDS::MemberId id, CORBA::Double value)
{
  return set_single_value<TK_FLOAT64>(id, value);
}

DDS::ReturnCode_t DynamicDataImpl::set_float128_value(DDS::MemberId id, CORBA::LongDouble value)
{
  return set_single_value<TK_FLOAT128>(id, value);
}

template<TypeKind CharKind, TypeKind StringKind, typename FromCharT>
DDS::ReturnCode_t DynamicDataImpl::set_char_common(DDS::MemberId id, const FromCharT& value)
{
  const TypeKind tk = type_->get_kind();
  bool good = true;

  switch (tk) {
  case CharKind:
    good = id == MEMBER_ID_INVALID && insert_single(id, value);
    break;
  case StringKind: {
    DDS::TypeDescriptor_var descriptor;
    if (type_->get_descriptor(descriptor) != DDS::RETCODE_OK) {
      good = false;
      break;
    }
    const CORBA::ULong bound = descriptor->bound()[0];
    if (!check_index_from_id(tk, id, bound)) {
      good = false;
    } else {
      good = insert_single(id, value);
    }
    break;
  }
  case TK_STRUCTURE:
    good = set_value_to_struct<CharKind>(id, value);
    break;
  case TK_UNION:
    good = set_value_to_union<CharKind>(id, value);
    break;
  case TK_SEQUENCE:
  case TK_ARRAY:
  case TK_MAP:
    good = set_value_to_collection<CharKind>(id, value, tk);
    break;
  default:
    good = false;
    break;
  }

  if (!good && DCPS::log_level >= DCPS::LogLevel::Notice) {
    ACE_ERROR((LM_NOTICE, "(%P|%t) NOTICE: DynamicDataImpl::set_char_common:"
               " Failed to write DynamicData object of type %C\n", typekind_to_string(tk)));
  }
  return good ? DDS::RETCODE_OK : DDS::RETCODE_ERROR;
}

DDS::ReturnCode_t DynamicDataImpl::set_char8_value(DDS::MemberId id, CORBA::Char value)
{
  return set_char_common<TK_CHAR8, TK_STRING8>(id, ACE_OutputCDR::from_char(value));
}

DDS::ReturnCode_t DynamicDataImpl::set_char16_value(DDS::MemberId id, CORBA::WChar value)
{
#ifdef DDS_HAS_WCHAR
  return set_char_common<TK_CHAR16, TK_STRING16>(id, ACE_OutputCDR::from_wchar(value));
#else
  return DDS::RETCODE_UNSUPPORTED;
#endif
}

DDS::ReturnCode_t DynamicDataImpl::set_byte_value(DDS::MemberId id, CORBA::Octet value)
{
  return set_single_value<TK_BYTE>(id, ACE_OutputCDR::from_octet(value));
}

DDS::ReturnCode_t DynamicDataImpl::set_boolean_value(DDS::MemberId id, CORBA::Boolean value)
{
  const TypeKind tk = type_->get_kind();
  bool good = true;

  switch (tk) {
  case TK_BOOLEAN:
    good = id == MEMBER_ID_INVALID && insert_single(id, ACE_OutputCDR::from_boolean(value));
    break;
  case TK_BITMASK: {
    DDS::TypeDescriptor_var descriptor;
    if (type_->get_descriptor(descriptor) != DDS::RETCODE_OK) {
      good = false;
      break;
    }
    const CORBA::ULong bit_bound = descriptor->bound()[0];
    if (!check_index_from_id(tk, id, bit_bound)) {
      good = false;
    } else {
      good = insert_single(id, ACE_OutputCDR::from_boolean(value));
    }
    break;
  }
  case TK_STRUCTURE:
    good = set_value_to_struct<TK_BOOLEAN>(id, ACE_OutputCDR::from_boolean(value));
    break;
  case TK_UNION:
    good = set_value_to_union<TK_BOOLEAN>(id, ACE_OutputCDR::from_boolean(value));
    break;
  case TK_SEQUENCE:
  case TK_ARRAY:
  case TK_MAP:
    good = set_value_to_collection<TK_BOOLEAN>(id, ACE_OutputCDR::from_boolean(value), tk);
    break;
  default:
    good = false;
    break;
  }

  if (!good && DCPS::log_level >= DCPS::LogLevel::Notice) {
    ACE_ERROR((LM_NOTICE, "(%P|%t) NOTICE: DynamicDataImpl::set_boolean_value:"
               " Failed to write boolean to DynamicData object of type %C\n",
               typekind_to_string(tk)));
  }
  return good ? DDS::RETCODE_OK : DDS::RETCODE_ERROR;
}

DDS::ReturnCode_t DynamicDataImpl::set_string_value(DDS::MemberId id, const char* value)
{
  return set_single_value<TK_STRING8>(id, value);
}

DDS::ReturnCode_t DynamicDataImpl::set_wstring_value(DDS::MemberId id, const CORBA::WChar* value)
{
#ifdef DDS_HAS_WCHAR
  return set_single_value<TK_STRING16>(id, value);
#else
  return DDS::RETCODE_UNSUPPORTED;
#endif
}

#ifndef OPENDDS_NO_CONTENT_SUBSCRIPTION_PROFILE
DDS::ReturnCode_t DynamicDataImpl::get_simple_value_boolean(DCPS::Value& value,
                                                            DDS::MemberId id) const
{
  DataContainer::const_single_iterator single_it = container_.single_map_.find(id);
  if (single_it != container_.single_map_.end()) {
    value = single_it->second.get<ACE_OutputCDR::from_boolean>().val_;
    return DDS::RETCODE_OK;
  }
  DataContainer::const_complex_iterator complex_it = container_.complex_map_.find(id);
  if (complex_it != container_.complex_map_.end()) {
    const DynamicDataImpl* inner_dd = dynamic_cast<DynamicDataImpl*>(complex_it->second.in());
    if (!inner_dd) {
      return DDS::RETCODE_ERROR;
    }
    DataContainer::const_single_iterator inner_it =
      inner_dd->container_.single_map_.find(MEMBER_ID_INVALID);
    if (inner_it != inner_dd->container_.single_map_.end()) {
      value = inner_it->second.get<ACE_OutputCDR::from_boolean>().val_;
      return DDS::RETCODE_OK;
    }
  }
  return DDS::RETCODE_ERROR;
}

DDS::ReturnCode_t DynamicDataImpl::get_simple_value_char(DCPS::Value& value,
                                                         DDS::MemberId id) const
{
  DataContainer::const_single_iterator single_it = container_.single_map_.find(id);
  if (single_it != container_.single_map_.end()) {
    value = single_it->second.get<ACE_OutputCDR::from_char>().val_;
    return DDS::RETCODE_OK;
  }
  DataContainer::const_complex_iterator complex_it = container_.complex_map_.find(id);
  if (complex_it != container_.complex_map_.end()) {
    const DynamicDataImpl* inner_dd = dynamic_cast<DynamicDataImpl*>(complex_it->second.in());
    if (!inner_dd) {
      return DDS::RETCODE_ERROR;
    }
    DataContainer::const_single_iterator inner_it =
      inner_dd->container_.single_map_.find(MEMBER_ID_INVALID);
    if (inner_it != inner_dd->container_.single_map_.end()) {
      value = inner_it->second.get<ACE_OutputCDR::from_char>().val_;
      return DDS::RETCODE_OK;
    }
  }
  return DDS::RETCODE_ERROR;
}

template<typename ValueType>
DDS::ReturnCode_t DynamicDataImpl::get_simple_value_primitive(DCPS::Value& value,
                                                              DDS::MemberId id) const
{
  DataContainer::const_single_iterator single_it = container_.single_map_.find(id);
  if (single_it != container_.single_map_.end()) {
    value = single_it->second.get<ValueType>();
    return DDS::RETCODE_OK;
  }
  DataContainer::const_complex_iterator complex_it = container_.complex_map_.find(id);
  if (complex_it != container_.complex_map_.end()) {
    const DynamicDataImpl* inner_dd = dynamic_cast<DynamicDataImpl*>(complex_it->second.in());
    if (!inner_dd) {
      return DDS::RETCODE_ERROR;
    }
    DataContainer::const_single_iterator inner_it =
      inner_dd->container_.single_map_.find(MEMBER_ID_INVALID);
    if (inner_it != inner_dd->container_.single_map_.end()) {
      value = inner_it->second.get<ValueType>();
      return DDS::RETCODE_OK;
    }
  }
  return DDS::RETCODE_ERROR;
}

DDS::ReturnCode_t DynamicDataImpl::get_simple_value_string(DCPS::Value& value,
                                                           DDS::MemberId id) const
{
  DataContainer::const_single_iterator single_it = container_.single_map_.find(id);
  if (single_it != container_.single_map_.end()) {
    value = single_it->second.get<const char*>();
    return DDS::RETCODE_OK;
  }
  DataContainer::const_complex_iterator complex_it = container_.complex_map_.find(id);
  if (complex_it != container_.complex_map_.end()) {
    // The string member has its own DynamicData object.
    const DynamicDataImpl* str_dd = dynamic_cast<const DynamicDataImpl*>(complex_it->second.in());
    if (!str_dd) {
      return DDS::RETCODE_ERROR;
    }
    const bool is_empty = str_dd->container_.single_map_.empty() &&
      str_dd->container_.complex_map_.empty();
    if (is_empty) { // The DynamicData object contains no data. Treat as an empty string.
      value = "";
      return DDS::RETCODE_OK;
    }
    CORBA::ULong largest_index;
    if (!str_dd->container_.get_largest_index_basic(largest_index)) {
      return DDS::RETCODE_ERROR;
    }
    const CORBA::ULong length = largest_index + 2;
    CORBA::String_var str = CORBA::string_alloc(length);
    ACE_OS::memset(str._retn(), 0, length);
    if (!str_dd->container_.reconstruct_string_value(str._retn())) {
      return DDS::RETCODE_ERROR;
    }
    value = str._retn();
    return DDS::RETCODE_OK;
  }
  return DDS::RETCODE_ERROR;
}

DDS::ReturnCode_t DynamicDataImpl::get_simple_value(DCPS::Value& value, DDS::MemberId id)
{
  DDS::DynamicTypeMember_var dtm;
  if (type_->get_member(dtm, id) != DDS::RETCODE_OK) {
    return DDS::RETCODE_ERROR;
  }
  DDS::MemberDescriptor_var md;
  if (dtm->get_descriptor(md) != DDS::RETCODE_OK) {
    return DDS::RETCODE_ERROR;
  }
  DDS::DynamicType_var member_type = get_base_type(md->type());
  const TypeKind member_kind = member_type->get_kind();
  switch (member_kind) {
  case TK_BOOLEAN:
    return get_simple_value_boolean(value, id);
  case TK_INT32:
    return get_simple_value_primitive<CORBA::Long>(value, id);
  case TK_UINT32:
    return get_simple_value_primitive<CORBA::ULong>(value, id);
  case TK_INT64:
    return get_simple_value_primitive<CORBA::LongLong>(value, id);
  case TK_UINT64:
    return get_simple_value_primitive<CORBA::ULongLong>(value, id);
  case TK_CHAR8:
    return get_simple_value_char(value, id);
  case TK_FLOAT64:
    return get_simple_value_primitive<CORBA::Double>(value, id);
  case TK_FLOAT128:
    return get_simple_value_primitive<CORBA::LongDouble>(value, id);
  case TK_STRING8:
    return get_simple_value_string(value, id);
  default:
    if (DCPS::log_level >= DCPS::LogLevel::Notice) {
      ACE_ERROR((LM_NOTICE, "(%P|%t) NOTICE: DynamicDataImpl::get_simple_value:"
                 " Member type %C is not supported by DCPS::Value\n",
                 typekind_to_string(member_kind)));
    }
  }
  return DDS::RETCODE_ERROR;
}
#endif

bool DynamicDataImpl::set_complex_to_struct(DDS::MemberId id, DDS::DynamicData_var value)
{
  DDS::DynamicTypeMember_var member;
  if (type_->get_member(member, id) != DDS::RETCODE_OK) {
    return false;
  }
  DDS::MemberDescriptor_var md;
  if (member->get_descriptor(md) != DDS::RETCODE_OK) {
    return false;
  }

  const DDS::DynamicType_var member_type = get_base_type(md->type());
  const DDS::DynamicType_var value_type = value->type();
  if (!member_type || !value_type || !member_type->equals(value_type)) {
    return false;
  }
  return insert_complex(id, value);
}

bool DynamicDataImpl::set_complex_to_union(DDS::MemberId id, DDS::DynamicData_var value,
                                           const DDS::TypeDescriptor_var& descriptor)
{
  if (id == DISCRIMINATOR_ID) {
    DDS::DynamicType_var disc_type = get_base_type(descriptor->discriminator_type());
    const DDS::DynamicType_var value_type = value->type();
    if (!disc_type->equals(value_type)) {
      return false;
    }

    const DDS::MemberId selected_id = find_selected_member();
    if (selected_id != MEMBER_ID_INVALID) {
      DDS::DynamicTypeMember_var selected_member;
      if (type_->get_member(selected_member, selected_id) != DDS::RETCODE_OK) {
        return false;
      }
      DDS::MemberDescriptor_var selected_md;
      if (selected_member->get_descriptor(selected_md) != DDS::RETCODE_OK) {
        return false;
      }
      CORBA::Long disc_val;
      const DynamicDataImpl* dd_impl = dynamic_cast<const DynamicDataImpl*>(value.in());
      if (!dd_impl || !dd_impl->read_discriminator(disc_val)) {
        return false;
      }
      if (!validate_discriminator(disc_val, selected_md)) {
        return false;
      }
    }
  } else { // Writing a selected member
    clear_all_values();
    DDS::DynamicTypeMember_var member;
    if (type_->get_member(member, id) != DDS::RETCODE_OK) {
      return false;
    }
    DDS::MemberDescriptor_var md;
    if (member->get_descriptor(md) != DDS::RETCODE_OK) {
      return false;
    }
    const DDS::DynamicType_var value_type = value->type();
    if (get_base_type(md->type())->equals(value_type)) {
      return false;
    }

    if (!insert_valid_discriminator(md)) {
      return false;
    }

  }
  return insert_complex(id, value);
}

bool DynamicDataImpl::validate_member_id_collection(const DDS::TypeDescriptor_var& descriptor,
                                                         DDS::MemberId id, TypeKind tk) const
{
  switch (tk) {
  case TK_SEQUENCE:
    {
      const CORBA::ULong bound = descriptor->bound()[0];
      return check_index_from_id(tk, id, bound);
    }
  case TK_ARRAY:
    {
      CORBA::ULong bound = 1;
      for (CORBA::ULong i = 0; i < descriptor->bound().length(); ++i) {
        bound *= descriptor->bound()[i];
      }
      return check_index_from_id(tk, id, bound);
    }
  case TK_MAP:
    if (DCPS::log_level >= DCPS::LogLevel::Notice) {
      ACE_ERROR((LM_NOTICE, "(%P|%t) NOTICE: DynamicDataImpl::validate_member_id_collection::"
                 " Map is currently not supported\n"));
    }
  }
  return false;
}

bool DynamicDataImpl::set_complex_to_collection(DDS::MemberId id, DDS::DynamicData_var value,
                                                TypeKind collection_tk)
{
  DDS::TypeDescriptor_var descriptor;
  if (type_->get_descriptor(descriptor) != DDS::RETCODE_OK) {
    return false;
  }

  const DDS::DynamicType_var elem_type = get_base_type(descriptor->element_type());
  const DDS::DynamicType_var value_type = value->type();
  if (!elem_type->equals(value_type)) {
    return false;
  }

  return validate_member_id_collection(descriptor, id, collection_tk) && insert_complex(id, value);
}

DDS::ReturnCode_t DynamicDataImpl::set_complex_value(DDS::MemberId id, DDS::DynamicData_ptr value)
{
  DDS::TypeDescriptor_var descriptor;
  if (type_->get_descriptor(descriptor) != DDS::RETCODE_OK) {
    return DDS::RETCODE_ERROR;
  }

  DDS::DynamicData_var value_var = DDS::DynamicData::_duplicate(value);
  const TypeKind tk = type_->get_kind();
  bool good = false;

  switch (tk) {
  case TK_STRUCTURE:
    good = set_complex_to_struct(id, value_var);
    break;
  case TK_UNION:
    good = set_complex_to_union(id, value_var, descriptor);
    break;
  case TK_SEQUENCE:
  case TK_ARRAY:
  case TK_MAP:
    good = set_complex_to_collection(id, value_var, tk);
    break;
  default:
    good = false;
    break;
  }

  if (!good && DCPS::log_level >= DCPS::LogLevel::Notice) {
    ACE_ERROR((LM_NOTICE, "(%P|%t) NOTICE: DynamicDataImpl::set_complex_value:"
               " Failed to write complex value for member with ID %d\n", id));
  }
  return good ? DDS::RETCODE_OK : DDS::RETCODE_ERROR;
}

template<typename SequenceType>
bool DynamicDataImpl::insert_sequence(DDS::MemberId id, const SequenceType& value)
{
  if (container_.complex_map_.erase(id) == 0) {
    container_.sequence_map_.erase(id);
  }
  return container_.sequence_map_.insert(std::make_pair(id, value)).second;
}

template<TypeKind ElementTypeKind>
bool DynamicDataImpl::check_seqmem_in_struct_and_union(DDS::MemberId id, TypeKind enum_or_bitmask,
                                                       LBound lower, LBound upper) const
{
  DDS::DynamicTypeMember_var member;
  if (type_->get_member(member, id)) {
    return false;
  }
  DDS::MemberDescriptor_var md;
  if (member->get_descriptor(md) != DDS::RETCODE_OK) {
    return false;
  }

  const DDS::DynamicType_var member_type = get_base_type(md->type());
  const TypeKind member_tk = member_type->get_kind();
  if (member_tk != TK_SEQUENCE) {
    return false;
  }

  DDS::TypeDescriptor_var member_td;
  if (member_type->get_descriptor(member_td) != DDS::RETCODE_OK) {
    return false;
  }

  const DDS::DynamicType_var elem_type = get_base_type(member_td->element_type());
  const TypeKind elem_tk = elem_type->get_kind();
  if (elem_tk != ElementTypeKind && elem_tk != enum_or_bitmask) {
    return false;
  }

  if (elem_tk == enum_or_bitmask) {
    DDS::TypeDescriptor_var elem_td;
    if (elem_type->get_descriptor(elem_td) != DDS::RETCODE_OK) {
      return false;
    }
    const CORBA::ULong bit_bound = elem_td->bound()[0];
    if (bit_bound < lower || bit_bound > upper) {
      return false;
    }
  }
  return true;
}

template<TypeKind ElementTypeKind, typename SequenceType>
bool DynamicDataImpl::set_values_to_struct(DDS::MemberId id, const SequenceType& value,
                                           TypeKind enum_or_bitmask,
                                           LBound lower, LBound upper)
{
  return check_seqmem_in_struct_and_union<ElementTypeKind>(id, enum_or_bitmask, lower, upper) &&
    insert_sequence(id, value);
}

template<TypeKind ElementTypeKind, typename SequenceType>
bool DynamicDataImpl::set_values_to_union(DDS::MemberId id, const SequenceType& value,
                                          TypeKind enum_or_bitmask,
                                          LBound lower, LBound upper)
{
  if (id == DISCRIMINATOR_ID) {
    if (DCPS::log_level >= DCPS::LogLevel::Notice) {
      ACE_ERROR((LM_NOTICE, "(%P|%t) NOTICE: DynamicDataImpl::set_values_to_union:"
                 " Union discriminator cannot be a sequence\n"));
    }
    return false;
  }

  // Check the member type against the input type parameters.
  if (!check_seqmem_in_struct_and_union<ElementTypeKind>(id, enum_or_bitmask, lower, upper)) {
    return false;
  }

  clear_all_values();

  DDS::TypeDescriptor_var td;
  if (type_->get_descriptor(td) != DDS::RETCODE_OK) {
    return false;
  }

  DDS::DynamicTypeMember_var member;
  if (type_->get_member(member, id) != DDS::RETCODE_OK) {
    return false;
  }
  DDS::MemberDescriptor_var md;
  if (member->get_descriptor(md) != DDS::RETCODE_OK) {
    return false;
  }
  if (!insert_valid_discriminator(md)) {
    return false;
  }

  return insert_sequence(id, value);
}

template<TypeKind ElementTypeKind>
bool DynamicDataImpl::check_seqmem_in_sequence_and_array(DDS::MemberId id, CORBA::ULong bound,
  TypeKind enum_or_bitmask, LBound lower, LBound upper) const
{
  if (!check_index_from_id(type_->get_kind(), id, bound)) {
    return false;
  }
  DDS::TypeDescriptor_var descriptor;
  if (type_->get_descriptor(descriptor) != DDS::RETCODE_OK) {
    return false;
  }

  const DDS::DynamicType_var elem_type = get_base_type(descriptor->element_type());
  const TypeKind elem_tk = elem_type->get_kind();
  if (elem_tk != TK_SEQUENCE) {
    return false;
  }

  DDS::TypeDescriptor_var elem_td;
  if (elem_type->get_descriptor(elem_td) != DDS::RETCODE_OK) {
    return false;
  }

  const DDS::DynamicType_var nested_elem_type = get_base_type(elem_td->element_type());
  const TypeKind nested_elem_tk = nested_elem_type->get_kind();
  if (nested_elem_tk != ElementTypeKind && nested_elem_tk != enum_or_bitmask) {
    return false;
  }
  if (nested_elem_tk == enum_or_bitmask) {
    DDS::TypeDescriptor_var nested_elem_td;
    if (nested_elem_type->get_descriptor(nested_elem_td) != DDS::RETCODE_OK) {
      return false;
    }
    const CORBA::ULong bit_bound = nested_elem_td->bound()[0];
    if (bit_bound < lower || bit_bound > upper) {
      return false;
    }
  }
  return true;
}

template<TypeKind ElementTypeKind, typename SequenceType>
bool DynamicDataImpl::set_values_to_sequence(DDS::MemberId id, const SequenceType& value,
                                             TypeKind enum_or_bitmask,
                                             LBound lower, LBound upper)
{
  DDS::TypeDescriptor_var descriptor;
  if (type_->get_descriptor(descriptor) != DDS::RETCODE_OK) {
    return false;
  }
  const CORBA::ULong bound = descriptor->bound()[0];
  return
    check_seqmem_in_sequence_and_array<ElementTypeKind>(id, bound, enum_or_bitmask, lower, upper) &&
    validate_member_id_collection(descriptor, id, TK_SEQUENCE) &&
    insert_sequence(id, value);
}

template<TypeKind ElementTypeKind, typename SequenceType>
bool DynamicDataImpl::set_values_to_array(DDS::MemberId id, const SequenceType& value,
                                          TypeKind enum_or_bitmask,
                                          LBound lower, LBound upper)
{
  DDS::TypeDescriptor_var descriptor;
  if (type_->get_descriptor(descriptor) != DDS::RETCODE_OK) {
    return false;
  }
  const CORBA::ULong length = bound_total(descriptor);
  return
    check_seqmem_in_sequence_and_array<ElementTypeKind>(id, length, enum_or_bitmask, lower, upper) &&
    validate_member_id_collection(descriptor, id, TK_ARRAY) &&
    insert_sequence(id, value);
}

template<TypeKind ElementTypeKind, typename SequenceType>
DDS::ReturnCode_t DynamicDataImpl::set_sequence_values(DDS::MemberId id, const SequenceType& value,
                                                       TypeKind enum_or_bitmask,
                                                       LBound lower, LBound upper)
{
  if (!is_type_supported(ElementTypeKind, "set_sequence_values")) {
    return DDS::RETCODE_ERROR;
  }

  const TypeKind tk = type_->get_kind();
  bool good = true;

  switch (tk) {
  case TK_STRUCTURE:
    good = set_values_to_struct<ElementTypeKind>(id, value, enum_or_bitmask, lower, upper);
    break;
  case TK_UNION:
    good = set_values_to_union<ElementTypeKind>(id, value, enum_or_bitmask, lower, upper);
    break;
  case TK_SEQUENCE:
    good = set_values_to_sequence<ElementTypeKind>(id, value, enum_or_bitmask, lower, upper);
    break;
  case TK_ARRAY:
    good = set_values_to_array<ElementTypeKind>(id, value, enum_or_bitmask, lower, upper);
    break;
  case TK_MAP:
    if (DCPS::log_level >= DCPS::LogLevel::Notice) {
      ACE_ERROR((LM_NOTICE, "(%P|%t) NOTICE: DynamicDataImpl::set_sequence_values:"
                 " Map is currently not supported\n"));
    }
    return DDS::RETCODE_ERROR;
  default:
    if (DCPS::log_level >= DCPS::LogLevel::Notice) {
      ACE_ERROR((LM_NOTICE, "(%P|%t) NOTICE: DynamicDataImpl::set_sequence_values:"
                 " Write to unsupported type (%C)\n", typekind_to_string(tk)));
    }
    return DDS::RETCODE_ERROR;
  }

  if (!good && DCPS::log_level >= DCPS::LogLevel::Notice) {
    ACE_ERROR((LM_NOTICE, "(%P|%t) NOTICE: DynamicDataImpl::set_sequence_values:"
               " Failed to write sequence of %C to member with ID %d\n",
               typekind_to_string(ElementTypeKind), id));
  }
  return good ? DDS::RETCODE_OK : DDS::RETCODE_ERROR;
}

DDS::ReturnCode_t DynamicDataImpl::set_int32_values(DDS::MemberId id, const DDS::Int32Seq& value)
{
  return set_sequence_values<TK_INT32>(id, value, TK_ENUM, 17, 32);
}

DDS::ReturnCode_t DynamicDataImpl::set_uint32_values(DDS::MemberId id, const DDS::UInt32Seq& value)
{
  return set_sequence_values<TK_UINT32>(id, value, TK_BITMASK, 17, 32);
}

DDS::ReturnCode_t DynamicDataImpl::set_int8_values(DDS::MemberId id, const DDS::Int8Seq& value)
{
  return set_sequence_values<TK_INT8>(id, value, TK_ENUM, 1, 8);
}

DDS::ReturnCode_t DynamicDataImpl::set_uint8_values(DDS::MemberId id, const DDS::UInt8Seq& value)
{
  return set_sequence_values<TK_UINT8>(id, value, TK_BITMASK, 1, 8);
}

DDS::ReturnCode_t DynamicDataImpl::set_int16_values(DDS::MemberId id, const DDS::Int16Seq& value)
{
  return set_sequence_values<TK_INT16>(id, value, TK_ENUM, 9, 16);
}

DDS::ReturnCode_t DynamicDataImpl::set_uint16_values(DDS::MemberId id, const DDS::UInt16Seq& value)
{
  return set_sequence_values<TK_UINT16>(id, value, TK_BITMASK, 9, 16);
}

DDS::ReturnCode_t DynamicDataImpl::set_int64_values(DDS::MemberId id, const DDS::Int64Seq& value)
{
  return set_sequence_values<TK_INT64>(id, value);
}

DDS::ReturnCode_t DynamicDataImpl::set_uint64_values(DDS::MemberId id, const DDS::UInt64Seq& value)
{
  return set_sequence_values<TK_UINT64>(id, value, TK_BITMASK, 33, 64);
}

DDS::ReturnCode_t DynamicDataImpl::set_float32_values(DDS::MemberId id, const DDS::Float32Seq& value)
{
  return set_sequence_values<TK_FLOAT32>(id, value);
}

DDS::ReturnCode_t DynamicDataImpl::set_float64_values(DDS::MemberId id, const DDS::Float64Seq& value)
{
  return set_sequence_values<TK_FLOAT64>(id, value);
}

DDS::ReturnCode_t DynamicDataImpl::set_float128_values(DDS::MemberId id, const DDS::Float128Seq& value)
{
  return set_sequence_values<TK_FLOAT128>(id, value);
}

DDS::ReturnCode_t DynamicDataImpl::set_char8_values(DDS::MemberId id, const DDS::CharSeq& value)
{
  return set_sequence_values<TK_CHAR8>(id, value);
}

DDS::ReturnCode_t DynamicDataImpl::set_char16_values(DDS::MemberId id, const DDS::WcharSeq& value)
{
#ifdef DDS_HAS_WCHAR
  return set_sequence_values<TK_CHAR16>(id, value);
#else
  return DDS::RETCODE_UNSUPPORTED;
#endif
}

DDS::ReturnCode_t DynamicDataImpl::set_byte_values(DDS::MemberId id, const DDS::ByteSeq& value)
{
  return set_sequence_values<TK_BYTE>(id, value);
}

DDS::ReturnCode_t DynamicDataImpl::set_boolean_values(DDS::MemberId id, const DDS::BooleanSeq& value)
{
  return set_sequence_values<TK_BOOLEAN>(id, value);
}

DDS::ReturnCode_t DynamicDataImpl::set_string_values(DDS::MemberId id, const DDS::StringSeq& value)
{
  return set_sequence_values<TK_STRING8>(id, value);
}

DDS::ReturnCode_t DynamicDataImpl::set_wstring_values(DDS::MemberId id, const DDS::WstringSeq& value)
{
#ifdef DDS_HAS_WCHAR
  return set_sequence_values<TK_STRING16>(id, value);
#else
  return DDS::RETCODE_UNSUPPORTED;
#endif
}

template <typename Type>
DDS::ReturnCode_t DynamicDataImpl::get_single_value(Type& value, DDS::MemberId id, DDS::TypeKind tk)
{
  const TypeKind this_tk = type_->get_kind();
  if (this_tk != TK_ARRAY && this_tk != TK_SEQUENCE) { // TODO: Check in these caes
    DDS::MemberDescriptor_var md;
    DDS::DynamicType_var member_type;
    const DDS::ReturnCode_t rc = check_member(
      md, member_type, "DynamicDataImpl::get_single_value", "get", id, tk);
    if (rc != DDS::RETCODE_OK) {
      return rc;
    }
  }

  DataContainer::const_single_iterator it = container_.single_map_.find(id);
  if (it == container_.single_map_.end()) {
    return DDS::RETCODE_BAD_PARAMETER;
  }

  value = it->second.get<Type>();

  return DDS::RETCODE_OK;
}

DDS::ReturnCode_t DynamicDataImpl::get_int8_value(CORBA::Int8& value, DDS::MemberId id)
{
  ACE_OutputCDR::from_int8 from(0);
  const DDS::ReturnCode_t rc = get_single_value(from, id, TK_INT8);
  if (rc == DDS::RETCODE_OK) {
    value = from.val_;
  }
  return rc;
}

DDS::ReturnCode_t DynamicDataImpl::get_uint8_value(CORBA::UInt8& value, DDS::MemberId id)
{
  ACE_OutputCDR::from_uint8 from(0);
  const DDS::ReturnCode_t rc = get_single_value(from, id, TK_UINT8);
  if (rc == DDS::RETCODE_OK) {
    value = from.val_;
  }
  return rc;
}

DDS::ReturnCode_t DynamicDataImpl::get_int16_value(CORBA::Short& value, DDS::MemberId id)
{
  return get_single_value(value, id, TK_INT16);
}

DDS::ReturnCode_t DynamicDataImpl::get_uint16_value(CORBA::UShort& value, DDS::MemberId id)
{
  return get_single_value(value, id, TK_UINT16);
}

DDS::ReturnCode_t DynamicDataImpl::get_int32_value(CORBA::Long& value, DDS::MemberId id)
{
  return get_single_value(value, id, TK_INT32);
}

DDS::ReturnCode_t DynamicDataImpl::get_uint32_value(CORBA::ULong& value, DDS::MemberId id)
{
  return get_single_value(value, id, TK_UINT32);
}

DDS::ReturnCode_t DynamicDataImpl::get_int64_value(CORBA::LongLong& value, DDS::MemberId id)
{
  return get_single_value(value, id, TK_INT64);
}

DDS::ReturnCode_t DynamicDataImpl::get_uint64_value(CORBA::ULongLong& value, DDS::MemberId id)
{
  return get_single_value(value, id, TK_UINT64);
}

DDS::ReturnCode_t DynamicDataImpl::get_float32_value(CORBA::Float& value, DDS::MemberId id)
{
  return get_single_value(value, id, TK_FLOAT32);
}

DDS::ReturnCode_t DynamicDataImpl::get_float64_value(CORBA::Double& value, DDS::MemberId id)
{
  return get_single_value(value, id, TK_FLOAT64);
}

DDS::ReturnCode_t DynamicDataImpl::get_float128_value(CORBA::LongDouble& value, DDS::MemberId id)
{
  return get_single_value(value, id, TK_FLOAT128);
}

DDS::ReturnCode_t DynamicDataImpl::get_char8_value(CORBA::Char& value, DDS::MemberId id)
{
  ACE_OutputCDR::from_char from(0);
  const DDS::ReturnCode_t rc = get_single_value(from, id, TK_CHAR8);
  if (rc == DDS::RETCODE_OK) {
    value = from.val_;
  }
  return rc;
}

DDS::ReturnCode_t DynamicDataImpl::get_char16_value(CORBA::WChar& value, DDS::MemberId id)
{
  ACE_OutputCDR::from_wchar from(0);
  const DDS::ReturnCode_t rc = get_single_value(from, id, TK_CHAR16);
  if (rc == DDS::RETCODE_OK) {
    value = from.val_;
  }
  return rc;
}

DDS::ReturnCode_t DynamicDataImpl::get_byte_value(CORBA::Octet& value, DDS::MemberId id)
{
  ACE_OutputCDR::from_octet from(0);
  const DDS::ReturnCode_t rc = get_single_value(from, id, TK_BYTE);
  if (rc == DDS::RETCODE_OK) {
    value = from.val_;
  }
  return rc;
}

DDS::ReturnCode_t DynamicDataImpl::get_boolean_value(CORBA::Boolean& value, DDS::MemberId id)
{
  ACE_OutputCDR::from_boolean from(0);
  const DDS::ReturnCode_t rc = get_single_value(from, id, TK_BOOLEAN);
  if (rc == DDS::RETCODE_OK) {
    value = from.val_;
  }
  return rc;
}

DDS::ReturnCode_t DynamicDataImpl::get_string_value(char*& value, DDS::MemberId id)
{
  const char* orig = 0;
  const DDS::ReturnCode_t rc = get_single_value(orig, id, TK_STRING8);
  if (rc == DDS::RETCODE_OK) {
    value = CORBA::string_dup(orig);
  }
  return rc;
}

DDS::ReturnCode_t DynamicDataImpl::get_wstring_value(CORBA::WChar*& value, DDS::MemberId id)
{
  const CORBA::WChar* orig = 0;
  const DDS::ReturnCode_t rc = get_single_value(orig, id, TK_STRING16);
  if (rc == DDS::RETCODE_OK) {
    value = CORBA::wstring_dup(orig);
  }
  return rc;
}

DDS::ReturnCode_t DynamicDataImpl::get_complex_value(DDS::DynamicData_ptr& value, DDS::MemberId id)
{
  DDS::MemberDescriptor_var md;
  DDS::DynamicType_var member_type;
  const DDS::ReturnCode_t rc = check_member(
    md, member_type, "DynamicDataImpl::get_complex_value", "get", id);
  if (rc != DDS::RETCODE_OK) {
    return rc;
  }

  DataContainer::const_complex_iterator it = container_.complex_map_.find(id);
  if (it == container_.complex_map_.end()) {
    return DDS::RETCODE_BAD_PARAMETER;
  }
  value = DDS::DynamicData::_duplicate(it->second);
  return DDS::RETCODE_OK;
}

DDS::ReturnCode_t DynamicDataImpl::get_int32_values(DDS::Int32Seq& value, DDS::MemberId id)
{
  ACE_UNUSED_ARG(value);
  ACE_UNUSED_ARG(id);
  return DDS::RETCODE_UNSUPPORTED;
}

DDS::ReturnCode_t DynamicDataImpl::get_uint32_values(DDS::UInt32Seq& value, DDS::MemberId id)
{
  ACE_UNUSED_ARG(value);
  ACE_UNUSED_ARG(id);
  return DDS::RETCODE_UNSUPPORTED;
}

DDS::ReturnCode_t DynamicDataImpl::get_int8_values(DDS::Int8Seq& value, DDS::MemberId id)
{
  ACE_UNUSED_ARG(value);
  ACE_UNUSED_ARG(id);
  return DDS::RETCODE_UNSUPPORTED;
}

DDS::ReturnCode_t DynamicDataImpl::get_uint8_values(DDS::UInt8Seq& value, DDS::MemberId id)
{
  ACE_UNUSED_ARG(value);
  ACE_UNUSED_ARG(id);
  return DDS::RETCODE_UNSUPPORTED;
}

DDS::ReturnCode_t DynamicDataImpl::get_int16_values(DDS::Int16Seq& value, DDS::MemberId id)
{
  ACE_UNUSED_ARG(value);
  ACE_UNUSED_ARG(id);
  return DDS::RETCODE_UNSUPPORTED;
}

DDS::ReturnCode_t DynamicDataImpl::get_uint16_values(DDS::UInt16Seq& value, DDS::MemberId id)
{
  ACE_UNUSED_ARG(value);
  ACE_UNUSED_ARG(id);
  return DDS::RETCODE_UNSUPPORTED;
}

DDS::ReturnCode_t DynamicDataImpl::get_int64_values(DDS::Int64Seq& value, DDS::MemberId id)
{
  ACE_UNUSED_ARG(value);
  ACE_UNUSED_ARG(id);
  return DDS::RETCODE_UNSUPPORTED;
}

DDS::ReturnCode_t DynamicDataImpl::get_uint64_values(DDS::UInt64Seq& value, DDS::MemberId id)
{
  ACE_UNUSED_ARG(value);
  ACE_UNUSED_ARG(id);
  return DDS::RETCODE_UNSUPPORTED;
}

DDS::ReturnCode_t DynamicDataImpl::get_float32_values(DDS::Float32Seq& value, DDS::MemberId id)
{
  ACE_UNUSED_ARG(value);
  ACE_UNUSED_ARG(id);
  return DDS::RETCODE_UNSUPPORTED;
}

DDS::ReturnCode_t DynamicDataImpl::get_float64_values(DDS::Float64Seq& value, DDS::MemberId id)
{
  ACE_UNUSED_ARG(value);
  ACE_UNUSED_ARG(id);
  return DDS::RETCODE_UNSUPPORTED;
}

DDS::ReturnCode_t DynamicDataImpl::get_float128_values(DDS::Float128Seq& value, DDS::MemberId id)
{
  ACE_UNUSED_ARG(value);
  ACE_UNUSED_ARG(id);
  return DDS::RETCODE_UNSUPPORTED;
}

DDS::ReturnCode_t DynamicDataImpl::get_char8_values(DDS::CharSeq& value, DDS::MemberId id)
{
  ACE_UNUSED_ARG(value);
  ACE_UNUSED_ARG(id);
  return DDS::RETCODE_UNSUPPORTED;
}

DDS::ReturnCode_t DynamicDataImpl::get_char16_values(DDS::WcharSeq& value, DDS::MemberId id)
{
  ACE_UNUSED_ARG(value);
  ACE_UNUSED_ARG(id);
  return DDS::RETCODE_UNSUPPORTED;
}

DDS::ReturnCode_t DynamicDataImpl::get_byte_values(DDS::ByteSeq& value, DDS::MemberId id)
{
  ACE_UNUSED_ARG(value);
  ACE_UNUSED_ARG(id);
  return DDS::RETCODE_UNSUPPORTED;
}

DDS::ReturnCode_t DynamicDataImpl::get_boolean_values(DDS::BooleanSeq& value, DDS::MemberId id)
{
  ACE_UNUSED_ARG(value);
  ACE_UNUSED_ARG(id);
  return DDS::RETCODE_UNSUPPORTED;
}

DDS::ReturnCode_t DynamicDataImpl::get_string_values(DDS::StringSeq& value, DDS::MemberId id)
{
  ACE_UNUSED_ARG(value);
  ACE_UNUSED_ARG(id);
  return DDS::RETCODE_UNSUPPORTED;
}

DDS::ReturnCode_t DynamicDataImpl::get_wstring_values(DDS::WstringSeq& value, DDS::MemberId id)
{
  ACE_UNUSED_ARG(value);
  ACE_UNUSED_ARG(id);
  return DDS::RETCODE_UNSUPPORTED;
}

bool DynamicDataImpl::is_basic_type(TypeKind tk) const
{
  return is_primitive(tk) || tk == TK_STRING8 || tk == TK_STRING16;
}

DynamicDataImpl::SequenceValue::SequenceValue(const DDS::Int32Seq& int32_seq)
  : elem_kind_(TK_INT32), active_(new(int32_seq_) DDS::Int32Seq(int32_seq))
{}

DynamicDataImpl::SequenceValue::SequenceValue(const DDS::UInt32Seq& uint32_seq)
  : elem_kind_(TK_UINT32), active_(new(uint32_seq_) DDS::UInt32Seq(uint32_seq))
{}

DynamicDataImpl::SequenceValue::SequenceValue(const DDS::Int8Seq& int8_seq)
  : elem_kind_(TK_INT8), active_(new(int8_seq_) DDS::Int8Seq(int8_seq))
{}

DynamicDataImpl::SequenceValue::SequenceValue(const DDS::UInt8Seq& uint8_seq)
  : elem_kind_(TK_UINT8), active_(new(uint8_seq_) DDS::UInt8Seq(uint8_seq))
{}

DynamicDataImpl::SequenceValue::SequenceValue(const DDS::Int16Seq& int16_seq)
  : elem_kind_(TK_INT16), active_(new(int16_seq_) DDS::Int16Seq(int16_seq))
{}

DynamicDataImpl::SequenceValue::SequenceValue(const DDS::UInt16Seq& uint16_seq)
  : elem_kind_(TK_UINT16), active_(new(uint16_seq_) DDS::UInt16Seq(uint16_seq))
{}

DynamicDataImpl::SequenceValue::SequenceValue(const DDS::Int64Seq& int64_seq)
  : elem_kind_(TK_INT64), active_(new(int64_seq_) DDS::Int64Seq(int64_seq))
{}

DynamicDataImpl::SequenceValue::SequenceValue(const DDS::UInt64Seq& uint64_seq)
  : elem_kind_(TK_UINT64), active_(new(uint64_seq_) DDS::UInt64Seq(uint64_seq))
{}

DynamicDataImpl::SequenceValue::SequenceValue(const DDS::Float32Seq& float32_seq)
  : elem_kind_(TK_FLOAT32), active_(new(float32_seq_) DDS::Float32Seq(float32_seq))
{}

DynamicDataImpl::SequenceValue::SequenceValue(const DDS::Float64Seq& float64_seq)
  : elem_kind_(TK_FLOAT64), active_(new(float64_seq_) DDS::Float64Seq(float64_seq))
{}

DynamicDataImpl::SequenceValue::SequenceValue(const DDS::Float128Seq& float128_seq)
  : elem_kind_(TK_FLOAT128), active_(new(float128_seq_) DDS::Float128Seq(float128_seq))
{}

DynamicDataImpl::SequenceValue::SequenceValue(const DDS::CharSeq& char8_seq)
  : elem_kind_(TK_CHAR8), active_(new(char8_seq_) DDS::CharSeq(char8_seq))
{}

DynamicDataImpl::SequenceValue::SequenceValue(const DDS::ByteSeq& byte_seq)
  : elem_kind_(TK_BYTE), active_(new(byte_seq_) DDS::ByteSeq(byte_seq))
{}

DynamicDataImpl::SequenceValue::SequenceValue(const DDS::BooleanSeq& boolean_seq)
  : elem_kind_(TK_BOOLEAN), active_(new(boolean_seq_) DDS::BooleanSeq(boolean_seq))
{}

DynamicDataImpl::SequenceValue::SequenceValue(const DDS::StringSeq& str_seq)
  : elem_kind_(TK_STRING8), active_(new(string_seq_) DDS::StringSeq(str_seq))
{}

#ifdef DDS_HAS_WCHAR
DynamicDataImpl::SequenceValue::SequenceValue(const DDS::WcharSeq& char16_seq)
  : elem_kind_(TK_CHAR16), active_(new(char16_seq_) DDS::WcharSeq(char16_seq))
{}

DynamicDataImpl::SequenceValue::SequenceValue(const DDS::WstringSeq& wstr_seq)
  : elem_kind_(TK_STRING16), active_(new(wstring_seq_) DDS::WstringSeq(wstr_seq))
{}
#endif

DynamicDataImpl::SequenceValue::SequenceValue(const SequenceValue& rhs)
  : elem_kind_(rhs.elem_kind_), active_(0)
{
#define SEQUENCE_VALUE_PLACEMENT_NEW(T, N)  active_ = new(N) DDS::T(reinterpret_cast<const DDS::T&>(rhs.N)); break;
  switch (elem_kind_) {
  case TK_INT32:
    SEQUENCE_VALUE_PLACEMENT_NEW(Int32Seq, int32_seq_);
  case TK_UINT32:
    SEQUENCE_VALUE_PLACEMENT_NEW(UInt32Seq, uint32_seq_);
  case TK_INT8:
    SEQUENCE_VALUE_PLACEMENT_NEW(Int8Seq, int8_seq_);
  case TK_UINT8:
    SEQUENCE_VALUE_PLACEMENT_NEW(UInt8Seq, uint8_seq_);
  case TK_INT16:
    SEQUENCE_VALUE_PLACEMENT_NEW(Int16Seq, int16_seq_);
  case TK_UINT16:
    SEQUENCE_VALUE_PLACEMENT_NEW(UInt16Seq, uint16_seq_);
  case TK_INT64:
    SEQUENCE_VALUE_PLACEMENT_NEW(Int64Seq, int64_seq_);
  case TK_UINT64:
    SEQUENCE_VALUE_PLACEMENT_NEW(UInt64Seq, uint64_seq_);
  case TK_FLOAT32:
    SEQUENCE_VALUE_PLACEMENT_NEW(Float32Seq, float32_seq_);
  case TK_FLOAT64:
    SEQUENCE_VALUE_PLACEMENT_NEW(Float64Seq, float64_seq_);
  case TK_FLOAT128:
    SEQUENCE_VALUE_PLACEMENT_NEW(Float128Seq, float128_seq_);
  case TK_CHAR8:
    SEQUENCE_VALUE_PLACEMENT_NEW(CharSeq, char8_seq_);
  case TK_BYTE:
    SEQUENCE_VALUE_PLACEMENT_NEW(ByteSeq, byte_seq_);
  case TK_BOOLEAN:
    SEQUENCE_VALUE_PLACEMENT_NEW(BooleanSeq, boolean_seq_);
  case TK_STRING8:
    SEQUENCE_VALUE_PLACEMENT_NEW(StringSeq, string_seq_);
#ifdef DDS_HAS_WCHAR
  case TK_CHAR16:
    SEQUENCE_VALUE_PLACEMENT_NEW(WcharSeq, char16_seq_);
  case TK_STRING16:
    SEQUENCE_VALUE_PLACEMENT_NEW(WstringSeq, wstring_seq_);
#endif
  }
#undef SEQUENCE_VALUE_PLACEMENT_NEW
}

DynamicDataImpl::SequenceValue::~SequenceValue()
{
#define SEQUENCE_VALUE_DESTRUCT(T) static_cast<DDS::T*>(active_)->~T(); break
  switch (elem_kind_) {
  case TK_INT32:
    SEQUENCE_VALUE_DESTRUCT(Int32Seq);
  case TK_UINT32:
    SEQUENCE_VALUE_DESTRUCT(UInt32Seq);
  case TK_INT8:
    SEQUENCE_VALUE_DESTRUCT(Int8Seq);
  case TK_UINT8:
    SEQUENCE_VALUE_DESTRUCT(UInt8Seq);
  case TK_INT16:
    SEQUENCE_VALUE_DESTRUCT(Int16Seq);
  case TK_UINT16:
    SEQUENCE_VALUE_DESTRUCT(UInt16Seq);
  case TK_INT64:
    SEQUENCE_VALUE_DESTRUCT(Int64Seq);
  case TK_UINT64:
    SEQUENCE_VALUE_DESTRUCT(UInt64Seq);
  case TK_FLOAT32:
    SEQUENCE_VALUE_DESTRUCT(Float32Seq);
  case TK_FLOAT64:
    SEQUENCE_VALUE_DESTRUCT(Float64Seq);
  case TK_FLOAT128:
    SEQUENCE_VALUE_DESTRUCT(Float128Seq);
  case TK_CHAR8:
    SEQUENCE_VALUE_DESTRUCT(CharSeq);
  case TK_BYTE:
    SEQUENCE_VALUE_DESTRUCT(ByteSeq);
  case TK_BOOLEAN:
    SEQUENCE_VALUE_DESTRUCT(BooleanSeq);
  case TK_STRING8:
    SEQUENCE_VALUE_DESTRUCT(StringSeq);
#ifdef DDS_HAS_WCHAR
  case TK_CHAR16:
    SEQUENCE_VALUE_DESTRUCT(WcharSeq);
  case TK_STRING16:
    SEQUENCE_VALUE_DESTRUCT(WstringSeq);
#endif
  }
  #undef SEQUENCE_VALUE_DESTRUCT
}

#define SEQUENCE_VALUE_GETTERS(T) return *static_cast<DDS::T*>(active_)
template<> const DDS::Int32Seq& DynamicDataImpl::SequenceValue::get() const
{ SEQUENCE_VALUE_GETTERS(Int32Seq); }
template<> const DDS::UInt32Seq& DynamicDataImpl::SequenceValue::get() const
{ SEQUENCE_VALUE_GETTERS(UInt32Seq); }
template<> const DDS::Int8Seq& DynamicDataImpl::SequenceValue::get() const
{ SEQUENCE_VALUE_GETTERS(Int8Seq); }
template<> const DDS::UInt8Seq& DynamicDataImpl::SequenceValue::get() const
{ SEQUENCE_VALUE_GETTERS(UInt8Seq); }
template<> const DDS::Int16Seq& DynamicDataImpl::SequenceValue::get() const
{ SEQUENCE_VALUE_GETTERS(Int16Seq); }
template<> const DDS::UInt16Seq& DynamicDataImpl::SequenceValue::get() const
{ SEQUENCE_VALUE_GETTERS(UInt16Seq); }
template<> const DDS::Int64Seq& DynamicDataImpl::SequenceValue::get() const
{ SEQUENCE_VALUE_GETTERS(Int64Seq); }
template<> const DDS::UInt64Seq& DynamicDataImpl::SequenceValue::get() const
{ SEQUENCE_VALUE_GETTERS(UInt64Seq); }
template<> const DDS::Float32Seq& DynamicDataImpl::SequenceValue::get() const
{ SEQUENCE_VALUE_GETTERS(Float32Seq); }
template<> const DDS::Float64Seq& DynamicDataImpl::SequenceValue::get() const
{ SEQUENCE_VALUE_GETTERS(Float64Seq); }
template<> const DDS::Float128Seq& DynamicDataImpl::SequenceValue::get() const
{ SEQUENCE_VALUE_GETTERS(Float128Seq); }
template<> const DDS::CharSeq& DynamicDataImpl::SequenceValue::get() const
{ SEQUENCE_VALUE_GETTERS(CharSeq); }
template<> const DDS::ByteSeq& DynamicDataImpl::SequenceValue::get() const
{ SEQUENCE_VALUE_GETTERS(ByteSeq); }
template<> const DDS::BooleanSeq& DynamicDataImpl::SequenceValue::get() const
{ SEQUENCE_VALUE_GETTERS(BooleanSeq); }
template<> const DDS::StringSeq& DynamicDataImpl::SequenceValue::get() const
{ SEQUENCE_VALUE_GETTERS(StringSeq); }
#ifdef DDS_HAS_WCHAR
template<> const DDS::WcharSeq& DynamicDataImpl::SequenceValue::get() const
{ SEQUENCE_VALUE_GETTERS(WcharSeq); }
template<> const DDS::WstringSeq& DynamicDataImpl::SequenceValue::get() const
{ SEQUENCE_VALUE_GETTERS(WstringSeq); }
#endif
#undef SEQUENCE_VALUE_GETTERS

void DynamicDataImpl::DataContainer::clear()
{
  single_map_.clear();
  complex_map_.clear();
  sequence_map_.clear();
}

// Get largest index among elements of a sequence-like type written to the single map.
bool DynamicDataImpl::DataContainer::get_largest_single_index(CORBA::ULong& largest_index) const
{
  const TypeKind tk = type_->get_kind();
  if (tk != TK_STRING8 && tk != TK_STRING16 && tk != TK_SEQUENCE) {
    return false;
  }
  DDS::TypeDescriptor_var descriptor;
  if (type_->get_descriptor(descriptor) != DDS::RETCODE_OK) {
    return false;
  }
  const CORBA::ULong bound = descriptor->bound()[0];

  // Since ID is used as index in this implementation, the last element has largest index.
  // A different implementation (ID-to-index mapping) may need to iterate through all
  // stored elements to find the one with the largest index.
  return data_->get_index_from_id(single_map_.rbegin()->first, largest_index, bound);
}

// Get largest index among elements of a nesting sequence type written to the sequence map.
bool DynamicDataImpl::DataContainer::get_largest_sequence_index(CORBA::ULong& largest_index) const
{
  if (type_->get_kind() != TK_SEQUENCE) {
    return false;
  }
  DDS::TypeDescriptor_var descriptor;
  if (type_->get_descriptor(descriptor) != DDS::RETCODE_OK) {
    return false;
  }
  const CORBA::ULong bound = descriptor->bound()[0];
  return data_->get_index_from_id(sequence_map_.rbegin()->first, largest_index, bound);
}

// Get largest index among elements of a sequence-like type written to the complex map.
bool DynamicDataImpl::DataContainer::get_largest_complex_index(CORBA::ULong& largest_index) const
{
  const TypeKind tk = type_->get_kind();
  if (tk != TK_STRING8 && tk != TK_STRING16 && tk != TK_SEQUENCE) {
    return false;
  }
  DDS::TypeDescriptor_var descriptor;
  if (type_->get_descriptor(descriptor) != DDS::RETCODE_OK) {
    return false;
  }
  const CORBA::ULong bound = descriptor->bound()[0];
  return data_->get_index_from_id(complex_map_.rbegin()->first, largest_index, bound);
}

bool DynamicDataImpl::DataContainer::get_largest_index_basic(CORBA::ULong& largest_index) const
{
  largest_index = 0;
  if (!single_map_.empty() && !get_largest_single_index(largest_index)) {
    return false;
  }
  if (!complex_map_.empty()) {
    CORBA::ULong index;
    if (!get_largest_complex_index(index)) {
      return false;
    }
    largest_index = std::max(index, largest_index);
  }
  return true;
}

bool DynamicDataImpl::DataContainer::get_largest_index_basic_sequence(CORBA::ULong& largest_index) const
{
  largest_index = 0;
  if (!sequence_map_.empty() && !get_largest_sequence_index(largest_index)) {
    return false;
  }
  if (!complex_map_.empty()) {
    CORBA::ULong index;
    if (!get_largest_complex_index(index)) {
      return false;
    }
    largest_index = std::max(index, largest_index);
  }
  return true;
}

bool DynamicDataImpl::DataContainer::serialize_single_value(DCPS::Serializer& ser,
                                                            const SingleValue& sv) const
{
  switch (sv.kind_) {
  case TK_INT32:
    return ser << sv.get<CORBA::Long>();
  case TK_UINT32:
    return ser << sv.get<CORBA::ULong>();
  case TK_INT8:
    return ser << sv.get<ACE_OutputCDR::from_int8>();
  case TK_UINT8:
    return ser << sv.get<ACE_OutputCDR::from_uint8>();
  case TK_INT16:
    return ser << sv.get<CORBA::Short>();
  case TK_UINT16:
    return ser << sv.get<CORBA::UShort>();
  case TK_INT64:
    return ser << sv.get<CORBA::LongLong>();
  case TK_UINT64:
    return ser << sv.get<CORBA::ULongLong>();
  case TK_FLOAT32:
    return ser << sv.get<CORBA::Float>();
  case TK_FLOAT64:
    return ser << sv.get<CORBA::Double>();
  case TK_FLOAT128:
    return ser << sv.get<CORBA::LongDouble>();
  case TK_CHAR8:
    return ser << sv.get<ACE_OutputCDR::from_char>();
  case TK_BYTE:
    return ser << sv.get<ACE_OutputCDR::from_octet>();
  case TK_BOOLEAN:
    return ser << sv.get<ACE_OutputCDR::from_boolean>();
  case TK_STRING8:
    return ser << sv.get<const char*>();
#ifdef DDS_HAS_WCHAR
  case TK_CHAR16:
    return ser << sv.get<ACE_OutputCDR::from_wchar>();
  case TK_STRING16:
    return ser << sv.get<const CORBA::WChar*>();
#endif
  default:
    return false;
  }
}

template<typename PrimitiveType>
bool DynamicDataImpl::DataContainer::serialize_primitive_value(DCPS::Serializer& ser,
                                                               PrimitiveType default_value) const
{
  const_single_iterator it = single_map_.find(MEMBER_ID_INVALID);
  if (it != single_map_.end()) {
    return serialize_single_value(ser, it->second);
  }

  // No data stored. Use default value.
  set_default_basic_value(default_value);
  return ser << default_value;
}

bool DynamicDataImpl::DataContainer::serialized_size_enum(const DCPS::Encoding& encoding,
  size_t& size, const DDS::DynamicType_var& enum_type) const
{
  DDS::TypeDescriptor_var enum_td;
  if (enum_type->get_descriptor(enum_td) != DDS::RETCODE_OK) {
    return false;
  }
  const CORBA::ULong bit_bound = enum_td->bound()[0];
  if (bit_bound >= 1 && bit_bound <= 8) {
    primitive_serialized_size_int8(encoding, size);
    return true;
  } else if (bit_bound >= 9 && bit_bound <= 16) {
    return primitive_serialized_size(encoding, size, CORBA::Short());
  } else if (bit_bound >= 17 && bit_bound <= 32) {
    return primitive_serialized_size(encoding, size, CORBA::Long());
  }
  return false;
}

bool DynamicDataImpl::DataContainer::serialize_enum_default_value(DCPS::Serializer& ser,
  const DDS::DynamicType_var& enum_type) const
{
  // The first enumerator is used as the enum's default value (Table 9).
  DDS::DynamicTypeMember_var first_dtm;
  if (enum_type->get_member_by_index(first_dtm, 0) != DDS::RETCODE_OK) {
    return false;
  }
  DDS::MemberDescriptor_var first_md;
  if (first_dtm->get_descriptor(first_md) != DDS::RETCODE_OK) {
    return false;
  }
  DDS::TypeDescriptor_var descriptor;
  if (enum_type->get_descriptor(descriptor) != DDS::RETCODE_OK) {
    return false;
  }
  const CORBA::ULong bit_bound = descriptor->bound()[0];

  if (bit_bound >= 1 && bit_bound <= 8) {
    return ser << static_cast<CORBA::Int8>(first_md->id());
  } else if (bit_bound >= 9 && bit_bound <= 16) {
    return ser << static_cast<CORBA::Short>(first_md->id());
  } else if (bit_bound >= 17 && bit_bound <= 32) {
    return ser << static_cast<CORBA::Long>(first_md->id());
  }
  return false;
}

bool DynamicDataImpl::DataContainer::serialize_enum_value(DCPS::Serializer& ser) const
{
  const_single_iterator it = single_map_.find(MEMBER_ID_INVALID);
  if (it != single_map_.end()) {
    return serialize_single_value(ser, it->second);
  }
  return serialize_enum_default_value(ser, type_);
}

bool DynamicDataImpl::DataContainer::serialized_size_bitmask(const DCPS::Encoding& encoding,
  size_t& size, const DDS::DynamicType_var& bitmask_type) const
{
  DDS::TypeDescriptor_var bitmask_td;
  if (bitmask_type->get_descriptor(bitmask_td) != DDS::RETCODE_OK) {
    return false;
  }
  const CORBA::ULong bit_bound = bitmask_td->bound()[0];
  if (bit_bound >= 1 && bit_bound <= 8) {
    primitive_serialized_size_uint8(encoding, size);
    return true;
  } else if (bit_bound >= 9 && bit_bound <= 16) {
    return primitive_serialized_size(encoding, size, CORBA::UShort());
  } else if (bit_bound >= 17 && bit_bound <= 32) {
    return primitive_serialized_size(encoding, size, CORBA::ULong());
  } else if (bit_bound >= 33 && bit_bound <= 64) {
    return primitive_serialized_size(encoding, size, CORBA::ULongLong());
  }
  return false;
}

bool DynamicDataImpl::DataContainer::serialize_bitmask_default_value(DCPS::Serializer& ser,
  const DDS::DynamicType_var& bitmask_type) const
{
  DDS::TypeDescriptor_var descriptor;
  if (bitmask_type->get_descriptor(descriptor) != DDS::RETCODE_OK) {
    return false;
  }
  const CORBA::ULong bit_bound = descriptor->bound()[0];

  // Table 9 doesn't mention default value for bitmask. Use 0 as default here.
  if (bit_bound >= 1 && bit_bound <= 8) {
    return ser << static_cast<CORBA::UInt8>(0);
  } else if (bit_bound >= 9 && bit_bound <= 16) {
    return ser << static_cast<CORBA::UShort>(0);
  } else if (bit_bound >= 17 && bit_bound <= 32) {
    return ser << static_cast<CORBA::ULong>(0);
  } else if (bit_bound >= 33 && bit_bound <= 64) {
    return ser << static_cast<CORBA::ULongLong>(0);
  }
  return false;
}

bool DynamicDataImpl::DataContainer::serialize_bitmask_value(DCPS::Serializer& ser) const
{
  const_single_iterator it = single_map_.find(MEMBER_ID_INVALID);
  if (it != single_map_.end()) {
    return serialize_single_value(ser, it->second);
  }
  return serialize_bitmask_default_value(ser, type_);
}

bool DynamicDataImpl::DataContainer::reconstruct_string_value(CORBA::Char* str) const
{
  DDS::TypeDescriptor_var descriptor;
  if (type_->get_descriptor(descriptor) != DDS::RETCODE_OK) {
    return false;
  }
  const CORBA::ULong bound = descriptor->bound()[0];
  for (const_single_iterator it = single_map_.begin(); it != single_map_.end(); ++it) {
    CORBA::ULong index;
    if (!data_->get_index_from_id(it->first, index, bound)) {
      return false;
    }
    str[index] = it->second.get<ACE_OutputCDR::from_char>().val_;
  }
  for (const_complex_iterator it = complex_map_.begin(); it != complex_map_.end(); ++it) {
    CORBA::ULong index;
    if (!data_->get_index_from_id(it->first, index, bound)) {
      return false;
    }
    // The DynamicData object for this character may not contain any data.
    // Use default value for character if it is the case.
    const DynamicDataImpl* elem_dd = dynamic_cast<const DynamicDataImpl*>(it->second.in());
    if (!elem_dd) {
      return false;
    }
    const_single_iterator elem_it = elem_dd->container_.single_map_.find(MEMBER_ID_INVALID);
    if (elem_it != elem_dd->container_.single_map_.end()) {
      str[index] = elem_it->second.get<ACE_OutputCDR::from_char>().val_;
    } else {
      ACE_OutputCDR::from_char from_char('\0');
      set_default_basic_value(from_char);
      str[index] = from_char.val_;
    }
  }
  return true;
}

bool DynamicDataImpl::DataContainer::serialized_size_string(const DCPS::Encoding& encoding,
                                                            size_t& size) const
{
  const bool is_empty = single_map_.empty() && complex_map_.empty();
  if (!is_empty) {
    CORBA::ULong largest_index;
    if (!get_largest_index_basic(largest_index)) {
      return false;
    }
    primitive_serialized_size_ulong(encoding, size);
    size += largest_index + 2; // Include null
  } else {
    // Use default value for string, i.e., empty string.
    primitive_serialized_size_ulong(encoding, size);
    size += 1; // For the null termination
  }
  return true;
}

bool DynamicDataImpl::DataContainer::serialize_string_value(DCPS::Serializer& ser) const
{
  const bool is_empty = single_map_.empty() && complex_map_.empty();
  if (!is_empty) {
    CORBA::ULong largest_index;
    if (!get_largest_index_basic(largest_index)) {
      return false;
    }
    const CORBA::ULong length = largest_index + 2;
    CORBA::String_var str = CORBA::string_alloc(length);
    ACE_OS::memset(str._retn(), 0, length);
    return reconstruct_string_value(str._retn()) && (ser << str._retn());
  }

  // This DynamicData object contains no data for the string.
  // Use default value which is an empty string.
  const CORBA::Char* empty_str = "";
  return ser << empty_str;
}

#ifdef DDS_HAS_WCHAR
bool DynamicDataImpl::DataContainer::reconstruct_wstring_value(CORBA::WChar* wstr) const
{
  DDS::TypeDescriptor_var descriptor;
  if (type_->get_descriptor(descriptor) != DDS::RETCODE_OK) {
    return false;
  }
  const CORBA::ULong bound = descriptor->bound()[0];
  for (const_single_iterator it = single_map_.begin(); it != single_map_.end(); ++it) {
    CORBA::ULong index;
    if (!data_->get_index_from_id(it->first, index, bound)) {
      return false;
    }
    wstr[index] = it->second.get<ACE_OutputCDR::from_wchar>().val_;
  }
  for (const_complex_iterator it = complex_map_.begin(); it != complex_map_.end(); ++it) {
    CORBA::ULong index;
    if (!data_->get_index_from_id(it->first, index, bound)) {
      return false;
    }
    const DynamicDataImpl* elem_dd = dynamic_cast<const DynamicDataImpl*>(it->second.in());
    if (!elem_dd) {
      return false;
    }
    const_single_iterator elem_it = elem_dd->container_.single_map_.find(MEMBER_ID_INVALID);
    if (elem_it != elem_dd->container_.single_map_.end()) {
      wstr[index] = elem_it->second.get<ACE_OutputCDR::from_wchar>().val_;
    } else {
      ACE_OutputCDR::from_wchar from_wchar('\0');
      set_default_basic_value(from_wchar);
      wstr[index] = from_wchar.val_;
    }
  }
  return true;
}

bool DynamicDataImpl::DataContainer::serialized_size_wstring(const DCPS::Encoding& encoding,
                                                             size_t& size) const
{
  const bool is_empty = single_map_.empty() && complex_map_.empty();
  if (!is_empty) {
    CORBA::ULong largest_index;
    if (!get_largest_index_basic(largest_index)) {
      return false;
    }
    primitive_serialized_size_ulong(encoding, size);
    size += (largest_index + 1) * DCPS::char16_cdr_size; // Not include null termination
  } else {
    // Only need length
    primitive_serialized_size_ulong(encoding, size);
  }
  return true;
}

bool DynamicDataImpl::DataContainer::serialize_wstring_value(DCPS::Serializer& ser) const
{
  const bool is_empty = single_map_.empty() && complex_map_.empty();
  if (!is_empty) {
    CORBA::ULong largest_index;
    if (!get_largest_index_basic(largest_index)) {
      return false;
    }
    const CORBA::ULong length = largest_index + 2;
    CORBA::WString_var wstr = CORBA::wstring_alloc(length);
    ACE_OS::memset(wstr._retn(), 0, length * sizeof(CORBA::WChar));
    return reconstruct_wstring_value(wstr._retn()) && (ser << wstr._retn());
  }

  // Serialized empty wstring only has length.
  return ser << CORBA::ULong(0);
}
#endif

void DynamicDataImpl::DataContainer::serialized_size_primitive_sequence(const DCPS::Encoding& encoding,
  size_t& size, TypeKind elem_tk, CORBA::ULong length) const
{
  switch (elem_tk) {
  case TK_INT32:
    primitive_serialized_size_ulong(encoding, size);
    if (length == 0) {
      return;
    }
    primitive_serialized_size(encoding, size, CORBA::Long(), length);
    return;
  case TK_UINT32:
    primitive_serialized_size_ulong(encoding, size);
    if (length == 0) {
      return;
    }
    primitive_serialized_size(encoding, size, CORBA::ULong(), length);
    return;
  case TK_INT8:
    primitive_serialized_size_ulong(encoding, size);
    if (length == 0) {
      return;
    }
    primitive_serialized_size_int8(encoding, size, length);
    return;
  case TK_UINT8:
    primitive_serialized_size_ulong(encoding, size);
    if (length == 0) {
      return;
    }
    primitive_serialized_size_uint8(encoding, size, length);
    return;
  case TK_INT16:
    primitive_serialized_size_ulong(encoding, size);
    if (length == 0) {
      return;
    }
    primitive_serialized_size(encoding, size, CORBA::Short(), length);
    return;
  case TK_UINT16:
    primitive_serialized_size_ulong(encoding, size);
    if (length == 0) {
      return;
    }
    primitive_serialized_size(encoding, size, CORBA::UShort(), length);
    return;
  case TK_INT64:
    primitive_serialized_size_ulong(encoding, size);
    if (length == 0) {
      return;
    }
    primitive_serialized_size(encoding, size, CORBA::LongLong(), length);
    return;
  case TK_UINT64:
    primitive_serialized_size_ulong(encoding, size);
    if (length == 0) {
      return;
    }
    primitive_serialized_size(encoding, size, CORBA::ULongLong(), length);
    return;
  case TK_FLOAT32:
    primitive_serialized_size_ulong(encoding, size);
    if (length == 0) {
      return;
    }
    primitive_serialized_size(encoding, size, CORBA::Float(), length);
    return;
  case TK_FLOAT64:
    primitive_serialized_size_ulong(encoding, size);
    if (length == 0) {
      return;
    }
    primitive_serialized_size(encoding, size, CORBA::Double(), length);
    return;
  case TK_FLOAT128:
    primitive_serialized_size_ulong(encoding, size);
    if (length == 0) {
      return;
    }
    primitive_serialized_size(encoding, size, CORBA::LongDouble(), length);
    return;
  case TK_CHAR8:
    primitive_serialized_size_ulong(encoding, size);
    if (length == 0) {
      return;
    }
    primitive_serialized_size_char(encoding, size, length);
    return;
#ifdef DDS_HAS_WCHAR
  case TK_CHAR16:
    primitive_serialized_size_ulong(encoding, size);
    if (length == 0) {
      return;
    }
    primitive_serialized_size_wchar(encoding, size, length);
    return;
#endif
  case TK_BYTE:
    primitive_serialized_size_ulong(encoding, size);
    if (length == 0) {
      return;
    }
    primitive_serialized_size_octet(encoding, size, length);
    return;
  case TK_BOOLEAN:
    primitive_serialized_size_ulong(encoding, size);
    if (length == 0) {
      return;
    }
    primitive_serialized_size_boolean(encoding, size, length);
    return;
  }
}

// Group of functions to set default value for a basic type (Table 9).
// When MemberDescriptor::default_value is fully supported, it would
// have precedence over these default values.
void DynamicDataImpl::DataContainer::set_default_basic_value(CORBA::Long& value) const
{
  value = 0;
}

void DynamicDataImpl::DataContainer::set_default_basic_value(CORBA::ULong& value) const
{
  value = 0;
}

void DynamicDataImpl::DataContainer::set_default_basic_value(ACE_OutputCDR::from_int8& value) const
{
  value.val_ = 0;
}

void DynamicDataImpl::DataContainer::set_default_basic_value(ACE_OutputCDR::from_uint8& value) const
{
  value.val_ = 0;
}

void DynamicDataImpl::DataContainer::set_default_basic_value(CORBA::Short& value) const
{
  value = 0;
}

void DynamicDataImpl::DataContainer::set_default_basic_value(CORBA::UShort& value) const
{
  value = 0;
}

void DynamicDataImpl::DataContainer::set_default_basic_value(CORBA::LongLong& value) const
{
  value = 0;
}

void DynamicDataImpl::DataContainer::set_default_basic_value(CORBA::ULongLong& value) const
{
  value = 0;
}

void DynamicDataImpl::DataContainer::set_default_basic_value(CORBA::Float& value) const
{
  value = 0;
}

void DynamicDataImpl::DataContainer::set_default_basic_value(CORBA::Double& value) const
{
  value = 0;
}

void DynamicDataImpl::DataContainer::set_default_basic_value(CORBA::LongDouble& value) const
{
#if ACE_SIZEOF_LONG_DOUBLE == 16
  value = 0;
#else
  ACE_OS::memset(value.ld, 0, 16);
#endif
}

void DynamicDataImpl::DataContainer::set_default_basic_value(ACE_OutputCDR::from_char& value) const
{
  value.val_ = '\0';
}

void DynamicDataImpl::DataContainer::set_default_basic_value(ACE_OutputCDR::from_octet& value) const
{
  value.val_ = 0x00;
}

void DynamicDataImpl::DataContainer::set_default_basic_value(const char*& value) const
{
  value = "";
}

void DynamicDataImpl::DataContainer::set_default_basic_value(ACE_OutputCDR::from_boolean& value) const
{
  value.val_ = false;
}

#ifdef DDS_HAS_WCHAR
void DynamicDataImpl::DataContainer::set_default_basic_value(ACE_OutputCDR::from_wchar& value) const
{
  value.val_ = '\0';
}

void DynamicDataImpl::DataContainer::set_default_basic_value(const CORBA::WChar*& value) const
{
  value = L"";
}
#endif

void DynamicDataImpl::DataContainer::set_default_primitive_values(DDS::Int8Seq& collection) const
{
  for (CORBA::ULong i = 0; i < collection.length(); ++i) {
    ACE_OutputCDR::from_int8 value(0);
    set_default_basic_value(value);
    collection[i] = value.val_;
  }
}

void DynamicDataImpl::DataContainer::set_default_primitive_values(DDS::UInt8Seq& collection) const
{
  for (CORBA::ULong i = 0; i < collection.length(); ++i) {
    ACE_OutputCDR::from_uint8 value(0);
    set_default_basic_value(value);
    collection[i] = value.val_;
  }
}

void DynamicDataImpl::DataContainer::set_default_primitive_values(DDS::CharSeq& collection) const
{
  for (CORBA::ULong i = 0; i < collection.length(); ++i) {
    ACE_OutputCDR::from_char value('\0');
    set_default_basic_value(value);
    collection[i] = value.val_;
  }
}

void DynamicDataImpl::DataContainer::set_default_primitive_values(DDS::ByteSeq& collection) const
{
  for (CORBA::ULong i = 0; i < collection.length(); ++i) {
    ACE_OutputCDR::from_octet value(0x00);
    set_default_basic_value(value);
    collection[i] = value.val_;
  }
}

void DynamicDataImpl::DataContainer::set_default_primitive_values(DDS::BooleanSeq& collection) const
{
  for (CORBA::ULong i = 0; i < collection.length(); ++i) {
    ACE_OutputCDR::from_boolean value(false);
    set_default_basic_value(value);
    collection[i] = value.val_;
  }
}

#ifdef DDS_HAS_WCHAR
void DynamicDataImpl::DataContainer::set_default_primitive_values(DDS::WcharSeq& collection) const
{
  for (CORBA::ULong i = 0; i < collection.length(); ++i) {
    ACE_OutputCDR::from_wchar value(0);
    set_default_basic_value(value);
    collection[i] = value.val_;
  }
}
#endif

template<typename CollectionType>
void DynamicDataImpl::DataContainer::set_default_primitive_values(CollectionType& collection) const
{
  for (CORBA::ULong i = 0; i < collection.length(); ++i) {
    set_default_basic_value(collection[i]);
  }
}

// Set elements for a sequence of primitive type
template<>
bool DynamicDataImpl::DataContainer::set_primitive_values(DDS::BooleanSeq& collection,
  CORBA::ULong bound, const ACE_OutputCDR::from_boolean& /*elem_tag*/) const
{
  for (const_single_iterator it = single_map_.begin(); it != single_map_.end(); ++it) {
    CORBA::ULong index;
    if (!data_->get_index_from_id(it->first, index, bound)) {
      return false;
    }
    collection[index] = it->second.get<ACE_OutputCDR::from_boolean>().val_;
  }

  for (const_complex_iterator it = complex_map_.begin(); it != complex_map_.end(); ++it) {
    CORBA::ULong index;
    if (!data_->get_index_from_id(it->first, index, bound)) {
      return false;
    }
    const DynamicDataImpl* elem_dd = dynamic_cast<const DynamicDataImpl*>(it->second.in());
    if (!elem_dd) {
      return false;
    }
    const_single_iterator elem_it = elem_dd->container_.single_map_.find(MEMBER_ID_INVALID);
    if (elem_it != elem_dd->container_.single_map_.end()) {
      collection[index] = elem_it->second.get<ACE_OutputCDR::from_boolean>().val_;
    }
  }
  return true;
}

template<>
bool DynamicDataImpl::DataContainer::set_primitive_values(DDS::ByteSeq& collection,
  CORBA::ULong bound, const ACE_OutputCDR::from_octet& /*elem_tag*/) const
{
  for (const_single_iterator it = single_map_.begin(); it != single_map_.end(); ++it) {
    CORBA::ULong index;
    if (!data_->get_index_from_id(it->first, index, bound)) {
      return false;
    }
    collection[index] = it->second.get<ACE_OutputCDR::from_octet>().val_;
  }

  for (const_complex_iterator it = complex_map_.begin(); it != complex_map_.end(); ++it) {
    CORBA::ULong index;
    if (!data_->get_index_from_id(it->first, index, bound)) {
      return false;
    }
    const DynamicDataImpl* elem_dd = dynamic_cast<const DynamicDataImpl*>(it->second.in());
    if (!elem_dd) {
      return false;
    }
    const_single_iterator elem_it = elem_dd->container_.single_map_.find(MEMBER_ID_INVALID);
    if (elem_it != elem_dd->container_.single_map_.end()) {
      collection[index] = elem_it->second.get<ACE_OutputCDR::from_octet>().val_;
    }
  }
  return true;
}

template<>
bool DynamicDataImpl::DataContainer::set_primitive_values(DDS::Int8Seq& collection,
  CORBA::ULong bound, const ACE_OutputCDR::from_int8& /*elem_tag*/) const
{
  for (const_single_iterator it = single_map_.begin(); it != single_map_.end(); ++it) {
    CORBA::ULong index;
    if (!data_->get_index_from_id(it->first, index, bound)) {
      return false;
    }
    collection[index] = it->second.get<ACE_OutputCDR::from_int8>().val_;
  }

  for (const_complex_iterator it = complex_map_.begin(); it != complex_map_.end(); ++it) {
    CORBA::ULong index;
    if (!data_->get_index_from_id(it->first, index, bound)) {
      return false;
    }
    const DynamicDataImpl* elem_dd = dynamic_cast<const DynamicDataImpl*>(it->second.in());
    if (!elem_dd) {
      return false;
    }
    const_single_iterator elem_it = elem_dd->container_.single_map_.find(MEMBER_ID_INVALID);
    if (elem_it != elem_dd->container_.single_map_.end()) {
      collection[index] = elem_it->second.get<ACE_OutputCDR::from_int8>().val_;
    }
  }
  return true;
}

template<>
bool DynamicDataImpl::DataContainer::set_primitive_values(DDS::UInt8Seq& collection,
  CORBA::ULong bound, const ACE_OutputCDR::from_uint8& /*elem_tag*/) const
{
  for (const_single_iterator it = single_map_.begin(); it != single_map_.end(); ++it) {
    CORBA::ULong index;
    if (!data_->get_index_from_id(it->first, index, bound)) {
      return false;
    }
    collection[index] = it->second.get<ACE_OutputCDR::from_uint8>().val_;
  }

  for (const_complex_iterator it = complex_map_.begin(); it != complex_map_.end(); ++it) {
    CORBA::ULong index;
    if (!data_->get_index_from_id(it->first, index, bound)) {
      return false;
    }
    const DynamicDataImpl* elem_dd = dynamic_cast<const DynamicDataImpl*>(it->second.in());
    if (!elem_dd) {
      return false;
    }
    const_single_iterator elem_it = elem_dd->container_.single_map_.find(MEMBER_ID_INVALID);
    if (elem_it != elem_dd->container_.single_map_.end()) {
      collection[index] = elem_it->second.get<ACE_OutputCDR::from_uint8>().val_;
    }
  }
  return true;
}

template<>
bool DynamicDataImpl::DataContainer::set_primitive_values(DDS::CharSeq& collection,
  CORBA::ULong bound, const ACE_OutputCDR::from_char& /*elem_tag*/) const
{
  for (const_single_iterator it = single_map_.begin(); it != single_map_.end(); ++it) {
    CORBA::ULong index;
    if (!data_->get_index_from_id(it->first, index, bound)) {
      return false;
    }
    collection[index] = it->second.get<ACE_OutputCDR::from_char>().val_;
  }

  for (const_complex_iterator it = complex_map_.begin(); it != complex_map_.end(); ++it) {
    CORBA::ULong index;
    if (!data_->get_index_from_id(it->first, index, bound)) {
      return false;
    }
    const DynamicDataImpl* elem_dd = dynamic_cast<const DynamicDataImpl*>(it->second.in());
    if (!elem_dd) {
      return false;
    }
    const_single_iterator elem_it = elem_dd->container_.single_map_.find(MEMBER_ID_INVALID);
    if (elem_it != elem_dd->container_.single_map_.end()) {
      collection[index] = elem_it->second.get<ACE_OutputCDR::from_char>().val_;
    }
  }
  return true;
}

#ifdef DDS_HAS_WCHAR
template<>
bool DynamicDataImpl::DataContainer::set_primitive_values(DDS::WcharSeq& collection,
  CORBA::ULong bound, const ACE_OutputCDR::from_wchar& /*elem_tag*/) const
{
  for (const_single_iterator it = single_map_.begin(); it != single_map_.end(); ++it) {
    CORBA::ULong index;
    if (!data_->get_index_from_id(it->first, index, bound)) {
      return false;
    }
    collection[index] = it->second.get<ACE_OutputCDR::from_wchar>().val_;
  }

  for (const_complex_iterator it = complex_map_.begin(); it != complex_map_.end(); ++it) {
    CORBA::ULong index;
    if (!data_->get_index_from_id(it->first, index, bound)) {
      return false;
    }
    const DynamicDataImpl* elem_dd = dynamic_cast<const DynamicDataImpl*>(it->second.in());
    if (!elem_dd) {
      return false;
    }
    const_single_iterator elem_it = elem_dd->container_.single_map_.find(MEMBER_ID_INVALID);
    if (elem_it != elem_dd->container_.single_map_.end()) {
      collection[index] = elem_it->second.get<ACE_OutputCDR::from_wchar>().val_;
    }
  }
  return true;
}
#endif

template<typename ElementType, typename CollectionType>
bool DynamicDataImpl::DataContainer::set_primitive_values(CollectionType& collection,
  CORBA::ULong bound, const ElementType& /*elem_tag*/) const
{
  for (const_single_iterator it = single_map_.begin(); it != single_map_.end(); ++it) {
    CORBA::ULong index;
    if (!data_->get_index_from_id(it->first, index, bound)) {
      return false;
    }
    collection[index] = it->second.get<ElementType>();
  }

  for (const_complex_iterator it = complex_map_.begin(); it != complex_map_.end(); ++it) {
    CORBA::ULong index;
    if (!data_->get_index_from_id(it->first, index, bound)) {
      return false;
    }
    const DynamicDataImpl* elem_dd = dynamic_cast<const DynamicDataImpl*>(it->second.in());
    if (!elem_dd) {
      return false;
    }
    const_single_iterator elem_it = elem_dd->container_.single_map_.find(MEMBER_ID_INVALID);
    if (elem_it != elem_dd->container_.single_map_.end()) {
      collection[index] = elem_it->second.get<ElementType>();
    }
  }
  return true;
}

// Helper function to reconstruct a sequence or array of primitive type.
// For array, @a size is equal to @a bound.
template<typename ElementType, typename CollectionType>
bool DynamicDataImpl::DataContainer::reconstruct_primitive_collection(
  CollectionType& collection, CORBA::ULong size, CORBA::ULong bound, const ElementType& elem_tag) const
{
  collection.length(size);
  set_default_primitive_values(collection);
  return set_primitive_values(collection, bound, elem_tag);
}

// Reconstruct the primitive sequence written by the user (elements that are not
// explicitly written are set to default value of the corresponding type).
// Then serialize the constructed sequence.
bool DynamicDataImpl::DataContainer::serialize_primitive_sequence(DCPS::Serializer& ser,
  TypeKind elem_tk, CORBA::ULong size, CORBA::ULong bound) const
{
  switch (elem_tk) {
  case TK_INT32: {
    DDS::Int32Seq int32seq;
    return reconstruct_primitive_collection(int32seq, size, bound, CORBA::Long()) &&
      (ser << int32seq);
  }
  case TK_UINT32: {
    DDS::UInt32Seq uint32seq;
    return reconstruct_primitive_collection(uint32seq, size, bound, CORBA::ULong()) &&
      (ser << uint32seq);
  }
  case TK_INT8: {
    DDS::Int8Seq int8seq;
    return reconstruct_primitive_collection(int8seq, size, bound, ACE_OutputCDR::from_int8(0)) &&
      (ser << int8seq);
  }
  case TK_UINT8: {
    DDS::UInt8Seq uint8seq;
    return reconstruct_primitive_collection(uint8seq, size, bound, ACE_OutputCDR::from_uint8(0)) &&
      (ser << uint8seq);
  }
  case TK_INT16: {
    DDS::Int16Seq int16seq;
    return reconstruct_primitive_collection(int16seq, size, bound, CORBA::Short()) &&
      (ser << int16seq);
  }
  case TK_UINT16: {
    DDS::UInt16Seq uint16seq;
    return reconstruct_primitive_collection(uint16seq, size, bound, CORBA::UShort()) &&
      (ser << uint16seq);
  }
  case TK_INT64: {
    DDS::Int64Seq int64seq;
    return reconstruct_primitive_collection(int64seq, size, bound, CORBA::LongLong()) &&
      (ser << int64seq);
  }
  case TK_UINT64: {
    DDS::UInt64Seq uint64seq;
    return reconstruct_primitive_collection(uint64seq, size, bound, CORBA::ULongLong()) &&
      (ser << uint64seq);
  }
  case TK_FLOAT32: {
    DDS::Float32Seq float32seq;
    return reconstruct_primitive_collection(float32seq, size, bound, CORBA::Float()) &&
      (ser << float32seq);
  }
  case TK_FLOAT64: {
    DDS::Float64Seq float64seq;
    return reconstruct_primitive_collection(float64seq, size, bound, CORBA::Double()) &&
      (ser << float64seq);
  }
  case TK_FLOAT128: {
    DDS::Float128Seq float128seq;
    return reconstruct_primitive_collection(float128seq, size, bound, CORBA::LongDouble()) &&
      (ser << float128seq);
  }
  case TK_CHAR8: {
    DDS::CharSeq charseq;
    return reconstruct_primitive_collection(charseq, size, bound, ACE_OutputCDR::from_char('\0')) &&
      (ser << charseq);
  }
#ifdef DDS_HAS_WCHAR
  case TK_CHAR16: {
    DDS::WcharSeq wcharseq;
    return reconstruct_primitive_collection(wcharseq, size, bound, ACE_OutputCDR::from_wchar(0)) &&
      (ser << wcharseq);
  }
#endif
  case TK_BYTE: {
    DDS::ByteSeq byteseq;
    return reconstruct_primitive_collection(byteseq, size, bound, ACE_OutputCDR::from_octet(0x00)) &&
      (ser << byteseq);
  }
  case TK_BOOLEAN: {
    DDS::BooleanSeq boolseq;
    return reconstruct_primitive_collection(boolseq, size, bound, ACE_OutputCDR::from_boolean(false)) &&
      (ser << boolseq);
  }
  }
  return false;
}

// Unlike primitive types, string and wstring are not as easy to reconstruct since each
// element string may need to be reconstructed individually. Instead, we serialize
// the element strings one by one directly.
void DynamicDataImpl::DataContainer::serialized_size_string_common(const DCPS::Encoding& encoding,
  size_t& size, const char* str) const
{
  primitive_serialized_size_ulong(encoding, size);
  if (str) {
    size += ACE_OS::strlen(str) + 1; // Include null termination
  }
}

#ifdef DDS_HAS_WCHAR
void DynamicDataImpl::DataContainer::serialized_size_string_common(const DCPS::Encoding& encoding,
  size_t& size, const CORBA::WChar* wstr) const
{
  primitive_serialized_size_ulong(encoding, size);
  if (wstr) {
    size += ACE_OS::strlen(wstr) * DCPS::char16_cdr_size; // Not include null termination
  }
}
#endif

void DynamicDataImpl::DataContainer::serialized_size_string_common(const DCPS::Encoding& encoding,
  size_t& size, const SingleValue& sv) const
{
  if (sv.kind_ == TK_STRING8) {
    serialized_size_string_common(encoding, size, sv.str_);
  }
#ifdef DDS_HAS_WCHAR
  else if (sv.kind_ == TK_STRING16) {
    serialized_size_string_common(encoding, size, sv.wstr_);
  }
#endif
}

template<typename StringType>
bool DynamicDataImpl::DataContainer::serialized_size_generic_string_collection(
  const DCPS::Encoding& encoding, size_t& size, const IndexToIdMap& index_to_id) const
{
  for (CORBA::ULong i = 0; i < index_to_id.size(); ++i) {
    const DDS::MemberId id = index_to_id[i];
    if (id != MEMBER_ID_INVALID) {
      const_single_iterator single_it = single_map_.find(id);
      if (single_it != single_map_.end()) {
        serialized_size_string_common(encoding, size, single_it->second);
      } else if (!serialized_size_complex_member_i(encoding, size, id)) {
        return false;
      }
    } else {
      StringType default_value;
      set_default_basic_value(default_value);
      serialized_size_string_common(encoding, size, default_value);
    }
  }
  return true;
}

template<typename StringType>
bool DynamicDataImpl::DataContainer::serialized_size_generic_string_sequence(
  const DCPS::Encoding& encoding, size_t& size, const IndexToIdMap& index_to_id) const
{
  serialized_size_delimiter(encoding, size);
  primitive_serialized_size_ulong(encoding, size);
  if (index_to_id.empty()) {
    return true;
  }
  return serialized_size_generic_string_collection<StringType>(encoding, size, index_to_id);
}

// Serialize the individual elements from a sequence or an array of string (or wstring).
template<typename StringType>
bool DynamicDataImpl::DataContainer::serialize_generic_string_collection(DCPS::Serializer& ser,
  const IndexToIdMap& index_to_id) const
{
  for (CORBA::ULong i = 0; i < index_to_id.size(); ++i) {
    const DDS::MemberId id = index_to_id[i];
    if (id != MEMBER_ID_INVALID) {
      const_single_iterator single_it = single_map_.find(id);
      if (single_it != single_map_.end()) {
        if (!serialize_single_value(ser, single_it->second)) {
          return false;
        }
      } else if (!serialize_complex_member_i(ser, id)) {
        return false;
      }
    } else { // Not set by the user. Use default value.
      StringType default_value;
      set_default_basic_value(default_value);
      if (!(ser << default_value)) {
        return false;
      }
    }
  }
  return true;
}

template<typename StringType>
bool DynamicDataImpl::DataContainer::serialize_generic_string_sequence(DCPS::Serializer& ser,
  CORBA::ULong length, CORBA::ULong bound) const
{
  IndexToIdMap index_to_id(length, MEMBER_ID_INVALID);
  if (!get_index_to_id_map(index_to_id, bound)) {
    return false;
  }

  const DCPS::Encoding& encoding = ser.encoding();
  if (encoding.xcdr_version() == DCPS::Encoding::XCDR_VERSION_2) {
    size_t total_size = 0;
    if (!serialized_size_generic_string_sequence<StringType>(encoding, total_size, index_to_id) ||
        !ser.write_delimiter(total_size)) {
      return false;
    }
  }
  if (!(ser << length)) {
    return false;
  }
  if (length == 0) {
    return true;
  }
  return serialize_generic_string_collection<StringType>(ser, index_to_id);
}

template<typename ElementType, typename CollectionType>
bool DynamicDataImpl::DataContainer::set_default_enum_values(CollectionType& collection,
  const DDS::DynamicType_var& enum_type) const
{
  // From Table 9, default enum value is the first enumerator.
  DDS::DynamicTypeMember_var first_dtm;
  if (enum_type->get_member_by_index(first_dtm, 0) != DDS::RETCODE_OK) {
    return false;
  }
  DDS::MemberDescriptor_var first_md;
  if (first_dtm->get_descriptor(first_md) != DDS::RETCODE_OK) {
    return false;
  }

  for (CORBA::ULong i = 0; i < collection.length(); ++i) {
    collection[i] = static_cast<ElementType>(first_md->id());
  }
  return true;
}

template<typename ElementType, typename WrapElementType, typename CollectionType>
bool DynamicDataImpl::DataContainer::reconstruct_enum_collection(CollectionType& collection,
  CORBA::ULong size, CORBA::ULong bound, const DDS::DynamicType_var& enum_type,
  const WrapElementType& elem_tag) const
{
  collection.length(size);
  if (!set_default_enum_values<ElementType>(collection, enum_type)) {
    return false;
  }
  return set_primitive_values(collection, bound, elem_tag);
}

// Serialize enum sequence represented as int8 sequence
void DynamicDataImpl::DataContainer::serialized_size_enum_sequence_as_int8s(
  const DCPS::Encoding& encoding, size_t& size, CORBA::ULong length) const
{
  serialized_size_delimiter(encoding, size);
  primitive_serialized_size_ulong(encoding, size);
  if (length == 0) {
    return;
  }
  primitive_serialized_size_int8(encoding, size, length);
}

void DynamicDataImpl::DataContainer::serialized_size_enum_sequence(
  const DCPS::Encoding& encoding, size_t& size, const DDS::Int8Seq& seq) const
{
  serialized_size_enum_sequence_as_int8s(encoding, size, seq.length());
}

bool DynamicDataImpl::DataContainer::serialize_enum_sequence_as_ints_i(DCPS::Serializer& ser,
  const DDS::Int8Seq& enumseq) const
{
  const DCPS::Encoding& encoding = ser.encoding();
  size_t total_size = 0;
  if (encoding.xcdr_version() == DCPS::Encoding::XCDR_VERSION_2) {
    serialized_size_enum_sequence_as_int8s(encoding, total_size, enumseq.length());
    if (!ser.write_delimiter(total_size)) {
      return false;
    }
  }
  const CORBA::ULong length = enumseq.length();
  if (!(ser << length)) {
    return false;
  }
  if (length == 0) {
    return true;
  }
  return ser.write_int8_array(enumseq.get_buffer(), length);
}

bool DynamicDataImpl::DataContainer::serialize_enum_sequence_as_int8s(DCPS::Serializer& ser,
  CORBA::ULong size, CORBA::ULong bound, const DDS::DynamicType_var& enum_type) const
{
  DDS::Int8Seq enumseq;
  return reconstruct_enum_collection<CORBA::Int8>(enumseq, size, bound, enum_type, ACE_OutputCDR::from_int8(0)) &&
    serialize_enum_sequence_as_ints_i(ser, enumseq);
}

// Serialize enum sequence represented as int16 sequence
void DynamicDataImpl::DataContainer::serialized_size_enum_sequence_as_int16s(
  const DCPS::Encoding& encoding, size_t& size, CORBA::ULong length) const
{
  serialized_size_delimiter(encoding, size);
  primitive_serialized_size_ulong(encoding, size);
  if (length == 0) {
    return;
  }
  primitive_serialized_size(encoding, size, CORBA::Short(), length);
}

void DynamicDataImpl::DataContainer::serialized_size_enum_sequence(
  const DCPS::Encoding& encoding, size_t& size, const DDS::Int16Seq& seq) const
{
  serialized_size_enum_sequence_as_int16s(encoding, size, seq.length());
}

bool DynamicDataImpl::DataContainer::serialize_enum_sequence_as_ints_i(DCPS::Serializer& ser,
  const DDS::Int16Seq& enumseq) const
{
  const DCPS::Encoding& encoding = ser.encoding();
  size_t total_size = 0;
  if (encoding.xcdr_version() == DCPS::Encoding::XCDR_VERSION_2) {
    serialized_size_enum_sequence_as_int16s(encoding, total_size, enumseq.length());
    if (!ser.write_delimiter(total_size)) {
      return false;
    }
  }
  const CORBA::ULong length = enumseq.length();
  if (!(ser << length)) {
    return false;
  }
  if (length == 0) {
    return true;
  }
  return ser.write_short_array(enumseq.get_buffer(), length);
}

bool DynamicDataImpl::DataContainer::serialize_enum_sequence_as_int16s(DCPS::Serializer& ser,
  CORBA::ULong size, CORBA::ULong bound, const DDS::DynamicType_var& enum_type) const
{
  DDS::Int16Seq enumseq;
  return reconstruct_enum_collection<CORBA::Short>(enumseq, size, bound, enum_type, CORBA::Short()) &&
    serialize_enum_sequence_as_ints_i(ser, enumseq);
}

// Serialize enum sequence represented as int32 sequence
void DynamicDataImpl::DataContainer::serialized_size_enum_sequence_as_int32s(
  const DCPS::Encoding& encoding, size_t& size, CORBA::ULong length) const
{
  serialized_size_delimiter(encoding, size);
  primitive_serialized_size_ulong(encoding, size);
  if (length == 0) {
    return;
  }
  primitive_serialized_size(encoding, size, CORBA::Long(), length);
}

void DynamicDataImpl::DataContainer::serialized_size_enum_sequence(
  const DCPS::Encoding& encoding, size_t& size, const DDS::Int32Seq& seq) const
{
  serialized_size_enum_sequence_as_int32s(encoding, size, seq.length());
}

bool DynamicDataImpl::DataContainer::serialize_enum_sequence_as_ints_i(DCPS::Serializer& ser,
  const DDS::Int32Seq& enumseq) const
{
  const DCPS::Encoding& encoding = ser.encoding();
  size_t total_size = 0;
  if (encoding.xcdr_version() == DCPS::Encoding::XCDR_VERSION_2) {
    serialized_size_enum_sequence_as_int32s(encoding, total_size, enumseq.length());
    if (!ser.write_delimiter(total_size)) {
      return false;
    }
  }
  const CORBA::ULong length = enumseq.length();
  if (!(ser << length)) {
    return false;
  }
  if (length == 0) {
    return true;
  }
  return ser.write_long_array(enumseq.get_buffer(), length);
}

bool DynamicDataImpl::DataContainer::serialize_enum_sequence_as_int32s(DCPS::Serializer& ser,
  CORBA::ULong size, CORBA::ULong bound, const DDS::DynamicType_var& enum_type) const
{
  DDS::Int32Seq enumseq;
  return reconstruct_enum_collection<CORBA::Long>(enumseq, size, bound, enum_type, CORBA::Long()) &&
    serialize_enum_sequence_as_ints_i(ser, enumseq);
}

void DynamicDataImpl::DataContainer::serialized_size_enum_sequence(const DCPS::Encoding& encoding,
  size_t& size, CORBA::ULong length, CORBA::ULong bitbound) const
{
  if (bitbound >= 1 && bitbound <= 8) {
    serialized_size_enum_sequence_as_int8s(encoding, size, length);
  } else if (bitbound >= 9 && bitbound <= 16) {
    serialized_size_enum_sequence_as_int16s(encoding, size, length);
  } else { // From 17 to 32
    serialized_size_enum_sequence_as_int32s(encoding, size, length);
  }
}

bool DynamicDataImpl::DataContainer::serialize_enum_sequence(DCPS::Serializer& ser,
  CORBA::ULong size, CORBA::ULong bitbound, CORBA::ULong seqbound,
  const DDS::DynamicType_var& enum_type) const
{
  if (bitbound >= 1 && bitbound <= 8) {
    return serialize_enum_sequence_as_int8s(ser, size, seqbound, enum_type);
  } else if (bitbound >= 9 && bitbound <= 16) {
    return serialize_enum_sequence_as_int16s(ser, size, seqbound, enum_type);
  } else if (bitbound >= 17 && bitbound <= 32) {
    return serialize_enum_sequence_as_int32s(ser, size, seqbound, enum_type);
  }
  return false;
}

template<typename CollectionType>
void DynamicDataImpl::DataContainer::set_default_bitmask_values(CollectionType& col) const
{
  // Table 9 doesn't mention default value for bitmask. Use 0 as default here.
  for (CORBA::ULong i = 0; i < col.length(); ++i) {
    col[i] = 0;
  }
}

template<typename WrapElementType, typename CollectionType>
bool DynamicDataImpl::DataContainer::reconstruct_bitmask_collection(CollectionType& collection,
  CORBA::ULong size, CORBA::ULong bound, const WrapElementType& elem_tag) const
{
  collection.length(size);
  set_default_bitmask_values(collection);
  return set_primitive_values(collection, bound, elem_tag);
}

// Bitmask sequence represented as uint8 sequence.
void DynamicDataImpl::DataContainer::serialized_size_bitmask_sequence_as_uint8s(
  const DCPS::Encoding& encoding, size_t& size, CORBA::ULong length) const
{
  serialized_size_delimiter(encoding, size);
  primitive_serialized_size_ulong(encoding, size);
  if (length == 0) {
    return;
  }
  primitive_serialized_size_uint8(encoding, size, length);
}

void DynamicDataImpl::DataContainer::serialized_size_bitmask_sequence(const DCPS::Encoding& encoding,
  size_t& size, const DDS::UInt8Seq& seq) const
{
  serialized_size_bitmask_sequence_as_uint8s(encoding, size, seq.length());
}

bool DynamicDataImpl::DataContainer::serialize_bitmask_sequence_as_uints_i(DCPS::Serializer& ser,
  const DDS::UInt8Seq& bitmask_seq) const
{
  const DCPS::Encoding& encoding = ser.encoding();
  size_t total_size = 0;
  if (encoding.xcdr_version() == DCPS::Encoding::XCDR_VERSION_2) {
    serialized_size_bitmask_sequence(encoding, total_size, bitmask_seq);
    if (!ser.write_delimiter(total_size)) {
      return false;
    }
  }
  const CORBA::ULong length = bitmask_seq.length();
  if (!(ser << length)) {
    return false;
  }
  if (length == 0) {
    return true;
  }
  return ser.write_uint8_array(bitmask_seq.get_buffer(), length);
}

bool DynamicDataImpl::DataContainer::serialize_bitmask_sequence_as_uint8s(DCPS::Serializer& ser,
  CORBA::ULong size, CORBA::ULong bound) const
{
  DDS::UInt8Seq bitmask_seq;
  return reconstruct_bitmask_collection(bitmask_seq, size, bound, ACE_OutputCDR::from_uint8(0)) &&
    serialize_bitmask_sequence_as_uints_i(ser, bitmask_seq);
}

// Bitmask sequence represented as uint16 sequence
void DynamicDataImpl::DataContainer::serialized_size_bitmask_sequence_as_uint16s(
  const DCPS::Encoding& encoding, size_t& size, CORBA::ULong length) const
{
  serialized_size_delimiter(encoding, size);
  primitive_serialized_size_ulong(encoding, size);
  if (length == 0) {
    return;
  }
  primitive_serialized_size(encoding, size, CORBA::UShort(), length);
}

void DynamicDataImpl::DataContainer::serialized_size_bitmask_sequence(const DCPS::Encoding& encoding,
  size_t& size, const DDS::UInt16Seq& seq) const
{
  serialized_size_bitmask_sequence_as_uint16s(encoding, size, seq.length());
}

bool DynamicDataImpl::DataContainer::serialize_bitmask_sequence_as_uints_i(DCPS::Serializer& ser,
  const DDS::UInt16Seq& bitmask_seq) const
{
  const DCPS::Encoding& encoding = ser.encoding();
  size_t total_size = 0;
  if (encoding.xcdr_version() == DCPS::Encoding::XCDR_VERSION_2) {
    serialized_size_bitmask_sequence(encoding, total_size, bitmask_seq);
    if (!ser.write_delimiter(total_size)) {
      return false;
    }
  }
  const CORBA::ULong length = bitmask_seq.length();
  if (!(ser << length)) {
    return false;
  }
  if (length == 0) {
    return true;
  }
  return ser.write_ushort_array(bitmask_seq.get_buffer(), length);
}

bool DynamicDataImpl::DataContainer::serialize_bitmask_sequence_as_uint16s(DCPS::Serializer& ser,
  CORBA::ULong size, CORBA::ULong bound) const
{
  DDS::UInt16Seq bitmask_seq;
  return reconstruct_bitmask_collection(bitmask_seq, size, bound, CORBA::UShort()) &&
    serialize_bitmask_sequence_as_uints_i(ser, bitmask_seq);
}

// Bitmask sequence represented as uint32 sequence
void DynamicDataImpl::DataContainer::serialized_size_bitmask_sequence_as_uint32s(
  const DCPS::Encoding& encoding, size_t& size, CORBA::ULong length) const
{
  serialized_size_delimiter(encoding, size);
  primitive_serialized_size_ulong(encoding, size);
  if (length == 0) {
    return;
  }
  primitive_serialized_size(encoding, size, CORBA::ULong(), length);
}

void DynamicDataImpl::DataContainer::serialized_size_bitmask_sequence(const DCPS::Encoding& encoding,
  size_t& size, const DDS::UInt32Seq& seq) const
{
  serialized_size_bitmask_sequence_as_uint32s(encoding, size, seq.length());
}

bool DynamicDataImpl::DataContainer::serialize_bitmask_sequence_as_uints_i(DCPS::Serializer& ser,
  const DDS::UInt32Seq& bitmask_seq) const
{
  const DCPS::Encoding& encoding = ser.encoding();
  size_t total_size = 0;
  if (encoding.xcdr_version() == DCPS::Encoding::XCDR_VERSION_2) {
    serialized_size_bitmask_sequence(encoding, total_size, bitmask_seq);
    if (!ser.write_delimiter(total_size)) {
      return false;
    }
  }
  const CORBA::ULong length = bitmask_seq.length();
  if (!(ser << length)) {
    return false;
  }
  if (length == 0) {
    return true;
  }
  return ser.write_ulong_array(bitmask_seq.get_buffer(), length);
}

bool DynamicDataImpl::DataContainer::serialize_bitmask_sequence_as_uint32s(DCPS::Serializer& ser,
  CORBA::ULong size, CORBA::ULong bound) const
{
  DDS::UInt32Seq bitmask_seq;
  return reconstruct_bitmask_collection(bitmask_seq, size, bound, CORBA::ULong()) &&
    serialize_bitmask_sequence_as_uints_i(ser, bitmask_seq);
}

// Bitmask sequence represented as uint64 sequence
void DynamicDataImpl::DataContainer::serialized_size_bitmask_sequence_as_uint64s(
  const DCPS::Encoding& encoding, size_t& size, CORBA::ULong length) const
{
  serialized_size_delimiter(encoding, size);
  primitive_serialized_size_ulong(encoding, size);
  if (length == 0) {
    return;
  }
  primitive_serialized_size(encoding, size, CORBA::ULongLong(), length);
}

void DynamicDataImpl::DataContainer::serialized_size_bitmask_sequence(const DCPS::Encoding& encoding,
  size_t& size, const DDS::UInt64Seq& seq) const
{
  serialized_size_bitmask_sequence_as_uint64s(encoding, size, seq.length());
}

bool DynamicDataImpl::DataContainer::serialize_bitmask_sequence_as_uints_i(DCPS::Serializer& ser,
  const DDS::UInt64Seq& bitmask_seq) const
{
  const DCPS::Encoding& encoding = ser.encoding();
  size_t total_size = 0;
  if (encoding.xcdr_version() == DCPS::Encoding::XCDR_VERSION_2) {
    serialized_size_bitmask_sequence(encoding, total_size, bitmask_seq);
    if (!ser.write_delimiter(total_size)) {
      return false;
    }
  }
  const CORBA::ULong length = bitmask_seq.length();
  if (!(ser << length)) {
    return false;
  }
  if (length == 0) {
    return true;
  }
  return ser.write_ulonglong_array(bitmask_seq.get_buffer(), length);
}

bool DynamicDataImpl::DataContainer::serialize_bitmask_sequence_as_uint64s(DCPS::Serializer& ser,
  CORBA::ULong size, CORBA::ULong bound) const
{
  DDS::UInt64Seq bitmask_seq;
  return reconstruct_bitmask_collection(bitmask_seq, size, bound, CORBA::ULongLong()) &&
    serialize_bitmask_sequence_as_uints_i(ser, bitmask_seq);
}

void DynamicDataImpl::DataContainer::serialized_size_bitmask_sequence(
  const DCPS::Encoding& encoding, size_t& size, CORBA::ULong length, CORBA::ULong bitbound) const
{
  if (bitbound >= 1 && bitbound <= 8) {
    serialized_size_bitmask_sequence_as_uint8s(encoding, size, length);
  } else if (bitbound >= 9 && bitbound <= 16) {
    serialized_size_bitmask_sequence_as_uint16s(encoding, size, length);
  } else if (bitbound >= 17 && bitbound <= 32) {
    serialized_size_bitmask_sequence_as_uint32s(encoding, size, length);
  } else { // from 33 to 64
    serialized_size_bitmask_sequence_as_uint64s(encoding, size, length);
  }
}

bool DynamicDataImpl::DataContainer::serialize_bitmask_sequence(DCPS::Serializer& ser,
  CORBA::ULong size, CORBA::ULong bitbound, CORBA::ULong seqbound) const
{
  if (bitbound >= 1 && bitbound <= 8) {
    return serialize_bitmask_sequence_as_uint8s(ser, size, seqbound);
  } else if (bitbound >= 9 && bitbound <= 16) {
    return serialize_bitmask_sequence_as_uint16s(ser, size, seqbound);
  } else if (bitbound >= 17 && bitbound <= 32) {
    return serialize_bitmask_sequence_as_uint32s(ser, size, seqbound);
  } else if (bitbound >= 33 && bitbound <= 64) {
    return serialize_bitmask_sequence_as_uint64s(ser, size, seqbound);
  }
  return false;
}

// Serialize a SequenceValue object
bool DynamicDataImpl::DataContainer::serialized_size_sequence_value(
  const DCPS::Encoding& encoding, size_t& size, const SequenceValue& sv) const
{
  switch (sv.elem_kind_) {
  case TK_INT32:
    serialized_size(encoding, size, sv.get<DDS::Int32Seq>());
    return true;
  case TK_UINT32:
    serialized_size(encoding, size, sv.get<DDS::UInt32Seq>());
    return true;
  case TK_INT8:
    serialized_size(encoding, size, sv.get<DDS::Int8Seq>());
    return true;
  case TK_UINT8:
    serialized_size(encoding, size, sv.get<DDS::UInt8Seq>());
    return true;
  case TK_INT16:
    serialized_size(encoding, size, sv.get<DDS::Int16Seq>());
    return true;
  case TK_UINT16:
    serialized_size(encoding, size, sv.get<DDS::UInt16Seq>());
    return true;
  case TK_INT64:
    serialized_size(encoding, size, sv.get<DDS::Int64Seq>());
    return true;
  case TK_UINT64:
    serialized_size(encoding, size, sv.get<DDS::UInt64Seq>());
    return true;
  case TK_FLOAT32:
    serialized_size(encoding, size, sv.get<DDS::Float32Seq>());
    return true;
  case TK_FLOAT64:
    serialized_size(encoding, size, sv.get<DDS::Float64Seq>());
    return true;
  case TK_FLOAT128:
    serialized_size(encoding, size, sv.get<DDS::Float128Seq>());
    return true;
  case TK_CHAR8:
    serialized_size(encoding, size, sv.get<DDS::CharSeq>());
    return true;
  case TK_BYTE:
    serialized_size(encoding, size, sv.get<DDS::ByteSeq>());
    return true;
  case TK_BOOLEAN:
    serialized_size(encoding, size, sv.get<DDS::BooleanSeq>());
    return true;
  case TK_STRING8:
    serialized_size(encoding, size, sv.get<DDS::StringSeq>());
    return true;
#ifdef DDS_HAS_WCHAR
  case TK_CHAR16:
    serialized_size(encoding, size, sv.get<DDS::WcharSeq>());
    return true;
  case TK_STRING16:
    serialized_size(encoding, size, sv.get<DDS::WstringSeq>());
    return true;
#endif
  default:
    return false;
  }
}

bool DynamicDataImpl::DataContainer::serialize_sequence_value(DCPS::Serializer& ser,
                                                              const SequenceValue& sv) const
{
  switch (sv.elem_kind_) {
  case TK_INT32:
    return ser << sv.get<DDS::Int32Seq>();
  case TK_UINT32:
    return ser << sv.get<DDS::UInt32Seq>();
  case TK_INT8:
    return ser << sv.get<DDS::Int8Seq>();
  case TK_UINT8:
    return ser << sv.get<DDS::UInt8Seq>();
  case TK_INT16:
    return ser << sv.get<DDS::Int16Seq>();
  case TK_UINT16:
    return ser << sv.get<DDS::UInt16Seq>();
  case TK_INT64:
    return ser << sv.get<DDS::Int64Seq>();
  case TK_UINT64:
    return ser << sv.get<DDS::UInt64Seq>();
  case TK_FLOAT32:
    return ser << sv.get<DDS::Float32Seq>();
  case TK_FLOAT64:
    return ser << sv.get<DDS::Float64Seq>();
  case TK_FLOAT128:
    return ser << sv.get<DDS::Float128Seq>();
  case TK_CHAR8:
    return ser << sv.get<DDS::CharSeq>();
  case TK_BYTE:
    return ser << sv.get<DDS::ByteSeq>();
  case TK_BOOLEAN:
    return ser << sv.get<DDS::BooleanSeq>();
  case TK_STRING8:
    return ser << sv.get<DDS::StringSeq>();
#ifdef DDS_HAS_WCHAR
  case TK_CHAR16:
    return ser << sv.get<DDS::WcharSeq>();
  case TK_STRING16:
    return ser << sv.get<DDS::WstringSeq>();
#endif
  default:
    return false;
  }
}

// Helper function for serializing sequence or array where element type is sequence
// of basic or enumerated type.
bool DynamicDataImpl::DataContainer::get_index_to_id_map(IndexToIdMap& index_to_id,
                                                         CORBA::ULong bound) const
{
  for (const_sequence_iterator it = sequence_map_.begin(); it != sequence_map_.end(); ++it) {
    CORBA::ULong index;
    if (!data_->get_index_from_id(it->first, index, bound)) {
      return false;
    }
    index_to_id[index] = it->first;
  }
  for (const_complex_iterator it = complex_map_.begin(); it != complex_map_.end(); ++it) {
    CORBA::ULong index;
    if (!data_->get_index_from_id(it->first, index, bound)) {
      return false;
    }
    index_to_id[index] = it->first;
  }
  return true;
}

bool DynamicDataImpl::DataContainer::serialized_size_complex_member_i(
  const DCPS::Encoding& encoding, size_t& size, DDS::MemberId id) const
{
  const DDS::DynamicData_var& dd_var = complex_map_.at(id);
  const DynamicDataImpl* data_impl = dynamic_cast<const DynamicDataImpl*>(dd_var.in());
  if (!data_impl) {
    return false;
  }
  return serialized_size(encoding, size, *data_impl);
}

template<typename SequenceType>
bool DynamicDataImpl::DataContainer::serialized_size_nested_basic_sequences(
  const DCPS::Encoding& encoding, size_t& size, const IndexToIdMap& index_to_id,
  SequenceType protoseq) const
{
  for (CORBA::ULong i = 0; i < index_to_id.size(); ++i) {
    const CORBA::ULong id = index_to_id[i];
    if (id != MEMBER_ID_INVALID) {
      const_sequence_iterator it = sequence_map_.find(id);
      if (it != sequence_map_.end()) {
        serialized_size_sequence_value(encoding, size, it->second);
      } else if (!serialized_size_complex_member_i(encoding, size, id)) {
        return false;
      }
    } else { // Empty sequence
      protoseq.length(0);
      serialized_size(encoding, size, protoseq);
    }
  }
  return true;
}

template<typename SequenceType>
bool DynamicDataImpl::DataContainer::serialized_size_nesting_basic_sequence(
  const DCPS::Encoding& encoding, size_t& size, const IndexToIdMap& index_to_id,
  SequenceType protoseq) const
{
  serialized_size_delimiter(encoding, size);
  primitive_serialized_size_ulong(encoding, size);
  if (index_to_id.empty()) {
    return true;
  }
  return serialized_size_nested_basic_sequences(encoding, size, index_to_id, protoseq);
}

bool DynamicDataImpl::DataContainer::serialize_complex_member_i(DCPS::Serializer& ser,
                                                                DDS::MemberId id) const
{
  const DDS::DynamicData_var& dd_var = complex_map_.at(id);
  const DynamicDataImpl* data_impl = dynamic_cast<const DynamicDataImpl*>(dd_var.in());
  if (!data_impl) {
    return false;
  }
  return ser << *data_impl;
}

template<typename SequenceType>
bool DynamicDataImpl::DataContainer::serialize_nested_basic_sequences(DCPS::Serializer& ser,
  const IndexToIdMap& index_to_id, SequenceType protoseq) const
{
  for (CORBA::ULong i = 0; i < index_to_id.size(); ++i) {
    const CORBA::ULong id = index_to_id[i];
    if (id != MEMBER_ID_INVALID) {
      const_sequence_iterator it = sequence_map_.find(id);
      if (it != sequence_map_.end()) {
        if (!serialize_sequence_value(ser, it->second)) {
          return false;
        }
      } else if (!serialize_complex_member_i(ser, id)) {
        return false;
      }
    } else {
      // Table 9: Use zero-length sequence of the same element type.
      protoseq.length(0);
      if (!(ser << protoseq)) {
        return false;
      }
    }
  }
  return true;
}

template<typename SequenceType>
bool DynamicDataImpl::DataContainer::serialize_nesting_basic_sequence_i(DCPS::Serializer& ser,
  CORBA::ULong size, CORBA::ULong bound, SequenceType protoseq) const
{
  // Map from index to ID. Use MEMBER_ID_INVALID to indicate there is
  // no data for an element at a given index.
  IndexToIdMap index_to_id(size, MEMBER_ID_INVALID);
  if (!get_index_to_id_map(index_to_id, bound)) {
    return false;
  }

  const DCPS::Encoding& encoding = ser.encoding();
  size_t total_size = 0;
  if (encoding.xcdr_version() == DCPS::Encoding::XCDR_VERSION_2) {
    if (!serialized_size_nesting_basic_sequence(encoding, total_size, index_to_id, protoseq) ||
        !ser.write_delimiter(total_size)) {
      return false;
    }
  }

  // Serialize the top-level sequence's length
  if (!(ser << size)) {
    return false;
  }
  if (size == 0) {
    return true;
  }
  return serialize_nested_basic_sequences(ser, index_to_id, protoseq);
}

bool DynamicDataImpl::DataContainer::serialized_size_nesting_basic_sequence(
  const DCPS::Encoding& encoding, size_t& size, TypeKind nested_elem_tk,
  const IndexToIdMap& index_to_id) const
{
  switch (nested_elem_tk) {
  case TK_INT32:
    return serialized_size_nesting_basic_sequence(encoding, size, index_to_id, DDS::Int32Seq());
  case TK_UINT32:
    return serialized_size_nesting_basic_sequence(encoding, size, index_to_id, DDS::UInt32Seq());
  case TK_INT8:
    return serialized_size_nesting_basic_sequence(encoding, size, index_to_id, DDS::Int8Seq());
  case TK_UINT8:
    return serialized_size_nesting_basic_sequence(encoding, size, index_to_id, DDS::UInt8Seq());
  case TK_INT16:
    return serialized_size_nesting_basic_sequence(encoding, size, index_to_id, DDS::Int16Seq());
  case TK_UINT16:
    return serialized_size_nesting_basic_sequence(encoding, size, index_to_id, DDS::UInt16Seq());
  case TK_INT64:
    return serialized_size_nesting_basic_sequence(encoding, size, index_to_id, DDS::Int64Seq());
  case TK_UINT64:
    return serialized_size_nesting_basic_sequence(encoding, size, index_to_id, DDS::UInt64Seq());
  case TK_FLOAT32:
    return serialized_size_nesting_basic_sequence(encoding, size, index_to_id, DDS::Float32Seq());
  case TK_FLOAT64:
    return serialized_size_nesting_basic_sequence(encoding, size, index_to_id, DDS::Float64Seq());
  case TK_FLOAT128:
    return serialized_size_nesting_basic_sequence(encoding, size, index_to_id, DDS::Float128Seq());
  case TK_CHAR8:
    return serialized_size_nesting_basic_sequence(encoding, size, index_to_id, DDS::CharSeq());
  case TK_STRING8:
    return serialized_size_nesting_basic_sequence(encoding, size, index_to_id, DDS::StringSeq());
#ifdef DDS_HAS_WCHAR
  case TK_CHAR16:
    return serialized_size_nesting_basic_sequence(encoding, size, index_to_id, DDS::WcharSeq());
  case TK_STRING16:
    return serialized_size_nesting_basic_sequence(encoding, size, index_to_id, DDS::WstringSeq());
#endif
  case TK_BYTE:
    return serialized_size_nesting_basic_sequence(encoding, size, index_to_id, DDS::ByteSeq());
  case TK_BOOLEAN:
    return serialized_size_nesting_basic_sequence(encoding, size, index_to_id, DDS::BooleanSeq());
  }
  return false;
}

bool DynamicDataImpl::DataContainer::serialize_nesting_basic_sequence(DCPS::Serializer& ser,
  TypeKind nested_elem_tk, CORBA::ULong size, CORBA::ULong bound) const
{
  switch (nested_elem_tk) {
  case TK_INT32:
    return serialize_nesting_basic_sequence_i(ser, size, bound, DDS::Int32Seq());
  case TK_UINT32:
    return serialize_nesting_basic_sequence_i(ser, size, bound, DDS::UInt32Seq());
  case TK_INT8:
    return serialize_nesting_basic_sequence_i(ser, size, bound, DDS::Int8Seq());
  case TK_UINT8:
    return serialize_nesting_basic_sequence_i(ser, size, bound, DDS::UInt8Seq());
  case TK_INT16:
    return serialize_nesting_basic_sequence_i(ser, size, bound, DDS::Int16Seq());
  case TK_UINT16:
    return serialize_nesting_basic_sequence_i(ser, size, bound, DDS::UInt16Seq());
  case TK_INT64:
    return serialize_nesting_basic_sequence_i(ser, size, bound, DDS::Int64Seq());
  case TK_UINT64:
    return serialize_nesting_basic_sequence_i(ser, size, bound, DDS::UInt64Seq());
  case TK_FLOAT32:
    return serialize_nesting_basic_sequence_i(ser, size, bound, DDS::Float32Seq());
  case TK_FLOAT64:
    return serialize_nesting_basic_sequence_i(ser, size, bound, DDS::Float64Seq());
  case TK_FLOAT128:
    return serialize_nesting_basic_sequence_i(ser, size, bound, DDS::Float128Seq());
  case TK_CHAR8:
    return serialize_nesting_basic_sequence_i(ser, size, bound, DDS::CharSeq());
  case TK_STRING8:
    return serialize_nesting_basic_sequence_i(ser, size, bound, DDS::StringSeq());
#ifdef DDS_HAS_WCHAR
  case TK_CHAR16:
    return serialize_nesting_basic_sequence_i(ser, size, bound, DDS::WcharSeq());
  case TK_STRING16:
    return serialize_nesting_basic_sequence_i(ser, size, bound, DDS::WstringSeq());
#endif
  case TK_BYTE:
    return serialize_nesting_basic_sequence_i(ser, size, bound, DDS::ByteSeq());
  case TK_BOOLEAN:
    return serialize_nesting_basic_sequence_i(ser, size, bound, DDS::BooleanSeq());
  }
  return false;
}

bool DynamicDataImpl::DataContainer::serialized_size_nested_enum_sequences(
  const DCPS::Encoding& encoding, size_t& size, const IndexToIdMap& index_to_id) const
{
  for (CORBA::ULong i = 0; i < index_to_id.size(); ++i) {
    const CORBA::ULong id = index_to_id[i];
    if (id != MEMBER_ID_INVALID) {
      const_sequence_iterator it = sequence_map_.find(id);
      if (it != sequence_map_.end()) {
        serialized_size_enum_sequence(encoding, size, it);
      } else if (!serialized_size_complex_member_i(encoding, size, id)) {
        return false;
      }
    } else {
      serialized_size_delimiter(encoding, size);
      primitive_serialized_size_ulong(encoding, size);
    }
  }
  return true;
}

bool DynamicDataImpl::DataContainer::serialized_size_nesting_enum_sequence(
  const DCPS::Encoding& encoding, size_t& size, const IndexToIdMap& index_to_id) const
{
  serialized_size_delimiter(encoding, size);
  primitive_serialized_size_ulong(encoding, size);
  if (index_to_id.empty()) {
    return true;
  }
  return serialized_size_nested_enum_sequences(encoding, size, index_to_id);
}

bool DynamicDataImpl::DataContainer::serialize_nested_enum_sequences(
  DCPS::Serializer& ser, const IndexToIdMap& index_to_id) const
{
  for (CORBA::ULong i = 0; i < index_to_id.size(); ++i) {
    const CORBA::ULong id = index_to_id[i];
    if (id != MEMBER_ID_INVALID) {
      const_sequence_iterator it = sequence_map_.find(id);
      if (it != sequence_map_.end()) {
        if (!serialize_enum_sequence(ser, it)) {
          return false;
        }
      } else if (!serialize_complex_member_i(ser, id)) {
        return false;
      }
    } else { // Empty sequence of enums
      if (ser.encoding().xcdr_version() == DCPS::Encoding::XCDR_VERSION_2) {
        if (!ser.write_delimiter(2 * DCPS::uint32_cdr_size)) {
          return false;
        }
      }
      if (!(ser << static_cast<CORBA::ULong>(0))) {
        return false;
      }
    }
  }
  return true;
}

bool DynamicDataImpl::DataContainer::serialize_nesting_enum_sequence(DCPS::Serializer& ser,
  CORBA::ULong size, CORBA::ULong bound) const
{
  IndexToIdMap index_to_id(size, MEMBER_ID_INVALID);
  if (!get_index_to_id_map(index_to_id, bound)) {
    return false;
  }

  const DCPS::Encoding& encoding = ser.encoding();
  size_t total_size = 0;
  if (encoding.xcdr_version() == DCPS::Encoding::XCDR_VERSION_2) {
    if (!serialized_size_nesting_enum_sequence(encoding, total_size, index_to_id) ||
        !ser.write_delimiter(total_size)) {
      return false;
    }
  }

  if (!(ser << size)) {
    return false;
  }
  if (size == 0) {
    return true;
  }
  return serialize_nested_enum_sequences(ser, index_to_id);
}

bool DynamicDataImpl::DataContainer::serialized_size_nested_bitmask_sequences(
  const DCPS::Encoding& encoding, size_t& size, const IndexToIdMap& index_to_id) const
{
  for (CORBA::ULong i = 0; i < index_to_id.size(); ++i) {
    const CORBA::ULong id = index_to_id[i];
    if (id != MEMBER_ID_INVALID) {
      const_sequence_iterator it = sequence_map_.find(id);
      if (it != sequence_map_.end()) {
        serialized_size_bitmask_sequence(encoding, size, it);
      } else if (!serialized_size_complex_member_i(encoding, size, id)) {
        return false;
      }
    } else {
      serialized_size_delimiter(encoding, size);
      primitive_serialized_size_ulong(encoding, size);
    }
  }
  return true;
}

bool DynamicDataImpl::DataContainer::serialized_size_nesting_bitmask_sequence(
  const DCPS::Encoding& encoding, size_t& size, const IndexToIdMap& index_to_id) const
{
  serialized_size_delimiter(encoding, size);
  primitive_serialized_size_ulong(encoding, size);
  if (index_to_id.empty()) {
    return true;
  }
  return serialized_size_nested_bitmask_sequences(encoding, size, index_to_id);
}

bool DynamicDataImpl::DataContainer::serialize_nested_bitmask_sequences(DCPS::Serializer& ser,
  const IndexToIdMap& index_to_id) const
{
  for (CORBA::ULong i = 0; i < index_to_id.size(); ++i) {
    const CORBA::ULong id = index_to_id[i];
    if (id != MEMBER_ID_INVALID) {
      const_sequence_iterator it = sequence_map_.find(id);
      if (it != sequence_map_.end()) {
        if (!serialize_bitmask_sequence(ser, it)) {
          return false;
        }
      } else if (!serialize_complex_member_i(ser, id)) {
        return false;
      }
    } else { // Empty sequence of bitmasks
      if (ser.encoding().xcdr_version() == DCPS::Encoding::XCDR_VERSION_2) {
        if (!ser.write_delimiter(2 * DCPS::uint32_cdr_size)) {
          return false;
        }
      }
      if (!(ser << static_cast<CORBA::ULong>(0))) {
        return false;
      }
    }
  }
  return true;
}

bool DynamicDataImpl::DataContainer::serialize_nesting_bitmask_sequence(DCPS::Serializer& ser,
  CORBA::ULong size, CORBA::ULong bound) const
{
  IndexToIdMap index_to_id(size, MEMBER_ID_INVALID);
  if (!get_index_to_id_map(index_to_id, bound)) {
    return false;
  }

  const DCPS::Encoding& encoding = ser.encoding();
  size_t total_size = 0;
  if (encoding.xcdr_version() == DCPS::Encoding::XCDR_VERSION_2) {
    if (!serialized_size_nesting_bitmask_sequence(encoding, total_size, index_to_id) ||
        !ser.write_delimiter(total_size)) {
      return false;
    }
  }

  if (!(ser << size)) {
    return false;
  }
  if (size == 0) {
    return true;
  }
  return serialize_nested_bitmask_sequences(ser, index_to_id);
}

bool DynamicDataImpl::DataContainer::serialized_size_complex_member(const DCPS::Encoding& encoding,
  size_t& size, DDS::MemberId id, const DDS::DynamicType_var& elem_type) const
{
  if (id != MEMBER_ID_INVALID) {
    return serialized_size_complex_member_i(encoding, size, id);
  } else {
    return serialized_size(encoding, size, DynamicDataImpl(elem_type));
  }
}

bool DynamicDataImpl::DataContainer::serialized_size_complex_sequence(const DCPS::Encoding& encoding,
  size_t& size, const IndexToIdMap& index_to_id, const DDS::DynamicType_var& elem_type) const
{
  serialized_size_delimiter(encoding, size);
  primitive_serialized_size_ulong(encoding, size);
  if (index_to_id.empty()) {
    return true;
  }
  for (CORBA::ULong i = 0; i < index_to_id.size(); ++i) {
    if (!serialized_size_complex_member(encoding, size, index_to_id[i], elem_type)) {
      return false;
    }
  }
  return true;
}

bool DynamicDataImpl::DataContainer::serialize_complex_sequence_i(DCPS::Serializer& ser,
  const IndexToIdMap& index_to_id, const DDS::DynamicType_var& elem_type) const
{
  for (CORBA::ULong i = 0; i < index_to_id.size(); ++i) {
    const CORBA::ULong id = index_to_id[i];
    if (id != MEMBER_ID_INVALID) {
      if (!serialize_complex_member_i(ser, id)) {
        return false;
      }
    } else {
      if (!(ser << DynamicDataImpl(elem_type))) {
        return false;
      }
    }
  }
  return true;
}

bool DynamicDataImpl::DataContainer::serialize_complex_sequence(DCPS::Serializer& ser,
  CORBA::ULong size, CORBA::ULong bound, const DDS::DynamicType_var& elem_type) const
{
  IndexToIdMap index_to_id(size, MEMBER_ID_INVALID);
  for (const_complex_iterator it = complex_map_.begin(); it != complex_map_.end(); ++it) {
    CORBA::ULong index;
    if (!data_->get_index_from_id(it->first, index, bound)) {
      return false;
    }
    index_to_id[index] = it->first;
  }

  const DCPS::Encoding& encoding = ser.encoding();
  size_t total_size = 0;
  if (encoding.xcdr_version() == DCPS::Encoding::XCDR_VERSION_2) {
    if (!serialized_size_complex_sequence(encoding, total_size, index_to_id, elem_type) ||
        !ser.write_delimiter(total_size)) {
      return false;
    }
  }

  if (!(ser << size)) {
    return false;
  }
  if (size == 0) {
    return true;
  }
  return serialize_complex_sequence_i(ser, index_to_id, elem_type);
}

bool DynamicDataImpl::DataContainer::get_index_to_id_from_complex(IndexToIdMap& index_to_id,
                                                                  CORBA::ULong bound) const
{
  CORBA::ULong length = 0;
  if (!complex_map_.empty()) {
    CORBA::ULong largest_index;
    if (!get_largest_complex_index(largest_index)) {
      return false;
    }
    length = largest_index + 1;
  }
  index_to_id.resize(length, MEMBER_ID_INVALID);
  for (const_complex_iterator it = complex_map_.begin(); it != complex_map_.end(); ++it) {
    CORBA::ULong index;
    if (!data_->get_index_from_id(it->first, index, bound)) {
      return false;
    }
    index_to_id[index] = it->first;
  }
  return true;
}

bool DynamicDataImpl::DataContainer::serialized_size_sequence(const DCPS::Encoding& encoding,
                                                              size_t& size) const
{
  DDS::TypeDescriptor_var descriptor;
  if (type_->get_descriptor(descriptor) != DDS::RETCODE_OK) {
    return false;
  }
  const CORBA::ULong bound = descriptor->bound()[0];

  const DDS::DynamicType_var elem_type = get_base_type(descriptor->element_type());
  const TypeKind elem_tk = elem_type->get_kind();
  DDS::TypeDescriptor_var elem_td;
  if (elem_type->get_descriptor(elem_td) != DDS::RETCODE_OK) {
    return false;
  }

  if (data_->is_basic_type(elem_tk) || elem_tk == TK_ENUM || elem_tk == TK_BITMASK) {
    const bool is_empty = single_map_.empty() && complex_map_.empty();
    CORBA::ULong length = 0;
    if (!is_empty) {
      CORBA::ULong largest_index;
      if (!get_largest_index_basic(largest_index)) {
        return false;
      }
      length = largest_index + 1;
    }
    if (data_->is_primitive(elem_tk)) {
      serialized_size_primitive_sequence(encoding, size, elem_tk, length);
      return true;
    } else if (elem_tk == TK_STRING8) {
      IndexToIdMap index_to_id(length, MEMBER_ID_INVALID);
      if (!get_index_to_id_map(index_to_id, bound)) {
        return false;
      }
      return serialized_size_generic_string_sequence<const char*>(encoding, size, index_to_id);
    } else if (elem_tk == TK_STRING16) {
#ifdef DDS_HAS_WCHAR
      IndexToIdMap index_to_id(length, MEMBER_ID_INVALID);
      if (!get_index_to_id_map(index_to_id, bound)) {
        return false;
      }
      return serialized_size_generic_string_sequence<const CORBA::WChar*>(encoding, size, index_to_id);
#else
      return false;
#endif
    } else if (elem_tk == TK_ENUM) {
      const CORBA::ULong bit_bound = elem_td->bound()[0];
      serialized_size_enum_sequence(encoding, size, length, bit_bound);
      return true;
    } else if (elem_tk == TK_BITMASK) {
      const CORBA::ULong bit_bound = elem_td->bound()[0];
      serialized_size_bitmask_sequence(encoding, size, length, bit_bound);
    }
  } else if (elem_tk == TK_SEQUENCE) {
    const DDS::DynamicType_var nested_elem_type = get_base_type(elem_td->element_type());
    const TypeKind nested_elem_tk = nested_elem_type->get_kind();
    if (data_->is_basic_type(nested_elem_tk) || nested_elem_tk == TK_ENUM ||
        nested_elem_tk == TK_BITMASK) {
      const bool is_empty = sequence_map_.empty() && complex_map_.empty();
      CORBA::ULong length = 0;
      if (!is_empty) {
        CORBA::ULong largest_index;
        if (!get_largest_index_basic_sequence(largest_index)) {
          return false;
        }
        length = largest_index + 1;
      }
      IndexToIdMap index_to_id(length, MEMBER_ID_INVALID);
      if (!get_index_to_id_map(index_to_id, bound)) {
        return false;
      }
      if (data_->is_basic_type(nested_elem_tk)) {
        return serialized_size_nesting_basic_sequence(encoding, size, nested_elem_tk, index_to_id);
      } else if (nested_elem_tk == TK_ENUM) {
        return serialized_size_nesting_enum_sequence(encoding, size, index_to_id);
      } else {
        return serialized_size_nesting_bitmask_sequence(encoding, size, index_to_id);
      }
    }
  }

  // Elements stored in complex map
  IndexToIdMap index_to_id;
  if (!get_index_to_id_from_complex(index_to_id, bound)) {
    return false;
  }
  return serialized_size_complex_sequence(encoding, size, index_to_id, elem_type);
}

bool DynamicDataImpl::DataContainer::serialize_sequence(DCPS::Serializer& ser) const
{
  DDS::TypeDescriptor_var descriptor;
  if (type_->get_descriptor(descriptor) != DDS::RETCODE_OK) {
    return false;
  }
  const CORBA::ULong bound = descriptor->bound()[0];

  const DDS::DynamicType_var elem_type = get_base_type(descriptor->element_type());
  const TypeKind elem_tk = elem_type->get_kind();
  DDS::TypeDescriptor_var elem_td;
  if (elem_type->get_descriptor(elem_td) != DDS::RETCODE_OK) {
    return false;
  }

  if (data_->is_basic_type(elem_tk) || elem_tk == TK_ENUM || elem_tk == TK_BITMASK) {
    const bool is_empty = single_map_.empty() && complex_map_.empty();
    CORBA::ULong length = 0;
    if (!is_empty) {
      CORBA::ULong largest_index;
      if (!get_largest_index_basic(largest_index)) {
        return false;
      }
      length = largest_index + 1;
    }
    if (data_->is_primitive(elem_tk)) {
      return serialize_primitive_sequence(ser, elem_tk, length, bound);
    } else if (elem_tk == TK_STRING8) {
      return serialize_generic_string_sequence<const char*>(ser, length, bound);
    } else if (elem_tk == TK_STRING16) {
#ifdef DDS_HAS_WCHAR
      return serialize_generic_string_sequence<const CORBA::WChar*>(ser, length, bound);
#else
      return false;
#endif
    } else if (elem_tk == TK_ENUM) {
      const CORBA::ULong bit_bound = elem_td->bound()[0];
      return serialize_enum_sequence(ser, length, bit_bound, bound, elem_type);
    } else {
      const CORBA::ULong bit_bound = elem_td->bound()[0];
      return serialize_bitmask_sequence(ser, length, bit_bound, bound);
    }
  } else if (elem_tk == TK_SEQUENCE) {
    const DDS::DynamicType_var nested_elem_type = get_base_type(elem_td->element_type());
    const TypeKind nested_elem_tk = nested_elem_type->get_kind();
    if (data_->is_basic_type(nested_elem_tk) || nested_elem_tk == TK_ENUM ||
        nested_elem_tk == TK_BITMASK) {
      const bool is_empty = sequence_map_.empty() && complex_map_.empty();
      CORBA::ULong length = 0;
      if (!is_empty) {
        CORBA::ULong largest_index;
        if (!get_largest_index_basic_sequence(largest_index)) {
          return false;
        }
        length = largest_index + 1;
      }
      if (data_->is_basic_type(nested_elem_tk)) {
        return serialize_nesting_basic_sequence(ser, nested_elem_tk, length, bound);
      } else if (nested_elem_tk == TK_ENUM) {
        return serialize_nesting_enum_sequence(ser, length, bound);
      } else {
        return serialize_nesting_bitmask_sequence(ser, length, bound);
      }
    }
  }

  // Elements with all the other types are stored in the complex map.
  CORBA::ULong length = 0;
  if (!complex_map_.empty()) {
    CORBA::ULong largest_index;
    if (!get_largest_complex_index(largest_index)) {
      return false;
    }
    length = largest_index + 1;
  }
  return serialize_complex_sequence(ser, length, bound, elem_type);
}

void DynamicDataImpl::DataContainer::serialized_size_primitive_array(const DCPS::Encoding& encoding,
  size_t& size, TypeKind elem_tk, CORBA::ULong length) const
{
  switch (elem_tk) {
  case TK_INT32:
    primitive_serialized_size(encoding, size, CORBA::Long(), length);
    return;
  case TK_UINT32:
    primitive_serialized_size(encoding, size, CORBA::ULong(), length);
    return;
  case TK_INT8:
    primitive_serialized_size_int8(encoding, size, length);
    return;
  case TK_UINT8:
    primitive_serialized_size_uint8(encoding, size, length);
    return;
  case TK_INT16:
    primitive_serialized_size(encoding, size, CORBA::Short(), length);
    return;
  case TK_UINT16:
    primitive_serialized_size(encoding, size, CORBA::UShort(), length);
    return;
  case TK_INT64:
    primitive_serialized_size(encoding, size, CORBA::LongLong(), length);
    return;
  case TK_UINT64:
    primitive_serialized_size(encoding, size, CORBA::ULongLong(), length);
    return;
  case TK_FLOAT32:
    primitive_serialized_size(encoding, size, CORBA::Float(), length);
    return;
  case TK_FLOAT64:
    primitive_serialized_size(encoding, size, CORBA::Double(), length);
    return;
  case TK_FLOAT128:
    primitive_serialized_size(encoding, size, CORBA::LongDouble(), length);
    return;
  case TK_CHAR8:
    primitive_serialized_size_char(encoding, size, length);
    return;
#ifdef DDS_HAS_WCHAR
  case TK_CHAR16:
    primitive_serialized_size_wchar(encoding, size, length);
    return;
#endif
  case TK_BYTE:
    primitive_serialized_size_octet(encoding, size, length);
    return;
  case TK_BOOLEAN:
    primitive_serialized_size_boolean(encoding, size, length);
    return;
  }
}

bool DynamicDataImpl::DataContainer::serialize_primitive_array(DCPS::Serializer& ser,
  TypeKind elem_tk, CORBA::ULong length) const
{
  switch (elem_tk) {
  case TK_INT32: {
    DDS::Int32Seq int32arr;
    return reconstruct_primitive_collection(int32arr, length, length, CORBA::Long()) &&
      ser.write_long_array(int32arr.get_buffer(), length);
  }
  case TK_UINT32: {
    DDS::UInt32Seq uint32arr;
    return reconstruct_primitive_collection(uint32arr, length, length, CORBA::ULong()) &&
      ser.write_ulong_array(uint32arr.get_buffer(), length);
  }
  case TK_INT8: {
    DDS::Int8Seq int8arr;
    return reconstruct_primitive_collection(int8arr, length, length, ACE_OutputCDR::from_int8(0)) &&
      ser.write_int8_array(int8arr.get_buffer(), length);
  }
  case TK_UINT8: {
    DDS::UInt8Seq uint8arr;
    return reconstruct_primitive_collection(uint8arr, length, length, ACE_OutputCDR::from_uint8(0)) &&
      ser.write_uint8_array(uint8arr.get_buffer(), length);
  }
  case TK_INT16: {
    DDS::Int16Seq int16arr;
    return reconstruct_primitive_collection(int16arr, length, length, CORBA::Short()) &&
      ser.write_short_array(int16arr.get_buffer(), length);
  }
  case TK_UINT16: {
    DDS::UInt16Seq uint16arr;
    return reconstruct_primitive_collection(uint16arr, length, length, CORBA::UShort()) &&
      ser.write_ushort_array(uint16arr.get_buffer(), length);
  }
  case TK_INT64: {
    DDS::Int64Seq int64arr;
    return reconstruct_primitive_collection(int64arr, length, length, CORBA::LongLong()) &&
      ser.write_longlong_array(int64arr.get_buffer(), length);
  }
  case TK_UINT64: {
    DDS::UInt64Seq uint64arr;
    return reconstruct_primitive_collection(uint64arr, length, length, CORBA::ULongLong()) &&
      ser.write_ulonglong_array(uint64arr.get_buffer(), length);
  }
  case TK_FLOAT32: {
    DDS::Float32Seq float32arr;
    return reconstruct_primitive_collection(float32arr, length, length, CORBA::Float()) &&
      ser.write_float_array(float32arr.get_buffer(), length);
  }
  case TK_FLOAT64: {
    DDS::Float64Seq float64arr;
    return reconstruct_primitive_collection(float64arr, length, length, CORBA::Double()) &&
      ser.write_double_array(float64arr.get_buffer(), length);
  }
  case TK_FLOAT128: {
    DDS::Float128Seq float128arr;
    return reconstruct_primitive_collection(float128arr, length, length, CORBA::LongDouble()) &&
      ser.write_longdouble_array(float128arr.get_buffer(), length);
  }
  case TK_CHAR8: {
    DDS::CharSeq chararr;
    return reconstruct_primitive_collection(chararr, length, length, ACE_OutputCDR::from_char('\0')) &&
      ser.write_char_array(chararr.get_buffer(), length);
  }
#ifdef DDS_HAS_WCHAR
  case TK_CHAR16: {
    DDS::WcharSeq wchararr;
    return reconstruct_primitive_collection(wchararr, length, length, ACE_OutputCDR::from_wchar(0)) &&
      ser.write_wchar_array(wchararr.get_buffer(), length);
  }
#endif
  case TK_BYTE: {
    DDS::ByteSeq bytearr;
    return reconstruct_primitive_collection(bytearr, length, length, ACE_OutputCDR::from_octet(0x00)) &&
      ser.write_octet_array(bytearr.get_buffer(), length);
  }
  case TK_BOOLEAN: {
    DDS::BooleanSeq boolarr;
    return reconstruct_primitive_collection(boolarr, length, length, ACE_OutputCDR::from_boolean(false)) &&
      ser.write_boolean_array(boolarr.get_buffer(), length);
  }
  }
  return false;
}

template<typename StringType>
bool DynamicDataImpl::DataContainer::serialized_size_generic_string_array(
  const DCPS::Encoding& encoding, size_t& size, const IndexToIdMap& index_to_id) const
{
  serialized_size_delimiter(encoding, size);
  return serialized_size_generic_string_collection<StringType>(encoding, size, index_to_id);
}

template<typename StringType>
bool DynamicDataImpl::DataContainer::serialize_generic_string_array(DCPS::Serializer& ser,
                                                                    CORBA::ULong length) const
{
  IndexToIdMap index_to_id(length, MEMBER_ID_INVALID);
  if (!get_index_to_id_map(index_to_id, length)) {
    return false;
  }

  const DCPS::Encoding& encoding = ser.encoding();
  if (encoding.xcdr_version() == DCPS::Encoding::XCDR_VERSION_2) {
    size_t total_size = 0;
    if (!serialized_size_generic_string_array<StringType>(encoding, total_size, index_to_id) ||
        !ser.write_delimiter(total_size)) {
      return false;
    }
  }
  return serialize_generic_string_collection<StringType>(ser, index_to_id);
}

// Serialize enum array represented as int8 array
void DynamicDataImpl::DataContainer::serialized_size_enum_array_as_int8s(
  const DCPS::Encoding& encoding, size_t& size, CORBA::ULong length) const
{
  serialized_size_delimiter(encoding, size);
  primitive_serialized_size_int8(encoding, size, length);
}

bool DynamicDataImpl::DataContainer::serialize_enum_array_as_ints_i(DCPS::Serializer& ser,
  const DDS::Int8Seq& enumarr) const
{
  const DCPS::Encoding& encoding = ser.encoding();
  size_t total_size = 0;
  if (encoding.xcdr_version() == DCPS::Encoding::XCDR_VERSION_2) {
    serialized_size_enum_array_as_int8s(encoding, total_size, enumarr.length());
    if (!ser.write_delimiter(total_size)) {
      return false;
    }
  }
  return ser.write_int8_array(enumarr.get_buffer(), enumarr.length());
}

bool DynamicDataImpl::DataContainer::serialize_enum_array_as_int8s(DCPS::Serializer& ser,
  CORBA::ULong length, const DDS::DynamicType_var& enum_type) const
{
  DDS::Int8Seq enumarr;
  return reconstruct_enum_collection<CORBA::Int8>(enumarr, length, length, enum_type, ACE_OutputCDR::from_int8(0)) &&
    serialize_enum_array_as_ints_i(ser, enumarr);
}

// Serialize enum array represented as int16 array
void DynamicDataImpl::DataContainer::serialized_size_enum_array_as_int16s(
  const DCPS::Encoding& encoding, size_t& size, CORBA::ULong length) const
{
  serialized_size_delimiter(encoding, size);
  primitive_serialized_size(encoding, size, CORBA::Short(), length);
}

bool DynamicDataImpl::DataContainer::serialize_enum_array_as_ints_i(DCPS::Serializer& ser,
  const DDS::Int16Seq& enumarr) const
{
  const DCPS::Encoding& encoding = ser.encoding();
  size_t total_size = 0;
  if (encoding.xcdr_version() == DCPS::Encoding::XCDR_VERSION_2) {
    serialized_size_enum_array_as_int16s(encoding, total_size, enumarr.length());
    if (!ser.write_delimiter(total_size)) {
      return false;
    }
  }
  return ser.write_short_array(enumarr.get_buffer(), enumarr.length());
}

bool DynamicDataImpl::DataContainer::serialize_enum_array_as_int16s(DCPS::Serializer& ser,
  CORBA::ULong length, const DDS::DynamicType_var& enum_type) const
{
  DDS::Int16Seq enumarr;
  return reconstruct_enum_collection<CORBA::Short>(enumarr, length, length, enum_type, CORBA::Short()) &&
    serialize_enum_array_as_ints_i(ser, enumarr);
}

// Serialize enum array represented as int32 array
void DynamicDataImpl::DataContainer::serialized_size_enum_array_as_int32s(
  const DCPS::Encoding& encoding, size_t& size, CORBA::ULong length) const
{
  serialized_size_delimiter(encoding, size);
  primitive_serialized_size(encoding, size, CORBA::Long(), length);
}

bool DynamicDataImpl::DataContainer::serialize_enum_array_as_ints_i(DCPS::Serializer& ser,
  const DDS::Int32Seq& enumarr) const
{
  const DCPS::Encoding& encoding = ser.encoding();
  size_t total_size = 0;
  if (encoding.xcdr_version() == DCPS::Encoding::XCDR_VERSION_2) {
    serialized_size_enum_array_as_int32s(encoding, total_size, enumarr.length());
    if (!ser.write_delimiter(total_size)) {
      return false;
    }
  }
  return ser.write_long_array(enumarr.get_buffer(), enumarr.length());
}

bool DynamicDataImpl::DataContainer::serialize_enum_array_as_int32s(DCPS::Serializer& ser,
  CORBA::ULong length, const DDS::DynamicType_var& enum_type) const
{
  DDS::Int32Seq enumarr;
  return reconstruct_enum_collection<CORBA::Long>(enumarr, length, length, enum_type, CORBA::Long()) &&
    serialize_enum_array_as_ints_i(ser, enumarr);
}

void DynamicDataImpl::DataContainer::serialized_size_enum_array(const DCPS::Encoding& encoding,
  size_t& size, CORBA::ULong length, CORBA::ULong bitbound) const
{
  if (bitbound >= 1 && bitbound <= 8) {
    serialized_size_enum_array_as_int8s(encoding, size, length);
  } else if (bitbound >= 9 && bitbound <= 16) {
    serialized_size_enum_array_as_int16s(encoding, size, length);
  } else { // from 17 to 32
    serialized_size_enum_array_as_int32s(encoding, size, length);
  }
}

bool DynamicDataImpl::DataContainer::serialize_enum_array(DCPS::Serializer& ser,
  CORBA::ULong bitbound, CORBA::ULong length, const DDS::DynamicType_var& enum_type) const
{
  if (bitbound >= 1 && bitbound <= 8) {
    return serialize_enum_array_as_int8s(ser, length, enum_type);
  } else if (bitbound >= 9 && bitbound <= 16) {
    return serialize_enum_array_as_int16s(ser, length, enum_type);
  } else if (bitbound >= 17 && bitbound <= 32) {
    return serialize_enum_array_as_int32s(ser, length, enum_type);
  }
  return false;
}

// Bitmask array represented as uint8 array.
void DynamicDataImpl::DataContainer::serialized_size_bitmask_array_as_uint8s(
  const DCPS::Encoding& encoding, size_t& size, CORBA::ULong length) const
{
  serialized_size_delimiter(encoding, size);
  primitive_serialized_size_uint8(encoding, size, length);
}

bool DynamicDataImpl::DataContainer::serialize_bitmask_array_as_uints_i(DCPS::Serializer& ser,
  const DDS::UInt8Seq& bitmask_arr) const
{
  const DCPS::Encoding& encoding = ser.encoding();
  size_t total_size = 0;
  if (encoding.xcdr_version() == DCPS::Encoding::XCDR_VERSION_2) {
    serialized_size_bitmask_array_as_uint8s(encoding, total_size, bitmask_arr.length());
    if (!ser.write_delimiter(total_size)) {
      return false;
    }
  }
  return ser.write_uint8_array(bitmask_arr.get_buffer(), bitmask_arr.length());
}

bool DynamicDataImpl::DataContainer::serialize_bitmask_array_as_uint8s(DCPS::Serializer& ser,
                                                                       CORBA::ULong length) const
{
  DDS::UInt8Seq bitmask_arr;
  return reconstruct_bitmask_collection(bitmask_arr, length, length, ACE_OutputCDR::from_uint8(0)) &&
    serialize_bitmask_array_as_uints_i(ser, bitmask_arr);
}

// Bitmask array represented as uint16 array.
void DynamicDataImpl::DataContainer::serialized_size_bitmask_array_as_uint16s(
  const DCPS::Encoding& encoding, size_t& size, CORBA::ULong length) const
{
  serialized_size_delimiter(encoding, size);
  primitive_serialized_size(encoding, size, CORBA::UShort(), length);
}

bool DynamicDataImpl::DataContainer::serialize_bitmask_array_as_uints_i(DCPS::Serializer& ser,
  const DDS::UInt16Seq& bitmask_arr) const
{
  const DCPS::Encoding& encoding = ser.encoding();
  size_t total_size = 0;
  if (encoding.xcdr_version() == DCPS::Encoding::XCDR_VERSION_2) {
    serialized_size_bitmask_array_as_uint16s(encoding, total_size, bitmask_arr.length());
    if (!ser.write_delimiter(total_size)) {
      return false;
    }
  }
  return ser.write_ushort_array(bitmask_arr.get_buffer(), bitmask_arr.length());
}

bool DynamicDataImpl::DataContainer::serialize_bitmask_array_as_uint16s(DCPS::Serializer& ser,
                                                                        CORBA::ULong length) const
{
  DDS::UInt16Seq bitmask_arr;
  return reconstruct_bitmask_collection(bitmask_arr, length, length, CORBA::UShort()) &&
    serialize_bitmask_array_as_uints_i(ser, bitmask_arr);
}

// Bitmask array represented as uint32 array.
void DynamicDataImpl::DataContainer::serialized_size_bitmask_array_as_uint32s(
  const DCPS::Encoding& encoding, size_t& size, CORBA::ULong length) const
{
  serialized_size_delimiter(encoding, size);
  primitive_serialized_size(encoding, size, CORBA::ULong(), length);
}

bool DynamicDataImpl::DataContainer::serialize_bitmask_array_as_uints_i(DCPS::Serializer& ser,
  const DDS::UInt32Seq& bitmask_arr) const
{
  const DCPS::Encoding& encoding = ser.encoding();
  size_t total_size = 0;
  if (encoding.xcdr_version() == DCPS::Encoding::XCDR_VERSION_2) {
    serialized_size_bitmask_array_as_uint32s(encoding, total_size, bitmask_arr.length());
    if (!ser.write_delimiter(total_size)) {
      return false;
    }
  }
  return ser.write_ulong_array(bitmask_arr.get_buffer(), bitmask_arr.length());
}

bool DynamicDataImpl::DataContainer::serialize_bitmask_array_as_uint32s(DCPS::Serializer& ser,
                                                                        CORBA::ULong length) const
{
  DDS::UInt32Seq bitmask_arr;
  return reconstruct_bitmask_collection(bitmask_arr, length, length, CORBA::ULong()) &&
    serialize_bitmask_array_as_uints_i(ser, bitmask_arr);
}

// Bitmask array represented as uint64 array.
void DynamicDataImpl::DataContainer::serialized_size_bitmask_array_as_uint64s(
  const DCPS::Encoding& encoding, size_t& size, CORBA::ULong length) const
{
  serialized_size_delimiter(encoding, size);
  primitive_serialized_size(encoding, size, CORBA::ULongLong(), length);
}

bool DynamicDataImpl::DataContainer::serialize_bitmask_array_as_uints_i(DCPS::Serializer& ser,
  const DDS::UInt64Seq& bitmask_arr) const
{
  const DCPS::Encoding& encoding = ser.encoding();
  size_t total_size = 0;
  if (encoding.xcdr_version() == DCPS::Encoding::XCDR_VERSION_2) {
    serialized_size_bitmask_array_as_uint64s(encoding, total_size, bitmask_arr.length());
    if (!ser.write_delimiter(total_size)) {
      return false;
    }
  }
  return ser.write_ulonglong_array(bitmask_arr.get_buffer(), bitmask_arr.length());
}

bool DynamicDataImpl::DataContainer::serialize_bitmask_array_as_uint64s(DCPS::Serializer& ser,
                                                                        CORBA::ULong length) const
{
  DDS::UInt64Seq bitmask_arr;
  return reconstruct_bitmask_collection(bitmask_arr, length, length, CORBA::ULongLong()) &&
    serialize_bitmask_array_as_uints_i(ser, bitmask_arr);
}

void DynamicDataImpl::DataContainer::serialized_size_bitmask_array(
  const DCPS::Encoding& encoding, size_t& size, CORBA::ULong length, CORBA::ULong bitbound) const
{
  if (bitbound >= 1 && bitbound <= 8) {
    serialized_size_bitmask_array_as_uint8s(encoding, size, length);
  } else if (bitbound >= 9 && bitbound <= 16) {
    serialized_size_bitmask_array_as_uint16s(encoding, size, length);
  } else if (bitbound >= 17 && bitbound <= 32) {
    serialized_size_bitmask_array_as_uint32s(encoding, size, length);
  } else { // from 33 to 64
    serialized_size_bitmask_array_as_uint64s(encoding, size, length);
  }
}

bool DynamicDataImpl::DataContainer::serialize_bitmask_array(DCPS::Serializer& ser,
  CORBA::ULong bitbound, CORBA::ULong length) const
{
  if (bitbound >= 1 && bitbound <= 8) {
    return serialize_bitmask_array_as_uint8s(ser, length);
  } else if (bitbound >= 9 && bitbound <= 16) {
    return serialize_bitmask_array_as_uint16s(ser, length);
  } else if (bitbound >= 17 && bitbound <= 32) {
    return serialize_bitmask_array_as_uint32s(ser, length);
  } else if (bitbound >= 33 && bitbound <= 64) {
    return serialize_bitmask_array_as_uint64s(ser, length);
  }
  return false;
}

template<typename SequenceType>
bool DynamicDataImpl::DataContainer::serialized_size_nesting_basic_array(const DCPS::Encoding& encoding,
  size_t& size, const IndexToIdMap& index_to_id, SequenceType protoseq) const
{
  serialized_size_delimiter(encoding, size);
  return serialized_size_nested_basic_sequences(encoding, size, index_to_id, protoseq);
}

template<typename SequenceType>
bool DynamicDataImpl::DataContainer::serialize_nesting_basic_array_i(DCPS::Serializer& ser,
  CORBA::ULong length, SequenceType protoseq) const
{
  IndexToIdMap index_to_id(length, MEMBER_ID_INVALID);
  if (!get_index_to_id_map(index_to_id, length)) {
    return false;
  }

  const DCPS::Encoding& encoding = ser.encoding();
  size_t total_size = 0;
  if (encoding.xcdr_version() == DCPS::Encoding::XCDR_VERSION_2) {
    if (!serialized_size_nesting_basic_array(encoding, total_size, index_to_id, protoseq) ||
        !ser.write_delimiter(total_size)) {
      return false;
    }
  }
  return serialize_nested_basic_sequences(ser, index_to_id, protoseq);
}

bool DynamicDataImpl::DataContainer::serialized_size_nesting_basic_array(
  const DCPS::Encoding& encoding, size_t& size, TypeKind nested_elem_tk,
  const IndexToIdMap& index_to_id) const
{
  switch (nested_elem_tk) {
  case TK_INT32:
    return serialized_size_nesting_basic_array(encoding, size, index_to_id, DDS::Int32Seq());
  case TK_UINT32:
    return serialized_size_nesting_basic_array(encoding, size, index_to_id, DDS::UInt32Seq());
  case TK_INT8:
    return serialized_size_nesting_basic_array(encoding, size, index_to_id, DDS::Int8Seq());
  case TK_UINT8:
    return serialized_size_nesting_basic_array(encoding, size, index_to_id, DDS::UInt8Seq());
  case TK_INT16:
    return serialized_size_nesting_basic_array(encoding, size, index_to_id, DDS::Int16Seq());
  case TK_UINT16:
    return serialized_size_nesting_basic_array(encoding, size, index_to_id, DDS::UInt16Seq());
  case TK_INT64:
    return serialized_size_nesting_basic_array(encoding, size, index_to_id, DDS::Int64Seq());
  case TK_UINT64:
    return serialized_size_nesting_basic_array(encoding, size, index_to_id, DDS::UInt64Seq());
  case TK_FLOAT32:
    return serialized_size_nesting_basic_array(encoding, size, index_to_id, DDS::Float32Seq());
  case TK_FLOAT64:
    return serialized_size_nesting_basic_array(encoding, size, index_to_id, DDS::Float64Seq());
  case TK_FLOAT128:
    return serialized_size_nesting_basic_array(encoding, size, index_to_id, DDS::Float128Seq());
  case TK_CHAR8:
    return serialized_size_nesting_basic_array(encoding, size, index_to_id, DDS::CharSeq());
  case TK_STRING8:
    return serialized_size_nesting_basic_array(encoding, size, index_to_id, DDS::StringSeq());
#ifdef DDS_HAS_WCHAR
  case TK_CHAR16:
    return serialized_size_nesting_basic_array(encoding, size, index_to_id, DDS::WcharSeq());
  case TK_STRING16:
    return serialized_size_nesting_basic_array(encoding, size, index_to_id, DDS::WstringSeq());
#endif
  case TK_BYTE:
    return serialized_size_nesting_basic_array(encoding, size, index_to_id, DDS::ByteSeq());
  case TK_BOOLEAN:
    return serialized_size_nesting_basic_array(encoding, size, index_to_id, DDS::BooleanSeq());
  }
  return false;
}

bool DynamicDataImpl::DataContainer::serialize_nesting_basic_array(DCPS::Serializer& ser,
  TypeKind nested_elem_tk, CORBA::ULong length) const
{
  switch (nested_elem_tk) {
  case TK_INT32:
    return serialize_nesting_basic_array_i(ser, length, DDS::Int32Seq());
  case TK_UINT32:
    return serialize_nesting_basic_array_i(ser, length, DDS::UInt32Seq());
  case TK_INT8:
    return serialize_nesting_basic_array_i(ser, length, DDS::Int8Seq());
  case TK_UINT8:
    return serialize_nesting_basic_array_i(ser, length, DDS::UInt8Seq());
  case TK_INT16:
    return serialize_nesting_basic_array_i(ser, length, DDS::Int16Seq());
  case TK_UINT16:
    return serialize_nesting_basic_array_i(ser, length, DDS::UInt16Seq());
  case TK_INT64:
    return serialize_nesting_basic_array_i(ser, length, DDS::Int64Seq());
  case TK_UINT64:
    return serialize_nesting_basic_array_i(ser, length, DDS::UInt64Seq());
  case TK_FLOAT32:
    return serialize_nesting_basic_array_i(ser, length, DDS::Float32Seq());
  case TK_FLOAT64:
    return serialize_nesting_basic_array_i(ser, length, DDS::Float64Seq());
  case TK_FLOAT128:
    return serialize_nesting_basic_array_i(ser, length, DDS::Float128Seq());
  case TK_CHAR8:
    return serialize_nesting_basic_array_i(ser, length, DDS::CharSeq());
  case TK_STRING8:
    return serialize_nesting_basic_array_i(ser, length, DDS::StringSeq());
#ifdef DDS_HAS_WCHAR
  case TK_CHAR16:
    return serialize_nesting_basic_array_i(ser, length, DDS::WcharSeq());
  case TK_STRING16:
    return serialize_nesting_basic_array_i(ser, length, DDS::WstringSeq());
#endif
  case TK_BYTE:
    return serialize_nesting_basic_array_i(ser, length, DDS::ByteSeq());
  case TK_BOOLEAN:
    return serialize_nesting_basic_array_i(ser, length, DDS::BooleanSeq());
  }
  return false;
}

bool DynamicDataImpl::DataContainer::serialized_size_nesting_enum_array(
  const DCPS::Encoding& encoding, size_t& size, const IndexToIdMap& index_to_id) const
{
  serialized_size_delimiter(encoding, size);
  return serialized_size_nested_enum_sequences(encoding, size, index_to_id);
}

bool DynamicDataImpl::DataContainer::serialize_nesting_enum_array(DCPS::Serializer& ser,
                                                                  CORBA::ULong length) const
{
  IndexToIdMap index_to_id(length, MEMBER_ID_INVALID);
  if (!get_index_to_id_map(index_to_id, length)) {
    return false;
  }

  const DCPS::Encoding& encoding = ser.encoding();
  size_t total_size = 0;
  if (encoding.xcdr_version() == DCPS::Encoding::XCDR_VERSION_2) {
    if (!serialized_size_nesting_enum_array(encoding, total_size, index_to_id) ||
        !ser.write_delimiter(total_size)) {
      return false;
    }
  }
  return serialize_nested_enum_sequences(ser, index_to_id);
}

bool DynamicDataImpl::DataContainer::serialized_size_nesting_bitmask_array(
  const DCPS::Encoding& encoding, size_t& size, const IndexToIdMap& index_to_id) const
{
  serialized_size_delimiter(encoding, size);
  return serialized_size_nested_bitmask_sequences(encoding, size, index_to_id);
}

bool DynamicDataImpl::DataContainer::serialize_nesting_bitmask_array(DCPS::Serializer& ser,
                                                                     CORBA::ULong length) const
{
  IndexToIdMap index_to_id(length, MEMBER_ID_INVALID);
  if (!get_index_to_id_map(index_to_id, length)) {
    return false;
  }

  const DCPS::Encoding& encoding = ser.encoding();
  size_t total_size = 0;
  if (encoding.xcdr_version() == DCPS::Encoding::XCDR_VERSION_2) {
    if (!serialized_size_nesting_bitmask_array(encoding, total_size, index_to_id) ||
        !ser.write_delimiter(total_size)) {
      return false;
    }
  }
  return serialize_nested_bitmask_sequences(ser, index_to_id);
}

bool DynamicDataImpl::DataContainer::serialized_size_complex_array(const DCPS::Encoding& encoding,
  size_t& size, const IndexToIdMap& index_to_id, const DDS::DynamicType_var& elem_type) const
{
  serialized_size_delimiter(encoding, size);
  for (CORBA::ULong i = 0; i < index_to_id.size(); ++i) {
    if (!serialized_size_complex_member(encoding, size, index_to_id[i], elem_type)) {
      return false;
    }
  }
  return true;
}

bool DynamicDataImpl::DataContainer::serialize_complex_array(
  DCPS::Serializer& ser, CORBA::ULong length, const DDS::DynamicType_var& elem_type) const
{
  IndexToIdMap index_to_id(length, MEMBER_ID_INVALID);
  for (const_complex_iterator it = complex_map_.begin(); it != complex_map_.end(); ++it) {
    CORBA::ULong index;
    if (!data_->get_index_from_id(it->first, index, length)) {
      return false;
    }
    index_to_id[index] = it->first;
  }

  const DCPS::Encoding& encoding = ser.encoding();
  size_t total_size = 0;
  if (encoding.xcdr_version() == DCPS::Encoding::XCDR_VERSION_2) {
    if (!serialized_size_complex_array(encoding, total_size, index_to_id, elem_type) ||
        !ser.write_delimiter(total_size)) {
      return false;
    }
  }
  return serialize_complex_sequence_i(ser, index_to_id, elem_type);
}

bool DynamicDataImpl::DataContainer::serialized_size_array(const DCPS::Encoding& encoding,
                                                           size_t& size) const
{
  DDS::TypeDescriptor_var descriptor;
  if (type_->get_descriptor(descriptor) != DDS::RETCODE_OK) {
    return false;
  }

  const DDS::DynamicType_var elem_type = get_base_type(descriptor->element_type());
  const TypeKind elem_tk = elem_type->get_kind();
  DDS::TypeDescriptor_var elem_td;
  if (elem_type->get_descriptor(elem_td) != DDS::RETCODE_OK) {
    return false;
  }

  const CORBA::ULong length = bound_total(descriptor);
  if (data_->is_basic_type(elem_tk)) {
    serialized_size_primitive_array(encoding, size, elem_tk, length);
    return true;
  } else if (elem_tk == TK_STRING8) {
    IndexToIdMap index_to_id(length, MEMBER_ID_INVALID);
    if (!get_index_to_id_map(index_to_id, length)) {
      return false;
    }
    return serialized_size_generic_string_array<const char*>(encoding, size, index_to_id);
  } else if (elem_tk == TK_STRING16) {
#ifdef DDS_HAS_WCHAR
    IndexToIdMap index_to_id(length, MEMBER_ID_INVALID);
    if (!get_index_to_id_map(index_to_id, length)) {
      return false;
    }
    return serialized_size_generic_string_array<const CORBA::WChar*>(encoding, size, index_to_id);
#else
    return false;
#endif
  } else if (elem_tk == TK_ENUM) {
    const CORBA::ULong bit_bound = elem_td->bound()[0];
    serialized_size_enum_array(encoding, size, length, bit_bound);
    return true;
  } else if (elem_tk == TK_BITMASK) {
    const CORBA::ULong bit_bound = elem_td->bound()[0];
    serialized_size_bitmask_array(encoding, size, length, bit_bound);
    return true;
  } else if (elem_tk == TK_SEQUENCE) {
    const DDS::DynamicType_var nested_elem_type = get_base_type(elem_td->element_type());
    const TypeKind nested_elem_tk = nested_elem_type->get_kind();
    IndexToIdMap index_to_id(length, MEMBER_ID_INVALID);
    if (!get_index_to_id_map(index_to_id, length)) {
      return false;
    }
    if (data_->is_basic_type(nested_elem_tk)) {
      return serialized_size_nesting_basic_array(encoding, size, nested_elem_tk, index_to_id);
    } else if (nested_elem_tk == TK_ENUM) {
      return serialized_size_nesting_enum_array(encoding, size, index_to_id);
    } else if (nested_elem_tk == TK_BITMASK) {
      return serialized_size_nesting_bitmask_array(encoding, size, index_to_id);
    }
  }

  // Elements stored in complex map
  IndexToIdMap index_to_id;
  if (!get_index_to_id_from_complex(index_to_id, length)) {
    return false;
  }
  return serialized_size_complex_array(encoding, size, index_to_id, elem_type);
}

bool DynamicDataImpl::DataContainer::serialize_array(DCPS::Serializer& ser) const
{
  DDS::TypeDescriptor_var descriptor;
  if (type_->get_descriptor(descriptor) != DDS::RETCODE_OK) {
    return false;
  }

  const DDS::DynamicType_var elem_type = get_base_type(descriptor->element_type());
  const TypeKind elem_tk = elem_type->get_kind();
  DDS::TypeDescriptor_var elem_td;
  if (elem_type->get_descriptor(elem_td) != DDS::RETCODE_OK) {
    return false;
  }

  const CORBA::ULong length = bound_total(descriptor);
  if (data_->is_basic_type(elem_tk)) {
    return serialize_primitive_array(ser, elem_tk, length);
  } else if (elem_tk == TK_STRING8) {
    return serialize_generic_string_array<const char*>(ser, length);
  } else if (elem_tk == TK_STRING16) {
#ifdef DDS_HAS_WCHAR
    return serialize_generic_string_array<const CORBA::WChar*>(ser, length);
#else
    return false;
#endif
  } else if (elem_tk == TK_ENUM) {
    const CORBA::ULong bit_bound = elem_td->bound()[0];
    return serialize_enum_array(ser, bit_bound, length, elem_type);
  } else if (elem_tk == TK_BITMASK) {
    const CORBA::ULong bit_bound = elem_td->bound()[0];
    return serialize_bitmask_array(ser, bit_bound, length);
  } else if (elem_tk == TK_SEQUENCE) {
    const DDS::DynamicType_var nested_elem_type = get_base_type(elem_td->element_type());
    const TypeKind nested_elem_tk = nested_elem_type->get_kind();
    if (data_->is_basic_type(nested_elem_tk)) {
      return serialize_nesting_basic_array(ser, nested_elem_tk, length);
    } else if (nested_elem_tk == TK_ENUM) {
      return serialize_nesting_enum_array(ser, length);
    } else if (nested_elem_tk == TK_BITMASK) {
      return serialize_nesting_bitmask_array(ser, length);
    }
  }
  return serialize_complex_array(ser, length, elem_type);
}

bool DynamicDataImpl::DataContainer::serialized_size_primitive_member(const DCPS::Encoding& encoding,
  size_t& size, TypeKind member_tk) const
{
  using namespace OpenDDS::DCPS;

  switch (member_tk) {
  case TK_INT32:
    return primitive_serialized_size(encoding, size, CORBA::Long());
  case TK_UINT32:
    return primitive_serialized_size(encoding, size, CORBA::ULong());
  case TK_INT8:
    primitive_serialized_size_int8(encoding, size);
    return true;
  case TK_UINT8:
    primitive_serialized_size_uint8(encoding, size);
    return true;
  case TK_INT16:
    return primitive_serialized_size(encoding, size, CORBA::Short());
  case TK_UINT16:
    return primitive_serialized_size(encoding, size, CORBA::UShort());
  case TK_INT64:
    return primitive_serialized_size(encoding, size, CORBA::LongLong());
  case TK_UINT64:
    return primitive_serialized_size(encoding, size, CORBA::ULongLong());
  case TK_FLOAT32:
    return primitive_serialized_size(encoding, size, CORBA::Float());
  case TK_FLOAT64:
    return primitive_serialized_size(encoding, size, CORBA::Double());
  case TK_FLOAT128:
    return primitive_serialized_size(encoding, size, CORBA::LongDouble());
  case TK_CHAR8:
    primitive_serialized_size_char(encoding, size);
    return true;
#ifdef DDS_HAS_WCHAR
  case TK_CHAR16:
    primitive_serialized_size_wchar(encoding, size);
    return true;
#endif
  case TK_BYTE:
    primitive_serialized_size_octet(encoding, size);
    return true;
  case TK_BOOLEAN:
    primitive_serialized_size_boolean(encoding, size);
    return true;
  }
  return false;
}

bool DynamicDataImpl::DataContainer::serialized_size_basic_member_default_value(
  const DCPS::Encoding& encoding, size_t& size, TypeKind member_tk) const
{
  if (data_->is_primitive(member_tk)) {
    return serialized_size_primitive_member(encoding, size, member_tk);
  } else if (member_tk == TK_STRING8) {
    const char* str_default;
    set_default_basic_value(str_default);
    serialized_size_string_common(encoding, size, str_default);
    return true;
  }
#ifdef DDS_HAS_WCHAR
  else if (member_tk == TK_STRING16) {
    const CORBA::WChar* wstr_default;
    set_default_basic_value(wstr_default);
    serialized_size_string_common(encoding, size, wstr_default);
    return true;
  }
#endif
  return false;
}

// Serialized size of a basic member of an aggregated type. Member header size is not included.
bool DynamicDataImpl::DataContainer::serialized_size_basic_member(const DCPS::Encoding& encoding,
  size_t& size, TypeKind member_tk, const_single_iterator it) const
{
  if (data_->is_primitive(member_tk)) {
    return serialized_size_primitive_member(encoding, size, member_tk);
  } else if (member_tk == TK_STRING8 || member_tk == TK_STRING16) {
    serialized_size_string_common(encoding, size, it->second);
    return true;
  }
  return false;
}

bool DynamicDataImpl::DataContainer::serialize_basic_member_default_value(DCPS::Serializer& ser,
                                                                          TypeKind member_tk) const
{
  switch (member_tk) {
  case TK_INT32: {
    CORBA::Long value;
    set_default_basic_value(value);
    return ser << value;
  }
  case TK_UINT32: {
    CORBA::ULong value;
    set_default_basic_value(value);
    return ser << value;
  }
  case TK_INT8: {
    ACE_OutputCDR::from_int8 value(0);
    set_default_basic_value(value);
    return ser << value;
  }
  case TK_UINT8: {
    ACE_OutputCDR::from_uint8 value(0);
    set_default_basic_value(value);
    return ser << value;
  }
  case TK_INT16: {
    CORBA::Short value;
    set_default_basic_value(value);
    return ser << value;
  }
  case TK_UINT16: {
    CORBA::UShort value;
    set_default_basic_value(value);
    return ser << value;
  }
  case TK_INT64: {
    CORBA::LongLong value;
    set_default_basic_value(value);
    return ser << value;
  }
  case TK_UINT64: {
    CORBA::ULongLong value;
    set_default_basic_value(value);
    return ser << value;
  }
  case TK_FLOAT32: {
    CORBA::Float value;
    set_default_basic_value(value);
    return ser << value;
  }
  case TK_FLOAT64: {
    CORBA::Double value;
    set_default_basic_value(value);
    return ser << value;
  }
  case TK_FLOAT128: {
    CORBA::LongDouble value;
    set_default_basic_value(value);
    return ser << value;
  }
  case TK_CHAR8: {
    ACE_OutputCDR::from_char value('\0');
    set_default_basic_value(value);
    return ser << value;
  }
  case TK_STRING8: {
    const char* value;
    set_default_basic_value(value);
    return ser << value;
  }
#ifdef DDS_HAS_WCHAR
  case TK_CHAR16: {
    ACE_OutputCDR::from_wchar value(0);
    set_default_basic_value(value);
    return ser << value;
  }
  case TK_STRING16: {
    const CORBA::WChar* value;
    set_default_basic_value(value);
    return ser << value;
  }
#endif
  case TK_BYTE: {
    ACE_OutputCDR::from_octet value(0x00);
    set_default_basic_value(value);
    return ser << value;
  }
  case TK_BOOLEAN: {
    ACE_OutputCDR::from_boolean value(false);
    set_default_basic_value(value);
    return ser << value;
  }
  }
  return false;
}

// Serialize an aggregated member stored in the single map.
// The member type is basic or enum or bitmask.
bool DynamicDataImpl::DataContainer::serialized_size_single_aggregated_member_xcdr2(
  const DCPS::Encoding& encoding, size_t& size, const_single_iterator it,
  const DDS::DynamicType_var& member_type, bool optional,
  DDS::ExtensibilityKind extensibility, size_t& mutable_running_total) const
{
  if (optional && (extensibility == DDS::FINAL || extensibility == DDS::APPENDABLE)) {
    primitive_serialized_size_boolean(encoding, size);
  } else if (extensibility == DDS::MUTABLE) {
    serialized_size_parameter_id(encoding, size, mutable_running_total);
  }
  const TypeKind member_tk = member_type->get_kind();
  if (data_->is_basic_type(member_tk)) {
    return serialized_size_basic_member(encoding, size, member_tk, it);
  } else if (member_tk == TK_ENUM) {
    return serialized_size_enum(encoding, size, member_type);
  } else { // Bitmask
    return serialized_size_bitmask(encoding, size, member_type);
  }
}

bool DynamicDataImpl::DataContainer::serialize_single_aggregated_member_xcdr2(DCPS::Serializer& ser,
  const_single_iterator it, const DDS::DynamicType_var& member_type, bool optional,
  bool must_understand, DDS::ExtensibilityKind extensibility) const
{
  if (optional && (extensibility == DDS::FINAL || extensibility == DDS::APPENDABLE)) {
    if (!(ser << ACE_OutputCDR::from_boolean(true))) {
      return false;
    }
  } else if (extensibility == DDS::MUTABLE) {
    const DCPS::Encoding& encoding = ser.encoding();
    const TypeKind member_tk = member_type->get_kind();
    size_t member_size = 0;
    if (data_->is_basic_type(member_tk)) {
      serialized_size_basic_member(encoding, member_size, member_tk, it);
    } else if (member_tk == TK_ENUM) {
      serialized_size_enum(encoding, member_size, member_type);
    } else if (member_tk == TK_BITMASK) {
      serialized_size_bitmask(encoding, member_size, member_type);
    } else {
      return false;
    }
    if (!ser.write_parameter_id(it->first, member_size, must_understand)) {
      return false;
    }
  }
  return serialize_single_value(ser, it->second);
}

// Serialize a member of an aggregated type whose value must be represented by a DynamicData
// object. However, the data for the member is missing from the complex map. So default value
// of the corresponding type is used for serialization.
bool DynamicDataImpl::DataContainer::serialized_size_complex_aggregated_member_xcdr2_default(
  const DCPS::Encoding& encoding, size_t& size, const DDS::DynamicType_var& member_type,
  bool optional, DDS::ExtensibilityKind extensibility, size_t& mutable_running_total) const
{
  if (optional) {
    if (extensibility == DDS::FINAL || extensibility == DDS::APPENDABLE) {
      primitive_serialized_size_boolean(encoding, size);
    }
    return true;
  }
  if (extensibility == DDS::MUTABLE) {
    serialized_size_parameter_id(encoding, size, mutable_running_total);
  }
  return serialized_size(encoding, size, DynamicDataImpl(member_type));
}

bool DynamicDataImpl::DataContainer::serialize_complex_aggregated_member_xcdr2_default(
  DCPS::Serializer& ser, DDS::MemberId id, const DDS::DynamicType_var& member_type,
  bool optional, bool must_understand, DDS::ExtensibilityKind extensibility) const
{
  if (optional) {
    if (extensibility == DDS::FINAL || extensibility == DDS::APPENDABLE) {
      return ser << ACE_OutputCDR::from_boolean(false);
    }
    return true;
  }
  // Use default value if the member is not optional.
  const DynamicDataImpl default_value(member_type);
  if (extensibility == DDS::MUTABLE) {
    size_t member_size = 0;
    serialized_size(ser.encoding(), member_size, default_value);
    if (!ser.write_parameter_id(id, member_size, must_understand)) {
      return false;
    }
  }
  return ser << default_value;
}

// Serialize a member of an aggregated type stored in the complex map,
// i.e., the member value is represented by a DynamicData object.
bool DynamicDataImpl::DataContainer::serialized_size_complex_aggregated_member_xcdr2(
  const DCPS::Encoding& encoding, size_t& size, const_complex_iterator it,
  bool optional, DDS::ExtensibilityKind extensibility, size_t& mutable_running_total) const
{
  const DDS::DynamicData_var& data_var = it->second;
  const DynamicDataImpl* data_impl = dynamic_cast<DynamicDataImpl*>(data_var.in());
  if (!data_impl) {
    return false;
  }

  if (optional && (extensibility == DDS::FINAL || extensibility == DDS::APPENDABLE)) {
    primitive_serialized_size_boolean(encoding, size);
  } else if (extensibility == DDS::MUTABLE) {
    serialized_size_parameter_id(encoding, size, mutable_running_total);
  }
  return serialized_size(encoding, size, *data_impl);
}

bool DynamicDataImpl::DataContainer::serialize_complex_aggregated_member_xcdr2(
  DCPS::Serializer& ser, const_complex_iterator it, bool optional,
  bool must_understand, DDS::ExtensibilityKind extensibility) const
{
  const DDS::DynamicData_var& data_var = it->second;
  const DynamicDataImpl* data_impl = dynamic_cast<DynamicDataImpl*>(data_var.in());
  if (!data_impl) {
    return false;
  }

  if (optional && (extensibility == DDS::FINAL || extensibility == DDS::APPENDABLE)) {
    if (!(ser << ACE_OutputCDR::from_boolean(true))) {
      return false;
    }
  } else if (extensibility == DDS::MUTABLE) {
    size_t member_size = 0;
    if (!serialized_size(ser.encoding(), member_size, *data_impl) ||
        !ser.write_parameter_id(it->first, member_size, must_understand)) {
      return false;
    }
  }
  return ser << *data_impl;
}

// Serialize struct member whose type is basic or compatible with a basic type,
// that are enum and bitmask types.
bool DynamicDataImpl::DataContainer::serialized_size_basic_struct_member_xcdr2(
  const DCPS::Encoding& encoding, size_t& size, DDS::MemberId id,
  const DDS::DynamicType_var& member_type, bool optional,
  DDS::ExtensibilityKind extensibility, size_t& mutable_running_total) const
{
  const TypeKind member_tk = member_type->get_kind();
  const_single_iterator single_it = single_map_.find(id);
  const_complex_iterator complex_it = complex_map_.find(id);
  if (single_it == single_map_.end() && complex_it == complex_map_.end()) {
    if (optional) {
      if (extensibility == DDS::FINAL || extensibility == DDS::APPENDABLE) {
        primitive_serialized_size_boolean(encoding, size);
      }
      return true;
    }
    if (extensibility == DDS::MUTABLE) {
      serialized_size_parameter_id(encoding, size, mutable_running_total);
    }
    if (data_->is_basic_type(member_tk)) {
      return serialized_size_basic_member_default_value(encoding, size, member_tk);
    } else if (member_tk == TK_ENUM) {
      return serialized_size_enum(encoding, size, member_type);
    } else { // Bitmask
      return serialized_size_bitmask(encoding, size, member_type);
    }
  }

  if (single_it != single_map_.end()) {
    return serialized_size_single_aggregated_member_xcdr2(encoding, size, single_it, member_type,
                                                          optional, extensibility, mutable_running_total);
  }
  return serialized_size_complex_aggregated_member_xcdr2(encoding, size, complex_it, optional,
                                                         extensibility, mutable_running_total);
}

bool DynamicDataImpl::DataContainer::serialize_basic_struct_member_xcdr2(DCPS::Serializer& ser,
  DDS::MemberId id, const DDS::DynamicType_var& member_type, bool optional,
  bool must_understand, DDS::ExtensibilityKind extensibility) const
{
  const TypeKind member_tk = member_type->get_kind();
  const DCPS::Encoding& encoding = ser.encoding();
  const_single_iterator single_it = single_map_.find(id);
  const_complex_iterator complex_it = complex_map_.find(id);
  if (single_it == single_map_.end() && complex_it == complex_map_.end()) {
    if (optional) {
      if (extensibility == DDS::FINAL || extensibility == DDS::APPENDABLE) {
        return ser << ACE_OutputCDR::from_boolean(false);
      }
      return true;
    }
    if (extensibility == DDS::MUTABLE) {
      size_t member_size = 0;
      if (data_->is_basic_type(member_tk)) {
        serialized_size_basic_member_default_value(encoding, member_size, member_tk);
      } else if (member_tk == TK_ENUM) {
        serialized_size_enum(encoding, member_size, member_type);
      } else if (member_tk == TK_BITMASK) {
        serialized_size_bitmask(encoding, member_size, member_type);
      } else {
        return false;
      }
      if (!ser.write_parameter_id(id, member_size, must_understand)) {
        return false;
      }
    }
    if (data_->is_basic_type(member_tk)) {
      return serialize_basic_member_default_value(ser, member_tk);
    } else if (member_tk == TK_ENUM) {
      return serialize_enum_default_value(ser, member_type);
    } else if (member_tk == TK_BITMASK) {
      return serialize_bitmask_default_value(ser, member_type);
    }
    return false;
  }

  if (single_it != single_map_.end()) {
    return serialize_single_aggregated_member_xcdr2(ser, single_it, member_type, optional,
                                                    must_understand, extensibility);
  }
  return serialize_complex_aggregated_member_xcdr2(ser, complex_it, optional,
                                                   must_understand, extensibility);
}

void DynamicDataImpl::DataContainer::serialized_size_sequence_member_default_value(
  const DCPS::Encoding& encoding, size_t& size, TypeKind elem_tk) const
{
  // Zero-length sequence
  if (!data_->is_primitive(elem_tk)) {
    serialized_size_delimiter(encoding, size);
  }
  primitive_serialized_size_ulong(encoding, size);
}

bool DynamicDataImpl::DataContainer::serialize_sequence_member_default_value(DCPS::Serializer& ser,
                                                                             TypeKind elem_tk) const
{
  // Zero-length sequence
  const DCPS::Encoding& encoding = ser.encoding();
  if (encoding.xcdr_version() == DCPS::Encoding::XCDR_VERSION_2 && !data_->is_primitive(elem_tk)) {
    if (!ser.write_delimiter(2 * DCPS::uint32_cdr_size)) {
      return false;
    }
  }
  return ser << static_cast<CORBA::ULong>(0);
}

bool DynamicDataImpl::DataContainer::serialized_size_basic_sequence(const DCPS::Encoding& encoding,
  size_t& size, const_sequence_iterator it) const
{
  switch (it->second.elem_kind_) {
  case TK_INT32: {
    const DDS::Int32Seq& seq = it->second.get<DDS::Int32Seq>();
    serialized_size(encoding, size, seq);
    return true;
  }
  case TK_UINT32: {
    const DDS::UInt32Seq& seq = it->second.get<DDS::UInt32Seq>();
    serialized_size(encoding, size, seq);
    return true;
  }
  case TK_INT8: {
    const DDS::Int8Seq& seq = it->second.get<DDS::Int8Seq>();
    serialized_size(encoding, size, seq);
    return true;
  }
  case TK_UINT8: {
    const DDS::UInt8Seq& seq = it->second.get<DDS::UInt8Seq>();
    serialized_size(encoding, size, seq);
    return true;
  }
  case TK_INT16: {
    const DDS::Int16Seq& seq = it->second.get<DDS::Int16Seq>();
    serialized_size(encoding, size, seq);
    return true;
  }
  case TK_UINT16: {
    const DDS::UInt16Seq& seq = it->second.get<DDS::UInt16Seq>();
    serialized_size(encoding, size, seq);
    return true;
  }
  case TK_INT64: {
    const DDS::Int64Seq& seq = it->second.get<DDS::Int64Seq>();
    serialized_size(encoding, size, seq);
    return true;
  }
  case TK_UINT64: {
    const DDS::UInt64Seq& seq = it->second.get<DDS::UInt64Seq>();
    serialized_size(encoding, size, seq);
    return true;
  }
  case TK_FLOAT32: {
    const DDS::Float32Seq& seq = it->second.get<DDS::Float32Seq>();
    serialized_size(encoding, size, seq);
    return true;
  }
  case TK_FLOAT64: {
    const DDS::Float64Seq& seq = it->second.get<DDS::Float64Seq>();
    serialized_size(encoding, size, seq);
    return true;
  }
  case TK_FLOAT128: {
    const DDS::Float128Seq& seq = it->second.get<DDS::Float128Seq>();
    serialized_size(encoding, size, seq);
    return true;
  }
  case TK_CHAR8: {
    const DDS::CharSeq& seq = it->second.get<DDS::CharSeq>();
    serialized_size(encoding, size, seq);
    return true;
  }
  case TK_BYTE: {
    const DDS::ByteSeq& seq = it->second.get<DDS::ByteSeq>();
    serialized_size(encoding, size, seq);
    return true;
  }
  case TK_BOOLEAN: {
    const DDS::BooleanSeq& seq = it->second.get<DDS::BooleanSeq>();
    serialized_size(encoding, size, seq);
    return true;
  }
  case TK_STRING8: {
    const DDS::StringSeq& seq = it->second.get<DDS::StringSeq>();
    serialized_size(encoding, size, seq);
    return true;
  }
#ifdef DDS_HAS_WCHAR
  case TK_CHAR16: {
    const DDS::WcharSeq& seq = it->second.get<DDS::WcharSeq>();
    serialized_size(encoding, size, seq);
    return true;
  }
  case TK_STRING16: {
    const DDS::WstringSeq& seq = it->second.get<DDS::WstringSeq>();
    serialized_size(encoding, size, seq);
    return true;
  }
#endif
  }
  return false;
}

bool DynamicDataImpl::DataContainer::serialize_basic_sequence(DCPS::Serializer& ser,
                                                              const_sequence_iterator it) const
{
  switch (it->second.elem_kind_) {
  case TK_INT32: {
    const DDS::Int32Seq& seq = it->second.get<DDS::Int32Seq>();
    return ser << seq;
  }
  case TK_UINT32: {
    const DDS::UInt32Seq& seq = it->second.get<DDS::UInt32Seq>();
    return ser << seq;
  }
  case TK_INT8: {
    const DDS::Int8Seq& seq = it->second.get<DDS::Int8Seq>();
    return ser << seq;
  }
  case TK_UINT8: {
    const DDS::UInt8Seq& seq = it->second.get<DDS::UInt8Seq>();
    return ser << seq;
  }
  case TK_INT16: {
    const DDS::Int16Seq& seq = it->second.get<DDS::Int16Seq>();
    return ser << seq;
  }
  case TK_UINT16: {
    const DDS::UInt16Seq& seq = it->second.get<DDS::UInt16Seq>();
    return ser << seq;
  }
  case TK_INT64: {
    const DDS::Int64Seq& seq = it->second.get<DDS::Int64Seq>();
    return ser << seq;
  }
  case TK_UINT64: {
    const DDS::UInt64Seq& seq = it->second.get<DDS::UInt64Seq>();
    return ser << seq;
  }
  case TK_FLOAT32: {
    const DDS::Float32Seq& seq = it->second.get<DDS::Float32Seq>();
    return ser << seq;
  }
  case TK_FLOAT64: {
    const DDS::Float64Seq& seq = it->second.get<DDS::Float64Seq>();
    return ser << seq;
  }
  case TK_FLOAT128: {
    const DDS::Float128Seq& seq = it->second.get<DDS::Float128Seq>();
    return ser << seq;
  }
  case TK_CHAR8: {
    const DDS::CharSeq& seq = it->second.get<DDS::CharSeq>();
    return ser << seq;
  }
  case TK_BYTE: {
    const DDS::ByteSeq& seq = it->second.get<DDS::ByteSeq>();
    return ser << seq;
  }
  case TK_BOOLEAN: {
    const DDS::BooleanSeq& seq = it->second.get<DDS::BooleanSeq>();
    return ser << seq;
  }
  case TK_STRING8: {
    const DDS::StringSeq& seq = it->second.get<DDS::StringSeq>();
    return ser << seq;
  }
#ifdef DDS_HAS_WCHAR
  case TK_CHAR16: {
    const DDS::WcharSeq& seq = it->second.get<DDS::WcharSeq>();
    return ser << seq;
  }
  case TK_STRING16: {
    const DDS::WstringSeq& seq = it->second.get<DDS::WstringSeq>();
    return ser << seq;
  }
#endif
  }
  return false;
}

bool DynamicDataImpl::DataContainer::serialized_size_enum_sequence(
  const DCPS::Encoding& encoding, size_t& size, const_sequence_iterator it) const
{
  switch (it->second.elem_kind_) {
  case TK_INT8: {
    const DDS::Int8Seq& seq = it->second.get<DDS::Int8Seq>();
    serialized_size_enum_sequence(encoding, size, seq);
    return true;
  }
  case TK_INT16: {
    const DDS::Int16Seq& seq = it->second.get<DDS::Int16Seq>();
    serialized_size_enum_sequence(encoding, size, seq);
    return true;
  }
  case TK_INT32: {
    const DDS::Int32Seq& seq = it->second.get<DDS::Int32Seq>();
    serialized_size_enum_sequence(encoding, size, seq);
    return true;
  }
  }
  return false;
}

bool DynamicDataImpl::DataContainer::serialize_enum_sequence(
  DCPS::Serializer& ser, const_sequence_iterator it) const
{
  switch (it->second.elem_kind_) {
  case TK_INT8: {
    const DDS::Int8Seq& seq = it->second.get<DDS::Int8Seq>();
    return serialize_enum_sequence_as_ints_i(ser, seq);
  }
  case TK_INT16: {
    const DDS::Int16Seq& seq = it->second.get<DDS::Int16Seq>();
    return serialize_enum_sequence_as_ints_i(ser, seq);
  }
  case TK_INT32: {
    const DDS::Int32Seq& seq = it->second.get<DDS::Int32Seq>();
    return serialize_enum_sequence_as_ints_i(ser, seq);
  }
  }
  return false;
}

bool DynamicDataImpl::DataContainer::serialized_size_bitmask_sequence(
  const DCPS::Encoding& encoding, size_t& size, const_sequence_iterator it) const
{
  switch (it->second.elem_kind_) {
  case TK_UINT8: {
    const DDS::UInt8Seq& seq = it->second.get<DDS::UInt8Seq>();
    serialized_size_bitmask_sequence(encoding, size, seq);
    return true;
  }
  case TK_UINT16: {
    const DDS::UInt16Seq& seq = it->second.get<DDS::UInt16Seq>();
    serialized_size_bitmask_sequence(encoding, size, seq);
    return true;
  }
  case TK_UINT32: {
    const DDS::UInt32Seq& seq = it->second.get<DDS::UInt32Seq>();
    serialized_size_bitmask_sequence(encoding, size, seq);
    return true;
  }
  case TK_UINT64: {
    const DDS::UInt64Seq& seq = it->second.get<DDS::UInt64Seq>();
    serialized_size_bitmask_sequence(encoding, size, seq);
    return true;
  }
  }
  return false;
}

bool DynamicDataImpl::DataContainer::serialize_bitmask_sequence(DCPS::Serializer& ser,
                                                                const_sequence_iterator it) const
{
  switch (it->second.elem_kind_) {
  case TK_UINT8: {
    const DDS::UInt8Seq& seq = it->second.get<DDS::UInt8Seq>();
    return serialize_bitmask_sequence_as_uints_i(ser, seq);
  }
  case TK_UINT16: {
    const DDS::UInt16Seq& seq = it->second.get<DDS::UInt16Seq>();
    return serialize_bitmask_sequence_as_uints_i(ser, seq);
  }
  case TK_UINT32: {
    const DDS::UInt32Seq& seq = it->second.get<DDS::UInt32Seq>();
    return serialize_bitmask_sequence_as_uints_i(ser, seq);
  }
  case TK_UINT64: {
    const DDS::UInt64Seq& seq = it->second.get<DDS::UInt64Seq>();
    return serialize_bitmask_sequence_as_uints_i(ser, seq);
  }
  }
  return false;
}

// Serialize an aggregated member stored in the sequence map.
// The member type is sequence of basic or enum or bitmask type.
void DynamicDataImpl::DataContainer::serialized_size_sequence_aggregated_member_xcdr2(
  const DCPS::Encoding& encoding, size_t& size, const_sequence_iterator it, TypeKind elem_tk,
  bool optional, DDS::ExtensibilityKind extensibility, size_t& mutable_running_total) const
{
  if (optional && (extensibility == DDS::FINAL || extensibility == DDS::APPENDABLE)) {
    primitive_serialized_size_boolean(encoding, size);
  } else if (extensibility == DDS::MUTABLE) {
    serialized_size_parameter_id(encoding, size, mutable_running_total);
  }
  if (data_->is_basic_type(elem_tk)) {
    serialized_size_basic_sequence(encoding, size, it);
  } else if (elem_tk == TK_ENUM) {
    serialized_size_enum_sequence(encoding, size, it);
  } else { // Bitmask
    serialized_size_bitmask_sequence(encoding, size, it);
  }
}

bool DynamicDataImpl::DataContainer::serialize_sequence_aggregated_member_xcdr2(DCPS::Serializer& ser,
  const_sequence_iterator it, TypeKind elem_tk, bool optional,
  bool must_understand, DDS::ExtensibilityKind extensibility) const
{
  if (optional && (extensibility == DDS::FINAL || extensibility == DDS::APPENDABLE)) {
    if (!(ser << ACE_OutputCDR::from_boolean(true))) {
      return false;
    }
  } else if (extensibility == DDS::MUTABLE) {
    const DCPS::Encoding& encoding = ser.encoding();
    size_t member_size = 0;
    if (data_->is_basic_type(elem_tk)) {
      serialized_size_basic_sequence(encoding, member_size, it);
    } else if (elem_tk == TK_ENUM) {
      serialized_size_enum_sequence(encoding, member_size, it);
    } else if (elem_tk == TK_BITMASK) {
      serialized_size_bitmask_sequence(encoding, member_size, it);
    } else {
      return false;
    }
    if (!ser.write_parameter_id(it->first, member_size, must_understand)) {
      return false;
    }
  }
  if (data_->is_basic_type(elem_tk)) {
    return serialize_basic_sequence(ser, it);
  } else if (elem_tk == TK_ENUM) {
    return serialize_enum_sequence(ser, it);
  } else if (elem_tk == TK_BITMASK) {
    return serialize_bitmask_sequence(ser, it);
  }
  return false;
}

// Serialize a struct member whose type is sequence of basic type or enum or bitmask.
bool DynamicDataImpl::DataContainer::serialized_size_sequence_struct_member_xcdr2(
  const DCPS::Encoding& encoding, size_t& size, DDS::MemberId id, TypeKind elem_tk,
  bool optional, DDS::ExtensibilityKind extensibility, size_t& mutable_running_total) const
{
  const_sequence_iterator seq_it = sequence_map_.find(id);
  const_complex_iterator complex_it = complex_map_.find(id);
  if (seq_it == sequence_map_.end() && complex_it == complex_map_.end()) {
    if (optional) {
      if (extensibility == DDS::FINAL || extensibility == DDS::APPENDABLE) {
        primitive_serialized_size_boolean(encoding, size);
      }
      return true;
    }
    if (extensibility == DDS::MUTABLE) {
      serialized_size_parameter_id(encoding, size, mutable_running_total);
    }
    serialized_size_sequence_member_default_value(encoding, size, elem_tk);
    return true;
  }
  if (seq_it != sequence_map_.end()) {
    serialized_size_sequence_aggregated_member_xcdr2(encoding, size, seq_it, elem_tk, optional,
                                                     extensibility, mutable_running_total);
    return true;
  }
  return serialized_size_complex_aggregated_member_xcdr2(encoding, size, complex_it, optional,
                                                         extensibility, mutable_running_total);
}

bool DynamicDataImpl::DataContainer::serialize_sequence_struct_member_xcdr2(DCPS::Serializer& ser,
  DDS::MemberId id, TypeKind elem_tk, bool optional,
  bool must_understand, DDS::ExtensibilityKind extensibility) const
{
  const DCPS::Encoding& encoding = ser.encoding();
  const_sequence_iterator seq_it = sequence_map_.find(id);
  const_complex_iterator complex_it = complex_map_.find(id);
  if (seq_it == sequence_map_.end() && complex_it == complex_map_.end()) {
    if (optional) {
      if (extensibility == DDS::FINAL || extensibility == DDS::APPENDABLE) {
        return ser << ACE_OutputCDR::from_boolean(false);
      }
      return true;
    }
    if (extensibility == DDS::MUTABLE) {
      size_t member_size = 0;
      serialized_size_sequence_member_default_value(encoding, member_size, elem_tk);
      if (!ser.write_parameter_id(id, member_size, must_understand)) {
        return false;
      }
    }
    return serialize_sequence_member_default_value(ser, elem_tk);
  }

  if (seq_it != sequence_map_.end()) {
    return serialize_sequence_aggregated_member_xcdr2(ser, seq_it, elem_tk, optional,
                                                      must_understand, extensibility);
  }
  return serialize_complex_aggregated_member_xcdr2(ser, complex_it, optional,
                                                   must_understand, extensibility);
}

bool DynamicDataImpl::DataContainer::serialized_size_structure_xcdr2(
  const DCPS::Encoding& encoding, size_t& size) const
{
  DDS::TypeDescriptor_var descriptor;
  if (type_->get_descriptor(descriptor) != DDS::RETCODE_OK) {
    return false;
  }
  const DDS::ExtensibilityKind extensibility = descriptor->extensibility_kind();

  // Delimiter
  if (extensibility == DDS::APPENDABLE || extensibility == DDS::MUTABLE) {
    serialized_size_delimiter(encoding, size);
  }

  // Members
  size_t mutable_running_total = 0;
  const CORBA::ULong member_count = type_->get_member_count();
  for (CORBA::ULong i = 0; i < member_count; ++i) {
    DDS::DynamicTypeMember_var dtm;
    if (type_->get_member_by_index(dtm, i) != DDS::RETCODE_OK) {
      return false;
    }
    DDS::MemberDescriptor_var md;
    if (dtm->get_descriptor(md) != DDS::RETCODE_OK) {
      return false;
    }
    const DDS::MemberId id = md->id();
    const CORBA::Boolean optional = md->is_optional();
    const DDS::DynamicType_var member_type = get_base_type(md->type());
    const TypeKind member_tk = member_type->get_kind();

    if (data_->is_basic_type(member_tk) || member_tk == TK_ENUM || member_tk == TK_BITMASK) {
      if (!serialized_size_basic_struct_member_xcdr2(encoding, size, id, member_type, optional,
                                                     extensibility, mutable_running_total)) {
        return false;
      }
      continue;
    } else if (member_tk == TK_SEQUENCE) {
      DDS::TypeDescriptor_var member_td;
      if (member_type->get_descriptor(member_td) != DDS::RETCODE_OK) {
        return false;
      }
      const DDS::DynamicType_var elem_type = get_base_type(member_td->element_type());
      const TypeKind elem_tk = elem_type->get_kind();
      if (data_->is_basic_type(elem_tk) || elem_tk == TK_ENUM || elem_tk == TK_BITMASK) {
        if (!serialized_size_sequence_struct_member_xcdr2(encoding, size, id, elem_tk, optional,
                                                          extensibility, mutable_running_total)) {
          return false;
        }
        continue;
      }
    }

    const_complex_iterator it = complex_map_.find(id);
    if (it != complex_map_.end()) {
      if (!serialized_size_complex_aggregated_member_xcdr2(encoding, size, it, optional,
                                                           extensibility, mutable_running_total)) {
        return false;
      }
    } else if (!serialized_size_complex_aggregated_member_xcdr2_default(encoding, size, member_type, optional,
                                                                        extensibility, mutable_running_total)) {
      return false;
    }
  }

  if (extensibility == DDS::MUTABLE) {
    serialized_size_list_end_parameter_id(encoding, size, mutable_running_total);
  }
  return true;
}

bool DynamicDataImpl::DataContainer::serialize_structure_xcdr2(DCPS::Serializer& ser) const
{
  DDS::TypeDescriptor_var descriptor;
  if (type_->get_descriptor(descriptor) != DDS::RETCODE_OK) {
    return false;
  }
  const DDS::ExtensibilityKind extensibility = descriptor->extensibility_kind();

  // Delimiter
  const DCPS::Encoding& encoding = ser.encoding();
  size_t total_size = 0;
  if (extensibility == DDS::APPENDABLE || extensibility == DDS::MUTABLE) {
    if (!serialized_size(encoding, total_size, *data_) || !ser.write_delimiter(total_size)) {
      return false;
    }
  }

  // Members
  const CORBA::ULong member_count = type_->get_member_count();
  for (CORBA::ULong i = 0; i < member_count; ++i) {
    DDS::DynamicTypeMember_var dtm;
    if (type_->get_member_by_index(dtm, i) != DDS::RETCODE_OK) {
      return false;
    }
    DDS::MemberDescriptor_var md;
    if (dtm->get_descriptor(md) != DDS::RETCODE_OK) {
      return false;
    }
    const DDS::MemberId id = md->id();
    const CORBA::Boolean optional = md->is_optional();
    const CORBA::Boolean must_understand = md->is_must_understand();
    const DDS::DynamicType_var member_type = get_base_type(md->type());
    const TypeKind member_tk = member_type->get_kind();

    if (data_->is_basic_type(member_tk) || member_tk == TK_ENUM || member_tk == TK_BITMASK) {
      if (!serialize_basic_struct_member_xcdr2(ser, id, member_type, optional,
                                               must_understand, extensibility)) {
        return false;
      }
      continue;
    } else if (member_tk == TK_SEQUENCE) {
      DDS::TypeDescriptor_var member_td;
      if (member_type->get_descriptor(member_td) != DDS::RETCODE_OK) {
        return false;
      }
      const DDS::DynamicType_var elem_type = get_base_type(member_td->element_type());
      const TypeKind elem_tk = elem_type->get_kind();
      if (data_->is_basic_type(elem_tk) || elem_tk == TK_ENUM || elem_tk == TK_BITMASK) {
        if (!serialize_sequence_struct_member_xcdr2(ser, id, elem_tk, optional,
                                                    must_understand, extensibility)) {
          return false;
        }
        continue;
      }
    }

    const_complex_iterator it = complex_map_.find(id);
    if (it != complex_map_.end()) {
      if (!serialize_complex_aggregated_member_xcdr2(ser, it, optional,
                                                     must_understand, extensibility)) {
        return false;
      }
    } else if (!serialize_complex_aggregated_member_xcdr2_default(ser, id, member_type, optional,
                                                                  must_understand, extensibility)) {
      return false;
    }
  }
  return true;
}

bool DynamicDataImpl::DataContainer::serialized_size_structure_xcdr1(
  const DCPS::Encoding& /*encoding*/, size_t& /*size*/) const
{
  // TODO: Support Final & Mutable extensibility?
  return false;
}

bool DynamicDataImpl::DataContainer::serialize_structure_xcdr1(DCPS::Serializer& /*ser*/) const
{
  // TODO: Support only Final & Mutable extensibility?
  return false;
}

bool DynamicDataImpl::DataContainer::serialized_size_structure(const DCPS::Encoding& encoding,
                                                               size_t& size) const
{
  if (encoding.xcdr_version() == DCPS::Encoding::XCDR_VERSION_2) {
    return serialized_size_structure_xcdr2(encoding, size);
  } else if (encoding.xcdr_version() == DCPS::Encoding::XCDR_VERSION_1) {
    return serialized_size_structure_xcdr1(encoding, size);
  }
  return false;
}

bool DynamicDataImpl::DataContainer::serialize_structure(DCPS::Serializer& ser) const
{
  const DCPS::Encoding& encoding = ser.encoding();
  if (encoding.xcdr_version() == DCPS::Encoding::XCDR_VERSION_2) {
    return serialize_structure_xcdr2(ser);
  } else if (encoding.xcdr_version() == DCPS::Encoding::XCDR_VERSION_1) {
    return serialize_structure_xcdr1(ser);
  }
  return false;
}

// Set discriminator to the default value of the corresponding type.
bool DynamicDataImpl::DataContainer::set_default_discriminator_value(
  CORBA::Long& value, const DDS::DynamicType_var& disc_type) const
{
  const TypeKind disc_tk = disc_type->get_kind();
  switch (disc_tk) {
  case TK_BOOLEAN: {
    ACE_OutputCDR::from_boolean val(false);
    set_default_basic_value(val);
    value = static_cast<CORBA::Long>(val.val_);
    return true;
  }
  case TK_BYTE: {
    ACE_OutputCDR::from_octet val(0x00);
    set_default_basic_value(val);
    value = static_cast<CORBA::Long>(val.val_);
    return true;
  }
  case TK_CHAR8: {
    ACE_OutputCDR::from_char val('\0');
    set_default_basic_value(val);
    value = static_cast<CORBA::Long>(val.val_);
    return true;
  }
#ifdef DDS_HAS_WCHAR
  case TK_CHAR16: {
    ACE_OutputCDR::from_wchar val(0);
    set_default_basic_value(val);
    value = static_cast<CORBA::Long>(val.val_);
    return true;
  }
#endif
  case TK_INT8: {
    ACE_OutputCDR::from_int8 val(0);
    set_default_basic_value(val);
    value = static_cast<CORBA::Long>(val.val_);
    return true;
  }
  case TK_UINT8: {
    ACE_OutputCDR::from_uint8 val(0);
    set_default_basic_value(val);
    value = static_cast<CORBA::Long>(val.val_);
    return true;
  }
  case TK_INT16: {
    CORBA::Short val;
    set_default_basic_value(val);
    value = static_cast<CORBA::Long>(val);
    return true;
  }
  case TK_UINT16: {
    CORBA::UShort val;
    set_default_basic_value(val);
    value = static_cast<CORBA::Long>(val);
    return true;
  }
  case TK_INT32: {
    set_default_basic_value(value);
    return true;
  }
  case TK_UINT32: {
    CORBA::ULong val;
    set_default_basic_value(val);
    value = static_cast<CORBA::Long>(val);
    return true;
  }
  case TK_INT64: {
    CORBA::LongLong val;
    set_default_basic_value(val);
    value = static_cast<CORBA::Long>(val);
    return true;
  }
  case TK_UINT64: {
    CORBA::ULongLong val;
    set_default_basic_value(val);
    value = static_cast<CORBA::Long>(val);
    return true;
  }
  case TK_ENUM: {
    DDS::DynamicTypeMember_var first_dtm;
    if (disc_type->get_member_by_index(first_dtm, 0) != DDS::RETCODE_OK) {
      return false;
    }
    DDS::MemberDescriptor_var first_md;
    if (first_dtm->get_descriptor(first_md) != DDS::RETCODE_OK) {
      return false;
    }
    value = static_cast<CORBA::Long>(first_md->id());
    return true;
  }
  }
  return false;
}

// Get discriminator value from the data container. The discriminator data must present
// in either single map or complex map.
bool DynamicDataImpl::DataContainer::get_discriminator_value(
  CORBA::Long& value, const_single_iterator single_it, const_complex_iterator complex_it,
  const DDS::DynamicType_var& disc_type) const
{
  if (single_it != single_map_.end()) {
    data_->read_discriminator(value, disc_type, single_it);
  } else { // Find in complex map
    const DynamicDataImpl* dd_impl = dynamic_cast<const DynamicDataImpl*>(complex_it->second.in());
    if (!dd_impl) {
      return false;
    }
    const_single_iterator it = dd_impl->container_.single_map_.find(MEMBER_ID_INVALID);
    if (it != dd_impl->container_.single_map_.end()) {
      data_->read_discriminator(value, disc_type, it);
    } else {
      set_default_discriminator_value(value, disc_type);
    }
  }
  return true;
}

bool DynamicDataImpl::DataContainer::serialized_size_discriminator_member_xcdr2(
  const DCPS::Encoding& encoding, size_t& size, const DDS::DynamicType_var& disc_type,
  DDS::ExtensibilityKind extensibility, size_t& mutable_running_total) const
{
  if (extensibility == DDS::MUTABLE) {
    serialized_size_parameter_id(encoding, size, mutable_running_total);
  }
  const TypeKind disc_tk = disc_type->get_kind();
  if (data_->is_primitive(disc_tk)) {
    return serialized_size_primitive_member(encoding, size, disc_tk);
  }
  return serialized_size_enum(encoding, size, disc_type);
}

bool DynamicDataImpl::DataContainer::serialize_discriminator_member_xcdr2(
  DCPS::Serializer& ser, CORBA::Long value, const DDS::DynamicType_var& disc_type,
  DDS::ExtensibilityKind extensibility) const
{
  const DCPS::Encoding& encoding = ser.encoding();
  const TypeKind disc_tk = disc_type->get_kind();
  if (extensibility == DDS::MUTABLE) {
    size_t disc_size = 0;
    if (data_->is_primitive(disc_tk)) {
      serialized_size_primitive_member(encoding, disc_size, disc_tk);
    } else {
      serialized_size_enum(encoding, disc_size, disc_type);
    }
    // Use member Id 0 for discriminator?
    if (!ser.write_parameter_id(0, disc_size, false)) {
      return false;
    }
  }

  switch (disc_tk) {
  case TK_BOOLEAN:
    return ser << static_cast<CORBA::Boolean>(value);
  case TK_BYTE:
    return ser << static_cast<CORBA::Octet>(value);
  case TK_CHAR8:
    return ser << static_cast<CORBA::Char>(value);
  case TK_CHAR16:
    return ser << static_cast<CORBA::WChar>(value);
  case TK_INT8:
    return ser << static_cast<CORBA::Int8>(value);
  case TK_UINT8:
    return ser << static_cast<CORBA::UInt8>(value);
  case TK_INT16:
    return ser << static_cast<CORBA::Short>(value);
  case TK_UINT16:
    return ser << static_cast<CORBA::UShort>(value);
  case TK_INT32:
    return ser << value;
  case TK_UINT32:
    return ser << static_cast<CORBA::ULong>(value);
  case TK_INT64:
    return ser << static_cast<CORBA::LongLong>(value);
  case TK_UINT64:
    return ser << static_cast<CORBA::ULongLong>(value);
  case TK_ENUM: {
    DDS::TypeDescriptor_var td;
    if (disc_type->get_descriptor(td) != DDS::RETCODE_OK) {
      return false;
    }
    const CORBA::ULong bitbound = td->bound()[0];
    if (bitbound >= 1 && bitbound <= 8) {
      return ser << static_cast<CORBA::Int8>(value);
    } else if (bitbound >= 9 && bitbound <= 16) {
      return ser << static_cast<CORBA::Short>(value);
    } else if (bitbound >= 17 && bitbound <= 32) {
      return ser << value;
    }
  }
  }
  return false;
}

bool DynamicDataImpl::DataContainer::serialized_size_selected_member_xcdr2(
  const DCPS::Encoding& encoding, size_t& size, DDS::MemberId selected_id,
  DDS::ExtensibilityKind extensibility, size_t& mutable_running_total) const
{
  DDS::DynamicTypeMember_var selected_dtm;
  if (type_->get_member(selected_dtm, selected_id) != DDS::RETCODE_OK) {
    return false;
  }
  DDS::MemberDescriptor_var selected_md;
  if (selected_dtm->get_descriptor(selected_md) != DDS::RETCODE_OK) {
    return false;
  }
  DDS::DynamicType_var selected_type = get_base_type(selected_md->type());
  const bool optional = selected_md->is_optional();

  const_single_iterator single_it = single_map_.find(selected_id);
  if (single_it != single_map_.end()) {
    return serialized_size_single_aggregated_member_xcdr2(encoding, size, single_it, selected_type, optional,
                                                          extensibility, mutable_running_total);
  }

  const_sequence_iterator seq_it = sequence_map_.find(selected_id);
  if (seq_it != sequence_map_.end()) {
    DDS::TypeDescriptor_var selected_td;
    if (selected_type->get_descriptor(selected_td) != DDS::RETCODE_OK) {
      return false;
    }
    const TypeKind elem_tk = get_base_type(selected_td->element_type())->get_kind();
    serialized_size_sequence_aggregated_member_xcdr2(encoding, size, seq_it, elem_tk, optional,
                                                     extensibility, mutable_running_total);
    return true;
  }

  const_complex_iterator complex_it = complex_map_.find(selected_id);
  if (complex_it != complex_map_.end()) {
    return serialized_size_complex_aggregated_member_xcdr2(encoding, size, complex_it, optional,
                                                           extensibility, mutable_running_total);
  }
  return false;
}

bool DynamicDataImpl::DataContainer::serialize_selected_member_xcdr2(DCPS::Serializer& ser,
  DDS::MemberId selected_id, DDS::ExtensibilityKind extensibility) const
{
  DDS::DynamicTypeMember_var selected_dtm;
  if (type_->get_member(selected_dtm, selected_id) != DDS::RETCODE_OK) {
    return false;
  }
  DDS::MemberDescriptor_var selected_md;
  if (selected_dtm->get_descriptor(selected_md) != DDS::RETCODE_OK) {
    return false;
  }
  DDS::DynamicType_var selected_type = get_base_type(selected_md->type());
  const bool optional = selected_md->is_optional();
  const bool must_understand = selected_md->is_must_understand();

  const_single_iterator single_it = single_map_.find(selected_id);
  if (single_it != single_map_.end()) {
    return serialize_single_aggregated_member_xcdr2(ser, single_it, selected_type, optional,
                                                    must_understand, extensibility);
  }

  const_sequence_iterator seq_it = sequence_map_.find(selected_id);
  if (seq_it != sequence_map_.end()) {
    DDS::TypeDescriptor_var selected_td;
    if (selected_type->get_descriptor(selected_td) != DDS::RETCODE_OK) {
      return false;
    }
    const TypeKind elem_tk = get_base_type(selected_td->element_type())->get_kind();
    return serialize_sequence_aggregated_member_xcdr2(ser, seq_it, elem_tk, optional,
                                                      must_understand, extensibility);
  }

  const_complex_iterator complex_it = complex_map_.find(selected_id);
  if (complex_it != complex_map_.end()) {
    return serialize_complex_aggregated_member_xcdr2(ser, complex_it, optional,
                                                     must_understand, extensibility);
  }
  return false;
}

bool DynamicDataImpl::DataContainer::select_union_member(CORBA::Long disc_value,
  bool& found_selected_member, DDS::MemberDescriptor_var& selected_md) const
{
  found_selected_member = false;
  bool has_default = false;
  DDS::MemberDescriptor_var default_md;
  for (CORBA::ULong i = 0; i < type_->get_member_count(); ++i) {
    DDS::DynamicTypeMember_var dtm;
    if (type_->get_member_by_index(dtm, i) != DDS::RETCODE_OK) {
      return false;
    }
    DDS::MemberDescriptor_var md;
    if (dtm->get_descriptor(md) != DDS::RETCODE_OK) {
      return false;
    }
    bool found_matched_label = false;
    const DDS::UnionCaseLabelSeq labels = md->label();
    for (CORBA::ULong j = 0; !found_matched_label && j < labels.length(); ++j) {
      if (disc_value == labels[j]) {
        found_matched_label = true;
      }
    }
    if (found_matched_label) {
      selected_md = md;
      found_selected_member = true;
      break;
    }
    if (md->is_default_label()) {
      default_md = md;
      has_default = true;
    }
  }
  if (!found_selected_member && has_default) {
    selected_md = default_md;
    found_selected_member = true;
  }
  return true;
}

bool DynamicDataImpl::DataContainer::serialized_size_union_xcdr2(const DCPS::Encoding& encoding,
                                                                 size_t& size) const
{
  DDS::TypeDescriptor_var descriptor;
  if (type_->get_descriptor(descriptor) != DDS::RETCODE_OK) {
    return false;
  }
  const DDS::ExtensibilityKind extensibility = descriptor->extensibility_kind();
  if (extensibility == DDS::APPENDABLE || extensibility == DDS::MUTABLE) {
    serialized_size_delimiter(encoding, size);
  }

  const_single_iterator single_it = single_map_.find(DISCRIMINATOR_ID);
  const_complex_iterator complex_it = complex_map_.find(DISCRIMINATOR_ID);
  const bool has_disc = single_it != single_map_.end() || complex_it != complex_map_.end();
  const DDS::MemberId selected_id = data_->find_selected_member();
  DDS::DynamicType_var disc_type = get_base_type(descriptor->discriminator_type());

  CORBA::Long disc_value;
  if (has_disc) {
    if (!get_discriminator_value(disc_value, single_it, complex_it, disc_type)) {
      return false;
    }
  } else if (!set_default_discriminator_value(disc_value, disc_type)) {
    return false;
  }

  size_t mutable_running_total = 0;
  if (selected_id == MEMBER_ID_INVALID) {
    bool found_selected_member = false;
    DDS::MemberDescriptor_var  selected_md;
    if (!select_union_member(disc_value, found_selected_member, selected_md) != DDS::RETCODE_OK) {
      return false;
    }
    if (!serialized_size_discriminator_member_xcdr2(encoding, size, disc_type,
                                                    extensibility, mutable_running_total)) {
      return false;
    }
    if (found_selected_member) {
      DDS::DynamicType_var selected_type = get_base_type(selected_md->type());
      const bool optional = selected_md->is_optional();
      if (!serialized_size_complex_aggregated_member_xcdr2_default(encoding, size, selected_type, optional,
                                                                   extensibility, mutable_running_total)) {
        return false;
      }
    }
    serialized_size_list_end_parameter_id(encoding, size, mutable_running_total);
    return true;
  }

  if (!has_disc) {
    DDS::DynamicTypeMember_var selected_dtm;
    if (type_->get_member(selected_dtm, selected_id) != DDS::RETCODE_OK) {
      return false;
    }
    DDS::MemberDescriptor_var selected_md;
    if (selected_dtm->get_descriptor(selected_md) != DDS::RETCODE_OK) {
      return false;
    }
    if (!data_->validate_discriminator(disc_value, selected_md)) {
      if (DCPS::log_level >= DCPS::LogLevel::Notice) {
        ACE_ERROR((LM_NOTICE, "(%P|%t) NOTICE: DynamicDataImpl::DataContainer::serialized_size_union_xcdr2:"
                   " Default discriminator value does not select the existing selected member\n"));
      }
      return false;
    }
  }

  if (!serialized_size_discriminator_member_xcdr2(encoding, size, disc_type,
                                                  extensibility, mutable_running_total) ||
      !serialized_size_selected_member_xcdr2(encoding, size, selected_id,
                                             extensibility, mutable_running_total)) {
    return false;
  }
  serialized_size_list_end_parameter_id(encoding, size, mutable_running_total);
  return true;
}

bool DynamicDataImpl::DataContainer::serialize_union_xcdr2(DCPS::Serializer& ser) const
{
  DDS::TypeDescriptor_var descriptor;
  if (type_->get_descriptor(descriptor) != DDS::RETCODE_OK) {
    return false;
  }
  const DDS::ExtensibilityKind extensibility = descriptor->extensibility_kind();

  // Delimiter
  const DCPS::Encoding& encoding = ser.encoding();
  size_t total_size = 0;
  if (extensibility == DDS::APPENDABLE || extensibility == DDS::MUTABLE) {
    if (!serialized_size(encoding, total_size, *data_) || !ser.write_delimiter(total_size)) {
      return false;
    }
  }

  const_single_iterator single_it = single_map_.find(DISCRIMINATOR_ID);
  const_complex_iterator complex_it = complex_map_.find(DISCRIMINATOR_ID);
  const bool has_disc = single_it != single_map_.end() || complex_it != complex_map_.end();
  const DDS::MemberId selected_id = data_->find_selected_member();
  DDS::DynamicType_var disc_type = get_base_type(descriptor->discriminator_type());
  const TypeKind disc_tk = disc_type->get_kind();

  // Read the discriminator value if the user already set it. Otherwise,
  // set it to the default value of the corresponding type.
  CORBA::Long disc_value;
  if (has_disc) {
    if (!get_discriminator_value(disc_value, single_it, complex_it, disc_type)) {
      return false;
    }
  } else if (!set_default_discriminator_value(disc_value, disc_type)) {
    return false;
  }

  if (selected_id == MEMBER_ID_INVALID) {
    // If the defined discriminator value selects a member, serialize the member with
    // its default value. Otherwise, serialize only the discriminator.
    bool found_selected_member = false;
    DDS::MemberDescriptor_var selected_md;
    if (!select_union_member(disc_value, found_selected_member, selected_md)) {
      return false;
    }
    // Discriminator
    if (!serialize_discriminator_member_xcdr2(ser, disc_value, disc_type, extensibility)) {
      return false;
    }
    // Selected member
    if (found_selected_member) {
      DDS::DynamicType_var selected_type = get_base_type(selected_md->type());
      const DDS::MemberId id = selected_md->id();
      const bool optional = selected_md->is_optional();
      const bool must_understand = selected_md->is_must_understand();
      return serialize_complex_aggregated_member_xcdr2_default(ser, id, selected_type, optional,
                                                               must_understand, extensibility);
    }
    return true;
  }

  if (!has_disc) {
    // If the default value of the discriminator doesn't select the member written
    // by user, return an error. Otherwise, serialize both as normal.
    DDS::DynamicTypeMember_var selected_dtm;
    if (type_->get_member(selected_dtm, selected_id) != DDS::RETCODE_OK) {
      return false;
    }
    DDS::MemberDescriptor_var selected_md;
    if (selected_dtm->get_descriptor(selected_md) != DDS::RETCODE_OK) {
      return false;
    }
    if (!data_->validate_discriminator(disc_value, selected_md)) {
      if (DCPS::log_level >= DCPS::LogLevel::Notice) {
        ACE_ERROR((LM_NOTICE, "(%P|%t) NOTICE: DynamicDataImpl::DataContainer::serialize_union_xcdr2:"
                   " Default discriminator value does not select the existing selected member\n"));
      }
      return false;
    }
    return serialize_discriminator_member_xcdr2(ser, disc_value, disc_type, extensibility) &&
      serialize_selected_member_xcdr2(ser, selected_id, extensibility);
  }

  // Both discriminator and a selected member exist in the data container.
  if (single_it != single_map_.end()) {
    if (extensibility == DDS::MUTABLE) {
      size_t disc_size = 0;
      if (data_->is_primitive(disc_tk)) {
        serialized_size_primitive_member(encoding, disc_size, disc_tk);
      } else { // Enum is the only other type can be used for discriminator
        serialized_size_enum(encoding, disc_size, disc_type);
      }
      // Discriminator always has Id 0?
      if (!ser.write_parameter_id(0, disc_size, false)) {
        return false;
      }
    }
    if (!serialize_single_value(ser, single_it->second)) {
      return false;
    }
  } else {
    if (extensibility == DDS::MUTABLE) {
      size_t disc_size = 0;
      serialized_size_complex_member_i(encoding, disc_size, complex_it->first);
      if (!ser.write_parameter_id(0, disc_size, false)) {
        return false;
      }
    }
    if (!serialize_complex_member_i(ser, complex_it->first)) {
      return false;
    }
  }
  return serialize_selected_member_xcdr2(ser, selected_id, extensibility);
}

bool DynamicDataImpl::DataContainer::serialized_size_union_xcdr1(const DCPS::Encoding& /*encoding*/,
                                                                 size_t& /*size*/) const
{
  // TODO:
  return false;
}

bool DynamicDataImpl::DataContainer::serialize_union_xcdr1(DCPS::Serializer& /*ser*/) const
{
  // TODO:
  return false;
}

bool DynamicDataImpl::DataContainer::serialized_size_union(const DCPS::Encoding& encoding,
                                                           size_t& size) const
{
  if (encoding.xcdr_version() == DCPS::Encoding::XCDR_VERSION_2) {
    return serialized_size_union_xcdr2(encoding, size);
  } else if (encoding.xcdr_version() == DCPS::Encoding::XCDR_VERSION_1) {
    return serialized_size_union_xcdr1(encoding, size);
  }
  return false;
}

bool DynamicDataImpl::DataContainer::serialize_union(DCPS::Serializer& ser) const
{
  const DCPS::Encoding& encoding = ser.encoding();
  if (encoding.xcdr_version() == DCPS::Encoding::XCDR_VERSION_2) {
    return serialize_union_xcdr2(ser);
  } else if (encoding.xcdr_version() == DCPS::Encoding::XCDR_VERSION_1) {
    return serialize_union_xcdr1(ser);
  }
  return false;
}
} // namespace XTypes

namespace DCPS {
bool serialized_size(const Encoding& encoding, size_t& size, const XTypes::DynamicDataImpl& data)
{
  using namespace XTypes;
  const TypeKind tk = data.type_->get_kind();
  switch (tk) {
  case TK_INT32:
    return primitive_serialized_size(encoding, size, CORBA::Long());
  case TK_UINT32:
    return primitive_serialized_size(encoding, size, CORBA::ULong());
  case TK_INT8:
    primitive_serialized_size_int8(encoding, size);
    return true;
  case TK_UINT8:
    primitive_serialized_size_uint8(encoding, size);
    return true;
  case TK_INT16:
    return primitive_serialized_size(encoding, size, CORBA::Short());
  case TK_UINT16:
    return primitive_serialized_size(encoding, size, CORBA::UShort());
  case TK_INT64:
    return primitive_serialized_size(encoding, size, CORBA::LongLong());
  case TK_UINT64:
    return primitive_serialized_size(encoding, size, CORBA::ULongLong());
  case TK_FLOAT32:
    return primitive_serialized_size(encoding, size, CORBA::Float());
  case TK_FLOAT64:
    return primitive_serialized_size(encoding, size, CORBA::Double());
  case TK_FLOAT128:
    return primitive_serialized_size(encoding, size, CORBA::LongDouble());
  case TK_CHAR8:
    primitive_serialized_size_char(encoding, size);
    return true;
#ifdef DDS_HAS_WCHAR
  case TK_CHAR16:
    primitive_serialized_size_wchar(encoding, size);
    return true;
#endif
  case TK_BYTE:
    primitive_serialized_size_octet(encoding, size);
    return true;
  case TK_BOOLEAN:
    primitive_serialized_size_boolean(encoding, size);
    return true;
  case TK_ENUM:
    return data.container_.serialized_size_enum(encoding, size, data.type_);
  case TK_BITMASK:
    return data.container_.serialized_size_bitmask(encoding, size, data.type_);
  case TK_STRING8:
    return data.container_.serialized_size_string(encoding, size);
#ifdef DDS_HAS_WCHAR
  case TK_STRING16:
    return data.container_.serialized_size_wstring(encoding, size);
#endif
  case TK_STRUCTURE:
    return data.container_.serialized_size_structure(encoding, size);
  case TK_UNION:
    return data.container_.serialized_size_union(encoding, size);
  case TK_SEQUENCE:
    return data.container_.serialized_size_sequence(encoding, size);
  case TK_ARRAY:
    return data.container_.serialized_size_array(encoding, size);
  case TK_MAP:
    if (DCPS::log_level >= DCPS::LogLevel::Notice) {
      ACE_ERROR((LM_NOTICE, "(%P|%t) NOTICE: operator<<: Serialization of map types is not supported\n"));
    }
  }
  return false;
}

bool operator<<(Serializer& ser, const XTypes::DynamicDataImpl& data)
{
  using namespace XTypes;
  const TypeKind tk = data.type_->get_kind();
  switch (tk) {
  case TK_INT32:
    return data.container_.serialize_primitive_value(ser, CORBA::Long());
  case TK_UINT32:
    return data.container_.serialize_primitive_value(ser, CORBA::ULong());
  case TK_INT8:
    return data.container_.serialize_primitive_value(ser, ACE_OutputCDR::from_int8(CORBA::Int8()));
  case TK_UINT8:
    return data.container_.serialize_primitive_value(ser, ACE_OutputCDR::from_uint8(CORBA::UInt8()));
  case TK_INT16:
    return data.container_.serialize_primitive_value(ser, CORBA::Short());
  case TK_UINT16:
    return data.container_.serialize_primitive_value(ser, CORBA::UShort());
  case TK_INT64:
    return data.container_.serialize_primitive_value(ser, CORBA::LongLong());
  case TK_UINT64:
    return data.container_.serialize_primitive_value(ser, CORBA::ULongLong());
  case TK_FLOAT32:
    return data.container_.serialize_primitive_value(ser, CORBA::Float());
  case TK_FLOAT64:
    return data.container_.serialize_primitive_value(ser, CORBA::Double());
  case TK_FLOAT128:
    return data.container_.serialize_primitive_value(ser, CORBA::LongDouble());
  case TK_CHAR8:
    return data.container_.serialize_primitive_value(ser, ACE_OutputCDR::from_char(CORBA::Char()));
#ifdef DDS_HAS_WCHAR
  case TK_CHAR16:
    return data.container_.serialize_primitive_value(ser, ACE_OutputCDR::from_wchar(CORBA::WChar()));
#endif
  case TK_BYTE:
    return data.container_.serialize_primitive_value(ser, ACE_OutputCDR::from_octet(CORBA::Octet()));
  case TK_BOOLEAN:
    return data.container_.serialize_primitive_value(ser, ACE_OutputCDR::from_boolean(CORBA::Boolean()));
  case TK_ENUM:
    return data.container_.serialize_enum_value(ser);
  case TK_BITMASK:
    return data.container_.serialize_bitmask_value(ser);
  case TK_STRING8:
    return data.container_.serialize_string_value(ser);
#ifdef DDS_HAS_WCHAR
  case TK_STRING16:
    return data.container_.serialize_wstring_value(ser);
#endif
  case TK_STRUCTURE:
    return data.container_.serialize_structure(ser);
  case TK_UNION:
    return data.container_.serialize_union(ser);
  case TK_SEQUENCE:
    return data.container_.serialize_sequence(ser);
  case TK_ARRAY:
    return data.container_.serialize_array(ser);
  case TK_MAP:
    if (DCPS::log_level >= DCPS::LogLevel::Notice) {
      ACE_ERROR((LM_NOTICE, "(%P|%t) NOTICE: operator<<: Serialization of map types is not supported\n"));
    }
  }
  return false;
}

} // namespace DCPS
} // namespace OpenDDS

OPENDDS_END_VERSIONED_NAMESPACE_DECL

#endif // OPENDDS_SAFETY_PROFILE<|MERGE_RESOLUTION|>--- conflicted
+++ resolved
@@ -297,17 +297,9 @@
   case TK_FLOAT64:
     insert_single(id, CORBA::Double(0.0));
     break;
-<<<<<<< HEAD
-  case TK_FLOAT128:
-    {
-      const ACE_CDR::LongDouble value = ACE_CDR_LONG_DOUBLE_INITIALIZER;
-      insert_single(id, value);
-    }
-=======
   case TK_FLOAT128: {
     const ACE_CDR::LongDouble ld = ACE_CDR_LONG_DOUBLE_INITIALIZER;
     insert_single(id, ld);
->>>>>>> a0370029
     break;
   }
   case TK_CHAR8:
