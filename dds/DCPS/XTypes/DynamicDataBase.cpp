--- conflicted
+++ resolved
@@ -180,9 +180,6 @@
   return false;
 }
 
-<<<<<<< HEAD
-=======
-
 bool DynamicDataBase::enum_string_helper(char*& strInOut, MemberId id)
 {
   DDS::DynamicType_var mtype;
@@ -205,7 +202,6 @@
   return true;
 }
 
->>>>>>> dea1a2d9
 DDS::ReturnCode_t DynamicDataBase::check_member(
   DDS::MemberDescriptor_var& md, DDS::DynamicType_var& type,
   const char* method, const char* what, DDS::MemberId id, DDS::TypeKind tk)
