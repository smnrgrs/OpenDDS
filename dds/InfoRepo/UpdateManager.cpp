--- conflicted
+++ resolved
@@ -261,12 +261,8 @@
                                  , actor.topicId, actor.participantId
                                  , actor.type, actor.callback.c_str()
                                  , *sub_qos, *reader_qos
-<<<<<<< HEAD
-                                 , *trans, csi
+                                 , *trans, actor.transportContext, csi
                                  , *type_info_ptr));
-=======
-                                 , *trans, actor.transportContext, csi));
->>>>>>> df9be472
       readers.push_back(reader);
       u_image.actors.push_back(reader);
 
@@ -289,12 +285,8 @@
                                  , actor.topicId, actor.participantId
                                  , actor.type, actor.callback.c_str()
                                  , *pub_qos, *writer_qos
-<<<<<<< HEAD
-                                 , *trans, csi
+                                 , *trans, actor.transportContext, csi
                                  , *type_info_ptr));
-=======
-                                 , *trans, actor.transportContext, csi));
->>>>>>> df9be472
       writers.push_back(writer);
       u_image.wActors.push_back(writer);
 
@@ -405,14 +397,9 @@
     info_->add_subscription(actor.domainId, actor.participantId
                             , actor.topicId, actor.actorId
                             , callback.c_str(), reader_qos
-<<<<<<< HEAD
-                            , transport_info, sub_qos
+                            , transport_info, actor.transportContext, sub_qos
                             , csi.filterClassName, csi.filterExpr, csi.exprParams
                             , serializedTypeInfo);
-=======
-                            , transport_info, actor.transportContext, sub_qos
-                            , csi.filterClassName, csi.filterExpr, csi.exprParams);
->>>>>>> df9be472
 
   } else if (actor.type == DataWriter) {
     DDS::PublisherQos pub_qos;
@@ -425,12 +412,8 @@
     info_->add_publication(actor.domainId, actor.participantId
                            , actor.topicId, actor.actorId
                            , callback.c_str(), writer_qos
-<<<<<<< HEAD
-                           , transport_info, pub_qos
+                           , transport_info, actor.transportContext, pub_qos
                            , serializedTypeInfo);
-=======
-                           , transport_info, actor.transportContext, pub_qos);
->>>>>>> df9be472
   }
 }
 
