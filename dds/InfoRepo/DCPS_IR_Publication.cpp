--- conflicted
+++ resolved
@@ -71,15 +71,9 @@
                     OpenDDS::DCPS::RepoIdConverter sub_converter(sub->get_id());
                     ACE_DEBUG((LM_DEBUG,
                       ACE_TEXT("(%P|%t) DCPS_IR_Publication::add_associated_subscription:")
-<<<<<<< HEAD
                       ACE_TEXT(" publication %C adding subscription %C.\n"),
-                      buffer.str().c_str(),
-                      subscriptionBuffer.str().c_str()
-=======
-                      ACE_TEXT(" publication %s adding subscription %s.\n"),
                       std::string(pub_converter).c_str(),
                       std::string(sub_converter).c_str()
->>>>>>> 733f9cbb
                     ));
                  }
                 writer_->add_associations(id_, associationSeq);
@@ -110,15 +104,9 @@
         OpenDDS::DCPS::RepoIdConverter sub_converter(sub->get_id());
         ACE_ERROR((LM_ERROR,
           ACE_TEXT("(%P|%t) ERROR: DCPS_IR_Publication::add_associated_subscription: ")
-<<<<<<< HEAD
           ACE_TEXT("publication %C attempted to re-add subscription %C.\n"),
-          buffer.str().c_str(),
-          subscriptionBuffer.str().c_str()
-=======
-          ACE_TEXT("publication %s attempted to re-add subscription %s.\n"),
           std::string(pub_converter).c_str(),
           std::string(sub_converter).c_str()
->>>>>>> 733f9cbb
         ));
       }
       break;
@@ -129,15 +117,9 @@
         OpenDDS::DCPS::RepoIdConverter sub_converter(sub->get_id());
         ACE_ERROR((LM_ERROR,
           ACE_TEXT("(%P|%t) ERROR: DCPS_IR_Publication::add_associated_subscription: ")
-<<<<<<< HEAD
           ACE_TEXT("publication %C failed to add subscription %C.\n"),
-          buffer.str().c_str(),
-          subscriptionBuffer.str().c_str()
-=======
-          ACE_TEXT("publication %s failed to add subscription %s.\n"),
           std::string(pub_converter).c_str(),
           std::string(sub_converter).c_str()
->>>>>>> 733f9cbb
         ));
       }
     };
@@ -198,15 +180,9 @@
         OpenDDS::DCPS::RepoIdConverter sub_converter(sub->get_id());
         ACE_DEBUG((LM_DEBUG,
           ACE_TEXT("(%P|%t) DCPS_IR_Publication::remove_associated_subscription: ")
-<<<<<<< HEAD
           ACE_TEXT("publication %C removed subscription %C at %x.\n"),
-          buffer.str().c_str(),
-          subscriptionBuffer.str().c_str(),
-=======
-          ACE_TEXT("publication %s removed subscription %s at %x.\n"),
           std::string(pub_converter).c_str(),
           std::string(sub_converter).c_str(),
->>>>>>> 733f9cbb
           sub
         ));
       }
@@ -217,15 +193,9 @@
       OpenDDS::DCPS::RepoIdConverter sub_converter(sub->get_id());
       ACE_ERROR((LM_ERROR,
         ACE_TEXT("(%P|%t) ERROR: DCPS_IR_Publication::remove_associated_subscription: ")
-<<<<<<< HEAD
         ACE_TEXT("publication %C failed to remove subscription %C at %x.\n"),
-        buffer.str().c_str(),
-        subscriptionBuffer.str().c_str(),
-=======
-        ACE_TEXT("publication %s failed to remove subscription %s at %x.\n"),
         std::string(pub_converter).c_str(),
         std::string(sub_converter).c_str(),
->>>>>>> 733f9cbb
         sub
       ));
     } // if (0 == status)
@@ -294,19 +264,11 @@
               OpenDDS::DCPS::RepoIdConverter sub_part_converter(sub->get_participant_id());
               ACE_DEBUG((LM_DEBUG,
                 ACE_TEXT("(%P|%t) DCPS_IR_Publication::disassociate_participant: ")
-<<<<<<< HEAD
-                ACE_TEXT("publication %C testing if subscription %C particpant %s == %C.\n"),
-                buffer.str().c_str(),
-                subscriptionBuffer.str().c_str(),
-                subscriptionParticipantBuffer.str().c_str(),
-                participantBuffer.str().c_str()
-=======
-                ACE_TEXT("publication %s testing if subscription %s particpant %s == %s.\n"),
+                ACE_TEXT("publication %C testing if subscription %C particpant %C == %C.\n"),
                 std::string(pub_converter).c_str(),
                 std::string(sub_converter).c_str(),
                 std::string(sub_part_converter).c_str(),
                 std::string(pub_part_converter).c_str()
->>>>>>> 733f9cbb
               ));
             }
 
@@ -375,19 +337,11 @@
               OpenDDS::DCPS::RepoIdConverter sub_topic_converter(sub->get_topic_id());
               ACE_DEBUG((LM_DEBUG,
                 ACE_TEXT("(%P|%t) DCPS_IR_Publication::disassociate_topic: ")
-<<<<<<< HEAD
                 ACE_TEXT("publication %C testing if subscription %C topic %C == %C.\n"),
-                buffer.str().c_str(),
-                subscriptionBuffer.str().c_str(),
-                subscriptionTopicBuffer.str().c_str(),
-                topicBuffer.str().c_str()
-=======
-                ACE_TEXT("publication %s testing if subscription %s topic %s == %s.\n"),
                 std::string(pub_converter).c_str(),
                 std::string(sub_converter).c_str(),
                 std::string(sub_topic_converter).c_str(),
                 std::string(pub_topic_converter).c_str()
->>>>>>> 733f9cbb
               ));
             }
 
@@ -455,17 +409,10 @@
               OpenDDS::DCPS::RepoIdConverter pub_sub_converter(id);
               ACE_DEBUG((LM_DEBUG,
                 ACE_TEXT("(%P|%t) DCPS_IR_Publication::disassociate_subscription: ")
-<<<<<<< HEAD
                 ACE_TEXT("publication %C testing if subscription %C == %C.\n"),
-                buffer.str().c_str(),
-                subscriptionBuffer.str().c_str(),
-                idBuffer.str().c_str()
-=======
-                ACE_TEXT("publication %s testing if subscription %s == %s.\n"),
                 std::string(pub_converter).c_str(),
                 std::string(sub_converter).c_str(),
                 std::string(pub_sub_converter).c_str()
->>>>>>> 733f9cbb
               ));
             }
 
