--- conflicted
+++ resolved
@@ -376,14 +376,9 @@
   const OpenDDS::DCPS::RepoId& topicId,
   OpenDDS::DCPS::DataWriterRemote_ptr publication,
   const DDS::DataWriterQos & qos,
-<<<<<<< HEAD
-  const OpenDDS::DCPS::TransportLocatorSeq & transInfo,
-  const DDS::PublisherQos & publisherQos,
-  const DDS::OctetSeq & serializedTypeInfo)
-=======
   const OpenDDS::DCPS::TransportLocatorSeq& transInfo,
-  const DDS::PublisherQos& publisherQos)
->>>>>>> df9be472
+  const DDS::PublisherQos& publisherQos,
+  const DDS::OctetSeq& serializedTypeInfo)
 {
   if (CORBA::is_nil(publication)) {
     if (OpenDDS::DCPS::DCPS_debug_level > 4) {
@@ -448,13 +443,9 @@
                    dispatchingPublication.in(),
                    qos,
                    transInfo,
-<<<<<<< HEAD
+                   transportContextDefault,
                    publisherQos,
                    serializedTypeInfo));
-=======
-                   transportContextDefault,
-                   publisherQos));
->>>>>>> df9be472
 
   DCPS_IR_Publication* pub = pubPtr.get();
   if (partPtr->add_publication(OpenDDS::DCPS::move(pubPtr)) != 0) {
@@ -473,18 +464,11 @@
 
     Update::UWActor actor(domainId, pubId, topicId, participantId, Update::DataWriter
                           , callback.in()
-<<<<<<< HEAD
                           , const_cast<DDS::PublisherQos&>(publisherQos)
                           , const_cast<DDS::DataWriterQos&>(qos)
                           , const_cast<OpenDDS::DCPS::TransportLocatorSeq&>(transInfo)
-                          , csi
+                          , transportContextDefault, csi
                           , const_cast<DDS::OctetSeq&>(serializedTypeInfo));
-=======
-                          , const_cast<DDS::PublisherQos &>(publisherQos)
-                          , const_cast<DDS::DataWriterQos &>(qos)
-                          , const_cast<OpenDDS::DCPS::TransportLocatorSeq&>(transInfo)
-                          , transportContextDefault, csi);
->>>>>>> df9be472
     this->um_->create(actor);
 
     if (OpenDDS::DCPS::DCPS_debug_level > 4) {
@@ -582,13 +566,9 @@
                    publication.in(),
                    qos,
                    transInfo,
-<<<<<<< HEAD
+                   transportContext,
                    publisherQos,
                    serializedTypeInfo));
-=======
-                   transportContext,
-                   publisherQos));
->>>>>>> df9be472
 
   DCPS_IR_Publication* pub = pubPtr.get();
   switch (partPtr->add_publication(move(pubPtr))) {
@@ -802,18 +782,11 @@
 
     Update::URActor actor(domainId, subId, topicId, participantId, Update::DataReader
                           , callback.in()
-<<<<<<< HEAD
                           , const_cast<DDS::SubscriberQos&>(subscriberQos)
                           , const_cast<DDS::DataReaderQos&>(qos)
                           , const_cast<OpenDDS::DCPS::TransportLocatorSeq&>(transInfo)
-                          , csi
+                          , transportContextDefault, csi
                           , const_cast<DDS::OctetSeq&>(serializedTypeInfo));
-=======
-                          , const_cast<DDS::SubscriberQos &>(subscriberQos)
-                          , const_cast<DDS::DataReaderQos &>(qos)
-                          , const_cast<OpenDDS::DCPS::TransportLocatorSeq&>(transInfo)
-                          , transportContextDefault, csi);
->>>>>>> df9be472
 
     this->um_->create(actor);
 
