/*
 *
 *
 * Distributed under the OpenDDS License.
 * See: http://www.opendds.org/license.html
 */

#include "ts_generator.h"

#include "be_extern.h"
#include "be_util.h"
#include "topic_keys.h"
#include "typeobject_generator.h"

#include <utl_identifier.h>

#include <ace/OS_NS_sys_stat.h>

#include <cstring>
#include <fstream>
#include <sstream>
#include <map>
#include <iostream>

namespace {
  std::string read_template(const char* prefix)
  {
    std::string path = be_util::dds_root();
    path.append("/dds/idl/");
    path.append(prefix);
    path.append("Template.txt");
    std::ifstream ifs(path.c_str());
    if (!ifs) {
      ACE_ERROR((LM_ERROR, "Error - Couldn't open %C\n", path.c_str()));
      return "";
    }
    std::ostringstream oss;
    oss << ifs.rdbuf();
    return oss.str();
  }

  void replaceAll(std::string& s,
                  const std::map<std::string, std::string>& rep) {
    typedef std::map<std::string, std::string>::const_iterator mapiter_t;
    for (size_t i = s.find("<%"); i < s.length(); i = s.find("<%", i + 1)) {
      size_t n = s.find("%>", i) - i + 2;
      mapiter_t iter = rep.find(s.substr(i + 2, n - 4));
      if (iter != rep.end()) {
        s.replace(i, n, iter->second);
      }
    }
  }

  template<size_t N>
  void add_includes(const char* (&includes)[N],
                    BE_GlobalData::stream_enum_t whichStream) {
    for (size_t i = 0; i < N; ++i) {
      be_global->add_include(includes[i], whichStream);
    }
  }
}

ts_generator::ts_generator()
  : idl_template_(read_template("IDL"))
{
}

bool ts_generator::generate_ts(AST_Decl* node, UTL_ScopedName* name)
{
  if (idl_template_.empty()) {
    // error reported in read_template
    return false;
  }

  AST_Structure* struct_node = 0;
  AST_Union* union_node = 0;
  if (!node || !name) {
    return false;
  }
  if (node->node_type() == AST_Decl::NT_struct) {
    struct_node = dynamic_cast<AST_Structure*>(node);
  } else if (node->node_type() == AST_Decl::NT_union) {
    union_node = dynamic_cast<AST_Union*>(node);
  } else {
    return false;
  }

  if (!struct_node && !union_node) {
    idl_global->err()->misc_error(
      "Could not cast AST Nodes to valid types", node);
    return false;
  }

  size_t key_count = 0;
  if (struct_node) {
    IDL_GlobalData::DCPS_Data_Type_Info* info = idl_global->is_dcps_type(name);
    if (be_global->is_topic_type(struct_node)) {
      key_count = TopicKeys(struct_node).count();
    } else if (info) {
      key_count = info->key_list_.size();
    } else {
      return true;
    }
  } else if (be_global->is_topic_type(union_node)) {
    key_count = be_global->union_discriminator_is_key(union_node) ? 1 : 0;
  } else {
    return true;
  }

  const std::string cxx_name = scoped(name);
  const std::string short_name = name->last_component()->get_string();
  const std::string ts_name = scoped(name, EscapeContext_FromGenIdl);
  const std::string ts_short_name = to_string(
    name->last_component(), EscapeContext_FromGenIdl);
  const std::string unescaped_name =
    dds_generator::scoped_helper(name, "::", EscapeContext_StripEscapes);
  const std::string name_underscores = dds_generator::scoped_helper(name, "_");

  static const char* idl_includes[] = {
    "dds/DdsDcpsInfrastructure.idl", "dds/DdsDcpsTopic.idl",
    "dds/DdsDcpsPublication.idl", "dds/DdsDcpsSubscriptionExt.idl",
    "dds/DdsDcpsTypeSupportExt.idl"
  };
  add_includes(idl_includes, BE_GlobalData::STREAM_IDL);

  std::string dc = be_global->header_name_.c_str();
  dc.replace(dc.end() - 6, dc.end() - 2, "C"); // s/Impl.h$/C.h/
  be_global->add_include(dc.c_str());

  static const char* h_includes[] = {
    "dds/DCPS/TypeSupportImpl.h", "dds/DCPS/ValueDispatcher.h"
  };
  add_includes(h_includes, BE_GlobalData::STREAM_H);

  static const char* cpp_includes[] = {
    "dds/DCPS/debug.h", "dds/DCPS/Registered_Data_Types.h",
    "dds/DdsDcpsDomainC.h", "dds/DCPS/Service_Participant.h",
    "dds/DCPS/Qos_Helper.h", "dds/DCPS/PublicationInstance.h",
    "dds/DCPS/PublisherImpl.h", "dds/DCPS/SubscriberImpl.h",
    "dds/DCPS/ReceivedDataElementList.h", "dds/DCPS/RakeResults_T.h",
    "dds/DCPS/BuiltInTopicUtils.h", "dds/DCPS/Util.h",
    "dds/DCPS/ContentFilteredTopicImpl.h", "dds/DCPS/RakeData.h",
    "dds/DCPS/MultiTopicDataReader_T.h", "dds/DCPS/DataWriterImpl_T.h",
    "dds/DCPS/DataReaderImpl_T.h", "dds/DCPS/XTypes/TypeObject.h"
  };
  add_includes(cpp_includes, BE_GlobalData::STREAM_CPP);

  std::map<std::string, std::string> replacements;
  replacements["SCOPED"] = scoped(name, EscapeContext_ForGenIdl);
  // SCOPED_NOT_GLOBAL is EscapeContext_FromGenIdl, because
  // DCPS_DATA_SEQUENCE_TYPE is strange.
  replacements["SCOPED_NOT_GLOBAL"] =
    dds_generator::scoped_helper(name, "::", EscapeContext_FromGenIdl);
  replacements["TYPE"] = to_string(name->last_component(), EscapeContext_ForGenIdl);
  replacements["EXPORT"] = be_global->export_macro().c_str();
  replacements["SEQ"] = be_global->sequence_suffix().c_str();

  ScopedNamespaceGuard idlGuard(name, be_global->idl_, "module");
  std::string idl = idl_template_;
  replaceAll(idl, replacements);
  be_global->idl_ << idl;

  be_global->header_ << be_global->versioning_begin() << "\n";
  {
    ScopedNamespaceGuard hGuard(name, be_global->header_);

    be_global->header_ <<
      "class " << ts_short_name << "TypeSupportImpl;\n";
  }
  be_global->header_ << be_global->versioning_end() << "\n";

  be_global->header_ <<
    "OPENDDS_BEGIN_VERSIONED_NAMESPACE_DECL\n"
    "namespace OpenDDS {\n"
    "namespace DCPS {\n"
    "template <>\n"
    "struct DDSTraits<" << cxx_name << "> {\n"
    "  typedef " << cxx_name << " MessageType;\n"
    "  typedef " << ts_name << be_global->sequence_suffix() << " MessageSequenceType;\n"
    "  typedef " << ts_name << "TypeSupport TypeSupportType;\n"
    "  typedef " << ts_name << "TypeSupportImpl TypeSupportImplType;\n"
    "  typedef " << ts_name << "DataWriter DataWriterType;\n"
    "  typedef " << ts_name << "DataReader DataReaderType;\n"
    "  typedef " << cxx_name << "_OpenDDS_KeyLessThan LessThanType;\n"
    "  typedef OpenDDS::DCPS::KeyOnly<const " << cxx_name << "> KeyOnlyType;\n"
    "\n"
    "  static const char* type_name() { return \"" << unescaped_name << "\"; }\n"
    "  static bool gen_has_key() { return " << (key_count ? "true" : "false") << "; }\n"
    "  static size_t key_count() { return " << key_count << "; }\n"
    "};\n"
    "} // namespace DCPS\n"
    "} // namespace OpenDDS\n"
    "OPENDDS_END_VERSIONED_NAMESPACE_DECL\n\n";

  be_global->header_ << be_global->versioning_begin() << "\n";
  {
    ScopedNamespaceGuard hGuard(name, be_global->header_);

    be_global->header_ <<
      "class " << be_global->export_macro() << " " << ts_short_name << "TypeSupportImpl\n"
      "  : public virtual OpenDDS::DCPS::LocalObject<" << ts_short_name << "TypeSupport>\n"
      "  , public virtual OpenDDS::DCPS::TypeSupportImpl\n"
      "  , public virtual OpenDDS::DCPS::ValueDispatcher_T<" << short_name << ">\n"
      "{\n"
      "public:\n"
      "  typedef OpenDDS::DCPS::DDSTraits<" << short_name << "> TraitsType;\n"
      "  typedef OpenDDS::DCPS::MarshalTraits<" << short_name << "> MarshalTraitsType;\n"
      "  typedef " << ts_short_name << "TypeSupport TypeSupportType;\n"
      "  typedef " << ts_short_name << "TypeSupport::_var_type _var_type;\n"
      "  typedef " << ts_short_name << "TypeSupport::_ptr_type _ptr_type;\n"
      "\n"
      "  " << ts_short_name << "TypeSupportImpl() {}\n"
      "  virtual ~" << ts_short_name << "TypeSupportImpl() {}\n"
      "\n"
      "  virtual " << be_global->versioning_name() << "::DDS::DataWriter_ptr create_datawriter();\n"
      "  virtual " << be_global->versioning_name() << "::DDS::DataReader_ptr create_datareader();\n"
      "#ifndef OPENDDS_NO_MULTI_TOPIC\n"
      "  virtual " << be_global->versioning_name() << "::DDS::DataReader_ptr create_multitopic_datareader();\n"
      "#endif /* !OPENDDS_NO_MULTI_TOPIC */\n"
      "#ifndef OPENDDS_NO_CONTENT_SUBSCRIPTION_PROFILE\n"
      "  virtual const OpenDDS::DCPS::MetaStruct& getMetaStructForType();\n"
      "#endif /* !OPENDDS_NO_CONTENT_SUBSCRIPTION_PROFILE */\n"
      "  virtual bool has_dcps_key();\n"
      "  const char* default_type_name() const;\n"
      "\n"
      "  void representations_allowed_by_type(::DDS::DataRepresentationIdSeq& seq);\n"
      "\n"
      "  virtual const OpenDDS::XTypes::TypeIdentifier& getMinimalTypeIdentifier() const;\n"
      "  virtual const OpenDDS::XTypes::TypeMap& getMinimalTypeMap() const;\n"
      "\n"
      "  virtual const OpenDDS::XTypes::TypeIdentifier& getCompleteTypeIdentifier() const;\n"
      "  virtual const OpenDDS::XTypes::TypeMap& getCompleteTypeMap() const;\n"
      "\n"
      "  virtual OpenDDS::DCPS::Extensibility getExtensibility() const;\n"
      "\n"
      "  static " << ts_short_name << "TypeSupport::_ptr_type _narrow(CORBA::Object_ptr obj);\n"
<<<<<<< HEAD
      "\n"
      "private:\n"
      "  OpenDDS::DCPS::NativeTopicType<" << short_name << "> topic_type_;\n"
      "};\n";
=======
      "};\n\n"
      "namespace {\n"
      "struct " << name_underscores << "_Initializer {\n"
      "  " << name_underscores << "_Initializer()\n"
      "  {\n"
      "    " << ts_name << "TypeSupport_var ts = new " << ts_short_name << "TypeSupportImpl;\n"
      "    ts->register_type(0, \"\");\n"
      "  }\n"
      "} init_" << name_underscores << ";\n"
      "}\n\n";
>>>>>>> 5393b00d
  }
  be_global->header_ << be_global->versioning_end() << "\n";

  be_global->impl_ << be_global->versioning_begin() << "\n";
  {
    ScopedNamespaceGuard cppGuard(name, be_global->impl_);
    be_global->impl_ <<
      "::DDS::DataWriter_ptr " << ts_short_name << "TypeSupportImpl::create_datawriter()\n"
      "{\n"
      "  typedef OpenDDS::DCPS::DataWriterImpl_T<" << short_name << "> DataWriterImplType;\n"
      "  ::DDS::DataWriter_ptr writer_impl = ::DDS::DataWriter::_nil();\n"
      "  ACE_NEW_NORETURN(writer_impl,\n"
      "                   DataWriterImplType(&topic_type_));\n"
      "  return writer_impl;\n"
      "}\n\n"
      "::DDS::DataReader_ptr " << ts_short_name << "TypeSupportImpl::create_datareader()\n"
      "{\n"
      "  typedef OpenDDS::DCPS::DataReaderImpl_T<" << short_name << "> DataReaderImplType;\n"
      "  ::DDS::DataReader_ptr reader_impl = ::DDS::DataReader::_nil();\n"
      "  ACE_NEW_NORETURN(reader_impl,\n"
      "                   DataReaderImplType());\n"
      "  return reader_impl;\n"
      "}\n\n"
      "#ifndef OPENDDS_NO_MULTI_TOPIC\n"
      "::DDS::DataReader_ptr " << ts_short_name << "TypeSupportImpl::create_multitopic_datareader()\n"
      "{\n"
      "  typedef OpenDDS::DCPS::DataReaderImpl_T<" << short_name << "> DataReaderImplType;\n"
      "  typedef OpenDDS::DCPS::MultiTopicDataReader_T<" << short_name << ", DataReaderImplType> MultiTopicDataReaderImplType;\n"
      "  ::DDS::DataReader_ptr multitopic_reader_impl = ::DDS::DataReader::_nil();\n"
      "  ACE_NEW_NORETURN(multitopic_reader_impl,\n"
      "                   MultiTopicDataReaderImplType());\n"
      "  return multitopic_reader_impl;\n"
      "}\n"
      "#endif /* !OPENDDS_NO_MULTI_TOPIC */\n\n"
      "#ifndef OPENDDS_NO_CONTENT_SUBSCRIPTION_PROFILE\n"
      "const OpenDDS::DCPS::MetaStruct& " << ts_short_name << "TypeSupportImpl::getMetaStructForType()\n"
      "{\n"
      "  return OpenDDS::DCPS::getMetaStruct<" << short_name << ">();\n"
      "}\n"
      "#endif /* !OPENDDS_NO_CONTENT_SUBSCRIPTION_PROFILE */\n\n"
      "bool " << ts_short_name << "TypeSupportImpl::has_dcps_key()\n"
      "{\n"
      "  return TraitsType::gen_has_key();\n"
      "}\n\n"
      "const char* " << ts_short_name << "TypeSupportImpl::default_type_name() const\n"
      "{\n"
      "  return TraitsType::type_name();\n"
      "}\n"
      "\n"
      "void " << ts_short_name << "TypeSupportImpl::representations_allowed_by_type(\n"
      "  ::DDS::DataRepresentationIdSeq& seq)\n"
      "{\n"
      "  MarshalTraitsType::representations_allowed_by_type(seq);\n"
      "}\n"
      "\n"
      "const OpenDDS::XTypes::TypeIdentifier& " << ts_short_name << "TypeSupportImpl::getMinimalTypeIdentifier() const\n"
      "{\n";

    const bool java_ts_only = be_global->java_arg().length() > 0;
    const bool generate_xtypes = !be_global->suppress_xtypes() && !java_ts_only;
    if (generate_xtypes) {
      be_global->impl_ <<
        "  return OpenDDS::DCPS::getMinimalTypeIdentifier<OpenDDS::DCPS::" << typeobject_generator::tag_type(name) << ">();\n";
    } else {
      be_global->impl_ <<
        "  static OpenDDS::XTypes::TypeIdentifier ti;\n"
        "  return ti;\n";
    }
    be_global->impl_ <<
      "}\n\n"
      "const OpenDDS::XTypes::TypeMap& " << ts_short_name << "TypeSupportImpl::getMinimalTypeMap() const\n"
      "{\n";

    if (generate_xtypes) {
      be_global->impl_ <<
        "  return OpenDDS::DCPS::getMinimalTypeMap<OpenDDS::DCPS::" << typeobject_generator::tag_type(name) << ">();\n";
    } else {
      be_global->impl_ <<
        "  static OpenDDS::XTypes::TypeMap tm;\n"
        "  return tm;\n";
    }
    be_global->impl_ <<
      "}\n\n"
      "const OpenDDS::XTypes::TypeIdentifier& " << ts_short_name << "TypeSupportImpl::getCompleteTypeIdentifier() const\n"
      "{\n";

    const bool generate_xtypes_complete = generate_xtypes && be_global->xtypes_complete();
    if (generate_xtypes_complete) {
      be_global->impl_ <<
        "  return OpenDDS::DCPS::getCompleteTypeIdentifier<OpenDDS::DCPS::" << typeobject_generator::tag_type(name) << ">();\n";
    } else {
      be_global->impl_ <<
        "  static OpenDDS::XTypes::TypeIdentifier ti;\n"
        "  return ti;\n";
    }
    be_global->impl_ <<
      "}\n\n"
      "const OpenDDS::XTypes::TypeMap& " << ts_short_name << "TypeSupportImpl::getCompleteTypeMap() const\n"
      "{\n";

    if (generate_xtypes_complete) {
      be_global->impl_ <<
        "  return OpenDDS::DCPS::getCompleteTypeMap<OpenDDS::DCPS::" << typeobject_generator::tag_type(name) << ">();\n";
    } else {
      be_global->impl_ <<
        "  static OpenDDS::XTypes::TypeMap tm;\n"
        "  return tm;\n";
    }
    be_global->impl_ <<
      "}\n\n"
      "OpenDDS::DCPS::Extensibility " << ts_short_name << "TypeSupportImpl::getExtensibility() const\n"
      "{\n"
      "  return MarshalTraitsType::extensibility();\n"
      "}\n\n"
      << ts_short_name << "TypeSupport::_ptr_type " << ts_short_name << "TypeSupportImpl::_narrow(CORBA::Object_ptr obj)\n"
      "{\n"
      "  return TypeSupportType::_narrow(obj);\n"
      "}\n";
  }
  be_global->impl_ << be_global->versioning_end() << "\n";

  if (be_global->face_ts()) {
    if (node->node_type() == AST_Decl::NT_struct) {
      face_ts_generator::generate(name);
    } else {
      idl_global->err()->misc_error(
        "Generating FACE type support for Union topic types is not supported", node);
      return false;
    }
  }

  return true;
}

bool ts_generator::gen_struct(AST_Structure* node, UTL_ScopedName* name,
  const std::vector<AST_Field*>&, AST_Type::SIZE_TYPE, const char*)
{
  return generate_ts(node, name);
}

bool ts_generator::gen_union(AST_Union* node, UTL_ScopedName* name,
  const std::vector<AST_UnionBranch*>&, AST_Type*, const char*)
{
  return generate_ts(node, name);
}

namespace java_ts_generator {

  /// called directly by dds_visitor::visit_structure() if -Wb,java
  void generate(AST_Structure* node) {
    UTL_ScopedName* name = node->name();

    if (!(idl_global->is_dcps_type(name) || be_global->is_topic_type(node))) {
      return;
    }

    ACE_CString output_file = be_global->java_arg();
    if (output_file.length()) {
      be_global->impl_name_ = output_file;
    }
    be_global->add_include("idl2jni_jni.h", BE_GlobalData::STREAM_CPP);

    std::string type = scoped(name);

    std::string file, jniclass, jpackage;
    for (UTL_ScopedName* sn = name; sn;
        sn = static_cast<UTL_ScopedName*>(sn->tail())) {
      std::string tmp = sn->head()->get_string();
      if (!tmp.empty() && sn->tail()) {
        jpackage += tmp;
        file += tmp;
        if (ACE_OS::mkdir(file.c_str()) != 0 && errno != EEXIST) {
          ACE_ERROR((LM_ERROR, ACE_TEXT("ERROR: java_ts_generator::generate - ")
            ACE_TEXT("unable to create specified directory: %C"), file.c_str()));
        }
      }
      for (size_t i = tmp.find('_'); i < tmp.length();
          i = tmp.find('_', i + 1)) {
        tmp.insert(++i, 1, '1');
      }
      jniclass += tmp;
      if (!jniclass.empty() && sn->tail()) {
        jniclass += '_';
        jpackage += '.';
        file += '/';
      }
    }

    if (jpackage.size() && jpackage[jpackage.size() - 1] == '.') {
      jpackage.resize(jpackage.size() - 1);
    }

    std::string clazz = name->last_component()->get_string();
    file += clazz + "TypeSupportImpl.java";

    std::ofstream java(file.c_str());
    java << (jpackage.size() ? "package " : "") << jpackage
      << (jpackage.size() ? ";\n" :"") <<
      "public class " << clazz << "TypeSupportImpl extends _" << clazz
      << "TypeSupportTAOPeer {\n"
      "    public " << clazz << "TypeSupportImpl() {\n"
      "        super(_jni_init());\n"
      "    }\n"
      "    private static native long _jni_init();\n"
      "}\n";
    be_global->impl_ <<
      "extern \"C\" JNIEXPORT jlong JNICALL\n"
      "Java_" << jniclass << "TypeSupportImpl__1jni_1init(JNIEnv*, jclass) {\n"
      "  return reinterpret_cast<jlong>(static_cast<CORBA::Object_ptr>(new "
      << type << "TypeSupportImpl));\n"
      "}\n\n";
  }

}

namespace face_ts_generator {

  void generate(UTL_ScopedName* name) {
    const std::string cxx_name = scoped(name),
      name_underscores = dds_generator::scoped_helper(name, "_"),
      exportMacro = be_global->export_macro().c_str(),
      exporter = exportMacro.empty() ? "" : ("    " + exportMacro + '\n');
    const std::string ts_name = scoped(name, EscapeContext_FromGenIdl);
    be_global->add_include("FACE/TS.hpp", BE_GlobalData::STREAM_FACETS_H);
    be_global->facets_header_ <<
      "namespace FACE\n"
      "{\n"
      "  namespace Read_Callback\n"
      "  {\n"
      "    typedef void (*send_event_" << name_underscores << "_Ptr) (\n"
      "      /* in */ TRANSACTION_ID_TYPE transaction_id,\n"
      "      /* inout */ " << cxx_name << "& message,\n"
      "      /* in */ MESSAGE_TYPE_GUID message_type_id,\n"
      "      /* in */ MESSAGE_SIZE_TYPE message_size,\n"
      "      /* in */ const WAITSET_TYPE waitset,\n"
      "      /* out */ RETURN_CODE_TYPE& return_code);\n"
      "  }\n\n"
      "  namespace TS\n"
      "  {\n" << exporter <<
      "    void Receive_Message(\n"
      "      /* in */ CONNECTION_ID_TYPE connection_id,\n"
      "      /* in */ TIMEOUT_TYPE timeout,\n"
      "      /* inout */ TRANSACTION_ID_TYPE& transaction_id,\n"
      "      /* out */ " << cxx_name << "& message,\n"
      "      /* in */ MESSAGE_SIZE_TYPE message_size,\n"
      "      /* out */ RETURN_CODE_TYPE& return_code);\n\n" << exporter <<
      "    void Send_Message(\n"
      "      /* in */ CONNECTION_ID_TYPE connection_id,\n"
      "      /* in */ TIMEOUT_TYPE timeout,\n"
      "      /* inout */ TRANSACTION_ID_TYPE& transaction_id,\n"
      "      /* inout */ " << cxx_name << "& message,\n"
      "      /* inout */ MESSAGE_SIZE_TYPE& message_size,\n"
      "      /* out */ RETURN_CODE_TYPE& return_code);\n\n" << exporter <<
      "    void Register_Callback(\n"
      "      /* in */ CONNECTION_ID_TYPE connection_id,\n"
      "      /* in */ const WAITSET_TYPE waitset,\n"
      "      /* in */ Read_Callback::send_event_" << name_underscores
                    << "_Ptr data_callback,\n"
      "      /* in */ MESSAGE_SIZE_TYPE max_message_size,\n"
      "      /* out */ RETURN_CODE_TYPE& return_code);\n\n"
      "  }\n"
      "}\n\n";
    be_global->facets_impl_ <<
      "void Receive_Message(CONNECTION_ID_TYPE connection_id,\n"
      "                     TIMEOUT_TYPE timeout,\n"
      "                     TRANSACTION_ID_TYPE& transaction_id,\n"
      "                     " << cxx_name << "& message,\n"
      "                     MESSAGE_SIZE_TYPE message_size,\n"
      "                     RETURN_CODE_TYPE& return_code) {\n"
      "  OpenDDS::FaceTSS::receive_message(connection_id, timeout,\n"
      "                                    transaction_id, message,\n"
      "                                    message_size, return_code);\n"
      "}\n\n"
      "void Send_Message(CONNECTION_ID_TYPE connection_id,\n"
      "                  TIMEOUT_TYPE timeout,\n"
      "                  TRANSACTION_ID_TYPE& transaction_id,\n"
      "                  " << cxx_name << "& message,\n"
      "                  MESSAGE_SIZE_TYPE& message_size,\n"
      "                  RETURN_CODE_TYPE& return_code) {\n"
      "  OpenDDS::FaceTSS::send_message(connection_id, timeout,\n"
      "                                 transaction_id, message,\n"
      "                                 message_size, return_code);\n"
      "}\n\n"
      "void Register_Callback(CONNECTION_ID_TYPE connection_id,\n"
      "                       const WAITSET_TYPE waitset,\n"
      "                       Read_Callback::send_event_" << name_underscores
                          << "_Ptr data_callback,\n"
      "                       MESSAGE_SIZE_TYPE max_message_size,\n"
      "                       RETURN_CODE_TYPE& return_code) {\n"
      "  OpenDDS::FaceTSS::register_callback(connection_id, waitset,\n"
      "                                      data_callback,\n"
      "                                      max_message_size, return_code);\n"
      "}\n\n";
  }
}<|MERGE_RESOLUTION|>--- conflicted
+++ resolved
@@ -234,13 +234,11 @@
       "  virtual OpenDDS::DCPS::Extensibility getExtensibility() const;\n"
       "\n"
       "  static " << ts_short_name << "TypeSupport::_ptr_type _narrow(CORBA::Object_ptr obj);\n"
-<<<<<<< HEAD
       "\n"
       "private:\n"
       "  OpenDDS::DCPS::NativeTopicType<" << short_name << "> topic_type_;\n"
-      "};\n";
-=======
-      "};\n\n"
+      "};\n"
+      "\n"
       "namespace {\n"
       "struct " << name_underscores << "_Initializer {\n"
       "  " << name_underscores << "_Initializer()\n"
@@ -250,7 +248,6 @@
       "  }\n"
       "} init_" << name_underscores << ";\n"
       "}\n\n";
->>>>>>> 5393b00d
   }
   be_global->header_ << be_global->versioning_end() << "\n";
 
