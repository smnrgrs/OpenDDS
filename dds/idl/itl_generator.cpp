--- conflicted
+++ resolved
@@ -291,15 +291,12 @@
                                const std::vector<AST_Field*>& fields,
                                AST_Type::SIZE_TYPE, const char* repoid)
 {
-<<<<<<< HEAD
-  if (!be_global->generate_itl())
+  if (!be_global->itl())
     return true;
 
   bool is_topic_type =
     idl_global->is_dcps_type(node->name()) || be_global->is_topic_type(node);
 
-=======
->>>>>>> 4951f1b7
   new_type();
 
   be_global->itl_ << Open(this)
