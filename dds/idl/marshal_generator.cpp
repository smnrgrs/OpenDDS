--- conflicted
+++ resolved
@@ -3172,13 +3172,8 @@
       const AutoidKind auto_id = be_global->autoid(node);
       ACE_CDR::ULong member_id = 0;
       for (size_t i = 0; i < fields.size(); ++i) {
-<<<<<<< HEAD
-        const unsigned id = be_global->get_id(node, fields[i], static_cast<unsigned>(i));
+        const ACE_CDR::ULong id = be_global->get_id(fields[i], auto_id, member_id);
         string field_name = string("stru.") + fields[i]->local_name()->get_string();
-=======
-        const ACE_CDR::ULong id = be_global->get_id(fields[i], auto_id, member_id);
-        const string field_name = fields[i]->local_name()->get_string();
->>>>>>> 62414353
         cases <<
           "    case " << id << ": {\n"
           "      if (!";
