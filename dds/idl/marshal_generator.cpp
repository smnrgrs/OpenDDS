--- conflicted
+++ resolved
@@ -438,22 +438,6 @@
     return true;
   }
 
-<<<<<<< HEAD
-=======
-  std::string bounded_arg(AST_Type* type)
-  {
-    std::ostringstream arg;
-    const Classification cls = classify(type);
-    if (cls & CL_STRING) {
-      AST_String* const str = AST_String::narrow_from_decl(type);
-      arg << str->max_size()->ev()->u.ulval;
-    } else if (cls & CL_SEQUENCE) {
-      AST_Sequence* const seq = AST_Sequence::narrow_from_decl(type);
-      arg << seq->max_size()->ev()->u.ulval;
-    }
-    return arg.str();
-  }
-
   // Helper function to conditionally generate dheader-related code which is passed as the
   // "code" argument.
   // code contains the lines of code to generate
@@ -475,7 +459,6 @@
     }
   }
 
->>>>>>> 68cc5b0c
   void gen_sequence(UTL_ScopedName* tdname, AST_Sequence* seq)
   {
     be_global->add_include("dds/DCPS/Serializer.h");
@@ -2440,7 +2423,6 @@
   const bool xcdr = repr.xcdr1 || repr.xcdr2;
   const bool not_final = exten != extensibilitykind_final;
   const bool may_be_parameter_list = exten == extensibilitykind_mutable && xcdr;
-<<<<<<< HEAD
   const bool may_be_delimited = not_final && repr.xcdr2;
   const bool not_only_delimited = not_final && repr.not_only_xcdr2();
   const bool use_cxx11 = be_global->language_mapping() == BE_GlobalData::LANGMAP_CXX11;
@@ -2456,8 +2438,6 @@
       be_global->impl_ << "  " << type_to_default(fields[i]->field_type(), field_name);
     }
   }
-=======
->>>>>>> 68cc5b0c
 
   for (size_t i = 0; i < LENGTH(special_structs); ++i) {
     if (special_structs[i].check(cxx)) {
