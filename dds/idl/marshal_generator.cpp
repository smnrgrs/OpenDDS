--- conflicted
+++ resolved
@@ -2842,17 +2842,11 @@
       "\n";
 
     if (struct_node) {
-      if (!generate_marshal_traits_struct(struct_node , keys, info)) {
+      if (!generate_marshal_traits_struct(struct_node, keys, info)) {
         return false;
       }
-<<<<<<< HEAD
     } else if (union_node) {
-      if (!generate_marshal_traits_union(union_node, keys.count())) {
-=======
-    } else if (node->node_type() == AST_Decl::NT_union) {
-      if (!generate_marshal_traits_union(
-            dynamic_cast<AST_Union*>(node), keys.count(), exten)) {
->>>>>>> 67dbb5ea
+      if (!generate_marshal_traits_union(union_node, keys.count(), exten)) {
         return false;
       }
     }
@@ -3025,7 +3019,6 @@
       insertion.endArgs();
 
       be_global->impl_ <<
-<<<<<<< HEAD
         "  const Encoding& encoding = strm.encoding();\n"
         "  ACE_UNUSED_ARG(encoding);\n";
       std::vector<string> code;
@@ -3035,7 +3028,7 @@
       code.push_back("}");
       generate_dheader_code(code, not_final);
 
-      // Write the fields
+      // Mutable Code
       std::ostringstream mutable_fields;
       Intro intro = rtpsCustom.intro_;
       const std::string indent = "  ";
@@ -3045,9 +3038,11 @@
         mutable_fields <<
           "  if (encoding.xcdr_version() != Encoding::XCDR_VERSION_NONE) {\n"
           "    size_t size = 0;\n";
+        const AutoidKind auto_id = be_global->autoid(node);
         for (Fields::Iterator i = fields.begin(); i != fields_end; ++i) {
           AST_Field* const field = *i;
-          const unsigned id = be_global->get_id(node, field, i.pos());
+          ACE_CDR::ULong default_id = i.pos();
+          const ACE_CDR::ULong id = be_global->get_id(field, auto_id, default_id);
           const string field_name = field->local_name()->get_string();
           bool is_key = false;
           be_global->check_key(field, is_key);
@@ -3086,49 +3081,7 @@
           "  }\n";
       }
 
-=======
-        "  size_t size = 0;\n";
-      std::ostringstream fields_encode;
-      const AutoidKind auto_id = be_global->autoid(node);
-      ACE_CDR::ULong member_id = 0;
-      for (size_t i = 0; i < fields.size(); ++i) {
-        const ACE_CDR::ULong id = be_global->get_id(fields[i], auto_id, member_id);
-        const string field_name = fields[i]->local_name()->get_string();
-        bool is_key = false;
-        be_global->check_key(fields[i], is_key);
-        fields_encode << "\n";
-        expr = "";
-        if (!findSizeAnonymous(fields[i], "stru", intro, expr)) {
-          expr += findSizeCommon(field_name, fields[i]->field_type(), "stru", intro);
-        }
-        fields_encode << expr << "\n";
-        expr = "";
-        fields_encode <<
-          "  if (!strm.write_parameter_id(" << id << ", size" << (is_key ? ", true" : "") << ")) {\n"
-          "    return false;\n"
-          "  }\n"
-          "  size = 0;\n"
-          "  if (!";
-        if (!streamAnonymous(fields[i], "<<", intro, expr)) {
-          expr += streamCommon(field_name, fields[i]->field_type(),
-              "<< stru", intro, cxx);
-        }
-        fields_encode << expr << "\n"
-                      ") {\n"
-                      "    return false;\n"
-                      "  }\n";
-      }
-      fields_encode <<
-        "\n"
-        "  if (!strm.write_list_end_parameter_id()) {\n"
-        "    return false;\n"
-        "  }\n";
-      be_global->impl_ <<
-        intro <<
-        fields_encode.str() << "\n"
-        "  return true;\n";
-    } else {
->>>>>>> 67dbb5ea
+      // Non-Mutable Code
       string expr;
       for (Fields::Iterator i = fields.begin(); i != fields_end; ++i) {
         AST_Field* const field = *i;
@@ -3153,7 +3106,6 @@
       be_global->impl_ << mutable_fields.str() << "  return " << expr << ";\n";
     }
 
-<<<<<<< HEAD
     // TODO(iguessthislldo) Pull this out for metaclass_generator
     {
       Function extraction("operator>>", "bool");
@@ -3163,14 +3115,6 @@
       Intro intro;
       string expr;
       const std::string indent = "  ";
-=======
-    if (may_be_parameter_list) {
-      be_global->impl_ <<
-        "  unsigned member_id;\n"
-        "  size_t field_size;\n"
-        "  set_default(stru);\n"
-        "  while (true) {\n";
->>>>>>> 67dbb5ea
 
       be_global->impl_ <<
         "  const Encoding& encoding = strm.encoding();\n"
@@ -3190,6 +3134,8 @@
       if (is_mutable) {
         be_global->impl_ <<
           "  if (encoding.xcdr_version() != Encoding::XCDR_VERSION_NONE) {\n"
+          "    set_default(stru);\n"
+          "\n"
           "    unsigned member_id;\n"
           "    size_t field_size;\n"
           "    while (true) {\n";
@@ -3218,11 +3164,12 @@
           "      ACE_UNUSED_ARG(end_of_field);\n"
           "\n";
 
-<<<<<<< HEAD
         std::ostringstream cases;
+        const AutoidKind auto_id = be_global->autoid(node);
         for (Fields::Iterator i = fields.begin(); i != fields_end; ++i) {
           AST_Field* const field = *i;
-          const unsigned id = be_global->get_id(node, field, i.pos());
+          ACE_CDR::ULong default_id = i.pos();
+          const ACE_CDR::ULong id = be_global->get_id(field, auto_id, default_id);
           string field_name =
             string("stru") + value_access + "." + field->local_name()->get_string();
           cases <<
@@ -3276,65 +3223,8 @@
                 "          strm.set_construction_status(Serializer::ConstructionSuccessful);\n"
                 "          strm.skip(end_of_field - strm.pos());\n";
             }
+
           } else { //discard/default
-=======
-      if (repr.xcdr1) {
-        be_global->impl_ << "    if (member_id == Serializer::pid_list_end";
-        if (repr.not_only_xcdr1()) {
-          be_global->impl_ <<
-            " &&"
-            "        strm.encoding().xcdr_version() == Encoding::XCDR_VERSION_1";
-        }
-        be_global->impl_ << ") {\n"
-          "      return true;\n"
-          "    }\n";
-      }
-      be_global->impl_ <<
-        "    const size_t end_of_field = strm.pos() + field_size;\n"
-        "    ACE_UNUSED_ARG(end_of_field);\n";
-
-      std::ostringstream cases;
-      const AutoidKind auto_id = be_global->autoid(node);
-      ACE_CDR::ULong member_id = 0;
-      for (size_t i = 0; i < fields.size(); ++i) {
-        const ACE_CDR::ULong id = be_global->get_id(fields[i], auto_id, member_id);
-        string field_name = string("stru.") + fields[i]->local_name()->get_string();
-        cases <<
-          "    case " << id << ": {\n"
-          "      if (!";
-        expr = "";
-        if (!streamAnonymous(fields[i], ">>", intro, expr)) {
-          expr += streamCommon(fields[i]->local_name()->get_string(), fields[i]->field_type(),
-            ">> stru", intro, cxx);
-        }
-        cases <<
-          expr << "\n"
-          ") {\n";
-        AST_Type* field_type = resolveActualType(fields[i]->field_type());
-        Classification fld_cls = classify(field_type);
-
-        if (use_cxx11) {
-          field_name += "()";
-        }
-        if (be_global->try_construct(fields[i]) == tryconstructfailaction_use_default) {
-          cases <<
-            "        " << type_to_default(field_type, field_name, fields[i]->field_type()->anonymous()) <<
-            "        strm.set_construction_status(Serializer::ConstructionSuccessful);\n";
-          if (!(fld_cls & CL_STRING)) cases << "        strm.skip(end_of_field - strm.pos());\n";
-        } else if ((be_global->try_construct(fields[i]) == tryconstructfailaction_trim) && (fld_cls & CL_BOUNDED) &&
-                   (fld_cls & (CL_STRING | CL_SEQUENCE))) {
-          if ((fld_cls & CL_STRING) && (fld_cls & CL_BOUNDED)) {
-            string check_not_empty = use_cxx11 ? "!" + field_name + ".empty()" : field_name + ".in()";
-            string get_length = use_cxx11 ? field_name + ".length()" : "ACE_OS::strlen(" + field_name + ".in())";
-            string inout = use_cxx11 ? "" : ".inout()";
-            cases <<
-              "        if (strm.get_construction_status() == Serializer::BoundConstructionFailure && " << check_not_empty << " && (" <<
-              bounded_arg(field_type) << " < " << get_length << ")) {\n"
-              "          " << field_name << inout <<
-              (use_cxx11 ? (".resize(" + bounded_arg(field_type) +  ");\n") : ("[" + bounded_arg(field_type) + "] = 0;\n")) <<
-              "          strm.set_construction_status(Serializer::ConstructionSuccessful);\n"
-              "        }";
->>>>>>> 67dbb5ea
             cases <<
               "          strm.set_construction_status(Serializer::ElementConstructionFailure);\n";
             if (!(fld_cls & CL_STRING)) {
