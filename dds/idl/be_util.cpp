
//=============================================================================
/**
 *  @file    be_util.cpp
 *
 *
 *  Static helper methods used by multiple visitors.
 *
 *
 *  @author Gary Maxey
 *  @author Jeff Parsons
 */
//=============================================================================

#include "be_util.h"

#include "be_extern.h"

#include <ast_generator.h>

#include <ace/OS_NS_strings.h>

// Prepare an argument for a BE
void
be_util::prep_be_arg(char* arg)
{
  static const char WB_EXPORT_MACRO[] = "export_macro=";
  static const size_t SZ_WB_EXPORT_MACRO = sizeof(WB_EXPORT_MACRO) - 1;
  static const char WB_EXPORT_INCLUDE[] = "export_include=";
  static const size_t SZ_WB_EXPORT_INCLUDE = sizeof(WB_EXPORT_INCLUDE) - 1;
  static const char WB_VERSIONING_NAME[] = "versioning_name=";
  static const size_t SZ_WB_VERSIONING_NAME = sizeof(WB_VERSIONING_NAME) - 1;
  static const char WB_VERSIONING_BEGIN[] = "versioning_begin=";
  static const size_t SZ_WB_VERSIONING_BEGIN = sizeof(WB_VERSIONING_BEGIN) - 1;
  static const char WB_VERSIONING_END[] = "versioning_end=";
  static const size_t SZ_WB_VERSIONING_END = sizeof(WB_VERSIONING_END) - 1;
  static const char WB_PCH_INCLUDE[] = "pch_include=";
  static const size_t SZ_WB_PCH_INCLUDE = sizeof(WB_PCH_INCLUDE) - 1;
  static const char WB_CPP_INCLUDE[] = "cpp_include=";
  static const size_t SZ_WB_CPP_INCLUDE = sizeof(WB_CPP_INCLUDE) - 1;
  static const char WB_JAVA[] = "java";
  static const size_t SZ_WB_JAVA = sizeof(WB_JAVA) - 1;
  static const char WB_TAO_INC_PRE[] = "tao_include_prefix=";
  static const size_t SZ_WB_TAO_INC_PRE = sizeof(WB_TAO_INC_PRE) - 1;
  static const char WB_V8[] = "v8";
  static const size_t SZ_WB_V8 = sizeof(WB_V8) - 1;
  static const char WB_TS_CPP_INCLUDE[] = "ts_cpp_include=";
  static const size_t SZ_WB_TS_CPP_INCLUDE = sizeof(WB_TS_CPP_INCLUDE) - 1;
  static const char WB_DDS_SEQ_SUFFIX[] = "opendds_sequence_suffix=";
  static const size_t SZ_WB_DDS_SEQ_SUFFIX = sizeof(WB_DDS_SEQ_SUFFIX) - 1;

  if (0 == ACE_OS::strncasecmp(arg, WB_EXPORT_MACRO, SZ_WB_EXPORT_MACRO)) {
    be_global->export_macro(arg + SZ_WB_EXPORT_MACRO);

  } else if (0 == ACE_OS::strncasecmp(arg, WB_EXPORT_INCLUDE,
                                      SZ_WB_EXPORT_INCLUDE)) {
    be_global->export_include(arg + SZ_WB_EXPORT_INCLUDE);

  } else if (0 == ACE_OS::strncasecmp(arg, WB_VERSIONING_NAME,
                                      SZ_WB_VERSIONING_NAME)) {
    be_global->versioning_name(arg + SZ_WB_VERSIONING_NAME);

  } else if (0 == ACE_OS::strncasecmp(arg, WB_VERSIONING_BEGIN,
                                      SZ_WB_VERSIONING_BEGIN)) {
    be_global->versioning_begin(arg + SZ_WB_VERSIONING_BEGIN);

  } else if (0 == ACE_OS::strncasecmp(arg, WB_VERSIONING_END,
                                      SZ_WB_VERSIONING_END)) {
    be_global->versioning_end(arg + SZ_WB_VERSIONING_END);

  } else if (0 == ACE_OS::strncasecmp(arg, WB_PCH_INCLUDE, SZ_WB_PCH_INCLUDE)) {
    be_global->pch_include(arg + SZ_WB_PCH_INCLUDE);

  } else if (0 == ACE_OS::strncasecmp(arg, WB_CPP_INCLUDE, SZ_WB_CPP_INCLUDE)) {
    be_global->add_cpp_include(arg + SZ_WB_CPP_INCLUDE);

  } else if (0 == ACE_OS::strncasecmp(arg, WB_JAVA, SZ_WB_JAVA)) {
    be_global->java(true);
    if (ACE_OS::strlen(arg + SZ_WB_JAVA)) {
      be_global->java_arg(arg + SZ_WB_JAVA + 1 /* = */);
    }

  } else if (0 == ACE_OS::strncasecmp(arg, WB_TAO_INC_PRE, SZ_WB_TAO_INC_PRE)) {
    be_global->tao_inc_pre_ = arg + SZ_WB_TAO_INC_PRE;

  } else if (0 == ACE_OS::strncasecmp(arg, WB_V8, SZ_WB_V8)) {
    be_global->v8(true);

  } else if (0 == ACE_OS::strncasecmp(arg, WB_TS_CPP_INCLUDE, SZ_WB_TS_CPP_INCLUDE)) {
    be_global->add_include(arg + SZ_WB_TS_CPP_INCLUDE, BE_GlobalData::STREAM_CPP);

  } else if (0 == ACE_OS::strncasecmp(arg, WB_DDS_SEQ_SUFFIX, SZ_WB_DDS_SEQ_SUFFIX)) {
    be_global->sequence_suffix(arg + SZ_WB_DDS_SEQ_SUFFIX);
  }
}

void
be_util::arg_post_proc()
{
}

void
be_util::usage()
{
  // see be_global.cpp parse_args()
  ACE_DEBUG((LM_DEBUG,
    ACE_TEXT(" -o <dir>\t\tset output directory for all files\n")
    ACE_TEXT(" -Lface\t\t\tgenerate FACE IDL to C++ mapping\n")
    ACE_TEXT(" -Lspcpp\t\tgenerate Safety Profile IDL to C++ mapping\n")
    ACE_TEXT(" -Lc++11\t\tgenerate IDL to C++11 mapping\n")
    ACE_TEXT(" -SI\t\t\tsuppress generation of *TypeSupport.idl\n")
    ACE_TEXT(" -Sa\t\t\tsuppress IDL any (ignored, for tao_idl compatibility)\n")
    ACE_TEXT(" -St\t\t\tsuppress IDL typecode when -L* option is present\n")
    ACE_TEXT(" -Sx\t\t\tsuppress XTypes TypeObject and TypeIdentifier generation\n")
    ACE_TEXT(" -Sdefault\t\texclude default TypeSupport generators from output\n")
    ACE_TEXT(" -Gitl\t\t\tgenerate ITL\n")
    ACE_TEXT(" -GfaceTS\t\tgenerate FACE TS API for DCPS data types\n")
    ACE_TEXT(" -Gv8\t\t\tgenerate TypeSupport for converting data samples ")
    ACE_TEXT("to v8 JavaScript objects\n")
    ACE_TEXT("\t\t\t\t-Wb,v8 is an alternative form for this option\n")
    ACE_TEXT(" -Grapidjson\t\tgenerate TypeSupport for converting data samples ")
    ACE_TEXT("to RapidJSON JavaScript objects\n")
    ACE_TEXT(" --filename-only-includes\tStrip leading directories from generated #include lines\n")
    ACE_TEXT(" --[no-]default-nested\ttopic types must be declared, true by default\n")
    ACE_TEXT(" --no-dcps-data-type-warnings\t\tdon't warn about #pragma DCPS_DATA_TYPE\n")
    ACE_TEXT(" --default-extensibility\t\tset default XTypes extensibility kind to final, ")
    ACE_TEXT("appendable, or mutable\n\t\t\t\t\t(appendable if not set)\n")
    ACE_TEXT(" --default-autoid\t\t\tset default XTypes autoid approach to sequential or hash\n")
    ACE_TEXT("\t\t\t\t\t(sequential if not set)\n")
    ACE_TEXT(" --default-try-construct\t\tset default XTypes try-construct behavior to ")
    ACE_TEXT("discard, use-default, or trim\n\t\t\t\t\t(discard if not set)\n")
<<<<<<< HEAD
=======
    ACE_TEXT(" --type-sequence-suffix=<postfix>\tset the implied DDS sequence suffix (default is 'Seq')\n")
>>>>>>> cb96ebcc
    ACE_TEXT(" -Wb,export_macro=<macro name>\t\tset export macro ")
    ACE_TEXT("for all files\n")
    ACE_TEXT("\t\t\t\t\t\t--export=<macro name> is an alternative form for this option\n")
    ACE_TEXT(" -Wb,export_include=<include path>\tset export include ")
    ACE_TEXT("file for all files\n")
    ACE_TEXT(" -Wb,versioning_name=<macro name>\tset versioning name macro ")
    ACE_TEXT("for all files\n")
    ACE_TEXT(" -Wb,versioning_begin=<macro name>\tset versioning begin macro ")
    ACE_TEXT("for all files\n")
    ACE_TEXT(" -Wb,versioning_end=<macro name>\tset versioning end macro ")
    ACE_TEXT("for all files\n")
    ACE_TEXT(" -Wb,pch_include=<include path>\t\tset include ")
    ACE_TEXT("file for precompiled header mechanism\n")
    ACE_TEXT(" -Wb,cpp_include=<include path>\t\tset additional include ")
    ACE_TEXT("file for cpp files. Useful for 'after the fact'\n\t\t\t\t\ttypesupport generation ")
    ACE_TEXT("with different features enabled than in the\n\t\t\t\t\tfirst pass.\n")
    ACE_TEXT(" -Wb,java[=<output_file>]\t\tenable Java support ")
    ACE_TEXT("for TypeSupport files.  Do not specify an\n\t\t\t\t\t'output_file'")
    ACE_TEXT("except for special cases.\n")
    ACE_TEXT(" -Wb,tao_include_prefix=<path>\t\tprefix for including the TAO-")
    ACE_TEXT("generated header file.\n")
    ACE_TEXT(" -Wb,ts_cpp_include=<include>\t\tadd <include> to *TypeSupportImpl.cpp\n")
    ACE_TEXT(" -Wb,opendds_sequence_suffix=<postfix>\tset the implied DDS sequence postfix ")
    ACE_TEXT("(default is 'Seq')\n")
    ));
}

AST_Generator*
be_util::generator_init()
{
  AST_Generator* gen = 0;
  ACE_NEW_RETURN(gen, AST_Generator, 0);
  return gen;
}

const char*
be_util::dds_root()
{
  static const char* value = ACE_OS::getenv("DDS_ROOT");
  if (!value || !value[0]) {
    ACE_ERROR((LM_ERROR, "Error - The environment variable DDS_ROOT must be set.\n"));
    BE_abort();
  }
  return value;
}

void
be_util::misc_error_and_abort(const std::string& message, AST_Decl* node)
{
  idl_global->err()->misc_error(message.c_str(), node);
  BE_abort();
}<|MERGE_RESOLUTION|>--- conflicted
+++ resolved
@@ -129,10 +129,6 @@
     ACE_TEXT("\t\t\t\t\t(sequential if not set)\n")
     ACE_TEXT(" --default-try-construct\t\tset default XTypes try-construct behavior to ")
     ACE_TEXT("discard, use-default, or trim\n\t\t\t\t\t(discard if not set)\n")
-<<<<<<< HEAD
-=======
-    ACE_TEXT(" --type-sequence-suffix=<postfix>\tset the implied DDS sequence suffix (default is 'Seq')\n")
->>>>>>> cb96ebcc
     ACE_TEXT(" -Wb,export_macro=<macro name>\t\tset export macro ")
     ACE_TEXT("for all files\n")
     ACE_TEXT("\t\t\t\t\t\t--export=<macro name> is an alternative form for this option\n")
@@ -155,7 +151,7 @@
     ACE_TEXT(" -Wb,tao_include_prefix=<path>\t\tprefix for including the TAO-")
     ACE_TEXT("generated header file.\n")
     ACE_TEXT(" -Wb,ts_cpp_include=<include>\t\tadd <include> to *TypeSupportImpl.cpp\n")
-    ACE_TEXT(" -Wb,opendds_sequence_suffix=<postfix>\tset the implied DDS sequence postfix ")
+    ACE_TEXT(" -Wb,opendds_sequence_suffix=<suffix>\tset the implied DDS sequence suffix ")
     ACE_TEXT("(default is 'Seq')\n")
     ));
 }
