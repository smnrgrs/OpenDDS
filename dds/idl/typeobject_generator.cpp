--- conflicted
+++ resolved
@@ -2279,6 +2279,12 @@
   case AST_PredefinedType::PT_ushort:
     fully_desc_type_identifier_map_[type] = OpenDDS::XTypes::TypeIdentifier(OpenDDS::XTypes::TK_UINT16);
     break;
+  case AST_PredefinedType::PT_int8:
+    fully_desc_type_identifier_map_[type] = OpenDDS::XTypes::TypeIdentifier(OpenDDS::XTypes::TK_INT8);
+    break;
+  case AST_PredefinedType::PT_uint8:
+    fully_desc_type_identifier_map_[type] = OpenDDS::XTypes::TypeIdentifier(OpenDDS::XTypes::TK_UINT8);
+    break;
   case AST_PredefinedType::PT_float:
     fully_desc_type_identifier_map_[type] = OpenDDS::XTypes::TypeIdentifier(OpenDDS::XTypes::TK_FLOAT32);
     break;
@@ -2386,65 +2392,7 @@
 
   case AST_ConcreteType::NT_pre_defined:
     {
-<<<<<<< HEAD
       generate_primitive_type_identifier(type);
-=======
-      AST_PredefinedType* const n = dynamic_cast<AST_PredefinedType*>(type);
-      switch (n->pt()) {
-      case AST_PredefinedType::PT_long:
-        minimal_type_identifier_map_[type] = OpenDDS::XTypes::TypeIdentifier(OpenDDS::XTypes::TK_INT32);
-        break;
-      case AST_PredefinedType::PT_ulong:
-        minimal_type_identifier_map_[type] = OpenDDS::XTypes::TypeIdentifier(OpenDDS::XTypes::TK_UINT32);
-        break;
-      case AST_PredefinedType::PT_longlong:
-        minimal_type_identifier_map_[type] = OpenDDS::XTypes::TypeIdentifier(OpenDDS::XTypes::TK_INT64);
-        break;
-      case AST_PredefinedType::PT_ulonglong:
-        minimal_type_identifier_map_[type] = OpenDDS::XTypes::TypeIdentifier(OpenDDS::XTypes::TK_UINT64);
-        break;
-      case AST_PredefinedType::PT_short:
-        minimal_type_identifier_map_[type] = OpenDDS::XTypes::TypeIdentifier(OpenDDS::XTypes::TK_INT16);
-        break;
-      case AST_PredefinedType::PT_ushort:
-        minimal_type_identifier_map_[type] = OpenDDS::XTypes::TypeIdentifier(OpenDDS::XTypes::TK_UINT16);
-        break;
-      case AST_PredefinedType::PT_int8:
-        minimal_type_identifier_map_[type] = OpenDDS::XTypes::TypeIdentifier(OpenDDS::XTypes::TK_INT8);
-        break;
-      case AST_PredefinedType::PT_uint8:
-        minimal_type_identifier_map_[type] = OpenDDS::XTypes::TypeIdentifier(OpenDDS::XTypes::TK_UINT8);
-        break;
-      case AST_PredefinedType::PT_float:
-        minimal_type_identifier_map_[type] = OpenDDS::XTypes::TypeIdentifier(OpenDDS::XTypes::TK_FLOAT32);
-        break;
-      case AST_PredefinedType::PT_double:
-        minimal_type_identifier_map_[type] = OpenDDS::XTypes::TypeIdentifier(OpenDDS::XTypes::TK_FLOAT64);
-        break;
-      case AST_PredefinedType::PT_longdouble:
-        minimal_type_identifier_map_[type] = OpenDDS::XTypes::TypeIdentifier(OpenDDS::XTypes::TK_FLOAT128);
-        break;
-      case AST_PredefinedType::PT_char:
-        minimal_type_identifier_map_[type] = OpenDDS::XTypes::TypeIdentifier(OpenDDS::XTypes::TK_CHAR8);
-        break;
-      case AST_PredefinedType::PT_wchar:
-        minimal_type_identifier_map_[type] = OpenDDS::XTypes::TypeIdentifier(OpenDDS::XTypes::TK_CHAR16);
-        break;
-      case AST_PredefinedType::PT_boolean:
-        minimal_type_identifier_map_[type] = OpenDDS::XTypes::TypeIdentifier(OpenDDS::XTypes::TK_BOOLEAN);
-        break;
-      case AST_PredefinedType::PT_octet:
-        minimal_type_identifier_map_[type] = OpenDDS::XTypes::TypeIdentifier(OpenDDS::XTypes::TK_BYTE);
-        break;
-      case AST_PredefinedType::PT_any:
-      case AST_PredefinedType::PT_object:
-      case AST_PredefinedType::PT_value:
-      case AST_PredefinedType::PT_abstract:
-      case AST_PredefinedType::PT_void:
-      case AST_PredefinedType::PT_pseudo:
-        be_util::misc_error_and_abort("Unexpected primitive type");
-      }
->>>>>>> f6c26e95
       break;
     }
 
