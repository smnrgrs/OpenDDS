--- conflicted
+++ resolved
@@ -507,36 +507,20 @@
       run: |
         export COMPILER_VERSION=$(c++ --version 2>&1 | head -n 1)
         echo "COMPILER_VERSION=$COMPILER_VERSION" >> $GITHUB_ENV
-<<<<<<< HEAD
 #    - name: Cache Artifact
 #      id: cache-artifact
 #      uses: actions/cache@v2
 #      with:
 #        path: ${{ github.job }}.tar.xz
-#        key: c05_${{ github.job }}_ace6tao2_${{ env.ACE_COMMIT }}_${{ env.COMPILER_VERSION }}
+#        key: c06_${{ github.job }}_ace6tao2_${{ env.ACE_COMMIT }}_${{ env.COMPILER_VERSION }}
     - name: checkout MPC
 #      if: steps.cache-artifact.outputs.cache-hit != 'true'
-      uses: actions/checkout@v2
-=======
-    - name: Cache Artifact
-      id: cache-artifact
-      uses: actions/cache@v2
-      with:
-        path: ${{ github.job }}.tar.xz
-        key: c06_${{ github.job }}_ace6tao2_${{ env.ACE_COMMIT }}_${{ env.COMPILER_VERSION }}
-    - name: checkout MPC
-      if: steps.cache-artifact.outputs.cache-hit != 'true'
-      uses: actions/checkout@v3
->>>>>>> 1f943165
+      uses: actions/checkout@v3
       with:
         repository: DOCGroup/MPC
         path: MPC
     - name: setup gtest
-<<<<<<< HEAD
 #      if: steps.cache-artifact.outputs.cache-hit != 'true'
-=======
-      if: steps.cache-artifact.outputs.cache-hit != 'true'
->>>>>>> 1f943165
       run: |
         cd OpenDDS/tests/googletest
         git submodule init
