name: "Build & Test"

on:
  push:
    branches:
      - master
      - branch-DDS-3.*
      - gh_wf_*
    paths:
      - '**'
      # Don't run this workflow if the only files that changed are the
      # following. Make sure this is the same as the "pull_request.paths" list.
      - '!AUTHORS'
      - '!PROBLEM-REPORT-FORM'
      - '!LICENSE'
      - '!Dockerfile**'
      - '!.dockerignore'
      - '!.mailmap'
      - '!.github/workflows/lint.yml'
      - '!etc/**'
      - '!docs/**'
      - '!hooks/**'
      - '!tools/scripts/**'
      - '!**.md'
      - '!**.rst'
      - '!**/.gitignore'
      - '!**/.lint_config'
      - '!**/README*'
  pull_request:
    branches:
      - master
      - branch-DDS-3.*
    paths:
      - '**'
      # Don't run this workflow if the only files that changed are the
      # following. Make sure this is the same as the "push.paths" list.
      - '!AUTHORS'
      - '!PROBLEM-REPORT-FORM'
      - '!LICENSE'
      - '!Dockerfile**'
      - '!.dockerignore'
      - '!.mailmap'
      - '!.github/workflows/lint.yml'
      - '!etc/**'
      - '!docs/**'
      - '!hooks/**'
      - '!tools/scripts/**'
      - '!**.md'
      - '!**.rst'
      - '!**/.gitignore'
      - '!**/.lint_config'
      - '!**/README*'

env:
  TRIGGERING_COMMIT: ${{ github.event.pull_request.head.sha || github.sha }}

jobs:

  wait_cancel_previous:

    runs-on: ubuntu-20.04

    steps:
    - uses: convictional/trigger-workflow-and-wait@v1.3.0
      with:
        owner: ${{ github.repository_owner }}
        repo: OpenDDS
        github_token: ${{ secrets.GITHUB_TOKEN }}
        workflow_file_name: cancel_previous_runs.yml
        ref: ${{ env.TRIGGERING_COMMIT }}
        trigger_workflow: false

  ACE_TAO_u18_i0_xer0_js0_j12:

    runs-on: ubuntu-18.04

    needs: wait_cancel_previous

    steps:
    - name: checkout OpenDDS
      uses: actions/checkout@v2.3.4
      with:
        path: OpenDDS
        submodules: true
    - name: checkout ACE_TAO
      uses: actions/checkout@v2.3.4
      with:
        repository: DOCGroup/ACE_TAO
        ref: ace6tao2
        path: OpenDDS/ACE_TAO
    - name: get ACE_TAO commit
      shell: bash
      run: |
        cd OpenDDS/ACE_TAO
        export ACE_COMMIT=$(git rev-parse HEAD)
        echo "ACE_COMMIT=$ACE_COMMIT" >> $GITHUB_ENV
    - name: Cache Artifact
      id: cache-artifact
      uses: actions/cache@v2.1.5
      with:
        path: ${{ github.job }}.tar.xz
        key: c01_${{ github.job }}_ace6tao2_${{ env.ACE_COMMIT }}
    - name: checkout MPC
      if: steps.cache-artifact.outputs.cache-hit != 'true'
      uses: actions/checkout@v2.3.4
      with:
        repository: DOCGroup/MPC
        path: MPC
    - name: configure OpenDDS
      if: steps.cache-artifact.outputs.cache-hit != 'true'
      run: |
        cd OpenDDS
        ./configure --no-inline --tests --ace=$GITHUB_WORKSPACE/OpenDDS/ACE_TAO/ACE --mpc=$GITHUB_WORKSPACE/MPC
    - name: build ACE and TAO
      if: steps.cache-artifact.outputs.cache-hit != 'true'
      run: |
        cd OpenDDS
        . setenv.sh
        cd ACE_TAO/ACE
        make -j4
        cd ../TAO
        make -j4
    - name: create ACE_TAO tar.xz artifact
      if: steps.cache-artifact.outputs.cache-hit != 'true'
      shell: bash
      run: |
        cd OpenDDS/ACE_TAO
        perl -ni.bak -e "print unless /opendds/" ACE/bin/MakeProjectCreator/config/default.features # remove opendds features from here, let individual build configure scripts handle those
        find . -iname "*\.o" | xargs rm
        tar cvf ../../${{ github.job }}.tar ACE/ace/config.h
        git clean -xdfn | cut -d ' ' -f 3- | xargs tar uvf ../../${{ github.job }}.tar
        xz -3 ../../${{ github.job }}.tar
    - name: upload ACE_TAO artifact
      uses: actions/upload-artifact@v2
      with:
        name: ${{ github.job }}_artifact
        path: ${{ github.job }}.tar.xz

  build_u18_i0_xer0_js0_j12:

    runs-on: ubuntu-18.04

    needs: ACE_TAO_u18_i0_xer0_js0_j12

    steps:
    - name: checkout MPC
      uses: actions/checkout@v2.3.4
      with:
        repository: DOCGroup/MPC
        path: MPC
    - name: checkout ACE_TAO
      uses: actions/checkout@v2.3.4
      with:
        repository: DOCGroup/ACE_TAO
        ref: ace6tao2
        path: ACE_TAO
    - name: download ACE_TAO artifact
      uses: actions/download-artifact@v2
      with:
        name: ACE_TAO_u18_i0_xer0_js0_j12_artifact
        path: ACE_TAO
    - name: extract ACE_TAO artifact
      shell: bash
      run: |
        cd ACE_TAO
        tar xvfJ ACE_TAO_u18_i0_xer0_js0_j12.tar.xz
    - name: checkout OpenDDS
      uses: actions/checkout@v2.3.4
      with:
        path: OpenDDS
        submodules: true
    - name: configure OpenDDS
      run: |
        cd OpenDDS
        ./configure --no-inline --tests --java=/usr/lib/jvm/adoptopenjdk-12-hotspot-amd64 --no-rapidjson --ace=$GITHUB_WORKSPACE/ACE_TAO/ACE --mpc=$GITHUB_WORKSPACE/MPC
    - name: check build configuration
      shell: bash
      run: |
        cd OpenDDS
        . setenv.sh
        tools/scripts/show_build_config.pl
    - uses: ammaraskar/gcc-problem-matcher@0.1
    - name: build OpenDDS
      shell: bash
      run: |
        cd OpenDDS
        . setenv.sh
        make -j4
    - name: gitclean
      shell: bash
      run: |
        touch output.txt
        cd OpenDDS
        git clean -nd -e ext | tee ../output.txt
        if [ -s ../output.txt ]; then exit 1; fi
    - name: create OpenDDS tar.xz artifact
      shell: bash
      run: |
        cd OpenDDS
        rm -rf ACE_TAO
        find . -iname "*\.o" | xargs rm
        tar cvf ../${{ github.job }}.tar setenv.sh
        git clean -xdfn | cut -d ' ' -f 3- | xargs tar uvf ../${{ github.job }}.tar
        xz -3 ../${{ github.job }}.tar
    - name: upload OpenDDS artifact
      uses: actions/upload-artifact@v2
      with:
        name: ${{ github.job }}_artifact
        path: ${{ github.job }}.tar.xz

  cmake_u18_i0_xer0_js0_j12:

    runs-on: ubuntu-18.04

    needs: build_u18_i0_xer0_js0_j12
    timeout-minutes: 150

    steps:
    - name: checkout MPC
      uses: actions/checkout@v2.3.4
      with:
        repository: DOCGroup/MPC
        path: MPC
    - name: checkout autobuild
      uses: actions/checkout@v2.3.4
      with:
        repository: DOCGroup/autobuild
        path: autobuild
    - name: checkout ACE_TAO
      uses: actions/checkout@v2.3.4
      with:
        repository: DOCGroup/ACE_TAO
        ref: ace6tao2
        path: ACE_TAO
    - name: download ACE_TAO artifact
      uses: actions/download-artifact@v2
      with:
        name: ACE_TAO_u18_i0_xer0_js0_j12_artifact
        path: ACE_TAO
    - name: extract ACE_TAO artifact
      shell: bash
      run: |
        cd ACE_TAO
        tar xvfJ ACE_TAO_u18_i0_xer0_js0_j12.tar.xz
    - name: checkout OpenDDS
      uses: actions/checkout@v2.3.4
      with:
        path: OpenDDS
        submodules: true
    - name: download OpenDDS artifact
      uses: actions/download-artifact@v2
      with:
        name: build_u18_i0_xer0_js0_j12_artifact
        path: OpenDDS
    - name: extract OpenDDS artifact
      shell: bash
      run: |
        cd OpenDDS
        tar xvfJ build_u18_i0_xer0_js0_j12.tar.xz
    - name: check build configuration
      shell: bash
      run: |
        cd OpenDDS
        . setenv.sh
        tools/scripts/show_build_config.pl
    - uses: ammaraskar/gcc-problem-matcher@0.1
    - name: build and run CMake tests
      shell: bash
      run: |
        cd OpenDDS
        . setenv.sh
        cd tests/cmake_integration
        perl run_ci_tests.pl

<<<<<<< HEAD
=======
  ACE_TAO_u18_o1d0v1_xer0_j12:

    runs-on: ubuntu-18.04

    needs: wait_cancel_previous

    steps:
    - name: checkout OpenDDS
      uses: actions/checkout@v2.3.4
      with:
        path: OpenDDS
        submodules: true
    - name: checkout ACE_TAO
      uses: actions/checkout@v2.3.4
      with:
        repository: DOCGroup/ACE_TAO
        ref: ace6tao2
        path: OpenDDS/ACE_TAO
    - name: get ACE_TAO commit
      shell: bash
      run: |
        cd OpenDDS/ACE_TAO
        export ACE_COMMIT=$(git rev-parse HEAD)
        echo "ACE_COMMIT=$ACE_COMMIT" >> $GITHUB_ENV
    - name: Cache Artifact
      id: cache-artifact
      uses: actions/cache@v2.1.5
      with:
        path: ${{ github.job }}.tar.xz
        key: c01_${{ github.job }}_ace6tao2_${{ env.ACE_COMMIT }}
    - name: checkout MPC
      if: steps.cache-artifact.outputs.cache-hit != 'true'
      uses: actions/checkout@v2.3.4
      with:
        repository: DOCGroup/MPC
        path: MPC
    - name: configure OpenDDS
      if: steps.cache-artifact.outputs.cache-hit != 'true'
      run: |
        cd OpenDDS
        ./configure --tests --optimize --no-debug --features=versioned_namespace=1 --ace=$GITHUB_WORKSPACE/OpenDDS/ACE_TAO/ACE --mpc=$GITHUB_WORKSPACE/MPC
    - name: build ACE and TAO
      if: steps.cache-artifact.outputs.cache-hit != 'true'
      run: |
        cd OpenDDS
        . setenv.sh
        cd ACE_TAO/ACE
        make -j4
        cd ../TAO
        make -j4
    - name: create ACE_TAO tar.xz artifact
      if: steps.cache-artifact.outputs.cache-hit != 'true'
      shell: bash
      run: |
        cd OpenDDS/ACE_TAO
        perl -ni.bak -e "print unless /opendds/" ACE/bin/MakeProjectCreator/config/default.features # remove opendds features from here, let individual build configure scripts handle those
        find . -iname "*\.o" | xargs rm
        tar cvf ../../${{ github.job }}.tar ACE/ace/config.h
        git clean -xdfn | cut -d ' ' -f 3- | xargs tar uvf ../../${{ github.job }}.tar
        xz -3 ../../${{ github.job }}.tar
    - name: upload ACE_TAO artifact
      uses: actions/upload-artifact@v2
      with:
        name: ${{ github.job }}_artifact
        path: ${{ github.job }}.tar.xz

>>>>>>> 7b285c94
  build_u18_o1d0v1_xer0_j12:

    runs-on: ubuntu-18.04
    needs: wait_cancel_previous

    steps:
    - name: checkout MPC
      uses: actions/checkout@v2.3.4
      with:
        repository: DOCGroup/MPC
        path: MPC
    - name: checkout OpenDDS
      uses: actions/checkout@v2.3.4
      with:
        path: OpenDDS
        submodules: true
    - name: configure OpenDDS
      run: |
        cd OpenDDS
        ./configure --doc-group --optimize --no-debug --features=versioned_namespace=1 --tests --java=/usr/lib/jvm/adoptopenjdk-12-hotspot-amd64 --rapidjson --mpc=$GITHUB_WORKSPACE/MPC
    - name: make OpenDDS
      run: |
        cd OpenDDS
        make -j4
    - name: check build configuration
      shell: bash
      run: |
        cd OpenDDS
        . setenv.sh
        tools/scripts/show_build_config.pl
    - uses: ammaraskar/gcc-problem-matcher@0.1
    - name: make install OpenDDS
      shell: bash
      run: |
        cd OpenDDS
        set -e
        export DESTDIR=$(realpath install_temp)
        export INSTALL_PREFIX=$(realpath install_prefix)
        . setenv.sh
        cd $ACE_ROOT
        make install
        cd $TAO_ROOT
        make install
        cd $GITHUB_WORKSPACE/OpenDDS
        make install
        cp -r $DESTDIR/$INSTALL_PREFIX .
        cat << EOF > install_setenv.sh
        export OPENDDS_INSTALL_PREFIX=$INSTALL_PREFIX
        source \$OPENDDS_INSTALL_PREFIX/share/ace/ace-devel.sh
        source \$OPENDDS_INSTALL_PREFIX/share/tao/tao-devel.sh
        source \$OPENDDS_INSTALL_PREFIX/share/dds/dds-devel.sh
        export JAVA_HOME=/usr/lib/jvm/adoptopenjdk-12-hotspot-amd64
        export JAVA_PLATFORM=linux
        export PATH="\$OPENDDS_INSTALL_PREFIX/bin:\$PATH"
        export LD_LIBRARY_PATH="\$OPENDDS_INSTALL_PREFIX/lib:\$LD_LIBRARY_PATH"
        export MPC_ROOT=$GITHUB_WORKSPACE/MPC
        export PERL5LIB=$(realpath bin):$(realpath $ACE_ROOT/bin)
        EOF
    - name: make install build messenger
      shell: bash
      run: |
        cd OpenDDS
        . install_setenv.sh
        cd tests/DCPS/Messenger
        git clean -dfx .
        $ACE_ROOT/bin/mwc.pl -type gnuace .
        make
    - name: make install build cmake
      shell: bash
      run: |
        cd OpenDDS
        . install_setenv.sh
        cd tests/cmake_integration/Messenger/Messenger_1
        git clean -dfx .
        mkdir build
        cd build
        cmake -DCMAKE_PREFIX_PATH=$DDS_ROOT ..
        cmake --build .
    - name: make install build java
      shell: bash
      run: |
        cd OpenDDS
        . install_setenv.sh
        cd java/tests/messenger
        git clean -dfx .
        $ACE_ROOT/bin/mwc.pl -type gnuace
        make
    - name: create OpenDDS tar.xz artifact
      shell: bash
      run: |
        cd OpenDDS
        tar cvf ../${{ github.job }}.tar setenv.sh install_setenv.sh
        git clean -xdfn | cut -d ' ' -f 3- | xargs tar uvf ../${{ github.job }}.tar
        xz -3 ../${{ github.job }}.tar
    - name: upload OpenDDS artifact
      uses: actions/upload-artifact@v2
      with:
        name: ${{ github.job }}_artifact
        path: ${{ github.job }}.tar.xz

  test_u18_o1d0v1_xer0_j12:

    runs-on: ubuntu-18.04

    needs: build_u18_o1d0v1_xer0_j12
    timeout-minutes: 150

    steps:
    - name: checkout MPC
      uses: actions/checkout@v2.3.4
      with:
        repository: DOCGroup/MPC
        path: MPC
    - name: checkout autobuild
      uses: actions/checkout@v2.3.4
      with:
        repository: DOCGroup/autobuild
        path: autobuild
    - name: checkout OpenDDS
      uses: actions/checkout@v2.3.4
      with:
        path: OpenDDS
        submodules: true
    - name: download OpenDDS artifact
      uses: actions/download-artifact@v2
      with:
        name: build_u18_o1d0v1_xer0_j12_artifact
        path: OpenDDS
    - name: extract OpenDDS artifact
      shell: bash
      run: |
        cd OpenDDS
        tar xvfJ build_u18_o1d0v1_xer0_j12.tar.xz
    - name: check build configuration
      shell: bash
      run: |
        cd OpenDDS
        . setenv.sh
        tools/scripts/show_build_config.pl
    - name: test make install messenger
      shell: bash
      run: |
        cd OpenDDS
        . install_setenv.sh
        cd tests/DCPS/Messenger
        perl run_test.pl rtps
    - name: test make install cmake
      shell: bash
      run: |
        cd OpenDDS
        . install_setenv.sh
        cd tests/cmake_integration/Messenger/Messenger_1/build
        perl run_test.pl
    - name: remove install clutter
      shell: bash
      run: |
        cd OpenDDS
        rm build_u18_o1d0v1_xer0_j12.tar.xz
        rm -rf install_temp install_prefix install_setenv.sh
    - name: gitclean
      shell: bash
      run: |
        touch output.txt
        cd OpenDDS
        git clean -nd -e ext | tee ../output.txt
        if [ -s ../output.txt ]; then exit 1; fi

  u18_esafe_js0:

    runs-on: ubuntu-18.04

    needs: wait_cancel_previous

    steps:
    - name: checkout OpenDDS
      uses: actions/checkout@v2.3.4
      with:
        path: OpenDDS
        submodules: true
    - name: checkout autobuild
      uses: actions/checkout@v2.3.4
      with:
        repository: DOCGroup/autobuild
        path: autobuild
    - name: install xerces
      if: steps.cache-artifact.outputs.cache-hit != 'true'
      run: sudo apt-get -y install libxerces-c-dev
    - name: checkout MPC
      if: steps.cache-artifact.outputs.cache-hit != 'true'
      uses: actions/checkout@v2.3.4
      with:
        repository: DOCGroup/MPC
        path: MPC
    - name: setup gtest
      run: |
        cd OpenDDS/tests/googletest
        git submodule init
        git submodule update
        mkdir build
        cd build
        mkdir install
        cmake -DCMAKE_INSTALL_PREFIX=./install ..
        cmake --build . --target install
    - name: configure OpenDDS
      if: steps.cache-artifact.outputs.cache-hit != 'true'
      run: |
        cd OpenDDS
        ./configure --tests --gtest=$GITHUB_WORKSPACE/OpenDDS/tests/googletest/build/install --safety-profile --no-rapidjson --mpc=$GITHUB_WORKSPACE/MPC
    - name: build everything
      if: steps.cache-artifact.outputs.cache-hit != 'true'
      run: |
        cd OpenDDS
        make -j4
    - name: check build configuration
      shell: bash
      run: |
        cd OpenDDS/build/target
        . setenv.sh
        tools/scripts/show_build_config.pl
    - name: run OpenDDS tests
      shell: bash
      run: |
        cd OpenDDS/build/target
        . setenv.sh
        mkdir ${{ github.job }}_autobuild_workspace
        cd ${{ github.job }}_autobuild_workspace
        echo using commit $TRIGGERING_COMMIT for SHA
        echo $TRIGGERING_COMMIT >> ./SHA
        cat > config.xml <<EOF
        <autobuild>
        <configuration>
        <variable name="log_file" value="output.log"/>
        <variable name="log_root" value="$DDS_ROOT/${{ github.job }}_autobuild_workspace"/>
        <variable name="project_root" value="$DDS_ROOT"/>
        <variable name="root" value="$DDS_ROOT/${{ github.job }}_autobuild_workspace"/>
        <variable name="junit_xml_output" value="Tests"/>
        </configuration>
        <command name="log" options="on"/>
        <command name="print_os_version"/>
        <command name="print_env_vars"/>
        <command name="print_ace_config"/>
        <command name="print_make_version"/>
        <command name="check_compiler" options="gcc"/>
        <command name="print_perl_version"/>
        <command name="print_autobuild_config"/>
        <command name="auto_run_tests" options="script_path=tests dir=$GITHUB_WORKSPACE/OpenDDS -Config SAFETY_EXTENDED -Config RTPS -Config LINUX -Config CXX11 -Config OPENDDS_SAFETY_PROFILE -Config DDS_NO_CONTENT_SUBSCRIPTION -Config DDS_NO_CONTENT_FILTERED_TOPIC -Config DDS_NO_MULTI_TOPIC -Config DDS_NO_QUERY_CONDITION -Config DDS_NO_OWNERSHIP_KIND_EXCLUSIVE -Config DDS_NO_OBJECT_MODEL_PROFILE -Config DDS_NO_PERSISTENCE_PROFILE -Config GH_ACTIONS"/>
        <command name="log" options="off"/>
        <command name="process_logs" options="prettify"/>
        </autobuild>
        EOF
        $GITHUB_WORKSPACE/autobuild/autobuild.pl "$GITHUB_WORKSPACE/OpenDDS/build/target/${{ github.job }}_autobuild_workspace/config.xml"
    - name: upload autobuild output
      uses: actions/upload-artifact@v2
      with:
        name: ${{ github.job }}_autobuild_output
        path: OpenDDS/build/target/${{ github.job }}_autobuild_workspace
    - name: check results
      shell: bash
      run: |
        cat "$GITHUB_WORKSPACE/OpenDDS/build/target/${{ github.job }}_autobuild_workspace/latest.txt"
        if ! grep -q 'Failures: 0' "$GITHUB_WORKSPACE/OpenDDS/build/target/${{ github.job }}_autobuild_workspace/latest.txt"; then echo "::error file=latest.txt,line=0,col=0::Test Failures: see 'Test Results: ${{ github.job }}'"; fi

  u18_bsafe_js0_FM-1f:

    runs-on: ubuntu-18.04

    needs: wait_cancel_previous

    steps:
    - name: checkout OpenDDS
      uses: actions/checkout@v2.3.4
      with:
        path: OpenDDS
        submodules: true
    - name: checkout autobuild
      uses: actions/checkout@v2.3.4
      with:
        repository: DOCGroup/autobuild
        path: autobuild
    - name: install xerces
      if: steps.cache-artifact.outputs.cache-hit != 'true'
      run: sudo apt-get -y install libxerces-c-dev
    - name: checkout MPC
      if: steps.cache-artifact.outputs.cache-hit != 'true'
      uses: actions/checkout@v2.3.4
      with:
        repository: DOCGroup/MPC
        path: MPC
    - name: setup gtest
      run: |
        cd OpenDDS/tests/googletest
        git submodule init
        git submodule update
        mkdir build
        cd build
        mkdir install
        cmake -DCMAKE_INSTALL_PREFIX=./install ..
        cmake --build . --target install
    - name: configure OpenDDS
      if: steps.cache-artifact.outputs.cache-hit != 'true'
      run: |
        cd OpenDDS
        ./configure --tests --gtest=$GITHUB_WORKSPACE/OpenDDS/tests/googletest/build/install --safety-profile=base --no-rapidjson --no-built-in-topics --mpc=$GITHUB_WORKSPACE/MPC
    - name: build everything
      if: steps.cache-artifact.outputs.cache-hit != 'true'
      run: |
        cd OpenDDS
        make -j4
    - name: check build configuration
      shell: bash
      run: |
        cd OpenDDS/build/target
        . setenv.sh
        tools/scripts/show_build_config.pl
    - name: run OpenDDS tests
      shell: bash
      run: |
        cd OpenDDS/build/target
        . setenv.sh
        mkdir ${{ github.job }}_autobuild_workspace
        cd ${{ github.job }}_autobuild_workspace
        echo using commit $TRIGGERING_COMMIT for SHA
        echo $TRIGGERING_COMMIT >> ./SHA
        cat > config.xml <<EOF
        <autobuild>
        <configuration>
        <variable name="log_file" value="output.log"/>
        <variable name="log_root" value="$DDS_ROOT/${{ github.job }}_autobuild_workspace"/>
        <variable name="project_root" value="$DDS_ROOT"/>
        <variable name="root" value="$DDS_ROOT/${{ github.job }}_autobuild_workspace"/>
        <variable name="junit_xml_output" value="Tests"/>
        </configuration>
        <command name="log" options="on"/>
        <command name="print_os_version"/>
        <command name="print_env_vars"/>
        <command name="print_ace_config"/>
        <command name="print_make_version"/>
        <command name="check_compiler" options="gcc"/>
        <command name="print_perl_version"/>
        <command name="print_autobuild_config"/>
        <command name="auto_run_tests" options="script_path=tests dir=$GITHUB_WORKSPACE/OpenDDS -Config SAFETY_BASE -Config RTPS -Config LINUX -Config CXX11 -Config OPENDDS_SAFETY_PROFILE -Config NO_BUILT_IN_TOPICS -Config DDS_NO_CONTENT_SUBSCRIPTION -Config DDS_NO_CONTENT_FILTERED_TOPIC -Config DDS_NO_MULTI_TOPIC -Config DDS_NO_QUERY_CONDITION -Config DDS_NO_OWNERSHIP_KIND_EXCLUSIVE -Config DDS_NO_OBJECT_MODEL_PROFILE -Config DDS_NO_PERSISTENCE_PROFILE  -Config GH_ACTIONS"/>
        <command name="log" options="off"/>
        <command name="process_logs" options="prettify"/>
        </autobuild>
        EOF
        $GITHUB_WORKSPACE/autobuild/autobuild.pl "$GITHUB_WORKSPACE/OpenDDS/build/target/${{ github.job }}_autobuild_workspace/config.xml"
    - name: upload autobuild output
      uses: actions/upload-artifact@v2
      with:
        name: ${{ github.job }}_autobuild_output
        path: OpenDDS/build/target/${{ github.job }}_autobuild_workspace
    - name: check results
      shell: bash
      run: |
        cat "$GITHUB_WORKSPACE/OpenDDS/build/target/${{ github.job }}_autobuild_workspace/latest.txt"
        if ! grep -q 'Failures: 0' "$GITHUB_WORKSPACE/OpenDDS/build/target/${{ github.job }}_autobuild_workspace/latest.txt"; then echo "::error file=latest.txt,line=0,col=0::Test Failures: see 'Test Results: ${{ github.job }}'"; fi

  ACE_TAO_u18_d0i0v1_sec_js0_FM-06:

    runs-on: ubuntu-18.04

    needs: wait_cancel_previous

    steps:
    - name: checkout OpenDDS
      uses: actions/checkout@v2.3.4
      with:
        path: OpenDDS
        submodules: true
    - name: checkout ACE_TAO
      uses: actions/checkout@v2.3.4
      with:
        repository: DOCGroup/ACE_TAO
        ref: ace6tao2
        path: OpenDDS/ACE_TAO
    - name: get ACE_TAO commit
      shell: bash
      run: |
        cd OpenDDS/ACE_TAO
        export ACE_COMMIT=$(git rev-parse HEAD)
        echo "ACE_COMMIT=$ACE_COMMIT" >> $GITHUB_ENV
    - name: Cache Artifact
      id: cache-artifact
      uses: actions/cache@v2.1.5
      with:
        path: ${{ github.job }}.tar.xz
        key: c01_${{ github.job }}_ace6tao2_${{ env.ACE_COMMIT }}
    - name: install xerces
      if: steps.cache-artifact.outputs.cache-hit != 'true'
      run: sudo apt-get -y install libxerces-c-dev
    - name: checkout MPC
      if: steps.cache-artifact.outputs.cache-hit != 'true'
      uses: actions/checkout@v2.3.4
      with:
        repository: DOCGroup/MPC
        path: MPC
    - name: configure OpenDDS
      if: steps.cache-artifact.outputs.cache-hit != 'true'
      run: |
        cd OpenDDS
        ./configure --no-debug --no-inline --features=versioned_namespace=1 --tests --security --ace=$GITHUB_WORKSPACE/OpenDDS/ACE_TAO/ACE --mpc=$GITHUB_WORKSPACE/MPC
    - name: build ACE and TAO
      if: steps.cache-artifact.outputs.cache-hit != 'true'
      run: |
        cd OpenDDS
        . setenv.sh
        cd ACE_TAO/ACE
        make -j4
        cd ../TAO
        make -j4
    - name: create ACE_TAO tar.xz artifact
      if: steps.cache-artifact.outputs.cache-hit != 'true'
      shell: bash
      run: |
        cd OpenDDS/ACE_TAO
        perl -ni.bak -e "print unless /opendds/" ACE/bin/MakeProjectCreator/config/default.features # remove opendds features from here, let individual build configure scripts handle those
        find . -iname "*\.o" | xargs rm
        tar cvf ../../${{ github.job }}.tar ACE/ace/config.h
        git clean -xdfn | cut -d ' ' -f 3- | xargs tar uvf ../../${{ github.job }}.tar
        xz -3 ../../${{ github.job }}.tar
    - name: upload ACE_TAO artifact
      uses: actions/upload-artifact@v2
      with:
        name: ${{ github.job }}_artifact
        path: ${{ github.job }}.tar.xz

  build_u18_d0i0v1_sec_js0_FM-06:

    runs-on: ubuntu-18.04

    needs: ACE_TAO_u18_d0i0v1_sec_js0_FM-06

    steps:
    - name: install xerces
      run: sudo apt-get -y install libxerces-c-dev
    - name: checkout MPC
      uses: actions/checkout@v2.3.4
      with:
        repository: DOCGroup/MPC
        path: MPC
    - name: checkout ACE_TAO
      uses: actions/checkout@v2.3.4
      with:
        repository: DOCGroup/ACE_TAO
        ref: ace6tao2
        path: ACE_TAO
    - name: download ACE_TAO artifact
      uses: actions/download-artifact@v2
      with:
        name: ACE_TAO_u18_d0i0v1_sec_js0_FM-06_artifact
        path: ACE_TAO
    - name: extract ACE_TAO artifact
      shell: bash
      run: |
        cd ACE_TAO
        tar xvfJ ACE_TAO_u18_d0i0v1_sec_js0_FM-06.tar.xz
    - name: checkout OpenDDS
      uses: actions/checkout@v2.3.4
      with:
        path: OpenDDS
        submodules: true
    - name: configure OpenDDS
      run: |
        cd OpenDDS
        ./configure --no-debug --no-inline --features=versioned_namespace=1 --tests --security --no-rapidjson --no-built-in-topics --no-content-subscription --no-ownership-profile --no-object-model-profile --no-persistence-profile --ace=$GITHUB_WORKSPACE/ACE_TAO/ACE --mpc=$GITHUB_WORKSPACE/MPC
    - name: check build configuration
      shell: bash
      run: |
        cd OpenDDS
        . setenv.sh
        tools/scripts/show_build_config.pl
    - uses: ammaraskar/gcc-problem-matcher@0.1
    - name: build OpenDDS
      shell: bash
      run: |
        cd OpenDDS
        . setenv.sh
        make -j4
    - name: create OpenDDS tar.xz artifact
      shell: bash
      run: |
        cd OpenDDS
        rm -rf ACE_TAO
        find . -iname "*\.o" | xargs rm
        tar cvf ../${{ github.job }}.tar setenv.sh
        git clean -xdfn | cut -d ' ' -f 3- | xargs tar uvf ../${{ github.job }}.tar
        xz -3 ../${{ github.job }}.tar
    - name: upload OpenDDS artifact
      uses: actions/upload-artifact@v2
      with:
        name: ${{ github.job }}_artifact
        path: ${{ github.job }}.tar.xz

  test_u18_d0i0v1_sec_js0_FM-06:

    runs-on: ubuntu-18.04

    needs: build_u18_d0i0v1_sec_js0_FM-06
    timeout-minutes: 150

    steps:
    - name: install xerces
      run: sudo apt-get -y install libxerces-c-dev
    - name: checkout MPC
      uses: actions/checkout@v2.3.4
      with:
        repository: DOCGroup/MPC
        path: MPC
    - name: checkout autobuild
      uses: actions/checkout@v2.3.4
      with:
        repository: DOCGroup/autobuild
        path: autobuild
    - name: checkout ACE_TAO
      uses: actions/checkout@v2.3.4
      with:
        repository: DOCGroup/ACE_TAO
        ref: ace6tao2
        path: ACE_TAO
    - name: download ACE_TAO artifact
      uses: actions/download-artifact@v2
      with:
        name: ACE_TAO_u18_d0i0v1_sec_js0_FM-06_artifact
        path: ACE_TAO
    - name: extract ACE_TAO artifact
      shell: bash
      run: |
        cd ACE_TAO
        tar xvfJ ACE_TAO_u18_d0i0v1_sec_js0_FM-06.tar.xz
    - name: checkout OpenDDS
      uses: actions/checkout@v2.3.4
      with:
        path: OpenDDS
        submodules: true
    - name: download OpenDDS artifact
      uses: actions/download-artifact@v2
      with:
        name: build_u18_d0i0v1_sec_js0_FM-06_artifact
        path: OpenDDS
    - name: extract OpenDDS artifact
      shell: bash
      run: |
        cd OpenDDS
        tar xvfJ build_u18_d0i0v1_sec_js0_FM-06.tar.xz
    - name: check build configuration
      shell: bash
      run: |
        cd OpenDDS
        . setenv.sh
        tools/scripts/show_build_config.pl
    - name: run OpenDDS tests
      shell: bash
      run: |
        cd OpenDDS
        . setenv.sh
        mkdir ${{ github.job }}_autobuild_workspace
        cd ${{ github.job }}_autobuild_workspace
        echo using commit $TRIGGERING_COMMIT for SHA
        echo $TRIGGERING_COMMIT >> ./SHA
        cat > config.xml <<EOF
        <autobuild>
        <configuration>
        <variable name="log_file" value="output.log"/>
        <variable name="log_root" value="$DDS_ROOT/${{ github.job }}_autobuild_workspace"/>
        <variable name="project_root" value="$DDS_ROOT"/>
        <variable name="root" value="$DDS_ROOT/${{ github.job }}_autobuild_workspace"/>
        <variable name="junit_xml_output" value="Tests"/>
        </configuration>
        <command name="log" options="on"/>
        <command name="print_os_version"/>
        <command name="print_env_vars"/>
        <command name="print_ace_config"/>
        <command name="print_make_version"/>
        <command name="check_compiler" options="gcc"/>
        <command name="print_perl_version"/>
        <command name="print_autobuild_config"/>
        <command name="auto_run_tests" options="script_path=tests dir=$GITHUB_WORKSPACE/OpenDDS -Config RTPS -Config LINUX -Config XERCES3 -Config WCHAR -Config CXX11 -Config OPENDDS_SECURITY -Config NO_BUILT_IN_TOPICS -Config DDS_NO_CONTENT_SUBSCRIPTION -Config DDS_NO_OWNERSHIP_PROFILE -Config DDS_NO_OBJECT_MODEL_PROFILE -Config DDS_NO_PERSISTENCE_PROFILE -Config GH_ACTIONS  -a -l tests/security/security_tests.lst"/>
        <command name="log" options="off"/>
        <command name="process_logs" options="prettify"/>
        </autobuild>
        EOF
        $GITHUB_WORKSPACE/autobuild/autobuild.pl "$GITHUB_WORKSPACE/OpenDDS/${{ github.job }}_autobuild_workspace/config.xml"
    - name: upload autobuild output
      uses: actions/upload-artifact@v2
      with:
        name: ${{ github.job }}_autobuild_output
        path: OpenDDS/${{ github.job }}_autobuild_workspace
    - name: check results
      shell: bash
      run: |
        cat "$GITHUB_WORKSPACE/OpenDDS/${{ github.job }}_autobuild_workspace/latest.txt"
        if ! grep -q 'Failures: 0' "$GITHUB_WORKSPACE/OpenDDS/${{ github.job }}_autobuild_workspace/latest.txt"; then echo "::error file=latest.txt,line=0,col=0::Test Failures: see 'Test Results: ${{ github.job }}'"; fi

  ACE_TAO_u18_clang5_i0w1_sec:

    runs-on: ubuntu-18.04

    needs: wait_cancel_previous

    steps:
    - name: install clang++
      run: |
        sudo apt-get install -y clang-5.0
    - name: checkout OpenDDS
      uses: actions/checkout@v2.3.4
      with:
        path: OpenDDS
        submodules: true
    - name: checkout ACE_TAO
      uses: actions/checkout@v2.3.4
      with:
        repository: DOCGroup/ACE_TAO
        ref: ace6tao2
        path: OpenDDS/ACE_TAO
    - name: get ACE_TAO commit
      shell: bash
      run: |
        cd OpenDDS/ACE_TAO
        export ACE_COMMIT=$(git rev-parse HEAD)
        echo "ACE_COMMIT=$ACE_COMMIT" >> $GITHUB_ENV
    - name: Cache Artifact
      id: cache-artifact
      uses: actions/cache@v2.1.5
      with:
        path: ${{ github.job }}.tar.xz
        key: c01_${{ github.job }}_ace6tao2_${{ env.ACE_COMMIT }}
    - name: install xerces
      if: steps.cache-artifact.outputs.cache-hit != 'true'
      run: sudo apt-get -y install libxerces-c-dev
    - name: checkout MPC
      if: steps.cache-artifact.outputs.cache-hit != 'true'
      uses: actions/checkout@v2.3.4
      with:
        repository: DOCGroup/MPC
        path: MPC
    - name: configure OpenDDS
      if: steps.cache-artifact.outputs.cache-hit != 'true'
      run: |
        cd OpenDDS
        ./configure --compiler=clang++-5.0 --no-inline --features=uses_wchar=1 --std=c++11 --tests --security --ace=$GITHUB_WORKSPACE/OpenDDS/ACE_TAO/ACE --mpc=$GITHUB_WORKSPACE/MPC
    - name: build ACE and TAO
      if: steps.cache-artifact.outputs.cache-hit != 'true'
      run: |
        cd OpenDDS
        . setenv.sh
        cd ACE_TAO/ACE
        make -j4
        cd ../TAO
        make -j4
    - name: create ACE_TAO tar.xz artifact
      if: steps.cache-artifact.outputs.cache-hit != 'true'
      shell: bash
      run: |
        cd OpenDDS/ACE_TAO
        perl -ni.bak -e "print unless /opendds/" ACE/bin/MakeProjectCreator/config/default.features # remove opendds features from here, let individual build configure scripts handle those
        find . -iname "*\.o" | xargs rm
        tar cvf ../../${{ github.job }}.tar ACE/ace/config.h
        git clean -xdfn | cut -d ' ' -f 3- | xargs tar uvf ../../${{ github.job }}.tar
        xz -3 ../../${{ github.job }}.tar
    - name: upload ACE_TAO artifact
      uses: actions/upload-artifact@v2
      with:
        name: ${{ github.job }}_artifact
        path: ${{ github.job }}.tar.xz

  build_u18_clang5_i0w1_sec:

    runs-on: ubuntu-18.04

    needs: ACE_TAO_u18_clang5_i0w1_sec

    steps:
    - name: install xerces
      run: sudo apt-get -y install libxerces-c-dev
    - name: install clang++
      run: |
        sudo apt-get install -y clang-5.0
    - name: checkout MPC
      uses: actions/checkout@v2.3.4
      with:
        repository: DOCGroup/MPC
        path: MPC
    - name: checkout ACE_TAO
      uses: actions/checkout@v2.3.4
      with:
        repository: DOCGroup/ACE_TAO
        ref: ace6tao2
        path: ACE_TAO
    - name: download ACE_TAO artifact
      uses: actions/download-artifact@v2
      with:
        name: ACE_TAO_u18_clang5_i0w1_sec_artifact
        path: ACE_TAO
    - name: extract ACE_TAO artifact
      shell: bash
      run: |
        cd ACE_TAO
        tar xvfJ ACE_TAO_u18_clang5_i0w1_sec.tar.xz
    - name: checkout OpenDDS
      uses: actions/checkout@v2.3.4
      with:
        path: OpenDDS
        submodules: true
    - name: configure OpenDDS
      run: |
        cd OpenDDS
        ./configure --compiler=clang++-5.0 --no-inline --features=uses_wchar=1 --std=c++11 --tests --security --ace=$GITHUB_WORKSPACE/ACE_TAO/ACE --rapidjson --mpc=$GITHUB_WORKSPACE/MPC
    - name: check build configuration
      shell: bash
      run: |
        cd OpenDDS
        . setenv.sh
        tools/scripts/show_build_config.pl
    - uses: ammaraskar/gcc-problem-matcher@0.1
    - name: build OpenDDS
      shell: bash
      run: |
        cd OpenDDS
        . setenv.sh
        make -j4
    - name: create OpenDDS tar.xz artifact
      shell: bash
      run: |
        cd OpenDDS
        rm -rf ACE_TAO
        find . -iname "*\.o" | xargs rm
        tar cvf ../${{ github.job }}.tar setenv.sh
        git clean -xdfn | cut -d ' ' -f 3- | xargs tar uvf ../${{ github.job }}.tar
        xz -3 ../${{ github.job }}.tar
    - name: upload OpenDDS artifact
      uses: actions/upload-artifact@v2
      with:
        name: ${{ github.job }}_artifact
        path: ${{ github.job }}.tar.xz

  cmake_u18_clang5_i0w1_sec:

    runs-on: ubuntu-18.04

    needs: build_u18_clang5_i0w1_sec
    timeout-minutes: 150

    steps:
    - name: install clang++
      run: |
        sudo apt-get install -y clang-5.0
    - name: install xerces
      run: sudo apt-get -y install libxerces-c-dev
    - name: checkout MPC
      uses: actions/checkout@v2.3.4
      with:
        repository: DOCGroup/MPC
        path: MPC
    - name: checkout autobuild
      uses: actions/checkout@v2.3.4
      with:
        repository: DOCGroup/autobuild
        path: autobuild
    - name: checkout ACE_TAO
      uses: actions/checkout@v2.3.4
      with:
        repository: DOCGroup/ACE_TAO
        ref: ace6tao2
        path: ACE_TAO
    - name: download ACE_TAO artifact
      uses: actions/download-artifact@v2
      with:
        name: ACE_TAO_u18_clang5_i0w1_sec_artifact
        path: ACE_TAO
    - name: extract ACE_TAO artifact
      shell: bash
      run: |
        cd ACE_TAO
        tar xvfJ ACE_TAO_u18_clang5_i0w1_sec.tar.xz
    - name: checkout OpenDDS
      uses: actions/checkout@v2.3.4
      with:
        path: OpenDDS
        submodules: true
    - name: download OpenDDS artifact
      uses: actions/download-artifact@v2
      with:
        name: build_u18_clang5_i0w1_sec_artifact
        path: OpenDDS
    - name: extract OpenDDS artifact
      shell: bash
      run: |
        cd OpenDDS
        tar xvfJ build_u18_clang5_i0w1_sec.tar.xz
    - name: check build configuration
      shell: bash
      run: |
        cd OpenDDS
        . setenv.sh
        tools/scripts/show_build_config.pl
    - name: build and run CMake tests
      shell: bash
      run: |
        cd OpenDDS
        . setenv.sh
        cd tests/cmake_integration
        perl run_ci_tests.pl --compiler=clang++-5.0

  ACE_TAO_u18_clang10_sec_js0:

    runs-on: ubuntu-18.04

    needs: wait_cancel_previous

    steps:
    - name: install clang++
      run: |
        sudo apt-get install -y clang-10
    - name: checkout OpenDDS
      uses: actions/checkout@v2.3.4
      with:
        path: OpenDDS
        submodules: true
    - name: checkout ACE_TAO
      uses: actions/checkout@v2.3.4
      with:
        repository: DOCGroup/ACE_TAO
        ref: ace6tao2
        path: OpenDDS/ACE_TAO
    - name: get ACE_TAO commit
      shell: bash
      run: |
        cd OpenDDS/ACE_TAO
        export ACE_COMMIT=$(git rev-parse HEAD)
        echo "ACE_COMMIT=$ACE_COMMIT" >> $GITHUB_ENV
    - name: Cache Artifact
      id: cache-artifact
      uses: actions/cache@v2.1.5
      with:
        path: ${{ github.job }}.tar.xz
        key: c01_${{ github.job }}_ace6tao2_${{ env.ACE_COMMIT }}
    - name: install xerces
      if: steps.cache-artifact.outputs.cache-hit != 'true'
      run: sudo apt-get -y install libxerces-c-dev
    - name: checkout MPC
      if: steps.cache-artifact.outputs.cache-hit != 'true'
      uses: actions/checkout@v2.3.4
      with:
        repository: DOCGroup/MPC
        path: MPC
    - name: configure OpenDDS
      if: steps.cache-artifact.outputs.cache-hit != 'true'
      run: |
        cd OpenDDS
        ./configure --compiler=clang++-10 --std=c++11 --tests --security --no-rapidjson --ace=$GITHUB_WORKSPACE/OpenDDS/ACE_TAO/ACE --mpc=$GITHUB_WORKSPACE/MPC
    - name: build ACE and TAO
      if: steps.cache-artifact.outputs.cache-hit != 'true'
      run: |
        cd OpenDDS
        . setenv.sh
        cd ACE_TAO/ACE
        make -j4
        cd ../TAO
        make -j4
    - name: create ACE_TAO tar.xz artifact
      if: steps.cache-artifact.outputs.cache-hit != 'true'
      shell: bash
      run: |
        cd OpenDDS/ACE_TAO
        perl -ni.bak -e "print unless /opendds/" ACE/bin/MakeProjectCreator/config/default.features # remove opendds features from here, let individual build configure scripts handle those
        find . -iname "*\.o" | xargs rm
        tar cvf ../../${{ github.job }}.tar ACE/ace/config.h
        git clean -xdfn | cut -d ' ' -f 3- | xargs tar uvf ../../${{ github.job }}.tar
        xz -3 ../../${{ github.job }}.tar
    - name: upload ACE_TAO artifact
      uses: actions/upload-artifact@v2
      with:
        name: ${{ github.job }}_artifact
        path: ${{ github.job }}.tar.xz

  build_u18_clang10_sec_js0:

    runs-on: ubuntu-18.04

    needs: ACE_TAO_u18_clang10_sec_js0

    steps:
    - name: install clang++
      run: |
        sudo apt-get install -y clang-10
    - name: install xerces
      run: sudo apt-get -y install libxerces-c-dev
    - name: checkout MPC
      uses: actions/checkout@v2.3.4
      with:
        repository: DOCGroup/MPC
        path: MPC
    - name: checkout ACE_TAO
      uses: actions/checkout@v2.3.4
      with:
        repository: DOCGroup/ACE_TAO
        ref: ace6tao2
        path: ACE_TAO
    - name: download ACE_TAO artifact
      uses: actions/download-artifact@v2
      with:
        name: ACE_TAO_u18_clang10_sec_js0_artifact
        path: ACE_TAO
    - name: extract ACE_TAO artifact
      shell: bash
      run: |
        cd ACE_TAO
        tar xvfJ ACE_TAO_u18_clang10_sec_js0.tar.xz
    - name: checkout OpenDDS
      uses: actions/checkout@v2.3.4
      with:
        path: OpenDDS
        submodules: true
    - name: configure OpenDDS
      run: |
        cd OpenDDS
        ./configure --compiler=clang++-10 --std=c++11 --tests --security --no-rapidjson --ace=$GITHUB_WORKSPACE/ACE_TAO/ACE --mpc=$GITHUB_WORKSPACE/MPC
    - name: check build configuration
      shell: bash
      run: |
        cd OpenDDS
        . setenv.sh
        tools/scripts/show_build_config.pl
    - uses: ammaraskar/gcc-problem-matcher@0.1
    - name: build OpenDDS
      shell: bash
      run: |
        cd OpenDDS
        . setenv.sh
        make -j4
    - name: create OpenDDS tar.xz artifact
      shell: bash
      run: |
        cd OpenDDS
        rm -rf ACE_TAO
        find . -iname "*\.o" | xargs rm
        tar cvf ../${{ github.job }}.tar setenv.sh
        git clean -xdfn | cut -d ' ' -f 3- | xargs tar uvf ../${{ github.job }}.tar
        xz -3 ../${{ github.job }}.tar
    - name: upload OpenDDS artifact
      uses: actions/upload-artifact@v2
      with:
        name: ${{ github.job }}_artifact
        path: ${{ github.job }}.tar.xz

  cmake_u18_clang10_sec_js0:

    runs-on: ubuntu-18.04

    needs: build_u18_clang10_sec_js0
    timeout-minutes: 150

    steps:
    - name: install clang++
      run: |
        sudo apt-get install -y clang-10
    - name: install xerces
      if: steps.cache-artifact.outputs.cache-hit != 'true'
      run: sudo apt-get -y install libxerces-c-dev
    - name: checkout MPC
      uses: actions/checkout@v2.3.4
      with:
        repository: DOCGroup/MPC
        path: MPC
    - name: checkout autobuild
      uses: actions/checkout@v2.3.4
      with:
        repository: DOCGroup/autobuild
        path: autobuild
    - name: checkout ACE_TAO
      uses: actions/checkout@v2.3.4
      with:
        repository: DOCGroup/ACE_TAO
        ref: ace6tao2
        path: ACE_TAO
    - name: download ACE_TAO artifact
      uses: actions/download-artifact@v2
      with:
        name: ACE_TAO_u18_clang10_sec_js0_artifact
        path: ACE_TAO
    - name: extract ACE_TAO artifact
      shell: bash
      run: |
        cd ACE_TAO
        tar xvfJ ACE_TAO_u18_clang10_sec_js0.tar.xz
    - name: checkout OpenDDS
      uses: actions/checkout@v2.3.4
      with:
        path: OpenDDS
        submodules: true
    - name: download OpenDDS artifact
      uses: actions/download-artifact@v2
      with:
        name: build_u18_clang10_sec_js0_artifact
        path: OpenDDS
    - name: extract OpenDDS artifact
      shell: bash
      run: |
        cd OpenDDS
        tar xvfJ build_u18_clang10_sec_js0.tar.xz
    - name: check build configuration
      shell: bash
      run: |
        cd OpenDDS
        . setenv.sh
        tools/scripts/show_build_config.pl
    - name: build and run CMake tests
      shell: bash
      run: |
        cd OpenDDS
        . setenv.sh
        cd tests/cmake_integration
        perl run_ci_tests.pl --compiler=clang++-10

  ACE_TAO_u18_gcc6_d0w1_cpp03:

    runs-on: ubuntu-18.04

    needs: wait_cancel_previous

    steps:
    - name: install gcc and g++
      run: |
        sudo apt-get install g++-6
    - name: checkout OpenDDS
      uses: actions/checkout@v2.3.4
      with:
        path: OpenDDS
        submodules: true
    - name: checkout ACE_TAO
      uses: actions/checkout@v2.3.4
      with:
        repository: DOCGroup/ACE_TAO
        ref: ace6tao2
        path: OpenDDS/ACE_TAO
    - name: get ACE_TAO commit
      shell: bash
      run: |
        cd OpenDDS/ACE_TAO
        export ACE_COMMIT=$(git rev-parse HEAD)
        echo "ACE_COMMIT=$ACE_COMMIT" >> $GITHUB_ENV
    - name: Cache Artifact
      id: cache-artifact
      uses: actions/cache@v2.1.5
      with:
        path: ${{ github.job }}.tar.xz
        key: c01_${{ github.job }}_ace6tao2_${{ env.ACE_COMMIT }}
    - name: install xerces
      if: steps.cache-artifact.outputs.cache-hit != 'true'
      run: sudo apt-get -y install libxerces-c-dev
    - name: checkout MPC
      if: steps.cache-artifact.outputs.cache-hit != 'true'
      uses: actions/checkout@v2.3.4
      with:
        repository: DOCGroup/MPC
        path: MPC
    - name: configure OpenDDS
      if: steps.cache-artifact.outputs.cache-hit != 'true'
      run: |
        cd OpenDDS
        ./configure --compiler=g++-6 --no-debug --features=uses_wchar=1 --std=c++03 --tests --ace=$GITHUB_WORKSPACE/OpenDDS/ACE_TAO/ACE --mpc=$GITHUB_WORKSPACE/MPC
    - name: build ACE and TAO
      if: steps.cache-artifact.outputs.cache-hit != 'true'
      run: |
        cd OpenDDS
        . setenv.sh
        cd ACE_TAO/ACE
        make -j4
        cd ../TAO
        make -j4
    - name: create ACE_TAO tar.xz artifact
      if: steps.cache-artifact.outputs.cache-hit != 'true'
      shell: bash
      run: |
        cd OpenDDS/ACE_TAO
        perl -ni.bak -e "print unless /opendds/" ACE/bin/MakeProjectCreator/config/default.features # remove opendds features from here, let individual build configure scripts handle those
        find . -iname "*\.o" | xargs rm
        tar cvf ../../${{ github.job }}.tar ACE/ace/config.h
        git clean -xdfn | cut -d ' ' -f 3- | xargs tar uvf ../../${{ github.job }}.tar
        xz -3 ../../${{ github.job }}.tar
    - name: upload ACE_TAO artifact
      uses: actions/upload-artifact@v2
      with:
        name: ${{ github.job }}_artifact
        path: ${{ github.job }}.tar.xz

  build_u18_gcc6_d0w1_cpp03:

    runs-on: ubuntu-18.04

    needs: ACE_TAO_u18_gcc6_d0w1_cpp03

    steps:
    - name: install gcc and g++
      run: |
        sudo apt-get install g++-6
    - name: install xerces
      run: sudo apt-get -y install libxerces-c-dev
    - name: checkout MPC
      uses: actions/checkout@v2.3.4
      with:
        repository: DOCGroup/MPC
        path: MPC
    - name: checkout ACE_TAO
      uses: actions/checkout@v2.3.4
      with:
        repository: DOCGroup/ACE_TAO
        ref: ace6tao2
        path: ACE_TAO
    - name: download ACE_TAO artifact
      uses: actions/download-artifact@v2
      with:
        name: ACE_TAO_u18_gcc6_d0w1_cpp03_artifact
        path: ACE_TAO
    - name: extract ACE_TAO artifact
      shell: bash
      run: |
        cd ACE_TAO
        tar xvfJ ACE_TAO_u18_gcc6_d0w1_cpp03.tar.xz
    - name: checkout OpenDDS
      uses: actions/checkout@v2.3.4
      with:
        path: OpenDDS
        submodules: true
    - name: configure OpenDDS
      run: |
        cd OpenDDS
        ./configure --compiler=g++-6 --no-debug --features=uses_wchar=1 --std=c++03 --tests --rapidjson --ace=$GITHUB_WORKSPACE/ACE_TAO/ACE --mpc=$GITHUB_WORKSPACE/MPC
    - name: check build configuration
      shell: bash
      run: |
        cd OpenDDS
        . setenv.sh
        tools/scripts/show_build_config.pl
    - uses: ammaraskar/gcc-problem-matcher@0.1
    - name: build OpenDDS
      shell: bash
      run: |
        cd OpenDDS
        . setenv.sh
        make -j4
    - name: create OpenDDS tar.xz artifact
      shell: bash
      run: |
        cd OpenDDS
        rm -rf ACE_TAO
        find . -iname "*\.o" | xargs rm
        tar cvf ../${{ github.job }}.tar setenv.sh
        git clean -xdfn | cut -d ' ' -f 3- | xargs tar uvf ../${{ github.job }}.tar
        xz -3 ../${{ github.job }}.tar
    - name: upload OpenDDS artifact
      uses: actions/upload-artifact@v2
      with:
        name: ${{ github.job }}_artifact
        path: ${{ github.job }}.tar.xz

  cmake_u18_gcc6_d0w1_cpp03:

    runs-on: ubuntu-18.04

    needs: build_u18_gcc6_d0w1_cpp03
    timeout-minutes: 150

    steps:
    - name: install gcc and g++
      run: |
        sudo apt-get install g++-6
    - name: install xerces
      run: sudo apt-get -y install libxerces-c-dev
    - name: checkout MPC
      uses: actions/checkout@v2.3.4
      with:
        repository: DOCGroup/MPC
        path: MPC
    - name: checkout autobuild
      uses: actions/checkout@v2.3.4
      with:
        repository: DOCGroup/autobuild
        path: autobuild
    - name: checkout ACE_TAO
      uses: actions/checkout@v2.3.4
      with:
        repository: DOCGroup/ACE_TAO
        ref: ace6tao2
        path: ACE_TAO
    - name: download ACE_TAO artifact
      uses: actions/download-artifact@v2
      with:
        name: ACE_TAO_u18_gcc6_d0w1_cpp03_artifact
        path: ACE_TAO
    - name: extract ACE_TAO artifact
      shell: bash
      run: |
        cd ACE_TAO
        tar xvfJ ACE_TAO_u18_gcc6_d0w1_cpp03.tar.xz
    - name: checkout OpenDDS
      uses: actions/checkout@v2.3.4
      with:
        path: OpenDDS
        submodules: true
    - name: download OpenDDS artifact
      uses: actions/download-artifact@v2
      with:
        name: build_u18_gcc6_d0w1_cpp03_artifact
        path: OpenDDS
    - name: extract OpenDDS artifact
      shell: bash
      run: |
        cd OpenDDS
        tar xvfJ build_u18_gcc6_d0w1_cpp03.tar.xz
    - name: check build configuration
      shell: bash
      run: |
        cd OpenDDS
        . setenv.sh
        tools/scripts/show_build_config.pl
    - name: build and run CMake tests
      shell: bash
      run: |
        cd OpenDDS
        . setenv.sh
        cd tests/cmake_integration
        perl run_ci_tests.pl --skip-cxx11 --compiler=g++-6

  ACE_TAO_u18_gcc8_i0_js0_j:

    runs-on: ubuntu-18.04

    needs: wait_cancel_previous

    steps:
    - name: install gcc and g++
      run: |
        sudo apt-get install g++-8
    - name: checkout OpenDDS
      uses: actions/checkout@v2.3.4
      with:
        path: OpenDDS
        submodules: true
    - name: checkout ACE_TAO
      uses: actions/checkout@v2.3.4
      with:
        repository: DOCGroup/ACE_TAO
        ref: ace6tao2
        path: OpenDDS/ACE_TAO
    - name: get ACE_TAO commit
      shell: bash
      run: |
        cd OpenDDS/ACE_TAO
        export ACE_COMMIT=$(git rev-parse HEAD)
        echo "ACE_COMMIT=$ACE_COMMIT" >> $GITHUB_ENV
    - name: Cache Artifact
      id: cache-artifact
      uses: actions/cache@v2.1.5
      with:
        path: ${{ github.job }}.tar.xz
        key: c01_${{ github.job }}_ace6tao2_${{ env.ACE_COMMIT }}
    - name: install xerces
      if: steps.cache-artifact.outputs.cache-hit != 'true'
      run: sudo apt-get -y install libxerces-c-dev
    - name: checkout MPC
      if: steps.cache-artifact.outputs.cache-hit != 'true'
      uses: actions/checkout@v2.3.4
      with:
        repository: DOCGroup/MPC
        path: MPC
    - name: configure OpenDDS
      if: steps.cache-artifact.outputs.cache-hit != 'true'
      run: |
        cd OpenDDS
        ./configure --compiler=g++-8 --no-inline --no-rapidjson --tests --java --ace=$GITHUB_WORKSPACE/OpenDDS/ACE_TAO/ACE --mpc=$GITHUB_WORKSPACE/MPC
    - name: build ACE and TAO
      if: steps.cache-artifact.outputs.cache-hit != 'true'
      run: |
        cd OpenDDS
        . setenv.sh
        cd ACE_TAO/ACE
        make -j4
        cd ../TAO
        make -j4
    - name: create ACE_TAO tar.xz artifact
      if: steps.cache-artifact.outputs.cache-hit != 'true'
      shell: bash
      run: |
        cd OpenDDS/ACE_TAO
        perl -ni.bak -e "print unless /opendds/" ACE/bin/MakeProjectCreator/config/default.features # remove opendds features from here, let individual build configure scripts handle those
        find . -iname "*\.o" | xargs rm
        tar cvf ../../${{ github.job }}.tar ACE/ace/config.h
        git clean -xdfn | cut -d ' ' -f 3- | xargs tar uvf ../../${{ github.job }}.tar
        xz -3 ../../${{ github.job }}.tar
    - name: upload ACE_TAO artifact
      uses: actions/upload-artifact@v2
      with:
        name: ${{ github.job }}_artifact
        path: ${{ github.job }}.tar.xz

  build_u18_gcc8_i0_js0_j:

    runs-on: ubuntu-18.04

    needs: ACE_TAO_u18_gcc8_i0_js0_j

    steps:
    - name: install gcc and g++
      run: |
        sudo apt-get install g++-8
    - name: install xerces
      run: sudo apt-get -y install libxerces-c-dev
    - name: checkout MPC
      uses: actions/checkout@v2.3.4
      with:
        repository: DOCGroup/MPC
        path: MPC
    - name: checkout ACE_TAO
      uses: actions/checkout@v2.3.4
      with:
        repository: DOCGroup/ACE_TAO
        ref: ace6tao2
        path: ACE_TAO
    - name: download ACE_TAO artifact
      uses: actions/download-artifact@v2
      with:
        name: ACE_TAO_u18_gcc8_i0_js0_j_artifact
        path: ACE_TAO
    - name: extract ACE_TAO artifact
      shell: bash
      run: |
        cd ACE_TAO
        tar xvfJ ACE_TAO_u18_gcc8_i0_js0_j.tar.xz
    - name: checkout OpenDDS
      uses: actions/checkout@v2.3.4
      with:
        path: OpenDDS
        submodules: true
    - name: configure OpenDDS
      run: |
        cd OpenDDS
        ./configure --compiler=g++-8 --no-inline --no-rapidjson --tests --java --ace=$GITHUB_WORKSPACE/ACE_TAO/ACE --mpc=$GITHUB_WORKSPACE/MPC
    - name: check build configuration
      shell: bash
      run: |
        cd OpenDDS
        . setenv.sh
        tools/scripts/show_build_config.pl
    - uses: ammaraskar/gcc-problem-matcher@0.1
    - name: build OpenDDS
      shell: bash
      run: |
        cd OpenDDS
        . setenv.sh
        make -j4
    - name: create OpenDDS tar.xz artifact
      shell: bash
      run: |
        cd OpenDDS
        rm -rf ACE_TAO
        find . -iname "*\.o" | xargs rm
        tar cvf ../${{ github.job }}.tar setenv.sh
        git clean -xdfn | cut -d ' ' -f 3- | xargs tar uvf ../${{ github.job }}.tar
        xz -3 ../${{ github.job }}.tar
    - name: upload OpenDDS artifact
      uses: actions/upload-artifact@v2
      with:
        name: ${{ github.job }}_artifact
        path: ${{ github.job }}.tar.xz

  cmake_u18_gcc8_i0_js0_j:

    runs-on: ubuntu-18.04

    needs: build_u18_gcc8_i0_js0_j
    timeout-minutes: 150

    steps:
    - name: install gcc and g++
      run: |
        sudo apt-get install g++-8
    - name: install xerces
      run: sudo apt-get -y install libxerces-c-dev
    - name: checkout MPC
      uses: actions/checkout@v2.3.4
      with:
        repository: DOCGroup/MPC
        path: MPC
    - name: checkout autobuild
      uses: actions/checkout@v2.3.4
      with:
        repository: DOCGroup/autobuild
        path: autobuild
    - name: checkout ACE_TAO
      uses: actions/checkout@v2.3.4
      with:
        repository: DOCGroup/ACE_TAO
        ref: ace6tao2
        path: ACE_TAO
    - name: download ACE_TAO artifact
      uses: actions/download-artifact@v2
      with:
        name: ACE_TAO_u18_gcc8_i0_js0_j_artifact
        path: ACE_TAO
    - name: extract ACE_TAO artifact
      shell: bash
      run: |
        cd ACE_TAO
        tar xvfJ ACE_TAO_u18_gcc8_i0_js0_j.tar.xz
    - name: checkout OpenDDS
      uses: actions/checkout@v2.3.4
      with:
        path: OpenDDS
        submodules: true
    - name: download OpenDDS artifact
      uses: actions/download-artifact@v2
      with:
        name: build_u18_gcc8_i0_js0_j_artifact
        path: OpenDDS
    - name: extract OpenDDS artifact
      shell: bash
      run: |
        cd OpenDDS
        tar xvfJ build_u18_gcc8_i0_js0_j.tar.xz
    - name: check build configuration
      shell: bash
      run: |
        cd OpenDDS
        . setenv.sh
        tools/scripts/show_build_config.pl
    - name: build and run CMake tests
      shell: bash
      run: |
        cd OpenDDS
        . setenv.sh
        cd tests/cmake_integration
        perl run_ci_tests.pl --compiler=g++-8

  ACE_TAO_u18_gcc10_i0w1_xer0:

    runs-on: ubuntu-18.04

    needs: wait_cancel_previous

    steps:
    - name: install gcc and g++
      run: |
        sudo apt-get install g++-10
    - name: checkout OpenDDS
      uses: actions/checkout@v2.3.4
      with:
        path: OpenDDS
        submodules: true
    - name: checkout ACE_TAO
      uses: actions/checkout@v2.3.4
      with:
        repository: DOCGroup/ACE_TAO
        ref: ace6tao2
        path: OpenDDS/ACE_TAO
    - name: get ACE_TAO commit
      shell: bash
      run: |
        cd OpenDDS/ACE_TAO
        export ACE_COMMIT=$(git rev-parse HEAD)
        echo "ACE_COMMIT=$ACE_COMMIT" >> $GITHUB_ENV
    - name: Cache Artifact
      id: cache-artifact
      uses: actions/cache@v2.1.5
      with:
        path: ${{ github.job }}.tar.xz
        key: c01_${{ github.job }}_ace6tao2_${{ env.ACE_COMMIT }}
    - name: checkout MPC
      if: steps.cache-artifact.outputs.cache-hit != 'true'
      uses: actions/checkout@v2.3.4
      with:
        repository: DOCGroup/MPC
        path: MPC
    - name: configure OpenDDS
      if: steps.cache-artifact.outputs.cache-hit != 'true'
      run: |
        cd OpenDDS
        ./configure --compiler=g++-10 --no-inline --features=uses_wchar=1 --tests --ace=$GITHUB_WORKSPACE/OpenDDS/ACE_TAO/ACE --mpc=$GITHUB_WORKSPACE/MPC
    - name: build ACE and TAO
      if: steps.cache-artifact.outputs.cache-hit != 'true'
      run: |
        cd OpenDDS
        . setenv.sh
        cd ACE_TAO/ACE
        make -j4
        cd ../TAO
        make -j4
    - name: create ACE_TAO tar.xz artifact
      if: steps.cache-artifact.outputs.cache-hit != 'true'
      shell: bash
      run: |
        cd OpenDDS/ACE_TAO
        perl -ni.bak -e "print unless /opendds/" ACE/bin/MakeProjectCreator/config/default.features # remove opendds features from here, let individual build configure scripts handle those
        find . -iname "*\.o" | xargs rm
        tar cvf ../../${{ github.job }}.tar ACE/ace/config.h
        git clean -xdfn | cut -d ' ' -f 3- | xargs tar uvf ../../${{ github.job }}.tar
        xz -3 ../../${{ github.job }}.tar
    - name: upload ACE_TAO artifact
      uses: actions/upload-artifact@v2
      with:
        name: ${{ github.job }}_artifact
        path: ${{ github.job }}.tar.xz

  build_u18_gcc10_i0w1_xer0:

    runs-on: ubuntu-18.04

    needs: ACE_TAO_u18_gcc10_i0w1_xer0

    steps:
    - name: install gcc and g++
      run: |
        sudo apt-get install g++-10
    - name: checkout MPC
      uses: actions/checkout@v2.3.4
      with:
        repository: DOCGroup/MPC
        path: MPC
    - name: checkout ACE_TAO
      uses: actions/checkout@v2.3.4
      with:
        repository: DOCGroup/ACE_TAO
        ref: ace6tao2
        path: ACE_TAO
    - name: download ACE_TAO artifact
      uses: actions/download-artifact@v2
      with:
        name: ACE_TAO_u18_gcc10_i0w1_xer0_artifact
        path: ACE_TAO
    - name: extract ACE_TAO artifact
      shell: bash
      run: |
        cd ACE_TAO
        tar xvfJ ACE_TAO_u18_gcc10_i0w1_xer0.tar.xz
    - name: checkout OpenDDS
      uses: actions/checkout@v2.3.4
      with:
        path: OpenDDS
        submodules: true
    - name: configure OpenDDS
      run: |
        cd OpenDDS
        ./configure --compiler=g++-10 --no-inline --features=uses_wchar=1 --tests --rapidjson --ace=$GITHUB_WORKSPACE/ACE_TAO/ACE --mpc=$GITHUB_WORKSPACE/MPC
    - name: check build configuration
      shell: bash
      run: |
        cd OpenDDS
        . setenv.sh
        tools/scripts/show_build_config.pl
    - uses: ammaraskar/gcc-problem-matcher@0.1
    - name: build OpenDDS
      shell: bash
      run: |
        cd OpenDDS
        . setenv.sh
        make -j4
    - name: create OpenDDS tar.xz artifact
      shell: bash
      run: |
        cd OpenDDS
        rm -rf ACE_TAO
        find . -iname "*\.o" | xargs rm
        tar cvf ../${{ github.job }}.tar setenv.sh
        git clean -xdfn | cut -d ' ' -f 3- | xargs tar uvf ../${{ github.job }}.tar
        xz -3 ../${{ github.job }}.tar
    - name: upload OpenDDS artifact
      uses: actions/upload-artifact@v2
      with:
        name: ${{ github.job }}_artifact
        path: ${{ github.job }}.tar.xz

  cmake_u18_gcc10_i0w1_xer0:

    runs-on: ubuntu-18.04

    needs: build_u18_gcc10_i0w1_xer0
    timeout-minutes: 150

    steps:
    - name: install gcc and g++
      run: |
        sudo apt-get install g++-10
    - name: checkout MPC
      uses: actions/checkout@v2.3.4
      with:
        repository: DOCGroup/MPC
        path: MPC
    - name: checkout autobuild
      uses: actions/checkout@v2.3.4
      with:
        repository: DOCGroup/autobuild
        path: autobuild
    - name: checkout ACE_TAO
      uses: actions/checkout@v2.3.4
      with:
        repository: DOCGroup/ACE_TAO
        ref: ace6tao2
        path: ACE_TAO
    - name: download ACE_TAO artifact
      uses: actions/download-artifact@v2
      with:
        name: ACE_TAO_u18_gcc10_i0w1_xer0_artifact
        path: ACE_TAO
    - name: extract ACE_TAO artifact
      shell: bash
      run: |
        cd ACE_TAO
        tar xvfJ ACE_TAO_u18_gcc10_i0w1_xer0.tar.xz
    - name: checkout OpenDDS
      uses: actions/checkout@v2.3.4
      with:
        path: OpenDDS
        submodules: true
    - name: download OpenDDS artifact
      uses: actions/download-artifact@v2
      with:
        name: build_u18_gcc10_i0w1_xer0_artifact
        path: OpenDDS
    - name: extract OpenDDS artifact
      shell: bash
      run: |
        cd OpenDDS
        tar xvfJ build_u18_gcc10_i0w1_xer0.tar.xz
    - name: check build configuration
      shell: bash
      run: |
        cd OpenDDS
        . setenv.sh
        tools/scripts/show_build_config.pl
    - name: build and run CMake tests
      shell: bash
      run: |
        cd OpenDDS
        . setenv.sh
        cd tests/cmake_integration
        perl run_ci_tests.pl --compiler=g++-10

  u20_gcc10_bsafe_js0_FM-2c:

    runs-on: ubuntu-20.04

    needs: wait_cancel_previous

    steps:
    - name: install gcc and g++
      run: |
        sudo apt-get install g++-10
    - name: checkout OpenDDS
      uses: actions/checkout@v2.3.4
      with:
        path: OpenDDS
        submodules: true
    - name: checkout autobuild
      uses: actions/checkout@v2.3.4
      with:
        repository: DOCGroup/autobuild
        path: autobuild
    - name: install xerces
      if: steps.cache-artifact.outputs.cache-hit != 'true'
      run: sudo apt-get -y install libxerces-c-dev
    - name: checkout MPC
      if: steps.cache-artifact.outputs.cache-hit != 'true'
      uses: actions/checkout@v2.3.4
      with:
        repository: DOCGroup/MPC
        path: MPC
    - name: configure OpenDDS
      if: steps.cache-artifact.outputs.cache-hit != 'true'
      run: |
        cd OpenDDS
        ./configure --compiler=g++-10 --safety-profile=base --tests --no-rapidjson --no-content-subscription --no-object-model-profile --no-persistence-profile --mpc=$GITHUB_WORKSPACE/MPC
    - name: build everything
      if: steps.cache-artifact.outputs.cache-hit != 'true'
      run: |
        cd OpenDDS
        make -j4
    - name: check build configuration
      shell: bash
      run: |
        cd OpenDDS/build/target
        . setenv.sh
        tools/scripts/show_build_config.pl

  ACE_TAO_u20_j_qt_ws_sec:

    runs-on: ubuntu-20.04

    needs: wait_cancel_previous

    steps:
    - name: checkout OpenDDS
      uses: actions/checkout@v2.3.4
      with:
        path: OpenDDS
        submodules: true
    - name: checkout ACE_TAO
      uses: actions/checkout@v2.3.4
      with:
        repository: DOCGroup/ACE_TAO
        ref: ace6tao2
        path: OpenDDS/ACE_TAO
    - name: get ACE_TAO commit
      shell: bash
      run: |
        cd OpenDDS/ACE_TAO
        export ACE_COMMIT=$(git rev-parse HEAD)
        echo "ACE_COMMIT=$ACE_COMMIT" >> $GITHUB_ENV
    - name: Cache Artifact
      id: cache-artifact
      uses: actions/cache@v2.1.5
      with:
        path: ${{ github.job }}.tar.xz
        key: c01_${{ github.job }}_ace6tao2_${{ env.ACE_COMMIT }}
    - name: install xerces
      if: steps.cache-artifact.outputs.cache-hit != 'true'
      run: sudo apt-get -y install libxerces-c-dev
    - name: checkout MPC
      if: steps.cache-artifact.outputs.cache-hit != 'true'
      uses: actions/checkout@v2.3.4
      with:
        repository: DOCGroup/MPC
        path: MPC
    - name: configure OpenDDS
      if: steps.cache-artifact.outputs.cache-hit != 'true'
      run: |
        cd OpenDDS
        ./configure --tests --security --ace=$GITHUB_WORKSPACE/OpenDDS/ACE_TAO/ACE --mpc=$GITHUB_WORKSPACE/MPC
    - name: build ACE and TAO
      if: steps.cache-artifact.outputs.cache-hit != 'true'
      run: |
        cd OpenDDS
        . setenv.sh
        cd ACE_TAO/ACE
        make -j4
        cd ../TAO
        make -j4
    - name: create ACE_TAO tar.xz artifact
      if: steps.cache-artifact.outputs.cache-hit != 'true'
      shell: bash
      run: |
        cd OpenDDS/ACE_TAO
        perl -ni.bak -e "print unless /opendds/" ACE/bin/MakeProjectCreator/config/default.features # remove opendds features from here, let individual build configure scripts handle those
        find . -iname "*\.o" | xargs rm
        tar cvf ../../${{ github.job }}.tar ACE/ace/config.h
        git clean -xdfn | cut -d ' ' -f 3- | xargs tar uvf ../../${{ github.job }}.tar
        xz -3 ../../${{ github.job }}.tar
    - name: upload ACE_TAO artifact
      uses: actions/upload-artifact@v2
      with:
        name: ${{ github.job }}_artifact
        path: ${{ github.job }}.tar.xz

  build_u20_j_qt_ws_sec:

    runs-on: ubuntu-20.04

    needs: ACE_TAO_u20_j_qt_ws_sec

    steps:
    - name: install xerces
      run: sudo apt-get -y install libxerces-c-dev
    - name: install wireshark
      run: sudo apt-get -y install wireshark-dev
    - name: install qt
      run: sudo apt-get -y install qtbase5-dev
    - name: checkout MPC
      uses: actions/checkout@v2.3.4
      with:
        repository: DOCGroup/MPC
        path: MPC
    - name: checkout ACE_TAO
      uses: actions/checkout@v2.3.4
      with:
        repository: DOCGroup/ACE_TAO
        ref: ace6tao2
        path: ACE_TAO
    - name: download ACE_TAO artifact
      uses: actions/download-artifact@v2
      with:
        name: ACE_TAO_u20_j_qt_ws_sec_artifact
        path: ACE_TAO
    - name: extract ACE_TAO artifact
      shell: bash
      run: |
        cd ACE_TAO
        tar xvfJ ACE_TAO_u20_j_qt_ws_sec.tar.xz
    - name: checkout OpenDDS
      uses: actions/checkout@v2.3.4
      with:
        path: OpenDDS
        submodules: true
    - name: configure OpenDDS
      run: |
        cd OpenDDS
        ./configure --qt --wireshark --tests --security --java --rapidjson --ace=$GITHUB_WORKSPACE/ACE_TAO/ACE --mpc=$GITHUB_WORKSPACE/MPC
    - name: check build configuration
      shell: bash
      run: |
        cd OpenDDS
        . setenv.sh
        tools/scripts/show_build_config.pl
    - uses: ammaraskar/gcc-problem-matcher@0.1
    - name: build OpenDDS
      shell: bash
      run: |
        cd OpenDDS
        . setenv.sh
        make -j4
    - name: set up TAO Hello test
      shell: bash
      run: |
        cd OpenDDS
        . setenv.sh
        mwc.pl -type gnuace -workers 4 $TAO_ROOT/tests/Hello
    - name: build TAO Hello test
      shell: bash
      run: |
        cd OpenDDS
        . setenv.sh
        make -j4 dir=$TAO_ROOT/tests/Hello
    - name: set up Modeling tests
      shell: bash
      run: |
        cd OpenDDS
        . setenv.sh
        cd tools/modeling/tests
        ./setup.pl
        cd -
        mwc.pl -type gnuace -workers 4 -features no_opendds_security=0 tools/modeling/tests/modeling_tests.mwc
    - name: build Modeling tests
      shell: bash
      run: |
        cd OpenDDS
        . setenv.sh
        make -j4 -C tools/modeling/tests
    - name: create OpenDDS tar.xz artifact
      shell: bash
      run: |
        cd OpenDDS
        rm -rf ACE_TAO
        find . -iname "*\.o" | xargs rm
        tar cvf ../${{ github.job }}.tar setenv.sh
        git clean -xdfn | cut -d ' ' -f 3- | xargs tar uvf ../${{ github.job }}.tar
        xz -3 ../${{ github.job }}.tar
    - name: upload OpenDDS artifact
      uses: actions/upload-artifact@v2
      with:
        name: ${{ github.job }}_artifact
        path: ${{ github.job }}.tar.xz

  test_u20_j_qt_ws_sec:

    runs-on: ubuntu-20.04

    needs: build_u20_j_qt_ws_sec
    timeout-minutes: 150

    steps:
    - name: install xerces
      run: sudo apt-get -y install libxerces-c-dev
    - name: checkout MPC
      uses: actions/checkout@v2.3.4
      with:
        repository: DOCGroup/MPC
        path: MPC
    - name: checkout autobuild
      uses: actions/checkout@v2.3.4
      with:
        repository: DOCGroup/autobuild
        path: autobuild
    - name: checkout ACE_TAO
      uses: actions/checkout@v2.3.4
      with:
        repository: DOCGroup/ACE_TAO
        ref: ace6tao2
        path: ACE_TAO
    - name: download ACE_TAO artifact
      uses: actions/download-artifact@v2
      with:
        name: ACE_TAO_u20_j_qt_ws_sec_artifact
        path: ACE_TAO
    - name: extract ACE_TAO artifact
      shell: bash
      run: |
        cd ACE_TAO
        tar xvfJ ACE_TAO_u20_j_qt_ws_sec.tar.xz
    - name: checkout OpenDDS
      uses: actions/checkout@v2.3.4
      with:
        path: OpenDDS
        submodules: true
    - name: download OpenDDS artifact
      uses: actions/download-artifact@v2
      with:
        name: build_u20_j_qt_ws_sec_artifact
        path: OpenDDS
    - name: extract OpenDDS artifact
      shell: bash
      run: |
        cd OpenDDS
        tar xvfJ build_u20_j_qt_ws_sec.tar.xz
    - name: check build configuration
      shell: bash
      run: |
        cd OpenDDS
        . setenv.sh
        tools/scripts/show_build_config.pl
    - name: run OpenDDS tests
      shell: bash
      run: |
        cd OpenDDS
        . setenv.sh
        mkdir ${{ github.job }}_autobuild_workspace
        cd ${{ github.job }}_autobuild_workspace
        echo using commit $TRIGGERING_COMMIT for SHA
        echo $TRIGGERING_COMMIT >> ./SHA
        cat > config.xml <<EOF
        <autobuild>
        <configuration>
        <variable name="log_file" value="output.log"/>
        <variable name="log_root" value="$DDS_ROOT/${{ github.job }}_autobuild_workspace"/>
        <variable name="project_root" value="$DDS_ROOT"/>
        <variable name="root" value="$DDS_ROOT/${{ github.job }}_autobuild_workspace"/>
        <variable name="junit_xml_output" value="Tests"/>
        </configuration>
        <command name="log" options="on"/>
        <command name="print_os_version"/>
        <command name="print_env_vars"/>
        <command name="print_ace_config"/>
        <command name="print_make_version"/>
        <command name="check_compiler" options="gcc"/>
        <command name="print_perl_version"/>
        <command name="print_autobuild_config"/>
        <command name="auto_run_tests" options="script_path=tests dir=$GITHUB_WORKSPACE/OpenDDS -Config RTPS -Config XERCES3 -Config CXX11 -Config RAPIDJSON -Config GH_ACTIONS -a -l java/tests/dcps_java_tests.lst -l tools/modeling/tests/modeling_tests.lst"/>
        <command name="log" options="off"/>
        <command name="process_logs" options="prettify"/>
        </autobuild>
        EOF
        $GITHUB_WORKSPACE/autobuild/autobuild.pl "$GITHUB_WORKSPACE/OpenDDS/${{ github.job }}_autobuild_workspace/config.xml"
    - name: upload autobuild output
      uses: actions/upload-artifact@v2
      with:
        name: ${{ github.job }}_autobuild_output
        path: OpenDDS/${{ github.job }}_autobuild_workspace
    - name: check results
      shell: bash
      run: |
        cat "$GITHUB_WORKSPACE/OpenDDS/${{ github.job }}_autobuild_workspace/latest.txt"
        if ! grep -q 'Failures: 0' "$GITHUB_WORKSPACE/OpenDDS/${{ github.job }}_autobuild_workspace/latest.txt"; then echo "::error file=latest.txt,line=0,col=0::Test Failures: see 'Test Results: ${{ github.job }}'"; fi

  ACE_TAO_u20_p1_asan:

    runs-on: ubuntu-20.04

    needs: wait_cancel_previous

    steps:
    - name: checkout OpenDDS
      uses: actions/checkout@v2.3.4
      with:
        path: OpenDDS
        submodules: true
    - name: checkout ACE_TAO
      uses: actions/checkout@v2.3.4
      with:
        repository: DOCGroup/ACE_TAO
        ref: ace6tao2
        path: OpenDDS/ACE_TAO
    - name: get ACE_TAO commit
      shell: bash
      run: |
        cd OpenDDS/ACE_TAO
        export ACE_COMMIT=$(git rev-parse HEAD)
        echo "ACE_COMMIT=$ACE_COMMIT" >> $GITHUB_ENV
    - name: Cache Artifact
      id: cache-artifact
      uses: actions/cache@v2.1.5
      with:
        path: ${{ github.job }}.tar.xz
        key: c01_${{ github.job }}_ace6tao2_${{ env.ACE_COMMIT }}
    - name: install xerces
      if: steps.cache-artifact.outputs.cache-hit != 'true'
      run: sudo apt-get -y install libxerces-c-dev
    - name: checkout MPC
      if: steps.cache-artifact.outputs.cache-hit != 'true'
      uses: actions/checkout@v2.3.4
      with:
        repository: DOCGroup/MPC
        path: MPC
    - name: configure OpenDDS
      if: steps.cache-artifact.outputs.cache-hit != 'true'
      run: |
        cd OpenDDS
        ./configure --std=c++11 --ipv6 --tests --security --ace=$GITHUB_WORKSPACE/OpenDDS/ACE_TAO/ACE --mpc=$GITHUB_WORKSPACE/MPC
        echo "CPPFLAGS += -ggdb -O1 -fsanitize=address -fno-omit-frame-pointer" >> ACE_TAO/ACE/include/makeinclude/platform_macros.GNU
        echo "LDFLAGS += -ggdb -fsanitize=address" >> ACE_TAO/ACE/include/makeinclude/platform_macros.GNU
    - name: build ACE and TAO
      if: steps.cache-artifact.outputs.cache-hit != 'true'
      run: |
        cd OpenDDS
        . setenv.sh
        export ASAN_OPTIONS=detect_leaks=0
        cd ACE_TAO/ACE
        make -j4
        cd ../TAO
        make -j4
    - name: create ACE_TAO tar.xz artifact
      if: steps.cache-artifact.outputs.cache-hit != 'true'
      shell: bash
      run: |
        cd OpenDDS/ACE_TAO
        perl -ni.bak -e "print unless /opendds/" ACE/bin/MakeProjectCreator/config/default.features # remove opendds features from here, let individual build configure scripts handle those
        find . -iname "*\.o" | xargs rm
        tar cvf ../../${{ github.job }}.tar ACE/ace/config.h
        git clean -xdfn | cut -d ' ' -f 3- | xargs tar uvf ../../${{ github.job }}.tar
        xz -3 ../../${{ github.job }}.tar
    - name: upload ACE_TAO artifact
      uses: actions/upload-artifact@v2
      with:
        name: ${{ github.job }}_artifact
        path: ${{ github.job }}.tar.xz

  build_u20_p1_asan_sec:

    runs-on: ubuntu-20.04

    needs: ACE_TAO_u20_p1_asan

    steps:
    - name: install xerces
      run: sudo apt-get -y install libxerces-c-dev
    - name: checkout MPC
      uses: actions/checkout@v2.3.4
      with:
        repository: DOCGroup/MPC
        path: MPC
    - name: checkout ACE_TAO
      uses: actions/checkout@v2.3.4
      with:
        repository: DOCGroup/ACE_TAO
        ref: ace6tao2
        path: ACE_TAO
    - name: download ACE_TAO artifact
      uses: actions/download-artifact@v2
      with:
        name: ACE_TAO_u20_p1_asan_artifact
        path: ACE_TAO
    - name: extract ACE_TAO artifact
      shell: bash
      run: |
        cd ACE_TAO
        tar xvfJ ACE_TAO_u20_p1_asan.tar.xz
    - name: checkout OpenDDS
      uses: actions/checkout@v2.3.4
      with:
        path: OpenDDS
        submodules: true
    - name: configure OpenDDS
      run: |
        cd OpenDDS
        ./configure --std=c++11 --tests --security --rapidjson --ace=$GITHUB_WORKSPACE/ACE_TAO/ACE --mpc=$GITHUB_WORKSPACE/MPC
    - name: check build configuration
      shell: bash
      run: |
        cd OpenDDS
        . setenv.sh
        tools/scripts/show_build_config.pl
    - uses: ammaraskar/gcc-problem-matcher@0.1
    - name: build OpenDDS
      shell: bash
      run: |
        cd OpenDDS
        . setenv.sh
        export ASAN_OPTIONS=detect_leaks=0
        make -j4
    - name: create OpenDDS tar.xz artifact
      shell: bash
      run: |
        cd OpenDDS
        rm -rf ACE_TAO
        find . -iname "*\.o" | xargs rm
        tar cvf ../${{ github.job }}.tar setenv.sh
        git clean -xdfn | cut -d ' ' -f 3- | xargs tar uvf ../${{ github.job }}.tar
        xz -3 ../${{ github.job }}.tar
    - name: upload OpenDDS artifact
      uses: actions/upload-artifact@v2
      with:
        name: ${{ github.job }}_artifact
        path: ${{ github.job }}.tar.xz

  test_u20_p1_asan_sec:

    runs-on: ubuntu-20.04

    needs: build_u20_p1_asan_sec
    timeout-minutes: 150

    steps:
    - name: install xerces
      run: sudo apt-get -y install libxerces-c-dev
    - name: checkout MPC
      uses: actions/checkout@v2.3.4
      with:
        repository: DOCGroup/MPC
        path: MPC
    - name: checkout autobuild
      uses: actions/checkout@v2.3.4
      with:
        repository: DOCGroup/autobuild
        path: autobuild
    - name: checkout ACE_TAO
      uses: actions/checkout@v2.3.4
      with:
        repository: DOCGroup/ACE_TAO
        ref: ace6tao2
        path: ACE_TAO
    - name: download ACE_TAO artifact
      uses: actions/download-artifact@v2
      with:
        name: ACE_TAO_u20_p1_asan_artifact
        path: ACE_TAO
    - name: extract ACE_TAO artifact
      shell: bash
      run: |
        cd ACE_TAO
        tar xvfJ ACE_TAO_u20_p1_asan.tar.xz
    - name: checkout OpenDDS
      uses: actions/checkout@v2.3.4
      with:
        path: OpenDDS
        submodules: true
    - name: download OpenDDS artifact
      uses: actions/download-artifact@v2
      with:
        name: build_u20_p1_asan_sec_artifact
        path: OpenDDS
    - name: extract OpenDDS artifact
      shell: bash
      run: |
        cd OpenDDS
        tar xvfJ build_u20_p1_asan_sec.tar.xz
    - name: check build configuration
      shell: bash
      run: |
        cd OpenDDS
        . setenv.sh
        tools/scripts/show_build_config.pl
    - name: run OpenDDS tests
      shell: bash
      run: |
        cd OpenDDS
        . setenv.sh
        mkdir ${{ github.job }}_autobuild_workspace
        cd ${{ github.job }}_autobuild_workspace
        echo using commit $TRIGGERING_COMMIT for SHA
        echo $TRIGGERING_COMMIT >> ./SHA
        cat > config.xml <<EOF
        <autobuild>
        <configuration>
        <variable name="log_file" value="output.log"/>
        <variable name="log_root" value="$DDS_ROOT/${{ github.job }}_autobuild_workspace"/>
        <variable name="project_root" value="$DDS_ROOT"/>
        <variable name="root" value="$DDS_ROOT/${{ github.job }}_autobuild_workspace"/>
        <variable name="junit_xml_output" value="Tests"/>
        </configuration>
        <command name="log" options="on"/>
        <command name="print_os_version"/>
        <command name="print_env_vars"/>
        <command name="print_ace_config"/>
        <command name="print_make_version"/>
        <command name="check_compiler" options="gcc"/>
        <command name="print_perl_version"/>
        <command name="print_autobuild_config"/>
        <command name="auto_run_tests" options="script_path=tests dir=$GITHUB_WORKSPACE/OpenDDS -Config IPV6 -Config RTPS -Config LINUX -Config XERCES3 -Config OPENDDS_SECURITY -Config CXX11 -Config RAPIDJSON -Config GH_ACTIONS -a -l tests/security/security_tests.lst"/>
        <command name="log" options="off"/>
        <command name="process_logs" options="prettify"/>
        </autobuild>
        EOF
        echo "leak:getaddrinfo" >> $GITHUB_WORKSPACE/OpenDDS/suppr.txt
        echo "leak:send_graceful_disconnect_message" >> $GITHUB_WORKSPACE/OpenDDS/suppr.txt
        export LSAN_OPTIONS=suppressions=$GITHUB_WORKSPACE/OpenDDS/suppr.txt
        export ASAN_OPTIONS=detect_leaks=1:fast_unwind_on_malloc=0
        $GITHUB_WORKSPACE/autobuild/autobuild.pl "$GITHUB_WORKSPACE/OpenDDS/${{ github.job }}_autobuild_workspace/config.xml"
    - name: upload autobuild output
      uses: actions/upload-artifact@v2
      with:
        name: ${{ github.job }}_autobuild_output
        path: OpenDDS/${{ github.job }}_autobuild_workspace
    - name: check results
      shell: bash
      run: |
        cat "$GITHUB_WORKSPACE/OpenDDS/${{ github.job }}_autobuild_workspace/latest.txt"
        if ! grep -q 'Failures: 0' "$GITHUB_WORKSPACE/OpenDDS/${{ github.job }}_autobuild_workspace/latest.txt"; then echo "::error file=latest.txt,line=0,col=0::Test Failures: see 'Test Results: ${{ github.job }}'"; fi

  ACE_TAO_u20_p1:

    runs-on: ubuntu-20.04

    needs: wait_cancel_previous

    steps:
    - name: checkout OpenDDS
      uses: actions/checkout@v2.3.4
      with:
        path: OpenDDS
        submodules: true
    - name: checkout ACE_TAO
      uses: actions/checkout@v2.3.4
      with:
        repository: DOCGroup/ACE_TAO
        ref: ace6tao2
        path: OpenDDS/ACE_TAO
    - name: get ACE_TAO commit
      shell: bash
      run: |
        cd OpenDDS/ACE_TAO
        export ACE_COMMIT=$(git rev-parse HEAD)
        echo "ACE_COMMIT=$ACE_COMMIT" >> $GITHUB_ENV
    - name: Cache Artifact
      id: cache-artifact
      uses: actions/cache@v2.1.5
      with:
        path: ${{ github.job }}.tar.xz
        key: c01_${{ github.job }}_ace6tao2_${{ env.ACE_COMMIT }}
    - name: install xerces
      if: steps.cache-artifact.outputs.cache-hit != 'true'
      run: sudo apt-get -y install libxerces-c-dev
    - name: checkout MPC
      if: steps.cache-artifact.outputs.cache-hit != 'true'
      uses: actions/checkout@v2.3.4
      with:
        repository: DOCGroup/MPC
        path: MPC
    - name: configure OpenDDS
      if: steps.cache-artifact.outputs.cache-hit != 'true'
      run: |
        cd OpenDDS
        ./configure --ipv6 --tests --security --ace=$GITHUB_WORKSPACE/OpenDDS/ACE_TAO/ACE --mpc=$GITHUB_WORKSPACE/MPC
    - name: build ACE and TAO
      if: steps.cache-artifact.outputs.cache-hit != 'true'
      run: |
        cd OpenDDS
        . setenv.sh
        cd ACE_TAO/ACE
        make -j4
        cd ../TAO
        make -j4
    - name: create ACE_TAO tar.xz artifact
      if: steps.cache-artifact.outputs.cache-hit != 'true'
      shell: bash
      run: |
        cd OpenDDS/ACE_TAO
        perl -ni.bak -e "print unless /opendds/" ACE/bin/MakeProjectCreator/config/default.features # remove opendds features from here, let individual build configure scripts handle those
        find . -iname "*\.o" | xargs rm
        tar cvf ../../${{ github.job }}.tar ACE/ace/config.h
        git clean -xdfn | cut -d ' ' -f 3- | xargs tar uvf ../../${{ github.job }}.tar
        xz -3 ../../${{ github.job }}.tar
    - name: upload ACE_TAO artifact
      uses: actions/upload-artifact@v2
      with:
        name: ${{ github.job }}_artifact
        path: ${{ github.job }}.tar.xz

  build_u20_p1_sec:

    runs-on: ubuntu-20.04

    needs: ACE_TAO_u20_p1

    steps:
    - name: install xerces
      run: sudo apt-get -y install libxerces-c-dev
    - name: checkout MPC
      uses: actions/checkout@v2.3.4
      with:
        repository: DOCGroup/MPC
        path: MPC
    - name: checkout ACE_TAO
      uses: actions/checkout@v2.3.4
      with:
        repository: DOCGroup/ACE_TAO
        ref: ace6tao2
        path: ACE_TAO
    - name: download ACE_TAO artifact
      uses: actions/download-artifact@v2
      with:
        name: ACE_TAO_u20_p1_artifact
        path: ACE_TAO
    - name: extract ACE_TAO artifact
      shell: bash
      run: |
        cd ACE_TAO
        tar xvfJ ACE_TAO_u20_p1.tar.xz
    - name: checkout OpenDDS
      uses: actions/checkout@v2.3.4
      with:
        path: OpenDDS
        submodules: true
    - name: configure OpenDDS
      run: |
        cd OpenDDS
        ./configure --tests --security --rapidjson --ace=$GITHUB_WORKSPACE/ACE_TAO/ACE --mpc=$GITHUB_WORKSPACE/MPC
    - name: check build configuration
      shell: bash
      run: |
        cd OpenDDS
        . setenv.sh
        tools/scripts/show_build_config.pl
    - uses: ammaraskar/gcc-problem-matcher@0.1
    - name: build OpenDDS
      shell: bash
      run: |
        cd OpenDDS
        . setenv.sh
        make -j4
    - name: create OpenDDS tar.xz artifact
      shell: bash
      run: |
        cd OpenDDS
        rm -rf ACE_TAO
        find . -iname "*\.o" | xargs rm
        tar cvf ../${{ github.job }}.tar setenv.sh
        git clean -xdfn | cut -d ' ' -f 3- | xargs tar uvf ../${{ github.job }}.tar
        xz -3 ../${{ github.job }}.tar
    - name: upload OpenDDS artifact
      uses: actions/upload-artifact@v2
      with:
        name: ${{ github.job }}_artifact
        path: ${{ github.job }}.tar.xz

  test_u20_p1_sec:

    runs-on: ubuntu-20.04

    needs: build_u20_p1_sec
    timeout-minutes: 150

    steps:
    - name: install xerces
      run: sudo apt-get -y install libxerces-c-dev
    - name: checkout MPC
      uses: actions/checkout@v2.3.4
      with:
        repository: DOCGroup/MPC
        path: MPC
    - name: checkout autobuild
      uses: actions/checkout@v2.3.4
      with:
        repository: DOCGroup/autobuild
        path: autobuild
    - name: checkout ACE_TAO
      uses: actions/checkout@v2.3.4
      with:
        repository: DOCGroup/ACE_TAO
        ref: ace6tao2
        path: ACE_TAO
    - name: download ACE_TAO artifact
      uses: actions/download-artifact@v2
      with:
        name: ACE_TAO_u20_p1_artifact
        path: ACE_TAO
    - name: extract ACE_TAO artifact
      shell: bash
      run: |
        cd ACE_TAO
        tar xvfJ ACE_TAO_u20_p1.tar.xz
    - name: checkout OpenDDS
      uses: actions/checkout@v2.3.4
      with:
        path: OpenDDS
        submodules: true
    - name: download OpenDDS artifact
      uses: actions/download-artifact@v2
      with:
        name: build_u20_p1_sec_artifact
        path: OpenDDS
    - name: extract OpenDDS artifact
      shell: bash
      run: |
        cd OpenDDS
        tar xvfJ build_u20_p1_sec.tar.xz
    - name: check build configuration
      shell: bash
      run: |
        cd OpenDDS
        . setenv.sh
        tools/scripts/show_build_config.pl
    - name: run OpenDDS tests
      shell: bash
      run: |
        cd OpenDDS
        . setenv.sh
        mkdir ${{ github.job }}_autobuild_workspace
        cd ${{ github.job }}_autobuild_workspace
        echo using commit $TRIGGERING_COMMIT for SHA
        echo $TRIGGERING_COMMIT >> ./SHA
        cat > config.xml <<EOF
        <autobuild>
        <configuration>
        <variable name="log_file" value="output.log"/>
        <variable name="log_root" value="$DDS_ROOT/${{ github.job }}_autobuild_workspace"/>
        <variable name="project_root" value="$DDS_ROOT"/>
        <variable name="root" value="$DDS_ROOT/${{ github.job }}_autobuild_workspace"/>
        <variable name="junit_xml_output" value="Tests"/>
        </configuration>
        <command name="log" options="on"/>
        <command name="print_os_version"/>
        <command name="print_env_vars"/>
        <command name="print_ace_config"/>
        <command name="print_make_version"/>
        <command name="check_compiler" options="gcc"/>
        <command name="print_perl_version"/>
        <command name="print_autobuild_config"/>
        <command name="auto_run_tests" options="script_path=tests dir=$GITHUB_WORKSPACE/OpenDDS -Config IPV6 -Config RTPS -Config LINUX -Config XERCES3 -Config OPENDDS_SECURITY -Config CXX11 -Config RAPIDJSON -Config GH_ACTIONS -a -l tests/security/security_tests.lst"/>
        <command name="log" options="off"/>
        <command name="process_logs" options="prettify"/>
        </autobuild>
        EOF
        $GITHUB_WORKSPACE/autobuild/autobuild.pl "$GITHUB_WORKSPACE/OpenDDS/${{ github.job }}_autobuild_workspace/config.xml"
    - name: upload autobuild output
      uses: actions/upload-artifact@v2
      with:
        name: ${{ github.job }}_autobuild_output
        path: OpenDDS/${{ github.job }}_autobuild_workspace
    - name: check results
      shell: bash
      run: |
        cat "$GITHUB_WORKSPACE/OpenDDS/${{ github.job }}_autobuild_workspace/latest.txt"
        if ! grep -q 'Failures: 0' "$GITHUB_WORKSPACE/OpenDDS/${{ github.job }}_autobuild_workspace/latest.txt"; then echo "::error file=latest.txt,line=0,col=0::Test Failures: see 'Test Results: ${{ github.job }}'"; fi

  build_u20_p1_j8_FM-1f:

    runs-on: ubuntu-20.04

    needs: ACE_TAO_u20_p1

    steps:
    - name: install xerces
      run: sudo apt-get -y install libxerces-c-dev
    - name: checkout MPC
      uses: actions/checkout@v2.3.4
      with:
        repository: DOCGroup/MPC
        path: MPC
    - name: checkout ACE_TAO
      uses: actions/checkout@v2.3.4
      with:
        repository: DOCGroup/ACE_TAO
        ref: ace6tao2
        path: ACE_TAO
    - name: download ACE_TAO artifact
      uses: actions/download-artifact@v2
      with:
        name: ACE_TAO_u20_p1_artifact
        path: ACE_TAO
    - name: extract ACE_TAO artifact
      shell: bash
      run: |
        cd ACE_TAO
        tar xvfJ ACE_TAO_u20_p1.tar.xz
    - name: checkout OpenDDS
      uses: actions/checkout@v2.3.4
      with:
        path: OpenDDS
        submodules: true
    - name: configure OpenDDS
      run: |
        cd OpenDDS
        ./configure --tests --java=/usr/lib/jvm/adoptopenjdk-8-hotspot-amd64 --no-built-in-topics --rapidjson --ace=$GITHUB_WORKSPACE/ACE_TAO/ACE --mpc=$GITHUB_WORKSPACE/MPC
    - name: check build configuration
      shell: bash
      run: |
        cd OpenDDS
        . setenv.sh
        tools/scripts/show_build_config.pl
    - uses: ammaraskar/gcc-problem-matcher@0.1
    - name: build OpenDDS
      shell: bash
      run: |
        cd OpenDDS
        . setenv.sh
        make -j4
    - name: set up TAO Hello test
      shell: bash
      run: |
        cd OpenDDS
        . setenv.sh
        mwc.pl -type gnuace -workers 4 $TAO_ROOT/tests/Hello
    - name: build TAO Hello test
      shell: bash
      run: |
        cd OpenDDS
        . setenv.sh
        make -j4 dir=$TAO_ROOT/tests/Hello
    - name: set up Modeling tests
      shell: bash
      run: |
        cd OpenDDS
        . setenv.sh
        cd tools/modeling/tests
        ./setup.pl
        cd -
        mwc.pl -type gnuace -workers 4 -features built_in_topics=0 -features ipv6=1 tools/modeling/tests/modeling_tests.mwc
    - name: build Modeling tests
      shell: bash
      run: |
        cd OpenDDS
        . setenv.sh
        make -j4 -C tools/modeling/tests
    - name: create OpenDDS tar.xz artifact
      shell: bash
      run: |
        cd OpenDDS
        rm -rf ACE_TAO
        find . -iname "*\.o" | xargs rm
        tar cvf ../${{ github.job }}.tar setenv.sh
        git clean -xdfn | cut -d ' ' -f 3- | xargs tar uvf ../${{ github.job }}.tar
        xz -3 ../${{ github.job }}.tar
    - name: upload OpenDDS artifact
      uses: actions/upload-artifact@v2
      with:
        name: ${{ github.job }}_artifact
        path: ${{ github.job }}.tar.xz

  test_u20_p1_j8_FM-1f:

    runs-on: ubuntu-20.04

    needs: build_u20_p1_j8_FM-1f
    timeout-minutes: 150

    steps:
    - name: install xerces
      run: sudo apt-get -y install libxerces-c-dev
    - name: checkout MPC
      uses: actions/checkout@v2.3.4
      with:
        repository: DOCGroup/MPC
        path: MPC
    - name: checkout autobuild
      uses: actions/checkout@v2.3.4
      with:
        repository: DOCGroup/autobuild
        path: autobuild
    - name: checkout ACE_TAO
      uses: actions/checkout@v2.3.4
      with:
        repository: DOCGroup/ACE_TAO
        ref: ace6tao2
        path: ACE_TAO
    - name: download ACE_TAO artifact
      uses: actions/download-artifact@v2
      with:
        name: ACE_TAO_u20_p1_artifact
        path: ACE_TAO
    - name: extract ACE_TAO artifact
      shell: bash
      run: |
        cd ACE_TAO
        tar xvfJ ACE_TAO_u20_p1.tar.xz
    - name: checkout OpenDDS
      uses: actions/checkout@v2.3.4
      with:
        path: OpenDDS
        submodules: true
    - name: download OpenDDS artifact
      uses: actions/download-artifact@v2
      with:
        name: build_u20_p1_j8_FM-1f_artifact
        path: OpenDDS
    - name: extract OpenDDS artifact
      shell: bash
      run: |
        cd OpenDDS
        tar xvfJ build_u20_p1_j8_FM-1f.tar.xz
    - name: check build configuration
      shell: bash
      run: |
        cd OpenDDS
        . setenv.sh
        tools/scripts/show_build_config.pl
    - name: run OpenDDS tests
      shell: bash
      run: |
        cd OpenDDS
        . setenv.sh
        mkdir ${{ github.job }}_autobuild_workspace
        cd ${{ github.job }}_autobuild_workspace
        echo using commit $TRIGGERING_COMMIT for SHA
        echo $TRIGGERING_COMMIT >> ./SHA
        cat > config.xml <<EOF
        <autobuild>
        <configuration>
        <variable name="log_file" value="output.log"/>
        <variable name="log_root" value="$DDS_ROOT/${{ github.job }}_autobuild_workspace"/>
        <variable name="project_root" value="$DDS_ROOT"/>
        <variable name="root" value="$DDS_ROOT/${{ github.job }}_autobuild_workspace"/>
        <variable name="junit_xml_output" value="Tests"/>
        </configuration>
        <command name="log" options="on"/>
        <command name="print_os_version"/>
        <command name="print_env_vars"/>
        <command name="print_ace_config"/>
        <command name="print_make_version"/>
        <command name="check_compiler" options="gcc"/>
        <command name="print_perl_version"/>
        <command name="print_autobuild_config"/>
        <command name="auto_run_tests" options="script_path=tests dir=$GITHUB_WORKSPACE/OpenDDS -Config IPV6 -Config RTPS -Config CXX11 -Config RAPIDJSON -Config NO_BUILT_IN_TOPICS -Config GH_ACTIONS -l tools/modeling/tests/modeling_tests.lst"/>
        <command name="log" options="off"/>
        <command name="process_logs" options="prettify"/>
        </autobuild>
        EOF
        $GITHUB_WORKSPACE/autobuild/autobuild.pl "$GITHUB_WORKSPACE/OpenDDS/${{ github.job }}_autobuild_workspace/config.xml"
    - name: upload autobuild output
      uses: actions/upload-artifact@v2
      with:
        name: ${{ github.job }}_autobuild_output
        path: OpenDDS/${{ github.job }}_autobuild_workspace
    - name: check results
      shell: bash
      run: |
        cat "$GITHUB_WORKSPACE/OpenDDS/${{ github.job }}_autobuild_workspace/latest.txt"
        if ! grep -q 'Failures: 0' "$GITHUB_WORKSPACE/OpenDDS/${{ github.job }}_autobuild_workspace/latest.txt"; then echo "::error file=latest.txt,line=0,col=0::Test Failures: see 'Test Results: ${{ github.job }}'"; fi

  # Ubuntu 18.04 - WChar

  ACE_TAO_u18_w1:

    runs-on: ubuntu-18.04

    needs: wait_cancel_previous

    steps:
    - name: checkout OpenDDS
      uses: actions/checkout@v2.3.4
      with:
        path: OpenDDS
        submodules: true
    - name: checkout ACE_TAO
      uses: actions/checkout@v2.3.4
      with:
        repository: DOCGroup/ACE_TAO
        ref: ace6tao2
        path: OpenDDS/ACE_TAO
    - name: get ACE_TAO commit
      shell: bash
      run: |
        cd OpenDDS/ACE_TAO
        export ACE_COMMIT=$(git rev-parse HEAD)
        echo "ACE_COMMIT=$ACE_COMMIT" >> $GITHUB_ENV
    - name: Cache Artifact
      id: cache-artifact
      uses: actions/cache@v2.1.5
      with:
        path: ${{ github.job }}.tar.xz
        key: c01_${{ github.job }}_ace6tao2_${{ env.ACE_COMMIT }}
    - name: install xerces
      if: steps.cache-artifact.outputs.cache-hit != 'true'
      run: sudo apt-get -y install libxerces-c-dev
    - name: checkout MPC
      if: steps.cache-artifact.outputs.cache-hit != 'true'
      uses: actions/checkout@v2.3.4
      with:
        repository: DOCGroup/MPC
        path: MPC
    - name: configure OpenDDS
      if: steps.cache-artifact.outputs.cache-hit != 'true'
      run: |
        cd OpenDDS
        ./configure --features=uses_wchar=1 --tests --security --ace=$GITHUB_WORKSPACE/OpenDDS/ACE_TAO/ACE --mpc=$GITHUB_WORKSPACE/MPC
    - name: build ACE and TAO
      if: steps.cache-artifact.outputs.cache-hit != 'true'
      run: |
        cd OpenDDS
        . setenv.sh
        cd ACE_TAO/ACE
        make -j4
        cd ../TAO
        make -j4
    - name: create ACE_TAO tar.xz artifact
      if: steps.cache-artifact.outputs.cache-hit != 'true'
      shell: bash
      run: |
        cd OpenDDS/ACE_TAO
        perl -ni.bak -e "print unless /opendds/" ACE/bin/MakeProjectCreator/config/default.features # remove opendds features from here, let individual build configure scripts handle those
        find . -iname "*\.o" | xargs rm
        tar cvf ../../${{ github.job }}.tar ACE/ace/config.h
        git clean -xdfn | cut -d ' ' -f 3- | xargs tar uvf ../../${{ github.job }}.tar
        xz -3 ../../${{ github.job }}.tar
    - name: upload ACE_TAO artifact
      uses: actions/upload-artifact@v2
      with:
        name: ${{ github.job }}_artifact
        path: ${{ github.job }}.tar.xz

  build_u18_w1_sec:

    runs-on: ubuntu-18.04

    needs: ACE_TAO_u18_w1

    steps:
    - name: install xerces
      run: sudo apt-get -y install libxerces-c-dev
    - name: checkout MPC
      uses: actions/checkout@v2.3.4
      with:
        repository: DOCGroup/MPC
        path: MPC
    - name: checkout ACE_TAO
      uses: actions/checkout@v2.3.4
      with:
        repository: DOCGroup/ACE_TAO
        ref: ace6tao2
        path: ACE_TAO
    - name: download ACE_TAO artifact
      uses: actions/download-artifact@v2
      with:
        name: ACE_TAO_u18_w1_artifact
        path: ACE_TAO
    - name: extract ACE_TAO artifact
      shell: bash
      run: |
        cd ACE_TAO
        tar xvfJ ACE_TAO_u18_w1.tar.xz
    - name: checkout OpenDDS
      uses: actions/checkout@v2.3.4
      with:
        path: OpenDDS
        submodules: true
    - name: configure OpenDDS
      run: |
        cd OpenDDS
        ./configure --features=uses_wchar=1 --tests --security --rapidjson --ace=$GITHUB_WORKSPACE/ACE_TAO/ACE --mpc=$GITHUB_WORKSPACE/MPC
    - name: check build configuration
      shell: bash
      run: |
        cd OpenDDS
        . setenv.sh
        tools/scripts/show_build_config.pl
    - uses: ammaraskar/gcc-problem-matcher@0.1
    - name: build OpenDDS
      shell: bash
      run: |
        cd OpenDDS
        . setenv.sh
        make -j4
    - name: create OpenDDS tar.xz artifact
      shell: bash
      run: |
        cd OpenDDS
        rm -rf ACE_TAO
        find . -iname "*\.o" | xargs rm
        tar cvf ../${{ github.job }}.tar setenv.sh
        git clean -xdfn | cut -d ' ' -f 3- | xargs tar uvf ../${{ github.job }}.tar
        xz -3 ../${{ github.job }}.tar
    - name: upload OpenDDS artifact
      uses: actions/upload-artifact@v2
      with:
        name: ${{ github.job }}_artifact
        path: ${{ github.job }}.tar.xz

  test_u18_w1_sec:

    runs-on: ubuntu-18.04

    needs: build_u18_w1_sec
    timeout-minutes: 150

    steps:
    - name: install xerces
      run: sudo apt-get -y install libxerces-c-dev
    - name: checkout MPC
      uses: actions/checkout@v2.3.4
      with:
        repository: DOCGroup/MPC
        path: MPC
    - name: checkout autobuild
      uses: actions/checkout@v2.3.4
      with:
        repository: DOCGroup/autobuild
        path: autobuild
    - name: checkout ACE_TAO
      uses: actions/checkout@v2.3.4
      with:
        repository: DOCGroup/ACE_TAO
        ref: ace6tao2
        path: ACE_TAO
    - name: download ACE_TAO artifact
      uses: actions/download-artifact@v2
      with:
        name: ACE_TAO_u18_w1_artifact
        path: ACE_TAO
    - name: extract ACE_TAO artifact
      shell: bash
      run: |
        cd ACE_TAO
        tar xvfJ ACE_TAO_u18_w1.tar.xz
    - name: checkout OpenDDS
      uses: actions/checkout@v2.3.4
      with:
        path: OpenDDS
        submodules: true
    - name: download OpenDDS artifact
      uses: actions/download-artifact@v2
      with:
        name: build_u18_w1_sec_artifact
        path: OpenDDS
    - name: extract OpenDDS artifact
      shell: bash
      run: |
        cd OpenDDS
        tar xvfJ build_u18_w1_sec.tar.xz
    - name: check build configuration
      shell: bash
      run: |
        cd OpenDDS
        . setenv.sh
        tools/scripts/show_build_config.pl
    - name: run OpenDDS tests
      shell: bash
      run: |
        cd OpenDDS
        . setenv.sh
        mkdir ${{ github.job }}_autobuild_workspace
        cd ${{ github.job }}_autobuild_workspace
        echo using commit $TRIGGERING_COMMIT for SHA
        echo $TRIGGERING_COMMIT >> ./SHA
        cat > config.xml <<EOF
        <autobuild>
        <configuration>
        <variable name="log_file" value="output.log"/>
        <variable name="log_root" value="$DDS_ROOT/${{ github.job }}_autobuild_workspace"/>
        <variable name="project_root" value="$DDS_ROOT"/>
        <variable name="root" value="$DDS_ROOT/${{ github.job }}_autobuild_workspace"/>
        <variable name="junit_xml_output" value="Tests"/>
        </configuration>
        <command name="log" options="on"/>
        <command name="print_os_version"/>
        <command name="print_env_vars"/>
        <command name="print_ace_config"/>
        <command name="print_make_version"/>
        <command name="check_compiler" options="gcc"/>
        <command name="print_perl_version"/>
        <command name="print_autobuild_config"/>
        <command name="auto_run_tests" options="script_path=tests dir=$GITHUB_WORKSPACE/OpenDDS -Config WCHAR -Config RTPS -Config LINUX -Config XERCES3 -Config OPENDDS_SECURITY -Config CXX11 -Config RAPIDJSON -Config GH_ACTIONS -a -l tests/security/security_tests.lst"/>
        <command name="log" options="off"/>
        <command name="process_logs" options="prettify"/>
        </autobuild>
        EOF
        $GITHUB_WORKSPACE/autobuild/autobuild.pl "$GITHUB_WORKSPACE/OpenDDS/${{ github.job }}_autobuild_workspace/config.xml"
    - name: upload autobuild output
      uses: actions/upload-artifact@v2
      with:
        name: ${{ github.job }}_autobuild_output
        path: OpenDDS/${{ github.job }}_autobuild_workspace
    - name: check results
      shell: bash
      run: |
        cat "$GITHUB_WORKSPACE/OpenDDS/${{ github.job }}_autobuild_workspace/latest.txt"
        if ! grep -q 'Failures: 0' "$GITHUB_WORKSPACE/OpenDDS/${{ github.job }}_autobuild_workspace/latest.txt"; then echo "::error file=latest.txt,line=0,col=0::Test Failures: see 'Test Results: ${{ github.job }}'"; fi

  build_u18_w1_j_FM-2f:

    runs-on: ubuntu-18.04

    needs: ACE_TAO_u18_w1

    steps:
    - name: install xerces
      run: sudo apt-get -y install libxerces-c-dev
    - name: checkout MPC
      uses: actions/checkout@v2.3.4
      with:
        repository: DOCGroup/MPC
        path: MPC
    - name: checkout ACE_TAO
      uses: actions/checkout@v2.3.4
      with:
        repository: DOCGroup/ACE_TAO
        ref: ace6tao2
        path: ACE_TAO
    - name: download ACE_TAO artifact
      uses: actions/download-artifact@v2
      with:
        name: ACE_TAO_u18_w1_artifact
        path: ACE_TAO
    - name: extract ACE_TAO artifact
      shell: bash
      run: |
        cd ACE_TAO
        tar xvfJ ACE_TAO_u18_w1.tar.xz
    - name: checkout OpenDDS
      uses: actions/checkout@v2.3.4
      with:
        path: OpenDDS
        submodules: true
    - name: configure OpenDDS
      run: |
        cd OpenDDS
        ./configure --features=uses_wchar=1 --tests --java --no-content-subscription --rapidjson --ace=$GITHUB_WORKSPACE/ACE_TAO/ACE --mpc=$GITHUB_WORKSPACE/MPC
    - name: check build configuration
      shell: bash
      run: |
        cd OpenDDS
        . setenv.sh
        tools/scripts/show_build_config.pl
    - uses: ammaraskar/gcc-problem-matcher@0.1
    - name: build OpenDDS
      shell: bash
      run: |
        cd OpenDDS
        . setenv.sh
        make -j4
    - name: set up TAO Hello test
      shell: bash
      run: |
        cd OpenDDS
        . setenv.sh
        mwc.pl -type gnuace -workers 4 $TAO_ROOT/tests/Hello
    - name: build TAO Hello test
      shell: bash
      run: |
        cd OpenDDS
        . setenv.sh
        make -j4 dir=$TAO_ROOT/tests/Hello
    - name: set up Modeling tests
      shell: bash
      run: |
        cd OpenDDS
        . setenv.sh
        cd tools/modeling/tests
        ./setup.pl
        cd -
        mwc.pl -type gnuace -workers 4 -features content_subscription=0 tools/modeling/tests/modeling_tests.mwc
    - name: build Modeling tests
      shell: bash
      run: |
        cd OpenDDS
        . setenv.sh
        make -j4 -C tools/modeling/tests
    - name: create OpenDDS tar.xz artifact
      shell: bash
      run: |
        cd OpenDDS
        rm -rf ACE_TAO
        find . -iname "*\.o" | xargs rm
        tar cvf ../${{ github.job }}.tar setenv.sh
        git clean -xdfn | cut -d ' ' -f 3- | xargs tar uvf ../${{ github.job }}.tar
        xz -3 ../${{ github.job }}.tar
    - name: upload OpenDDS artifact
      uses: actions/upload-artifact@v2
      with:
        name: ${{ github.job }}_artifact
        path: ${{ github.job }}.tar.xz

  test_u18_w1_j_FM-2f:

    runs-on: ubuntu-18.04

    needs: build_u18_w1_j_FM-2f
    timeout-minutes: 150

    steps:
    - name: install xerces
      run: sudo apt-get -y install libxerces-c-dev
    - name: checkout MPC
      uses: actions/checkout@v2.3.4
      with:
        repository: DOCGroup/MPC
        path: MPC
    - name: checkout autobuild
      uses: actions/checkout@v2.3.4
      with:
        repository: DOCGroup/autobuild
        path: autobuild
    - name: checkout ACE_TAO
      uses: actions/checkout@v2.3.4
      with:
        repository: DOCGroup/ACE_TAO
        ref: ace6tao2
        path: ACE_TAO
    - name: download ACE_TAO artifact
      uses: actions/download-artifact@v2
      with:
        name: ACE_TAO_u18_w1_artifact
        path: ACE_TAO
    - name: extract ACE_TAO artifact
      shell: bash
      run: |
        cd ACE_TAO
        tar xvfJ ACE_TAO_u18_w1.tar.xz
    - name: checkout OpenDDS
      uses: actions/checkout@v2.3.4
      with:
        path: OpenDDS
        submodules: true
    - name: download OpenDDS artifact
      uses: actions/download-artifact@v2
      with:
        name: build_u18_w1_j_FM-2f_artifact
        path: OpenDDS
    - name: extract OpenDDS artifact
      shell: bash
      run: |
        cd OpenDDS
        tar xvfJ build_u18_w1_j_FM-2f.tar.xz
    - name: check build configuration
      shell: bash
      run: |
        cd OpenDDS
        . setenv.sh
        tools/scripts/show_build_config.pl
    - name: run OpenDDS tests
      shell: bash
      run: |
        cd OpenDDS
        . setenv.sh
        mkdir ${{ github.job }}_autobuild_workspace
        cd ${{ github.job }}_autobuild_workspace
        echo using commit $TRIGGERING_COMMIT for SHA
        echo $TRIGGERING_COMMIT >> ./SHA
        cat > config.xml <<EOF
        <autobuild>
        <configuration>
        <variable name="log_file" value="output.log"/>
        <variable name="log_root" value="$DDS_ROOT/${{ github.job }}_autobuild_workspace"/>
        <variable name="project_root" value="$DDS_ROOT"/>
        <variable name="root" value="$DDS_ROOT/${{ github.job }}_autobuild_workspace"/>
        <variable name="junit_xml_output" value="Tests"/>
        </configuration>
        <command name="log" options="on"/>
        <command name="print_os_version"/>
        <command name="print_env_vars"/>
        <command name="print_ace_config"/>
        <command name="print_make_version"/>
        <command name="check_compiler" options="gcc"/>
        <command name="print_perl_version"/>
        <command name="print_autobuild_config"/>
        <command name="auto_run_tests" options="script_path=tests dir=$GITHUB_WORKSPACE/OpenDDS -Config WCHAR -Config RTPS -Config CXX11 -Config RAPIDJSON -Config DDS_NO_CONTENT_SUBSCRIPTION -Config GH_ACTIONS -a -l java/tests/dcps_java_tests.lst -l tools/modeling/tests/modeling_tests.lst"/>
        <command name="log" options="off"/>
        <command name="process_logs" options="prettify"/>
        </autobuild>
        EOF
        $GITHUB_WORKSPACE/autobuild/autobuild.pl "$GITHUB_WORKSPACE/OpenDDS/${{ github.job }}_autobuild_workspace/config.xml"
    - name: upload autobuild output
      uses: actions/upload-artifact@v2
      with:
        name: ${{ github.job }}_autobuild_output
        path: OpenDDS/${{ github.job }}_autobuild_workspace
    - name: check results
      shell: bash
      run: |
        cat "$GITHUB_WORKSPACE/OpenDDS/${{ github.job }}_autobuild_workspace/latest.txt"
        if ! grep -q 'Failures: 0' "$GITHUB_WORKSPACE/OpenDDS/${{ github.job }}_autobuild_workspace/latest.txt"; then echo "::error file=latest.txt,line=0,col=0::Test Failures: see 'Test Results: ${{ github.job }}'"; fi

  ACE_TAO_u18_stat_qt_ws_sec:

    runs-on: ubuntu-18.04

    needs: wait_cancel_previous

    steps:
    - name: checkout OpenDDS
      uses: actions/checkout@v2.3.4
      with:
        path: OpenDDS
        submodules: true
    - name: checkout ACE_TAO
      uses: actions/checkout@v2.3.4
      with:
        repository: DOCGroup/ACE_TAO
        ref: ace6tao2
        path: OpenDDS/ACE_TAO
    - name: get ACE_TAO commit
      shell: bash
      run: |
        cd OpenDDS/ACE_TAO
        export ACE_COMMIT=$(git rev-parse HEAD)
        echo "ACE_COMMIT=$ACE_COMMIT" >> $GITHUB_ENV
    - name: Cache Artifact
      id: cache-artifact
      uses: actions/cache@v2.1.5
      with:
        path: ${{ github.job }}.tar.xz
        key: c01_${{ github.job }}_ace6tao2_${{ env.ACE_COMMIT }}
    - name: install xerces
      if: steps.cache-artifact.outputs.cache-hit != 'true'
      run: sudo apt-get -y install libxerces-c-dev
    - name: checkout MPC
      uses: actions/checkout@v2.3.4
      if: steps.cache-artifact.outputs.cache-hit != 'true'
      with:
        repository: DOCGroup/MPC
        path: MPC
    - name: configure OpenDDS
      if: steps.cache-artifact.outputs.cache-hit != 'true'
      run: |
        cd OpenDDS
        ./configure --static --tests --security --ace=$GITHUB_WORKSPACE/OpenDDS/ACE_TAO/ACE --mpc=$GITHUB_WORKSPACE/MPC
    - name: build ACE and TAO
      if: steps.cache-artifact.outputs.cache-hit != 'true'
      run: |
        cd OpenDDS
        . setenv.sh
        cd ACE_TAO/ACE
        make -j4
        cd ../TAO
        make -j4
    - name: create ACE_TAO tar.xz artifact
      if: steps.cache-artifact.outputs.cache-hit != 'true'
      shell: bash
      run: |
        cd OpenDDS/ACE_TAO
        perl -ni.bak -e "print unless /opendds/" ACE/bin/MakeProjectCreator/config/default.features # remove opendds features from here, let individual build configure scripts handle those
        find . -iname "*\.o" | xargs rm
        tar cvf ../../${{ github.job }}.tar ACE/ace/config.h
        git clean -xdfn | cut -d ' ' -f 3- | xargs tar uvf ../../${{ github.job }}.tar
        xz -3 ../../${{ github.job }}.tar
    - name: upload ACE_TAO artifact
      uses: actions/upload-artifact@v2
      with:
        name: ${{ github.job }}_artifact
        path: ${{ github.job }}.tar.xz

  build_u18_stat_qt_ws_sec:

    runs-on: ubuntu-18.04

    needs: ACE_TAO_u18_stat_qt_ws_sec

    steps:
    - name: install xerces
      run: sudo apt-get -y install libxerces-c-dev
    - name: install wireshark
      run: sudo apt-get -y install wireshark-dev
    - name: install qt
      run: sudo apt-get -y install qtbase5-dev
    - name: checkout MPC
      uses: actions/checkout@v2.3.4
      with:
        repository: DOCGroup/MPC
        path: MPC
    - name: checkout ACE_TAO
      uses: actions/checkout@v2.3.4
      with:
        repository: DOCGroup/ACE_TAO
        ref: ace6tao2
        path: ACE_TAO
    - name: download ACE_TAO artifact
      uses: actions/download-artifact@v2
      with:
        name: ACE_TAO_u18_stat_qt_ws_sec_artifact
        path: ACE_TAO
    - name: extract ACE_TAO artifact
      shell: bash
      run: |
        cd ACE_TAO
        tar xvfJ ACE_TAO_u18_stat_qt_ws_sec.tar.xz
    - name: checkout OpenDDS
      uses: actions/checkout@v2.3.4
      with:
        path: OpenDDS
        submodules: true
    - name: configure OpenDDS
      run: |
        cd OpenDDS
        ./configure --static --qt --security --rapidjson --ace=$GITHUB_WORKSPACE/ACE_TAO/ACE --mpc=$GITHUB_WORKSPACE/MPC
    - name: check build configuration
      shell: bash
      run: |
        cd OpenDDS
        . setenv.sh
        tools/scripts/show_build_config.pl
    - uses: ammaraskar/gcc-problem-matcher@0.1
    - name: build OpenDDS
      shell: bash
      run: |
        cd OpenDDS
        . setenv.sh
        make -j4
    - name: set up Dev Guide tests
      shell: bash
      run: |
        cd OpenDDS
        . setenv.sh
        mwc.pl -type gnuace -workers 4 $DDS_ROOT/DevGuideExamples/DCPS/Messenger
    - name: build Dev Guide tests
      shell: bash
      run: |
        cd OpenDDS
        . setenv.sh
        make -j4 dir=$DDS_ROOT/DevGuideExamples/DCPS/Messenger
    - name: create OpenDDS tar.xz artifact
      shell: bash
      run: |
        cd OpenDDS
        rm -rf ACE_TAO
        find . -iname "*\.o" | xargs rm
        tar cvf ../${{ github.job }}.tar setenv.sh
        git clean -xdfn | cut -d ' ' -f 3- | xargs tar uvf ../${{ github.job }}.tar
        xz -3 ../${{ github.job }}.tar
    - name: upload OpenDDS artifact
      uses: actions/upload-artifact@v2
      with:
        name: ${{ github.job }}_artifact
        path: ${{ github.job }}.tar.xz

  devguide_u18_stat_qt_ws_sec:

    runs-on: ubuntu-18.04

    needs: build_u18_stat_qt_ws_sec
    timeout-minutes: 150

    steps:
    - name: install xerces
      run: sudo apt-get -y install libxerces-c-dev
    - name: checkout MPC
      uses: actions/checkout@v2.3.4
      with:
        repository: DOCGroup/MPC
        path: MPC
    - name: checkout autobuild
      uses: actions/checkout@v2.3.4
      with:
        repository: DOCGroup/autobuild
        path: autobuild
    - name: checkout ACE_TAO
      uses: actions/checkout@v2.3.4
      with:
        repository: DOCGroup/ACE_TAO
        ref: ace6tao2
        path: ACE_TAO
    - name: download ACE_TAO artifact
      uses: actions/download-artifact@v2
      with:
        name: ACE_TAO_u18_stat_qt_ws_sec_artifact
        path: ACE_TAO
    - name: extract ACE_TAO artifact
      shell: bash
      run: |
        cd ACE_TAO
        tar xvfJ ACE_TAO_u18_stat_qt_ws_sec.tar.xz
    - name: checkout OpenDDS
      uses: actions/checkout@v2.3.4
      with:
        path: OpenDDS
        submodules: true
    - name: download OpenDDS artifact
      uses: actions/download-artifact@v2
      with:
        name: build_u18_stat_qt_ws_sec_artifact
        path: OpenDDS
    - name: extract OpenDDS artifact
      shell: bash
      run: |
        cd OpenDDS
        tar xvfJ build_u18_stat_qt_ws_sec.tar.xz
    - name: check build configuration
      shell: bash
      run: |
        cd OpenDDS
        . setenv.sh
        tools/scripts/show_build_config.pl
  #   - name: run OpenDDS tests
  #     shell: bash
  #     run: |
  #       cd OpenDDS
  #       . setenv.sh
  #       mkdir ${{ github.job }}_autobuild_workspace
  #       cd ${{ github.job }}_autobuild_workspace
  #       echo using commit $TRIGGERING_COMMIT for SHA
  #       echo $TRIGGERING_COMMIT >> ./SHA
  #       cat > config.xml <<EOF
  #       <autobuild>
  #       <configuration>
  #       <variable name="log_file" value="output.log"/>
  #       <variable name="log_root" value="$DDS_ROOT/${{ github.job }}_autobuild_workspace"/>
  #       <variable name="project_root" value="$DDS_ROOT"/>
  #       <variable name="root" value="$DDS_ROOT/${{ github.job }}_autobuild_workspace"/>
  #       <variable name="junit_xml_output" value="Tests"/>
  #       </configuration>
  #       <command name="log" options="on"/>
  #       <command name="print_os_version"/>
  #       <command name="print_env_vars"/>
  #       <command name="print_ace_config"/>
  #       <command name="print_make_version"/>
  #       <command name="check_compiler" options="gcc"/>
  #       <command name="print_perl_version"/>
  #       <command name="print_autobuild_config"/>
  #       <command name="auto_run_tests" options="script_path=tests dir=$GITHUB_WORKSPACE/OpenDDS -Config RTPS -Config STATIC -Config LINUX -Config XERCES3 -Config OPENDDS_SECURITY -Config RAPIDJSON -Config GH_ACTIONS -a -l tests/security/security_tests.lst"/>
  #       <command name="log" options="off"/>
  #       <command name="process_logs" options="prettify"/>
  #       </autobuild>
  #       EOF
  #       $GITHUB_WORKSPACE/autobuild/autobuild.pl "$GITHUB_WORKSPACE/OpenDDS/${{ github.job }}_autobuild_workspace/config.xml"
  #   - name: upload autobuild output
  #     uses: actions/upload-artifact@v2
  #     with:
  #       name: ${{ github.job }}_autobuild_output
  #       path: OpenDDS/${{ github.job }}_autobuild_workspace
  #   - name: check results
  #     shell: bash
  #     run: |
  #       cat "$GITHUB_WORKSPACE/OpenDDS/${{ github.job }}_autobuild_workspace/latest.txt"
  #       if ! grep -q 'Failures: 0' "$GITHUB_WORKSPACE/OpenDDS/${{ github.job }}_autobuild_workspace/latest.txt"; then echo "::error file=latest.txt,line=0,col=0::Test Failures: see 'Test Results: ${{ github.job }}'"; fi
    - name: run Dev Guide tests
      shell: bash
      run: |
        cd OpenDDS
        . setenv.sh
        cd DevGuideExamples/DCPS/Messenger
        perl run_test.pl

  ACE_TAO_u18_j_cft0_FM-37:

    runs-on: ubuntu-18.04

    needs: wait_cancel_previous

    steps:
    - name: checkout OpenDDS
      uses: actions/checkout@v2.3.4
      with:
        path: OpenDDS
        submodules: true
    - name: checkout ACE_TAO
      uses: actions/checkout@v2.3.4
      with:
        repository: DOCGroup/ACE_TAO
        ref: ace6tao2
        path: OpenDDS/ACE_TAO
    - name: get ACE_TAO commit
      shell: bash
      run: |
        cd OpenDDS/ACE_TAO
        export ACE_COMMIT=$(git rev-parse HEAD)
        echo "ACE_COMMIT=$ACE_COMMIT" >> $GITHUB_ENV
    - name: Cache Artifact
      id: cache-artifact
      uses: actions/cache@v2.1.5
      with:
        path: ${{ github.job }}.tar.xz
        key: c01_${{ github.job }}_ace6tao2_${{ env.ACE_COMMIT }}
    - name: install xerces
      if: steps.cache-artifact.outputs.cache-hit != 'true'
      run: sudo apt-get -y install libxerces-c-dev
    - name: checkout MPC
      uses: actions/checkout@v2.3.4
      if: steps.cache-artifact.outputs.cache-hit != 'true'
      with:
        repository: DOCGroup/MPC
        path: MPC
    - name: configure OpenDDS
      if: steps.cache-artifact.outputs.cache-hit != 'true'
      run: |
        cd OpenDDS
        ./configure --tests --security --ace=$GITHUB_WORKSPACE/OpenDDS/ACE_TAO/ACE --mpc=$GITHUB_WORKSPACE/MPC
    - name: build ACE and TAO
      if: steps.cache-artifact.outputs.cache-hit != 'true'
      run: |
        cd OpenDDS
        . setenv.sh
        cd ACE_TAO/ACE
        make -j4
        cd ../TAO
        make -j4
    - name: create ACE_TAO tar.xz artifact
      if: steps.cache-artifact.outputs.cache-hit != 'true'
      shell: bash
      run: |
        cd OpenDDS/ACE_TAO
        perl -ni.bak -e "print unless /opendds/" ACE/bin/MakeProjectCreator/config/default.features # remove opendds features from here, let individual build configure scripts handle those
        find . -iname "*\.o" | xargs rm
        tar cvf ../../${{ github.job }}.tar ACE/ace/config.h
        git clean -xdfn | cut -d ' ' -f 3- | xargs tar uvf ../../${{ github.job }}.tar
        xz -3 ../../${{ github.job }}.tar
    - name: upload ACE_TAO artifact
      uses: actions/upload-artifact@v2
      with:
        name: ${{ github.job }}_artifact
        path: ${{ github.job }}.tar.xz

  build_u18_j_cft0_FM-37:

    runs-on: ubuntu-18.04

    needs: ACE_TAO_u18_j_cft0_FM-37

    steps:
    - name: install xerces
      run: sudo apt-get -y install libxerces-c-dev
    - name: checkout MPC
      uses: actions/checkout@v2.3.4
      with:
        repository: DOCGroup/MPC
        path: MPC
    - name: checkout ACE_TAO
      uses: actions/checkout@v2.3.4
      with:
        repository: DOCGroup/ACE_TAO
        ref: ace6tao2
        path: ACE_TAO
    - name: download ACE_TAO artifact
      uses: actions/download-artifact@v2
      with:
        name: ACE_TAO_u18_j_cft0_FM-37_artifact
        path: ACE_TAO
    - name: extract ACE_TAO artifact
      shell: bash
      run: |
        cd ACE_TAO
        tar xvfJ ACE_TAO_u18_j_cft0_FM-37.tar.xz
    - name: checkout OpenDDS
      uses: actions/checkout@v2.3.4
      with:
        path: OpenDDS
        submodules: true
    - name: configure OpenDDS
      run: |
        cd OpenDDS
        ./configure --tests --java --no-content-filtered-topic --rapidjson --ace=$GITHUB_WORKSPACE/ACE_TAO/ACE --mpc=$GITHUB_WORKSPACE/MPC
    - name: check build configuration
      shell: bash
      run: |
        cd OpenDDS
        . setenv.sh
        tools/scripts/show_build_config.pl
    - uses: ammaraskar/gcc-problem-matcher@0.1
    - name: build OpenDDS
      shell: bash
      run: |
        cd OpenDDS
        . setenv.sh
        make -j4
    - name: set up TAO Hello test
      shell: bash
      run: |
        cd OpenDDS
        . setenv.sh
        mwc.pl -type gnuace -workers 4 $TAO_ROOT/tests/Hello
    - name: build TAO Hello test
      shell: bash
      run: |
        cd OpenDDS
        . setenv.sh
        make -j4 dir=$TAO_ROOT/tests/Hello
    - name: set up Modeling tests
      shell: bash
      run: |
        cd OpenDDS
        . setenv.sh
        cd tools/modeling/tests
        ./setup.pl
        cd -
        mwc.pl -type gnuace -workers 4 -features content_filtered_topic=0 tools/modeling/tests/modeling_tests.mwc
    - name: build Modeling tests
      shell: bash
      run: |
        cd OpenDDS
        . setenv.sh
        make -j4 -C tools/modeling/tests
    - name: create OpenDDS tar.xz artifact
      shell: bash
      run: |
        cd OpenDDS
        rm -rf ACE_TAO
        find . -iname "*\.o" | xargs rm
        tar cvf ../${{ github.job }}.tar setenv.sh
        git clean -xdfn | cut -d ' ' -f 3- | xargs tar uvf ../${{ github.job }}.tar
        xz -3 ../${{ github.job }}.tar
    - name: upload OpenDDS artifact
      uses: actions/upload-artifact@v2
      with:
        name: ${{ github.job }}_artifact
        path: ${{ github.job }}.tar.xz

  test_u18_j_cft0_FM-37:

    runs-on: ubuntu-18.04

    needs: build_u18_j_cft0_FM-37
    timeout-minutes: 150

    steps:
    - name: install xerces
      run: sudo apt-get -y install libxerces-c-dev
    - name: checkout MPC
      uses: actions/checkout@v2.3.4
      with:
        repository: DOCGroup/MPC
        path: MPC
    - name: checkout autobuild
      uses: actions/checkout@v2.3.4
      with:
        repository: DOCGroup/autobuild
        path: autobuild
    - name: checkout ACE_TAO
      uses: actions/checkout@v2.3.4
      with:
        repository: DOCGroup/ACE_TAO
        ref: ace6tao2
        path: ACE_TAO
    - name: download ACE_TAO artifact
      uses: actions/download-artifact@v2
      with:
        name: ACE_TAO_u18_j_cft0_FM-37_artifact
        path: ACE_TAO
    - name: extract ACE_TAO artifact
      shell: bash
      run: |
        cd ACE_TAO
        tar xvfJ ACE_TAO_u18_j_cft0_FM-37.tar.xz
    - name: checkout OpenDDS
      uses: actions/checkout@v2.3.4
      with:
        path: OpenDDS
        submodules: true
    - name: download OpenDDS artifact
      uses: actions/download-artifact@v2
      with:
        name: build_u18_j_cft0_FM-37_artifact
        path: OpenDDS
    - name: extract OpenDDS artifact
      shell: bash
      run: |
        cd OpenDDS
        tar xvfJ build_u18_j_cft0_FM-37.tar.xz
    - name: check build configuration
      shell: bash
      run: |
        cd OpenDDS
        . setenv.sh
        tools/scripts/show_build_config.pl
    - name: run OpenDDS tests
      shell: bash
      run: |
        cd OpenDDS
        . setenv.sh
        mkdir ${{ github.job }}_autobuild_workspace
        cd ${{ github.job }}_autobuild_workspace
        echo using commit $TRIGGERING_COMMIT for SHA
        echo $TRIGGERING_COMMIT >> ./SHA
        cat > config.xml <<EOF
        <autobuild>
        <configuration>
        <variable name="log_file" value="output.log"/>
        <variable name="log_root" value="$DDS_ROOT/${{ github.job }}_autobuild_workspace"/>
        <variable name="project_root" value="$DDS_ROOT"/>
        <variable name="root" value="$DDS_ROOT/${{ github.job }}_autobuild_workspace"/>
        <variable name="junit_xml_output" value="Tests"/>
        </configuration>
        <command name="log" options="on"/>
        <command name="print_os_version"/>
        <command name="print_env_vars"/>
        <command name="print_ace_config"/>
        <command name="print_make_version"/>
        <command name="check_compiler" options="gcc"/>
        <command name="print_perl_version"/>
        <command name="print_autobuild_config"/>
        <command name="auto_run_tests" options="script_path=tests dir=$GITHUB_WORKSPACE/OpenDDS -Config RTPS -Config RAPIDJSON -Config DDS_NO_CONTENT_FILTERED_TOPIC -Config GH_ACTIONS -l tools/modeling/tests/modeling_tests.lst"/>
        <command name="log" options="off"/>
        <command name="process_logs" options="prettify"/>
        </autobuild>
        EOF
        $GITHUB_WORKSPACE/autobuild/autobuild.pl "$GITHUB_WORKSPACE/OpenDDS/${{ github.job }}_autobuild_workspace/config.xml"
    - name: upload autobuild output
      uses: actions/upload-artifact@v2
      with:
        name: ${{ github.job }}_autobuild_output
        path: OpenDDS/${{ github.job }}_autobuild_workspace
    - name: check results
      shell: bash
      run: |
        cat "$GITHUB_WORKSPACE/OpenDDS/${{ github.job }}_autobuild_workspace/latest.txt"
        if ! grep -q 'Failures: 0' "$GITHUB_WORKSPACE/OpenDDS/${{ github.job }}_autobuild_workspace/latest.txt"; then echo "::error file=latest.txt,line=0,col=0::Test Failures: see 'Test Results: ${{ github.job }}'"; fi

  ACE_TAO_w19_p1_stat_js0:

    runs-on: windows-2019

    needs: wait_cancel_previous

    steps:
    - name: checkout OpenDDS
      uses: actions/checkout@v2.3.4
      with:
        path: OpenDDS
        submodules: true
    - name: checkout ACE_TAO
      uses: actions/checkout@v2.3.4
      with:
        repository: DOCGroup/ACE_TAO
        ref: ace6tao2
        path: OpenDDS/ACE_TAO
    - name: get ACE_TAO commit
      shell: bash
      run: |
        cd OpenDDS/ACE_TAO
        export ACE_COMMIT=$(git rev-parse HEAD)
        echo "ACE_COMMIT=$ACE_COMMIT" >> $GITHUB_ENV
    - name: Cache Artifact
      id: cache-artifact
      uses: actions/cache@v2.1.5
      with:
        path: ${{ github.job }}.tar.xz
        key: c01_${{ github.job }}_ace6tao2_${{ env.ACE_COMMIT }}
    - name: install openssl-windows & xerces-c
      if: steps.cache-artifact.outputs.cache-hit != 'true'
      uses: lukka/run-vcpkg@v6
      with:
        vcpkgGitCommitId: ec6fe06e8da05a8157dc8581fa96b36b571c1bd5
        vcpkgArguments: --recurse openssl-windows xerces-c
        vcpkgTriplet: x64-windows
    - name: checkout MPC
      if: steps.cache-artifact.outputs.cache-hit != 'true'
      uses: actions/checkout@v2.3.4
      with:
        repository: DOCGroup/MPC
        path: MPC
    - name: set up msvc env
      if: steps.cache-artifact.outputs.cache-hit != 'true'
      uses: ilammy/msvc-dev-cmd@v1.7.0
    - name: configure OpenDDS
      if: steps.cache-artifact.outputs.cache-hit != 'true'
      shell: cmd
      run: |
        cd OpenDDS
        configure --ipv6 --static --security --ace=%GITHUB_WORKSPACE%/OpenDDS/ACE_TAO/ACE --tao=%GITHUB_WORKSPACE%/OpenDDS/ACE_TAO/TAO --mpc=%GITHUB_WORKSPACE%/MPC --xerces3=%VCPKG_ROOT%/installed/x64-windows --openssl=%VCPKG_ROOT%/installed/x64-windows --mpcopts=-hierarchy
    - name: build ACE & TAO
      if: steps.cache-artifact.outputs.cache-hit != 'true'
      shell: cmd
      run: |
        cd OpenDDS
        call setenv.cmd
        cd ACE_TAO\ACE
        msbuild -p:Configuration=Debug,Platform=x64 -m ace.sln
        cd ..\TAO
        msbuild -p:Configuration=Debug,Platform=x64 -m tao.sln
    - name: create ACE_TAO tar.xz artifact
      if: steps.cache-artifact.outputs.cache-hit != 'true'
      shell: bash
      run: |
        cd OpenDDS/ACE_TAO
        perl -ni.bak -e "print unless /opendds/" ACE/bin/MakeProjectCreator/config/default.features # remove opendds features from here, let individual build configure scripts handle those
        find . -iname "*\.obj" | xargs rm
        tar cvf ../../${{ github.job }}.tar ACE/ace/config.h
        git clean -xdfn | cut -d ' ' -f 3- | xargs tar uvf ../../${{ github.job }}.tar
        xz -3 ../../${{ github.job }}.tar
    - name: upload ACE_TAO artifact
      uses: actions/upload-artifact@v2
      with:
        name: ${{ github.job }}_artifact
        path: ${{ github.job }}.tar.xz

  build_w19_p1_stat_js0:

    runs-on: windows-2019

    needs: ACE_TAO_w19_p1_stat_js0

    steps:
    - name: install openssl-windows & xerces-c
      uses: lukka/run-vcpkg@v6
      with:
        vcpkgGitCommitId: ec6fe06e8da05a8157dc8581fa96b36b571c1bd5
        vcpkgArguments: --recurse openssl-windows xerces-c
        vcpkgTriplet: x64-windows
    - name: checkout MPC
      uses: actions/checkout@v2.3.4
      with:
        repository: DOCGroup/MPC
        path: MPC
    - name: checkout OpenDDS
      uses: actions/checkout@v2.3.4
      with:
        path: OpenDDS
        submodules: true
    - name: checkout ACE_TAO
      uses: actions/checkout@v2.3.4
      with:
        repository: DOCGroup/ACE_TAO
        ref: ace6tao2
        path: OpenDDS/ACE_TAO
    - name: download ACE_TAO artifact
      uses: actions/download-artifact@v2
      with:
        name: ACE_TAO_w19_p1_stat_js0_artifact
        path: OpenDDS/ACE_TAO
    - name: extract ACE_TAO artifact
      shell: bash
      run: |
        cd OpenDDS/ACE_TAO
        tar xvfJ ACE_TAO_w19_p1_stat_js0.tar.xz
        rm -f ACE_TAO_w19_p1_stat_js0.tar.xz
    - uses: ammaraskar/msvc-problem-matcher@0.1
    - name: set up msvc env
      uses: ilammy/msvc-dev-cmd@v1.7.0
    - name: configure OpenDDS
      shell: cmd
      run: |
        cd OpenDDS
        configure --ipv6 --static --no-rapidjson --ace=%GITHUB_WORKSPACE%/OpenDDS/ACE_TAO/ACE --tao=%GITHUB_WORKSPACE%/OpenDDS/ACE_TAO/TAO --mpc=%GITHUB_WORKSPACE%/MPC --xerces3=%VCPKG_ROOT%/installed/x64-windows --openssl=%VCPKG_ROOT%/installed/x64-windows
    - name: check build configuration
      shell: cmd
      run: |
        cd OpenDDS
        call setenv.cmd
        perl tools\scripts\show_build_config.pl
    - name: build OpenDDS
      shell: cmd
      run: |
        cd OpenDDS
        call setenv.cmd
        msbuild -p:Configuration=Debug,Platform=x64 -m DDS_no_tests.sln
    - name: create OpenDDS tar.xz artifact
      shell: bash
      run: |
        cd OpenDDS
        rm -rf ACE_TAO
        find . -iname "*\.obj" -o -iname "*\.pdb" -o -iname "*\.idb" -o -type f -iname "*\.tlog" | xargs rm
        tar cvf ../${{ github.job }}.tar setenv.cmd
        git clean -xdfn | cut -d ' ' -f 3- | xargs tar uvf ../${{ github.job }}.tar
        xz -3 ../${{ github.job }}.tar
    - name: upload OpenDDS artifact
      uses: actions/upload-artifact@v2
      with:
        name: ${{ github.job }}_artifact
        path: ${{ github.job }}.tar.xz

  cmake_w19_p1_stat_js0:

    runs-on: windows-2019

    needs: build_w19_p1_stat_js0
    timeout-minutes: 150

    steps:
    - name: install openssl-windows & xerces-c
      uses: lukka/run-vcpkg@v6
      with:
        vcpkgGitCommitId: ec6fe06e8da05a8157dc8581fa96b36b571c1bd5
        vcpkgArguments: --recurse openssl-windows xerces-c
        vcpkgTriplet: x64-windows
    - name: checkout MPC
      uses: actions/checkout@v2.3.4
      with:
        repository: DOCGroup/MPC
        path: MPC
    - name: checkout autobuild
      uses: actions/checkout@v2.3.4
      with:
        repository: DOCGroup/autobuild
        path: autobuild
    - name: checkout OpenDDS
      uses: actions/checkout@v2.3.4
      with:
        path: OpenDDS
        submodules: true
    - name: checkout ACE_TAO
      uses: actions/checkout@v2.3.4
      with:
        repository: DOCGroup/ACE_TAO
        ref: ace6tao2
        path: OpenDDS/ACE_TAO
    - name: download ACE_TAO artifact
      uses: actions/download-artifact@v2
      with:
        name: ACE_TAO_w19_p1_stat_js0_artifact
        path: OpenDDS/ACE_TAO
    - name: extract ACE_TAO artifact
      shell: bash
      run: |
        cd OpenDDS/ACE_TAO
        tar xvfJ ACE_TAO_w19_p1_stat_js0.tar.xz
        rm -f ACE_TAO_w19_p1_stat_js0.tar.xz
    - name: download OpenDDS artifact
      uses: actions/download-artifact@v2
      with:
        name: build_w19_p1_stat_js0_artifact
        path: OpenDDS
    - name: extract OpenDDS artifact
      shell: bash
      run: |
        cd OpenDDS
        tar xvfJ build_w19_p1_stat_js0.tar.xz
        rm -f build_w19_p1_stat_js0.tar.xz
    - name: check build configuration
      shell: cmd
      run: |
        cd OpenDDS
        call setenv.cmd
        perl tools\scripts\show_build_config.pl
    - name: run Dev Guide tests
      shell: cmd
      run: |
        cd OpenDDS
        call setenv.cmd
        cd DevGuideExamples\DCPS\Messenger
        perl run_test.pl -ExeSubDir Static_Debug
    - name: build and run CMake tests
      shell: cmd
      run: |
        cd OpenDDS
        call setenv.cmd
        cd tests/cmake_integration/
        perl run_ci_tests.pl --no-shared --build-config=Debug

  ACE_TAO_w19_re_p1_cpp03_stat_FM-08:

    runs-on: windows-2019

    needs: wait_cancel_previous

    steps:
    - name: checkout OpenDDS
      uses: actions/checkout@v2.3.4
      with:
        path: OpenDDS
        submodules: true
    - name: checkout ACE_TAO
      uses: actions/checkout@v2.3.4
      with:
        repository: DOCGroup/ACE_TAO
        ref: ace6tao2
        path: OpenDDS/ACE_TAO
    - name: get ACE_TAO commit
      shell: bash
      run: |
        cd OpenDDS/ACE_TAO
        export ACE_COMMIT=$(git rev-parse HEAD)
        echo "ACE_COMMIT=$ACE_COMMIT" >> $GITHUB_ENV
    - name: Cache Artifact
      id: cache-artifact
      uses: actions/cache@v2.1.5
      with:
        path: ${{ github.job }}.tar.xz
        key: c01_${{ github.job }}_ace6tao2_${{ env.ACE_COMMIT }}
    - name: install openssl-windows & xerces-c
      if: steps.cache-artifact.outputs.cache-hit != 'true'
      uses: lukka/run-vcpkg@v6
      with:
        vcpkgGitCommitId: ec6fe06e8da05a8157dc8581fa96b36b571c1bd5
        vcpkgArguments: --recurse openssl-windows xerces-c
        vcpkgTriplet: x64-windows
    - name: checkout MPC
      if: steps.cache-artifact.outputs.cache-hit != 'true'
      uses: actions/checkout@v2.3.4
      with:
        repository: DOCGroup/MPC
        path: MPC
    - name: set up msvc env
      if: steps.cache-artifact.outputs.cache-hit != 'true'
      uses: ilammy/msvc-dev-cmd@v1.7.0
    - name: configure OpenDDS
      if: steps.cache-artifact.outputs.cache-hit != 'true'
      shell: cmd
      run: |
        cd OpenDDS
        configure --ipv6 --std=c++03 --static --rapidjson --no-built-in-topics --no-content-subscription --no-ownership-profile --no-object-model-profile --no-persistence-profile --ace=%GITHUB_WORKSPACE%/OpenDDS/ACE_TAO/ACE --tao=%GITHUB_WORKSPACE%/OpenDDS/ACE_TAO/TAO --mpc=%GITHUB_WORKSPACE%/MPC --xerces3=%VCPKG_ROOT%/installed/x64-windows --openssl=%VCPKG_ROOT%/installed/x64-windows --mpcopts=-hierarchy
    - name: build ACE & TAO
      if: steps.cache-artifact.outputs.cache-hit != 'true'
      shell: cmd
      run: |
        cd OpenDDS
        call setenv.cmd
        cd ACE_TAO\ACE
        msbuild -p:Configuration=Release,Platform=x64 -m ace.sln
        cd ..\TAO
        msbuild -p:Configuration=Release,Platform=x64 -m tao.sln
    - name: create ACE_TAO tar.xz artifact
      if: steps.cache-artifact.outputs.cache-hit != 'true'
      shell: bash
      run: |
        cd OpenDDS/ACE_TAO
        perl -ni.bak -e "print unless /opendds/" ACE/bin/MakeProjectCreator/config/default.features # remove opendds features from here, let individual build configure scripts handle those
        find . -iname "*\.obj" | xargs rm
        tar cvf ../../${{ github.job }}.tar ACE/ace/config.h
        git clean -xdfn | cut -d ' ' -f 3- | xargs tar uvf ../../${{ github.job }}.tar
        xz -3 ../../${{ github.job }}.tar
    - name: upload ACE_TAO artifact
      uses: actions/upload-artifact@v2
      with:
        name: ${{ github.job }}_artifact
        path: ${{ github.job }}.tar.xz

  build_w19_re_p1_cpp03_stat_FM-08:

    runs-on: windows-2019

    needs: ACE_TAO_w19_re_p1_cpp03_stat_FM-08

    steps:
    - name: install openssl-windows & xerces-c
      uses: lukka/run-vcpkg@v6
      with:
        vcpkgGitCommitId: ec6fe06e8da05a8157dc8581fa96b36b571c1bd5
        vcpkgArguments: --recurse openssl-windows xerces-c
        vcpkgTriplet: x64-windows
    - name: checkout MPC
      uses: actions/checkout@v2.3.4
      with:
        repository: DOCGroup/MPC
        path: MPC
    - name: checkout OpenDDS
      uses: actions/checkout@v2.3.4
      with:
        path: OpenDDS
        submodules: true
    - name: checkout ACE_TAO
      uses: actions/checkout@v2.3.4
      with:
        repository: DOCGroup/ACE_TAO
        ref: ace6tao2
        path: OpenDDS/ACE_TAO
    - name: download ACE_TAO artifact
      uses: actions/download-artifact@v2
      with:
        name: ACE_TAO_w19_re_p1_cpp03_stat_FM-08_artifact
        path: OpenDDS/ACE_TAO
    - name: extract ACE_TAO artifact
      shell: bash
      run: |
        cd OpenDDS/ACE_TAO
        tar xvfJ ACE_TAO_w19_re_p1_cpp03_stat_FM-08.tar.xz
        rm -f ACE_TAO_w19_re_p1_cpp03_stat_FM-08.tar.xz
    - uses: ammaraskar/msvc-problem-matcher@0.1
    - name: set up msvc env
      uses: ilammy/msvc-dev-cmd@v1.7.0
    - name: configure OpenDDS
      shell: cmd
      run: |
        cd OpenDDS
        configure --ipv6 --std=c++03 --static --rapidjson --no-built-in-topics --no-content-subscription --no-ownership-profile --no-object-model-profile --no-persistence-profile --ace=%GITHUB_WORKSPACE%/OpenDDS/ACE_TAO/ACE --tao=%GITHUB_WORKSPACE%/OpenDDS/ACE_TAO/TAO --mpc=%GITHUB_WORKSPACE%/MPC --xerces3=%VCPKG_ROOT%/installed/x64-windows --openssl=%VCPKG_ROOT%/installed/x64-windows
    - name: check build configuration
      shell: cmd
      run: |
        cd OpenDDS
        call setenv.cmd
        perl tools\scripts\show_build_config.pl
    - name: build OpenDDS
      shell: cmd
      run: |
        cd OpenDDS
        call setenv.cmd
        msbuild -p:Configuration=Release,Platform=x64 -m DDS_no_tests.sln
    - name: create OpenDDS tar.xz artifact
      shell: bash
      run: |
        cd OpenDDS
        rm -rf ACE_TAO
        find . -iname "*\.obj" -o -iname "*\.pdb" -o -iname "*\.idb" -o -type f -iname "*\.tlog" | xargs rm
        tar cvf ../${{ github.job }}.tar setenv.cmd
        git clean -xdfn | cut -d ' ' -f 3- | xargs tar uvf ../${{ github.job }}.tar
        xz -3 ../${{ github.job }}.tar
    - name: upload OpenDDS artifact
      uses: actions/upload-artifact@v2
      with:
        name: ${{ github.job }}_artifact
        path: ${{ github.job }}.tar.xz

  devguide_w19_re_p1_cpp03_stat_FM-08:

    runs-on: windows-2019

    needs: build_w19_re_p1_cpp03_stat_FM-08
    timeout-minutes: 150

    steps:
    - name: install openssl-windows & xerces-c
      uses: lukka/run-vcpkg@v6
      with:
        vcpkgGitCommitId: ec6fe06e8da05a8157dc8581fa96b36b571c1bd5
        vcpkgArguments: --recurse openssl-windows xerces-c
        vcpkgTriplet: x64-windows
    - name: checkout MPC
      uses: actions/checkout@v2.3.4
      with:
        repository: DOCGroup/MPC
        path: MPC
    - name: checkout autobuild
      uses: actions/checkout@v2.3.4
      with:
        repository: DOCGroup/autobuild
        path: autobuild
    - name: checkout OpenDDS
      uses: actions/checkout@v2.3.4
      with:
        path: OpenDDS
        submodules: true
    - name: checkout ACE_TAO
      uses: actions/checkout@v2.3.4
      with:
        repository: DOCGroup/ACE_TAO
        ref: ace6tao2
        path: OpenDDS/ACE_TAO
    - name: download ACE_TAO artifact
      uses: actions/download-artifact@v2
      with:
        name: ACE_TAO_w19_re_p1_cpp03_stat_FM-08_artifact
        path: OpenDDS/ACE_TAO
    - name: extract ACE_TAO artifact
      shell: bash
      run: |
        cd OpenDDS/ACE_TAO
        tar xvfJ ACE_TAO_w19_re_p1_cpp03_stat_FM-08.tar.xz
        rm -f ACE_TAO_w19_re_p1_cpp03_stat_FM-08.tar.xz
    - name: download OpenDDS artifact
      uses: actions/download-artifact@v2
      with:
        name: build_w19_re_p1_cpp03_stat_FM-08_artifact
        path: OpenDDS
    - name: extract OpenDDS artifact
      shell: bash
      run: |
        cd OpenDDS
        tar xvfJ build_w19_re_p1_cpp03_stat_FM-08.tar.xz
        rm -f build_w19_re_p1_cpp03_stat_FM-08.tar.xz
    - name: check build configuration
      shell: cmd
      run: |
        cd OpenDDS
        call setenv.cmd
        perl tools\scripts\show_build_config.pl
  #   - name: create autobuild config
  #     shell: bash
  #     run: |
  #       cd OpenDDS
  #       mkdir ${{ github.job }}_autobuild_workspace
  #       cd ${{ github.job }}_autobuild_workspace
  #       export FS_GHW=$(echo $GITHUB_WORKSPACE | sed 's/\\/\//g')
  #       echo using commit $TRIGGERING_COMMIT for SHA
  #       echo $TRIGGERING_COMMIT >> ./SHA
  #       cat > config.xml <<EOF
  #       <autobuild>
  #       <configuration>
  #       <variable name="log_file" value="output.log"/>
  #       <variable name="log_root" value="$FS_GHW/OpenDDS/${{ github.job }}_autobuild_workspace"/>
  #       <variable name="project_root" value="$FS_GHW/OpenDDS"/>
  #       <variable name="root" value="$FS_GHW/OpenDDS/${{ github.job }}_autobuild_workspace"/>
  #       <variable name="junit_xml_output" value="Tests"/>
  #       </configuration>
  #       <command name="log" options="on"/>
  #       <command name="print_os_version"/>
  #       <command name="print_env_vars"/>
  #       <command name="print_ace_config"/>
  #       <command name="print_make_version"/>
  #       <command name="check_compiler" options="gcc"/>
  #       <command name="print_perl_version"/>
  #       <command name="print_autobuild_config"/>
  #       <command name="auto_run_tests" options="script_path=tests dir=$FS_GHW/OpenDDS -ExeSubDir Static_Release -Config STATIC -Config NO_BUILT_IN_TOPICS -Config DDS_NO_OBJECT_MODEL_PROFILE -Config DDS_NO_OWNERSHIP_PROFILE -Config DDS_NO_PERSISTENCE_PROFILE -Config DDS_NO_CONTENT_SUBSCRIPTION -Config IPV6 -Config RTPS -Config OPENDDS_SECURITY -Config RAPIDJSON -Config GH_ACTIONS"/>
  #       <command name="log" options="off"/>
  #       <command name="process_logs" options="prettify"/>
  #       </autobuild>
  #       EOF
  #       cat config.xml
  #   - name: run OpenDDS tests
  #     shell: cmd
  #     run: |
  #       cd OpenDDS
  #       call setenv.cmd
  #       cd ${{ github.job }}_autobuild_workspace
  #       perl "%GITHUB_WORKSPACE%\autobuild\autobuild.pl" "%GITHUB_WORKSPACE%\OpenDDS\${{ github.job }}_autobuild_workspace\config.xml"
  #   - name: upload autobuild output
  #     uses: actions/upload-artifact@v2
  #     with:
  #       name: ${{ github.job }}_autobuild_output
  #       path: OpenDDS\${{ github.job }}_autobuild_workspace
  #   - name: check results
  #     shell: bash
  #     run: |
  #       cat "$GITHUB_WORKSPACE/OpenDDS/${{ github.job }}_autobuild_workspace/latest.txt"
  #       if ! grep -q 'Failures: 0' "$GITHUB_WORKSPACE/OpenDDS/${{ github.job }}_autobuild_workspace/latest.txt"; then echo "::error file=latest.txt,line=0,col=0::Test Failures: see 'Test Results: ${{ github.job }}'"; fi
    - name: run Dev Guide tests
      shell: cmd
      run: |
        cd OpenDDS
        call setenv.cmd
        cd DevGuideExamples\DCPS\Messenger
        perl run_test.pl -ExeSubDir Static_Release

  ACE_TAO_w19_re_o1p1_sec:

    runs-on: windows-2019

    needs: wait_cancel_previous

    steps:
    - name: checkout OpenDDS
      uses: actions/checkout@v2.3.4
      with:
        path: OpenDDS
        submodules: true
    - name: checkout ACE_TAO
      uses: actions/checkout@v2.3.4
      with:
        repository: DOCGroup/ACE_TAO
        ref: ace6tao2
        path: OpenDDS/ACE_TAO
    - name: get ACE_TAO commit
      shell: bash
      run: |
        cd OpenDDS/ACE_TAO
        export ACE_COMMIT=$(git rev-parse HEAD)
        echo "ACE_COMMIT=$ACE_COMMIT" >> $GITHUB_ENV
    - name: Cache Artifact
      id: cache-artifact
      uses: actions/cache@v2.1.5
      with:
        path: ${{ github.job }}.tar.xz
        key: c01_${{ github.job }}_ace6tao2_${{ env.ACE_COMMIT }}
    - name: install openssl-windows & xerces-c
      if: steps.cache-artifact.outputs.cache-hit != 'true'
      uses: lukka/run-vcpkg@v6
      with:
        vcpkgGitCommitId: ec6fe06e8da05a8157dc8581fa96b36b571c1bd5
        vcpkgArguments: --recurse openssl-windows xerces-c
        vcpkgTriplet: x64-windows
    - name: checkout MPC
      if: steps.cache-artifact.outputs.cache-hit != 'true'
      uses: actions/checkout@v2.3.4
      with:
        repository: DOCGroup/MPC
        path: MPC
    - name: set up msvc env
      if: steps.cache-artifact.outputs.cache-hit != 'true'
      uses: ilammy/msvc-dev-cmd@v1.7.0
    - name: configure OpenDDS
      if: steps.cache-artifact.outputs.cache-hit != 'true'
      shell: cmd
      run: |
        cd OpenDDS
        configure --optimize --ipv6 --security --ace=%GITHUB_WORKSPACE%/OpenDDS/ACE_TAO/ACE --tao=%GITHUB_WORKSPACE%/OpenDDS/ACE_TAO/TAO --mpc=%GITHUB_WORKSPACE%/MPC --xerces3=%VCPKG_ROOT%/installed/x64-windows --openssl=%VCPKG_ROOT%/installed/x64-windows --mpcopts=-hierarchy
    - name: build ACE & TAO
      if: steps.cache-artifact.outputs.cache-hit != 'true'
      shell: cmd
      run: |
        cd OpenDDS
        call setenv.cmd
        cd ACE_TAO\ACE
        msbuild -p:Configuration=Release,Platform=x64 -m ace.sln
        cd ..\TAO
        msbuild -p:Configuration=Release,Platform=x64 -m tao.sln
    - name: create ACE_TAO tar.xz artifact
      if: steps.cache-artifact.outputs.cache-hit != 'true'
      shell: bash
      run: |
        cd OpenDDS/ACE_TAO
        perl -ni.bak -e "print unless /opendds/" ACE/bin/MakeProjectCreator/config/default.features # remove opendds features from here, let individual build configure scripts handle those
        find . -iname "*\.obj" | xargs rm
        tar cvf ../../${{ github.job }}.tar ACE/ace/config.h
        git clean -xdfn | cut -d ' ' -f 3- | xargs tar uvf ../../${{ github.job }}.tar
        xz -3 ../../${{ github.job }}.tar
    - name: upload ACE_TAO artifact
      uses: actions/upload-artifact@v2
      with:
        name: ${{ github.job }}_artifact
        path: ${{ github.job }}.tar.xz

  build_w19_re_o1p1_sec:

    runs-on: windows-2019

    needs: ACE_TAO_w19_re_o1p1_sec

    steps:
    - name: install openssl-windows & xerces-c
      uses: lukka/run-vcpkg@v6
      with:
        vcpkgGitCommitId: ec6fe06e8da05a8157dc8581fa96b36b571c1bd5
        vcpkgArguments: --recurse openssl-windows xerces-c
        vcpkgTriplet: x64-windows
    - name: checkout MPC
      uses: actions/checkout@v2.3.4
      with:
        repository: DOCGroup/MPC
        path: MPC
    - name: checkout OpenDDS
      uses: actions/checkout@v2.3.4
      with:
        path: OpenDDS
        submodules: true
    - name: checkout ACE_TAO
      uses: actions/checkout@v2.3.4
      with:
        repository: DOCGroup/ACE_TAO
        ref: ace6tao2
        path: OpenDDS/ACE_TAO
    - name: download ACE_TAO artifact
      uses: actions/download-artifact@v2
      with:
        name: ACE_TAO_w19_re_o1p1_sec_artifact
        path: OpenDDS/ACE_TAO
    - name: extract ACE_TAO artifact
      shell: bash
      run: |
        cd OpenDDS/ACE_TAO
        tar xvfJ ACE_TAO_w19_re_o1p1_sec.tar.xz
        rm -f ACE_TAO_w19_re_o1p1_sec.tar.xz
    - uses: ammaraskar/msvc-problem-matcher@0.1
    - name: set up msvc env
      uses: ilammy/msvc-dev-cmd@v1.7.0
    - name: configure OpenDDS
      shell: cmd
      run: |
        cd OpenDDS
        configure --optimize --ipv6 --rapidjson --security --ace=%GITHUB_WORKSPACE%/OpenDDS/ACE_TAO/ACE --tao=%GITHUB_WORKSPACE%/OpenDDS/ACE_TAO/TAO --mpc=%GITHUB_WORKSPACE%/MPC --xerces3=%VCPKG_ROOT%/installed/x64-windows --openssl=%VCPKG_ROOT%/installed/x64-windows
    - name: check build configuration
      shell: cmd
      run: |
        cd OpenDDS
        call setenv.cmd
        perl tools\scripts\show_build_config.pl
    - name: build OpenDDS
      shell: cmd
      run: |
        cd OpenDDS
        call setenv.cmd
        msbuild -p:Configuration=Release,Platform=x64 -m DDS_no_tests.sln
    - name: gitclean
      shell: bash
      run: |
        touch output.txt
        cd OpenDDS
        git clean -nd -e ext | tee ../output.txt
        if [ -s ../output.txt ]; then exit 1; fi
    - name: create OpenDDS tar.xz artifact
      shell: bash
      run: |
        cd OpenDDS
        rm -rf ACE_TAO
        find . -iname "*\.obj" -o -iname "*\.pdb" -o -iname "*\.idb" -o -type f -iname "*\.tlog" | xargs rm
        tar cvf ../${{ github.job }}.tar setenv.cmd
        git clean -xdfn | cut -d ' ' -f 3- | xargs tar uvf ../${{ github.job }}.tar
        xz -3 ../${{ github.job }}.tar
    - name: upload OpenDDS artifact
      uses: actions/upload-artifact@v2
      with:
        name: ${{ github.job }}_artifact
        path: ${{ github.job }}.tar.xz

  devguide_w19_re_o1p1_sec:

    runs-on: windows-2019

    needs: build_w19_re_o1p1_sec
    timeout-minutes: 150

    steps:
    - name: install openssl-windows & xerces-c
      uses: lukka/run-vcpkg@v6
      with:
        vcpkgGitCommitId: ec6fe06e8da05a8157dc8581fa96b36b571c1bd5
        vcpkgArguments: --recurse openssl-windows xerces-c
        vcpkgTriplet: x64-windows
    - name: checkout MPC
      uses: actions/checkout@v2.3.4
      with:
        repository: DOCGroup/MPC
        path: MPC
    - name: checkout autobuild
      uses: actions/checkout@v2.3.4
      with:
        repository: DOCGroup/autobuild
        path: autobuild
    - name: checkout OpenDDS
      uses: actions/checkout@v2.3.4
      with:
        path: OpenDDS
        submodules: true
    - name: checkout ACE_TAO
      uses: actions/checkout@v2.3.4
      with:
        repository: DOCGroup/ACE_TAO
        ref: ace6tao2
        path: OpenDDS/ACE_TAO
    - name: download ACE_TAO artifact
      uses: actions/download-artifact@v2
      with:
        name: ACE_TAO_w19_re_o1p1_sec_artifact
        path: OpenDDS/ACE_TAO
    - name: extract ACE_TAO artifact
      shell: bash
      run: |
        cd OpenDDS/ACE_TAO
        tar xvfJ ACE_TAO_w19_re_o1p1_sec.tar.xz
        rm -f ACE_TAO_w19_re_o1p1_sec.tar.xz
    - name: download OpenDDS artifact
      uses: actions/download-artifact@v2
      with:
        name: build_w19_re_o1p1_sec_artifact
        path: OpenDDS
    - name: extract OpenDDS artifact
      shell: bash
      run: |
        cd OpenDDS
        tar xvfJ build_w19_re_o1p1_sec.tar.xz
        rm -f build_w19_re_o1p1_sec.tar.xz
    - name: check build configuration
      shell: cmd
      run: |
        cd OpenDDS
        call setenv.cmd
        perl tools\scripts\show_build_config.pl
  #   - name: create autobuild config
  #     shell: bash
  #     run: |
  #       cd OpenDDS
  #       mkdir ${{ github.job }}_autobuild_workspace
  #       cd ${{ github.job }}_autobuild_workspace
  #       export FS_GHW=$(echo $GITHUB_WORKSPACE | sed 's/\\/\//g')
  #       echo using commit $TRIGGERING_COMMIT for SHA
  #       echo $TRIGGERING_COMMIT >> ./SHA
  #       cat > config.xml <<EOF
  #       <autobuild>
  #       <configuration>
  #       <variable name="log_file" value="output.log"/>
  #       <variable name="log_root" value="$FS_GHW/OpenDDS/${{ github.job }}_autobuild_workspace"/>
  #       <variable name="project_root" value="$FS_GHW/OpenDDS"/>
  #       <variable name="root" value="$FS_GHW/OpenDDS/${{ github.job }}_autobuild_workspace"/>
  #       <variable name="junit_xml_output" value="Tests"/>
  #       </configuration>
  #       <command name="log" options="on"/>
  #       <command name="print_os_version"/>
  #       <command name="print_env_vars"/>
  #       <command name="print_ace_config"/>
  #       <command name="print_make_version"/>
  #       <command name="check_compiler" options="gcc"/>
  #       <command name="print_perl_version"/>
  #       <command name="print_autobuild_config"/>
  #       <command name="auto_run_tests" options="script_path=tests dir=$FS_GHW/OpenDDS -Config RTPS -Config WIN32 -Config IPV6 -Config XERCES3 -Config OPENDDS_SECURITY -Config CXX11 -Config RAPIDJSON -Config GH_ACTIONS -a -l tests/security/security_tests.lst"/>
  #       <command name="log" options="off"/>
  #       <command name="process_logs" options="prettify"/>
  #       </autobuild>
  #       EOF
  #       cat config.xml
  #   - name: run OpenDDS tests
  #     shell: cmd
  #     run: |
  #       cd OpenDDS
  #       call setenv.cmd
  #       cd ${{ github.job }}_autobuild_workspace
  #       perl "%GITHUB_WORKSPACE%\autobuild\autobuild.pl" "%GITHUB_WORKSPACE%\OpenDDS\${{ github.job }}_autobuild_workspace\config.xml"
  #   - name: upload autobuild output
  #     uses: actions/upload-artifact@v2
  #     with:
  #       name: ${{ github.job }}_autobuild_output
  #       path: OpenDDS\${{ github.job }}_autobuild_workspace
  #   - name: check results
  #     shell: bash
  #     run: |
  #       cat "$GITHUB_WORKSPACE/OpenDDS/${{ github.job }}_autobuild_workspace/latest.txt"
  #       if ! grep -q 'Failures: 0' "$GITHUB_WORKSPACE/OpenDDS/${{ github.job }}_autobuild_workspace/latest.txt"; then echo "::error file=latest.txt,line=0,col=0::Test Failures: see 'Test Results: ${{ github.job }}'"; fi
    - name: run Dev Guide tests
      shell: cmd
      run: |
        cd OpenDDS
        call setenv.cmd
        cd DevGuideExamples\DCPS\Messenger
        perl run_test.pl -ExeSubDir Release

  wireshark_w19-release:

    runs-on: windows-2019
    needs: wait_cancel_previous

    steps:
    - name: checkout Wireshark
      shell: cmd
      run: |
        git clone -q -b release-3.4 --depth=1 https://gitlab.com/wireshark/wireshark.git
        cd wireshark
        for /f %%x in ('git rev-parse HEAD') do @echo WIRESHARK_COMMIT=%%x>> %GITHUB_ENV%
    - name: Cache Artifact
      id: cache-artifact
      uses: actions/cache@v2.1.5
      with:
        path: ${{ github.job }}.tar.xz
        key: c01_${{ github.job }}_${{ env.WIRESHARK_COMMIT }}
    - name: install vcpkg packages
      if: steps.cache-artifact.outputs.cache-hit != 'true'
      id: runvcpkg
      uses: lukka/run-vcpkg@v6
      with:
        vcpkgDirectory: '${{ github.workspace }}/vcpkg-qt'
        vcpkgGitCommitId: ec6fe06e8da05a8157dc8581fa96b36b571c1bd5
        vcpkgArguments: --recurse qt5-winextras qt5-tools qt5-svg qt5-multimedia qt5-declarative
        vcpkgTriplet: x64-windows
    - name: checkout WinFlexBison
      if: steps.cache-artifact.outputs.cache-hit != 'true'
      uses: actions/checkout@v2.3.4
      with:
        repository: lexxmark/winflexbison
        path: winflexbison
    - name: set up msvc env
      if: steps.cache-artifact.outputs.cache-hit != 'true'
      uses: ilammy/msvc-dev-cmd@v1.6.0
    - name: build WinFlexBison
      if: steps.cache-artifact.outputs.cache-hit != 'true'
      uses: lukka/run-cmake@v3
      with:
        cmakeListsTxtPath: winflexbison/CMakeLists.txt
    - name: set Wireshark environment
      if: steps.cache-artifact.outputs.cache-hit != 'true'
      shell: cmd
      run: |
        echo WIRESHARK_LIB_DIR=%CD%\wireshark-win64-libs-3.4>> %GITHUB_ENV%
        echo QT5_BASE_DIR=${{ steps.runvcpkg.outputs.RUNVCPKG_VCPKG_ROOT_OUT }}\installed\x64-windows>> %GITHUB_ENV%
        type %GITHUB_ENV%
    - name: build Wireshark
      if: steps.cache-artifact.outputs.cache-hit != 'true'
      uses: lukka/run-cmake@v3
      with:
        cmakeListsTxtPath: wireshark/CMakeLists.txt
        cmakeListsOrSettingsJson: CMakeListsTxtAdvanced
        buildDirectory: ${{ github.workspace }}/wsbuild
        cmakeAppendedArgs: '-GNinja -DLEX_EXECUTABLE=${{ github.workspace }}\winflexbison\bin\Debug\win_flex.exe -DYACC_EXECUTABLE=${{ github.workspace }}\winflexbison\bin\Debug\win_bison.exe'
        buildWithCMakeArgs: '-t epan'
    - name: create Wireshark artifact
      if: steps.cache-artifact.outputs.cache-hit != 'true'
      shell: bash
      run: |
        find -iname "*\.obj" -delete
        tar cvhf ${{ github.job }}.tar wireshark wsbuild wireshark-win64-libs-3.4
        xz -3 ${{ github.job }}.tar
    - name: upload Wireshark artifact
      uses: actions/upload-artifact@v2
      with:
        name: ${{ github.job }}_artifact
        path: ${{ github.job }}.tar.xz

  ACE_TAO_w19_re_j_ws_FM-1f:

    runs-on: windows-2019

    needs: wait_cancel_previous

    steps:
    - name: checkout OpenDDS
      uses: actions/checkout@v2.3.4
      with:
        path: OpenDDS
        submodules: true
    - name: checkout ACE_TAO
      uses: actions/checkout@v2.3.4
      with:
        repository: DOCGroup/ACE_TAO
        ref: ace6tao2
        path: OpenDDS/ACE_TAO
    - name: get ACE_TAO commit
      shell: bash
      run: |
        cd OpenDDS/ACE_TAO
        export ACE_COMMIT=$(git rev-parse HEAD)
        echo "ACE_COMMIT=$ACE_COMMIT" >> $GITHUB_ENV
    - name: Cache Artifact
      id: cache-artifact
      uses: actions/cache@v2.1.5
      with:
        path: ${{ github.job }}.tar.xz
        key: c01_c01_${{ github.job }}_ace6tao2_${{ env.ACE_COMMIT }}
    - name: install openssl-windows & xerces-c
      if: steps.cache-artifact.outputs.cache-hit != 'true'
      uses: lukka/run-vcpkg@v6
      with:
        vcpkgGitCommitId: ec6fe06e8da05a8157dc8581fa96b36b571c1bd5
        vcpkgArguments: --recurse openssl-windows xerces-c
        vcpkgTriplet: x64-windows
    - name: checkout MPC
      if: steps.cache-artifact.outputs.cache-hit != 'true'
      uses: actions/checkout@v2.3.4
      with:
        repository: DOCGroup/MPC
        path: MPC
    - name: set up msvc env
      if: steps.cache-artifact.outputs.cache-hit != 'true'
      uses: ilammy/msvc-dev-cmd@v1.7.0
    - name: configure OpenDDS
      if: steps.cache-artifact.outputs.cache-hit != 'true'
      shell: cmd
      run: |
        cd OpenDDS
        configure --optimize --java --no-built-in-topics --rapidjson --ace=%GITHUB_WORKSPACE%/OpenDDS/ACE_TAO/ACE --tao=%GITHUB_WORKSPACE%/OpenDDS/ACE_TAO/TAO --mpc=%GITHUB_WORKSPACE%/MPC --xerces3=%VCPKG_ROOT%/installed/x64-windows --openssl=%VCPKG_ROOT%/installed/x64-windows --mpcopts=-hierarchy
    - name: build ACE & TAO
      if: steps.cache-artifact.outputs.cache-hit != 'true'
      shell: cmd
      run: |
        cd OpenDDS
        call setenv.cmd
        cd ACE_TAO\ACE
        msbuild -p:Configuration=Release,Platform=x64 -m ace.sln
        cd ..\TAO
        msbuild -p:Configuration=Release,Platform=x64 -m tao.sln
    - name: create ACE_TAO tar.xz artifact
      if: steps.cache-artifact.outputs.cache-hit != 'true'
      shell: bash
      run: |
        cd OpenDDS/ACE_TAO
        perl -ni.bak -e "print unless /opendds/" ACE/bin/MakeProjectCreator/config/default.features # remove opendds features from here, let individual build configure scripts handle those
        find . -iname "*\.obj" | xargs rm
        tar cvf ../../${{ github.job }}.tar ACE/ace/config.h
        git clean -xdfn | cut -d ' ' -f 3- | xargs tar uvf ../../${{ github.job }}.tar
        xz -3 ../../${{ github.job }}.tar
    - name: upload ACE_TAO artifact
      uses: actions/upload-artifact@v2
      with:
        name: ${{ github.job }}_artifact
        path: ${{ github.job }}.tar.xz

  build_w19_re_j_ws_FM-1f:

    runs-on: windows-2019

    needs: [ACE_TAO_w19_re_j_ws_FM-1f, wireshark_w19-release]

    steps:
    - name: download Wireshark artifact
      uses: actions/download-artifact@v2
      with:
        name: wireshark_w19-release_artifact
    - name: extract Wireshark artifact
      shell: bash
      run: |
        tar xvJf wireshark_w19-release.tar.xz
        rm -f wireshark_w19-release.tar.xz
    - name: install openssl-windows & xerces-c
      if: steps.cache-artifact.outputs.cache-hit != 'true'
      uses: lukka/run-vcpkg@v6
      with:
        vcpkgGitCommitId: ec6fe06e8da05a8157dc8581fa96b36b571c1bd5
        vcpkgArguments: --recurse openssl-windows xerces-c
        vcpkgTriplet: x64-windows
    - name: checkout MPC
      uses: actions/checkout@v2.3.4
      with:
        repository: DOCGroup/MPC
        path: MPC
    - name: checkout OpenDDS
      uses: actions/checkout@v2.3.4
      with:
        path: OpenDDS
        submodules: true
    - name: checkout ACE_TAO
      uses: actions/checkout@v2.3.4
      with:
        repository: DOCGroup/ACE_TAO
        ref: ace6tao2
        path: OpenDDS/ACE_TAO
    - name: download ACE_TAO artifact
      uses: actions/download-artifact@v2
      with:
        name: ACE_TAO_w19_re_j_ws_FM-1f_artifact
        path: OpenDDS/ACE_TAO
    - name: extract ACE_TAO artifact
      shell: bash
      run: |
        cd OpenDDS/ACE_TAO
        tar xvfJ ACE_TAO_w19_re_j_ws_FM-1f.tar.xz
        rm -f ACE_TAO_w19_re_j_ws_FM-1f.tar.xz
    - name: set up MSVC problem matcher
      uses: ammaraskar/msvc-problem-matcher@0.1
    - name: set up msvc env
      uses: ilammy/msvc-dev-cmd@v1.7.0
    - name: configure OpenDDS
      shell: cmd
      run: |
        cd OpenDDS
        configure --optimize --java --no-built-in-topics --rapidjson --ace=%GITHUB_WORKSPACE%/OpenDDS/ACE_TAO/ACE --tao=%GITHUB_WORKSPACE%/OpenDDS/ACE_TAO/TAO --mpc=%GITHUB_WORKSPACE%/MPC --xerces3=%VCPKG_ROOT%/installed/x64-windows --wireshark-cmake=%GITHUB_WORKSPACE%\wireshark --wireshark-build=%GITHUB_WORKSPACE%\wsbuild --wireshark-lib=run --glib=%GITHUB_WORKSPACE%\wireshark-win64-libs-3.4\vcpkg-export-20190318-win64ws\installed\x64-windows --openssl=%VCPKG_ROOT%/installed/x64-windows --mpcopts=-hierarchy
    - name: check build configuration
      shell: cmd
      run: |
        cd OpenDDS
        call setenv.cmd
        perl tools\scripts\show_build_config.pl
    - name: set up msvc env
      uses: ilammy/msvc-dev-cmd@v1.7.0
    - name: build OpenDDS
      shell: cmd
      run: |
        cd OpenDDS
        call setenv.cmd
        msbuild -p:Configuration=Release,Platform=x64 -m DDS_no_tests.sln
    - name: create OpenDDS tar.xz artifact
      shell: bash
      run: |
        cd OpenDDS
        rm -rf ACE_TAO
        find . -iname "*\.obj" -o -iname "*\.pdb" -o -iname "*\.idb" -o -type f -iname "*\.tlog" | xargs rm
        tar cvf ../${{ github.job }}.tar setenv.cmd
        git clean -xdfn | cut -d ' ' -f 3- | xargs tar uvf ../${{ github.job }}.tar
        xz -3 ../${{ github.job }}.tar
    - name: upload OpenDDS artifact
      uses: actions/upload-artifact@v2
      with:
        name: ${{ github.job }}_artifact
        path: ${{ github.job }}.tar.xz

  devguide_w19_re_j_ws_FM-1f:

    runs-on: windows-2019

    needs: build_w19_re_j_ws_FM-1f
    timeout-minutes: 150

    steps:
    - name: install xerces-c
      uses: lukka/run-vcpkg@v6
      with:
        vcpkgGitCommitId: ec6fe06e8da05a8157dc8581fa96b36b571c1bd5
        vcpkgArguments: --recurse xerces-c
        vcpkgTriplet: x64-windows
    - name: checkout MPC
      uses: actions/checkout@v2.3.4
      with:
        repository: DOCGroup/MPC
        path: MPC
    - name: checkout autobuild
      uses: actions/checkout@v2.3.4
      with:
        repository: DOCGroup/autobuild
        path: autobuild
    - name: checkout OpenDDS
      uses: actions/checkout@v2.3.4
      with:
        path: OpenDDS
        submodules: true
    - name: checkout ACE_TAO
      uses: actions/checkout@v2.3.4
      with:
        repository: DOCGroup/ACE_TAO
        ref: ace6tao2
        path: OpenDDS/ACE_TAO
    - name: download ACE_TAO artifact
      uses: actions/download-artifact@v2
      with:
        name: ACE_TAO_w19_re_j_ws_FM-1f_artifact
        path: OpenDDS/ACE_TAO
    - name: extract ACE_TAO artifact
      shell: bash
      run: |
        cd OpenDDS/ACE_TAO
        tar xvfJ ACE_TAO_w19_re_j_ws_FM-1f.tar.xz
        rm -f ACE_TAO_w19_re_j_ws_FM-1f.tar.xz
    - name: download OpenDDS artifact
      uses: actions/download-artifact@v2
      with:
        name: build_w19_re_j_ws_FM-1f_artifact
        path: OpenDDS
    - name: extract OpenDDS artifact
      shell: bash
      run: |
        cd OpenDDS
        tar xvfJ build_w19_re_j_ws_FM-1f.tar.xz
        rm -f build_w19_re_j_ws_FM-1f.tar.xz
    - name: set up msvc env
      uses: ilammy/msvc-dev-cmd@v1.7.0
    - name: check build configuration
      shell: cmd
      run: |
        cd OpenDDS
        call setenv.cmd
        perl tools\scripts\show_build_config.pl
    # - name: create autobuild config
    #   shell: bash
    #   run: |
    #     cd OpenDDS
    #     mkdir ${{ github.job }}_autobuild_workspace
    #     cd ${{ github.job }}_autobuild_workspace
    #     export FS_GHW=$(echo $GITHUB_WORKSPACE | sed 's/\\/\//g')
    #     echo using commit $TRIGGERING_COMMIT for SHA
    #     echo $TRIGGERING_COMMIT >> ./SHA
    #     cat > config.xml <<EOF
    #     <autobuild>
    #     <configuration>
    #     <variable name="log_file" value="output.log"/>
    #     <variable name="log_root" value="$FS_GHW/OpenDDS/${{ github.job }}_autobuild_workspace"/>
    #     <variable name="project_root" value="$FS_GHW/OpenDDS"/>
    #     <variable name="root" value="$FS_GHW/OpenDDS/${{ github.job }}_autobuild_workspace"/>
    #     <variable name="junit_xml_output" value="Tests"/>
    #     </configuration>
    #     <command name="log" options="on"/>
    #     <command name="print_os_version"/>
    #     <command name="print_env_vars"/>
    #     <command name="print_ace_config"/>
    #     <command name="print_make_version"/>
    #     <command name="check_compiler" options="gcc"/>
    #     <command name="print_perl_version"/>
    #     <command name="print_autobuild_config"/>
    #     <command name="auto_run_tests" options="script_path=tests dir=$FS_GHW/OpenDDS -Config RTPS -Config WIN32 -Config XERCES3 -Config CXX11 -Config RAPIDJSON -Config NO_BUILT_IN_TOPICS -Config GH_ACTIONS"/>
    #     <command name="log" options="off"/>
    #     <command name="process_logs" options="prettify"/>
    #     </autobuild>
    #     EOF
    #     cat config.xml
    # - name: run OpenDDS tests
    #   shell: cmd
    #   run: |
    #     cd OpenDDS
    #     call setenv.cmd
    #     cd ${{ github.job }}_autobuild_workspace
    #     perl "%GITHUB_WORKSPACE%\autobuild\autobuild.pl" "%GITHUB_WORKSPACE%\OpenDDS\${{ github.job }}_autobuild_workspace\config.xml"
    # - name: upload autobuild output
    #   uses: actions/upload-artifact@v2
    #   with:
    #     name: ${{ github.job }}_autobuild_output
    #     path: OpenDDS\${{ github.job }}_autobuild_workspace
    # - name: check results
    #   shell: bash
    #   run: |
    #     cat "$GITHUB_WORKSPACE/OpenDDS/${{ github.job }}_autobuild_workspace/latest.txt"
    #     if ! grep -q 'Failures: 0' "$GITHUB_WORKSPACE/OpenDDS/${{ github.job }}_autobuild_workspace/latest.txt"; then echo "::error file=latest.txt,line=0,col=0::Test Failures: see 'Test Results: ${{ github.job }}'"; fi
    - name: run Dev Guide tests
      shell: cmd
      run: |
        cd OpenDDS
        call setenv.cmd
        cd DevGuideExamples\DCPS\Messenger
        perl run_test.pl -ExeSubDir Release

  ACE_TAO_w16_x86_d0i0:

    runs-on: windows-2016

    needs: wait_cancel_previous

    steps:
    - name: checkout OpenDDS
      uses: actions/checkout@v2.3.4
      with:
        path: OpenDDS
        submodules: true
    - name: checkout ACE_TAO
      uses: actions/checkout@v2.3.4
      with:
        repository: DOCGroup/ACE_TAO
        ref: ace6tao2
        path: OpenDDS/ACE_TAO
    - name: get ACE_TAO commit
      shell: bash
      run: |
        cd OpenDDS/ACE_TAO
        export ACE_COMMIT=$(git rev-parse HEAD)
        echo "ACE_COMMIT=$ACE_COMMIT" >> $GITHUB_ENV
    - name: Cache Artifact
      id: cache-artifact
      uses: actions/cache@v2.1.5
      with:
        path: ${{ github.job }}.tar.xz
        key: c01_${{ github.job }}_ace6tao2_${{ env.ACE_COMMIT }}
    - name: install openssl-windows & xerces-c
      if: steps.cache-artifact.outputs.cache-hit != 'true'
      uses: lukka/run-vcpkg@v6
      with:
        vcpkgGitCommitId: ec6fe06e8da05a8157dc8581fa96b36b571c1bd5
        vcpkgArguments: --recurse openssl-windows xerces-c
        vcpkgTriplet: x86-windows
    - name: checkout MPC
      if: steps.cache-artifact.outputs.cache-hit != 'true'
      uses: actions/checkout@v2.3.4
      with:
        repository: DOCGroup/MPC
        path: MPC
    - name: set up msvc env
      if: steps.cache-artifact.outputs.cache-hit != 'true'
      uses: ilammy/msvc-dev-cmd@v1.7.0
      with:
        arch: x86
    - name: configure OpenDDS
      if: steps.cache-artifact.outputs.cache-hit != 'true'
      shell: cmd
      run: |
        cd OpenDDS
        configure --no-debug --no-inline --tests --security --ace=%GITHUB_WORKSPACE%/OpenDDS/ACE_TAO/ACE --tao=%GITHUB_WORKSPACE%/OpenDDS/ACE_TAO/TAO --mpc=%GITHUB_WORKSPACE%/MPC --xerces3=%VCPKG_ROOT%/installed/x86-windows --openssl=%VCPKG_ROOT%/installed/x86-windows --mpcopts=-hierarchy
    - name: build ACE & TAO
      if: steps.cache-artifact.outputs.cache-hit != 'true'
      shell: cmd
      run: |
        cd OpenDDS
        call setenv.cmd
        cd ACE_TAO\ACE
        msbuild -p:Configuration=Debug,Platform=Win32 -m ace.sln
        cd ..\TAO
        msbuild -p:Configuration=Debug,Platform=Win32 -m tao.sln
    - name: create ACE_TAO tar.xz artifact
      if: steps.cache-artifact.outputs.cache-hit != 'true'
      shell: bash
      run: |
        cd OpenDDS/ACE_TAO
        perl -ni.bak -e "print unless /opendds/" ACE/bin/MakeProjectCreator/config/default.features # remove opendds features from here, let individual build configure scripts handle those
        find . -iname "*\.obj" | xargs rm
        tar cvf ../../${{ github.job }}.tar ACE/ace/config.h
        git clean -xdfn | cut -d ' ' -f 3- | xargs tar uvf ../../${{ github.job }}.tar
        xz -3 ../../${{ github.job }}.tar
    - name: upload ACE_TAO artifact
      uses: actions/upload-artifact@v2
      with:
        name: ${{ github.job }}_artifact
        path: ${{ github.job }}.tar.xz

  build_w16_x86_doi0_sec:

    runs-on: windows-2016

    needs: ACE_TAO_w16_x86_d0i0

    steps:
    - name: install openssl-windows & xerces-c
      uses: lukka/run-vcpkg@v6
      with:
        vcpkgGitCommitId: ec6fe06e8da05a8157dc8581fa96b36b571c1bd5
        vcpkgArguments: --recurse openssl-windows xerces-c
        vcpkgTriplet: x86-windows
    - name: ls
      shell: bash
      run: |
        cd vcpkg
        rm -rf buildtrees downloads
    - name: checkout MPC
      uses: actions/checkout@v2.3.4
      with:
        repository: DOCGroup/MPC
        path: MPC
    - name: checkout OpenDDS
      uses: actions/checkout@v2.3.4
      with:
        path: OpenDDS
        submodules: true
    - name: checkout ACE_TAO
      uses: actions/checkout@v2.3.4
      with:
        repository: DOCGroup/ACE_TAO
        ref: ace6tao2
        path: OpenDDS/ACE_TAO
    - name: download ACE_TAO artifact
      uses: actions/download-artifact@v2
      with:
        name: ACE_TAO_w16_x86_d0i0_artifact
        path: OpenDDS/ACE_TAO
    - name: extract ACE_TAO artifact
      shell: bash
      run: |
        cd OpenDDS/ACE_TAO
        tar xvfJ ACE_TAO_w16_x86_d0i0.tar.xz
        rm -f ACE_TAO_w16_x86_d0i0.tar.xz
        find . -iname "*\.obj" -o -iname "*\.pdb" -o -iname "*\.idb" -o -type f -iname "*\.tlog" | xargs rm
    - name: Move ACE and MPC to C Drive
      shell: bash
      run: |
        mv OpenDDS/ACE_TAO /c/
        mv MPC /c/
    - uses: ammaraskar/msvc-problem-matcher@0.1
    - name: set up msvc env
      uses: ilammy/msvc-dev-cmd@v1.7.0
      with:
        arch: x86
    - name: configure OpenDDS
      shell: cmd
      run: |
        cd OpenDDS
        configure --tests --rapidjson --security --ace="C:\ACE_TAO\ACE" --tao="C:\ACE_TAO\TAO" --mpc="C:\MPC" --xerces3="%VCPKG_ROOT%\installed\x86-windows" --openssl="%VCPKG_ROOT%\installed\x86-windows"
    - name: check build configuration
      shell: cmd
      run: |
        cd OpenDDS
        call setenv.cmd
        perl tools\scripts\show_build_config.pl
    - name: build OpenDDS
      shell: cmd
      run: |
        cd OpenDDS
        call setenv.cmd
        msbuild -p:Configuration=Debug,Platform=Win32 -m DDS.sln
    - name: create OpenDDS tar.xz artifact
      shell: bash
      run: |
        cd OpenDDS
        rm -rf ACE_TAO
        find . -iname "*\.obj" -o -iname "*\.pdb" -o -iname "*\.idb" -o -type f -iname "*\.tlog" | xargs rm
        tar cvf ../${{ github.job }}.tar setenv.cmd
        git clean -xdfn | cut -d ' ' -f 3- | xargs tar uvf ../${{ github.job }}.tar
        xz -3 ../${{ github.job }}.tar
    - name: upload OpenDDS artifact
      uses: actions/upload-artifact@v2
      with:
        name: ${{ github.job }}_artifact
        path: ${{ github.job }}.tar.xz

  test_w16_x86_doi0_sec:

    runs-on: windows-2016

    needs: build_w16_x86_doi0_sec
    timeout-minutes: 150

    steps:
    - name: install openssl-windows & xerces-c
      uses: lukka/run-vcpkg@v6
      with:
        vcpkgGitCommitId: ec6fe06e8da05a8157dc8581fa96b36b571c1bd5
        vcpkgArguments: --recurse openssl-windows xerces-c
        vcpkgTriplet: x86-windows
    - name: checkout MPC
      uses: actions/checkout@v2.3.4
      with:
        repository: DOCGroup/MPC
        path: MPC
    - name: checkout autobuild
      uses: actions/checkout@v2.3.4
      with:
        repository: DOCGroup/autobuild
        path: autobuild
    - name: checkout OpenDDS
      uses: actions/checkout@v2.3.4
      with:
        path: OpenDDS
        submodules: true
    - name: checkout ACE_TAO
      uses: actions/checkout@v2.3.4
      with:
        repository: DOCGroup/ACE_TAO
        ref: ace6tao2
        path: OpenDDS/ACE_TAO
    - name: download ACE_TAO artifact
      uses: actions/download-artifact@v2
      with:
        name: ACE_TAO_w16_x86_d0i0_artifact
        path: OpenDDS/ACE_TAO
    - name: extract ACE_TAO artifact
      shell: bash
      run: |
        cd OpenDDS/ACE_TAO
        tar xvfJ ACE_TAO_w16_x86_d0i0.tar.xz
        rm -f ACE_TAO_w16_x86_d0i0.tar.xz
        find . -iname "*\.obj" -o -iname "*\.pdb" -o -iname "*\.idb" -o -type f -iname "*\.tlog" | xargs rm
    - name: Move ACE and MPC to C Drive
      shell: bash
      run: |
        mv OpenDDS/ACE_TAO /c/
        mv MPC /c/
    - name: download OpenDDS artifact
      uses: actions/download-artifact@v2
      with:
        name: build_w16_x86_doi0_sec_artifact
        path: OpenDDS
    - name: extract OpenDDS artifact
      shell: bash
      run: |
        cd OpenDDS
        tar xvfJ build_w16_x86_doi0_sec.tar.xz
        rm -f build_w16_x86_doi0_sec.tar.xz
    - name: set up msvc env
      uses: ilammy/msvc-dev-cmd@v1.7.0
    - name: check build configuration
      shell: cmd
      run: |
        cd OpenDDS
        call setenv.cmd
        perl tools\scripts\show_build_config.pl
    - name: create autobuild config
      shell: bash
      run: |
        cd OpenDDS
        mkdir ${{ github.job }}_autobuild_workspace
        cd ${{ github.job }}_autobuild_workspace
        export FS_GHW=$(echo $GITHUB_WORKSPACE | sed 's/\\/\//g')
        echo using commit $TRIGGERING_COMMIT for SHA
        echo $TRIGGERING_COMMIT >> ./SHA
        cat > config.xml <<EOF
        <autobuild>
        <configuration>
        <variable name="log_file" value="output.log"/>
        <variable name="log_root" value="$FS_GHW/OpenDDS/${{ github.job }}_autobuild_workspace"/>
        <variable name="project_root" value="$FS_GHW/OpenDDS"/>
        <variable name="root" value="$FS_GHW/OpenDDS/${{ github.job }}_autobuild_workspace"/>
        <variable name="junit_xml_output" value="Tests"/>
        </configuration>
        <command name="log" options="on"/>
        <command name="print_os_version"/>
        <command name="print_env_vars"/>
        <command name="print_ace_config"/>
        <command name="print_make_version"/>
        <command name="check_compiler" options="gcc"/>
        <command name="print_perl_version"/>
        <command name="print_autobuild_config"/>
        <command name="auto_run_tests" options="script_path=tests dir=$FS_GHW/OpenDDS -Config RTPS -Config WIN32 -Config XERCES3 -Config OPENDDS_SECURITY -Config CXX11 -Config RAPIDJSON -Config GH_ACTIONS -a -l tests/security/security_tests.lst"/>
        <command name="log" options="off"/>
        <command name="process_logs" options="prettify"/>
        </autobuild>
        EOF
        cat config.xml
    - name: run OpenDDS tests
      shell: cmd
      run: |
        cd OpenDDS
        call setenv.cmd
        cd ${{ github.job }}_autobuild_workspace
        perl "%GITHUB_WORKSPACE%\autobuild\autobuild.pl" "%GITHUB_WORKSPACE%\OpenDDS\${{ github.job }}_autobuild_workspace\config.xml"
    - name: upload autobuild output
      uses: actions/upload-artifact@v2
      with:
        name: ${{ github.job }}_autobuild_output
        path: OpenDDS\${{ github.job }}_autobuild_workspace
    - name: check results
      shell: bash
      run: |
        cat "$GITHUB_WORKSPACE/OpenDDS/${{ github.job }}_autobuild_workspace/latest.txt"
        if ! grep -q 'Failures: 0' "$GITHUB_WORKSPACE/OpenDDS/${{ github.job }}_autobuild_workspace/latest.txt"; then echo "::error file=latest.txt,line=0,col=0::Test Failures: see 'Test Results: ${{ github.job }}'"; fi

  build_w16_x86_d0i0_j_FM-1f:

    runs-on: windows-2016

    needs: ACE_TAO_w16_x86_d0i0

    steps:
    - name: install xerces-c
      uses: lukka/run-vcpkg@v6
      with:
        vcpkgGitCommitId: ec6fe06e8da05a8157dc8581fa96b36b571c1bd5
        vcpkgArguments: --recurse xerces-c
        vcpkgTriplet: x86-windows
    - name: checkout MPC
      uses: actions/checkout@v2.3.4
      with:
        repository: DOCGroup/MPC
        path: MPC
    - name: checkout OpenDDS
      uses: actions/checkout@v2.3.4
      with:
        path: OpenDDS
        submodules: true
    - name: checkout ACE_TAO
      uses: actions/checkout@v2.3.4
      with:
        repository: DOCGroup/ACE_TAO
        ref: ace6tao2
        path: OpenDDS/ACE_TAO
    - name: download ACE_TAO artifact
      uses: actions/download-artifact@v2
      with:
        name: ACE_TAO_w16_x86_d0i0_artifact
        path: OpenDDS/ACE_TAO
    - name: extract ACE_TAO artifact
      shell: bash
      run: |
        cd OpenDDS/ACE_TAO
        tar xvfJ ACE_TAO_w16_x86_d0i0.tar.xz
        rm -f ACE_TAO_w16_x86_d0i0.tar.xz
        find . -iname "*\.obj" -o -iname "*\.pdb" -o -iname "*\.idb" -o -type f -iname "*\.tlog" | xargs rm
    - name: Move ACE and MPC to C Drive
      shell: bash
      run: |
        mv OpenDDS/ACE_TAO /c/
        mv MPC /c/
    - uses: ammaraskar/msvc-problem-matcher@0.1
    - name: set up msvc env
      uses: ilammy/msvc-dev-cmd@v1.7.0
      with:
        arch: x86
    - name: configure OpenDDS
      shell: cmd
      run: |
        cd OpenDDS
        configure --tests --java --no-built-in-topics --rapidjson --ace="C:\ACE_TAO\ACE" --tao="C:\ACE_TAO\TAO" --mpc="C:\MPC" --xerces3="%VCPKG_ROOT%\installed\x86-windows"
    - name: check build configuration
      shell: cmd
      run: |
        cd OpenDDS
        call setenv.cmd
        perl tools\scripts\show_build_config.pl
    - name: build OpenDDS
      shell: cmd
      run: |
        cd OpenDDS
        call setenv.cmd
        msbuild -p:Configuration=Debug,Platform=Win32 -m DDS.sln
    - name: create OpenDDS tar.xz artifact
      shell: bash
      run: |
        cd OpenDDS
        rm -rf ACE_TAO
        find . -iname "*\.obj" -o -iname "*\.pdb" -o -iname "*\.idb" -o -type f -iname "*\.tlog" | xargs rm
        tar cvf ../${{ github.job }}.tar setenv.cmd
        git clean -xdfn | cut -d ' ' -f 3- | xargs tar uvf ../${{ github.job }}.tar
        xz -3 ../${{ github.job }}.tar
    - name: upload OpenDDS artifact
      uses: actions/upload-artifact@v2
      with:
        name: ${{ github.job }}_artifact
        path: ${{ github.job }}.tar.xz

  # macOS 11.0

#  macos-11_0_defaults_ACE_TAO:

#    runs-on: macos-11.0

#    steps:
#    - name: checkout OpenDDS
#      uses: actions/checkout@v2.3.4
#      with:
#        path: OpenDDS
#        submodules: true
#    - name: checkout ACE_TAO
#      uses: actions/checkout@v2.3.4
#      with:
#        repository: DOCGroup/ACE_TAO
#        ref: 9eae9c11f1bcd07b48c74820d8cb4c67aca9ef23 # Update to 6_5_13 when available
#        path: OpenDDS/ACE_TAO
#    - name: get ACE_TAO commit
#      shell: bash
#      run: |
#        cd OpenDDS/ACE_TAO
#        export ACE_COMMIT=$(git rev-parse HEAD)
#        echo "ACE_COMMIT=$ACE_COMMIT" >> $GITHUB_ENV
#    - name: Cache Artifact
#      id: cache-artifact
#      uses: actions/cache@v2.1.5
#      with:
#        path: ${{ github.job }}.tar.xz
#        key: c01_${{ github.job }}_ace6tao2_${{ env.ACE_COMMIT }}
#    - name: install xerces-c
#      if: steps.cache-artifact.outputs.cache-hit != 'true'
#      run: |
#        brew install xerces-c
#    - name: checkout MPC
#      if: steps.cache-artifact.outputs.cache-hit != 'true'
#      uses: actions/checkout@v2.3.4
#      with:
#        repository: DOCGroup/MPC
#        path: MPC
#    - name: configure OpenDDS
#      if: steps.cache-artifact.outputs.cache-hit != 'true'
#      run: |
#        cd OpenDDS
#        ./configure --std=c++11 --tests --security --ace=$GITHUB_WORKSPACE/OpenDDS/ACE_TAO/ACE --mpc=$GITHUB_WORKSPACE/MPC --xerces3=/usr/local/Cellar/xerces-c/3.2.3 --openssl=/usr/local/opt/openssl/
#    - name: build ACE and TAO
#      if: steps.cache-artifact.outputs.cache-hit != 'true'
#      run: |
#        cd OpenDDS
#        . setenv.sh
#        cd ACE_TAO/ACE
#        make -j4
#        cd ../TAO
#        make -j4
#    - name: create ACE_TAO tar.xz artifact
#      if: steps.cache-artifact.outputs.cache-hit != 'true'
#      shell: bash
#      run: |
#        cd OpenDDS/ACE_TAO
#        perl -ni.bak -e "print unless /opendds/" ACE/bin/MakeProjectCreator/config/default.features # remove opendds features from here, let individual build configure scripts handle those
#        find . -iname "*\.o" | xargs rm
#        tar cvf ../../${{ github.job }}.tar ACE/ace/config.h
#        git clean -xdfn | cut -d ' ' -f 3- | xargs tar uvf ../../${{ github.job }}.tar
#        xz -3 ../../${{ github.job }}.tar
#    - name: upload ACE_TAO artifact
#      uses: actions/upload-artifact@v2
#      with:
#        name: ${{ github.job }}_artifact
#        path: ${{ github.job }}.tar.xz

#  macos-11_0_defaults_security_build:

#    runs-on: macos-11.0

#    needs: macos-11_0_defaults_ACE_TAO

#    steps:
#    - name: install xerces-c
#      run: |
#        brew install xerces-c
#    - name: checkout MPC
#      uses: actions/checkout@v2.3.4
#      with:
#        repository: DOCGroup/MPC
#        path: MPC
#    - name: checkout ACE_TAO
#      uses: actions/checkout@v2.3.4
#      with:
#        repository: DOCGroup/ACE_TAO
#        ref: 9eae9c11f1bcd07b48c74820d8cb4c67aca9ef23 # Update to 6_5_13 when available
#        path: ACE_TAO
#    - name: download ACE_TAO artifact
#      uses: actions/download-artifact@v2
#      with:
#        name: macos-11_0_defaults_ACE_TAO_artifact
#        path: ACE_TAO
#    - name: extract ACE_TAO artifact
#      shell: bash
#      run: |
#        cd ACE_TAO
#        tar xvfJ macos-11_0_defaults_ACE_TAO.tar.xz
#    - name: checkout OpenDDS
#      uses: actions/checkout@v2.3.4
#      with:
#        path: OpenDDS
#        submodules: true
#    - name: configure OpenDDS
#      run: |
#        cd OpenDDS
#        ./configure --std=c++11 --tests --rapidjson --security --ace=$GITHUB_WORKSPACE/ACE_TAO/ACE --mpc=$GITHUB_WORKSPACE/MPC --xerces3=/usr/local/Cellar/xerces-c/3.2.3 --openssl=/usr/local/opt/openssl/
#    - name: check build configuration
#      shell: bash
#      run: |
#        cd OpenDDS
#        . setenv.sh
#        tools/scripts/show_build_config.pl
#    - uses: ammaraskar/gcc-problem-matcher@0.1
#    - name: build OpenDDS
#      shell: bash
#      run: |
#        cd OpenDDS
#        . setenv.sh
#        make -j4
#    - name: create OpenDDS tar.xz artifact
#      shell: bash
#      run: |
#        cd OpenDDS
#        rm -rf ACE_TAO
#        find . -iname "*\.o" | xargs rm
#        tar cvf ../${{ github.job }}.tar setenv.sh
#        git clean -xdfn | cut -d ' ' -f 3- | xargs tar uvf ../${{ github.job }}.tar
#        xz -3 ../${{ github.job }}.tar
#    - name: upload OpenDDS artifact
#      uses: actions/upload-artifact@v2
#      with:
#        name: ${{ github.job }}_artifact
#        path: ${{ github.job }}.tar.xz

#  macos-11_0_defaults_security_test:

#    runs-on: macos-11.0

#    needs: macos-11_0_defaults_security_build

#    steps:
#    - name: install xerces-c
#      run: |
#        brew install xerces-c
#    - name: checkout MPC
#      uses: actions/checkout@v2.3.4
#      with:
#        repository: DOCGroup/MPC
#        path: MPC
#    - name: checkout autobuild
#      uses: actions/checkout@v2.3.4
#      with:
#        repository: DOCGroup/autobuild
#        path: autobuild
#    - name: checkout ACE_TAO
#      uses: actions/checkout@v2.3.4
#      with:
#        repository: DOCGroup/ACE_TAO
#        ref: 9eae9c11f1bcd07b48c74820d8cb4c67aca9ef23 # Update to 6_5_13 when available
#        path: ACE_TAO
#    - name: download ACE_TAO artifact
#      uses: actions/download-artifact@v2
#      with:
#        name: macos-11_0_defaults_ACE_TAO_artifact
#        path: ACE_TAO
#    - name: extract ACE_TAO artifact
#      shell: bash
#      run: |
#        cd ACE_TAO
#        tar xvfJ macos-11_0_defaults_ACE_TAO.tar.xz
#    - name: checkout OpenDDS
#      uses: actions/checkout@v2.3.4
#      with:
#        path: OpenDDS
#        submodules: true
#    - name: download OpenDDS artifact
#      uses: actions/download-artifact@v2
#      with:
#        name: macos-11_0_defaults_security_build_artifact
#        path: OpenDDS
#    - name: extract OpenDDS artifact
#      shell: bash
#      run: |
#        cd OpenDDS
#        tar xvfJ macos-11_0_defaults_security_build.tar.xz
#    - name: check build configuration
#      shell: bash
#      run: |
#        cd OpenDDS
#        . setenv.sh
#        tools/scripts/show_build_config.pl
#    - name: run OpenDDS tests
#      shell: bash
#      run: |
#        cd OpenDDS
#        . setenv.sh
#        mkdir ${{ github.job }}_autobuild_workspace
#        cd ${{ github.job }}_autobuild_workspace
#        echo using commit $TRIGGERING_COMMIT for SHA
#        echo $TRIGGERING_COMMIT >> ./SHA
#        cat > config.xml <<EOF
#        <autobuild>
#        <configuration>
#        <variable name="log_file" value="output.log"/>
#        <variable name="log_root" value="$DDS_ROOT/${{ github.job }}_autobuild_workspace"/>
#        <variable name="project_root" value="$DDS_ROOT"/>
#        <variable name="root" value="$DDS_ROOT/${{ github.job }}_autobuild_workspace"/>
#        <variable name="junit_xml_output" value="Tests"/>
#        </configuration>
#        <command name="log" options="on"/>
#        <command name="print_os_version"/>
#        <command name="print_env_vars"/>
#        <command name="print_ace_config"/>
#        <command name="print_make_version"/>
#        <command name="check_compiler" options="gcc"/>
#        <command name="print_perl_version"/>
#        <command name="print_autobuild_config"/>
#        <command name="auto_run_tests" options="script_path=tests dir=$GITHUB_WORKSPACE/OpenDDS -Config RTPS -Config OSX -Config XERCES3 -Config OPENDDS_SECURITY -Config CXX11 -Config RAPIDJSON -Config NO_SHMEM -Config DDS_NO_ORBSVCS -Config GH_ACTIONS -a -l tests/security/security_tests.lst"/>
#        <command name="log" options="off"/>
#        <command name="process_logs" options="prettify"/>
#        </autobuild>
#        EOF
#        $GITHUB_WORKSPACE/autobuild/autobuild.pl "$GITHUB_WORKSPACE/OpenDDS/${{ github.job }}_autobuild_workspace/config.xml"
#    - name: upload autobuild output
#      uses: actions/upload-artifact@v2
#      with:
#        name: ${{ github.job }}_autobuild_output
#        path: OpenDDS/${{ github.job }}_autobuild_workspace
#    - name: check results
#      shell: bash
#      run: |
#        cat "$GITHUB_WORKSPACE/OpenDDS/${{ github.job }}_autobuild_workspace/latest.txt"
#        if ! grep -q 'Failures: 0' "$GITHUB_WORKSPACE/OpenDDS/${{ github.job }}_autobuild_workspace/latest.txt"; then echo "::error file=latest.txt,line=0,col=0::Test Failures: see 'Test Results: ${{ github.job }}'"; fi

#  macos-11_0_defaults_java_no-bit_build:

#    runs-on: macos-11.0

#    needs: macos-11_0_defaults_ACE_TAO

#    steps:
#    - name: install xerces-c
#      run: |
#        brew install xerces-c
#    - name: checkout MPC
#      uses: actions/checkout@v2.3.4
#      with:
#        repository: DOCGroup/MPC
#        path: MPC
#    - name: checkout ACE_TAO
#      uses: actions/checkout@v2.3.4
#      with:
#        repository: DOCGroup/ACE_TAO
#        ref: 9eae9c11f1bcd07b48c74820d8cb4c67aca9ef23 # Update to 6_5_13 when available
#        path: ACE_TAO
#    - name: download ACE_TAO artifact
#      uses: actions/download-artifact@v2
#      with:
#        name: macos-11_0_defaults_ACE_TAO_artifact
#        path: ACE_TAO
#    - name: extract ACE_TAO artifact
#      shell: bash
#      run: |
#        cd ACE_TAO
#        tar xvfJ macos-11_0_defaults_ACE_TAO.tar.xz
#    - name: checkout OpenDDS
#      uses: actions/checkout@v2.3.4
#      with:
#        path: OpenDDS
#        submodules: true
#    - name: configure OpenDDS
#      run: |
#        cd OpenDDS
#        ./configure --std=c++11 --tests --rapidjson --java --no-built-in-topics --ace=$GITHUB_WORKSPACE/ACE_TAO/ACE --mpc=$GITHUB_WORKSPACE/MPC
#    - name: check build configuration
#      shell: bash
#      run: |
#        cd OpenDDS
#        . setenv.sh
#        tools/scripts/show_build_config.pl
#    - uses: ammaraskar/gcc-problem-matcher@0.1
#    - name: build OpenDDS
#      shell: bash
#      run: |
#        cd OpenDDS
#        . setenv.sh
#        make -j4
#    - name: set up TAO Hello test
#      shell: bash
#      run: |
#        cd OpenDDS
#        . setenv.sh
#        mwc.pl -type gnuace -workers 4 $TAO_ROOT/tests/Hello
#    - name: build TAO Hello test
#      shell: bash
#      run: |
#        cd OpenDDS
#        . setenv.sh
#        make -j4 dir=$TAO_ROOT/tests/Hello
#    - name: set up Modeling tests
#      shell: bash
#      run: |
#        cd OpenDDS
#        . setenv.sh
#        cd tools/modeling/tests
#        ./setup.pl
#        cd -
#        mwc.pl -type gnuace -workers 4 -features built_in_topics=0 tools/modeling/tests/modeling_tests.mwc
#    - name: build Modeling tests
#      shell: bash
#      run: |
#        cd OpenDDS
#        . setenv.sh
#        make -j4 -C tools/modeling/tests
#    - name: create OpenDDS tar.xz artifact
#      shell: bash
#      run: |
#        cd OpenDDS
#        rm -rf ACE_TAO
#        find . -iname "*\.o" | xargs rm
#        tar cvf ../${{ github.job }}.tar setenv.sh
#        git clean -xdfn | cut -d ' ' -f 3- | xargs tar uvf ../${{ github.job }}.tar
#        xz -3 ../${{ github.job }}.tar
#    - name: upload OpenDDS artifact
#      uses: actions/upload-artifact@v2
#      with:
#        name: ${{ github.job }}_artifact
#        path: ${{ github.job }}.tar.xz

#  macos-11_0_defaults_java_no-bit_test:
#
#    runs-on: macos-11.0
#
#    needs: macos-11_0_defaults_java_no-bit_build
#
#    steps:
#    - name: install xerces-c
#      run: |
#        brew install xerces-c
#    - name: checkout MPC
#      uses: actions/checkout@v2.3.4
#      with:
#        repository: DOCGroup/MPC
#        path: MPC
#    - name: checkout autobuild
#      uses: actions/checkout@v2.3.4
#      with:
#        repository: DOCGroup/autobuild
#        path: autobuild
#    - name: checkout ACE_TAO
#      uses: actions/checkout@v2.3.4
#      with:
#        repository: DOCGroup/ACE_TAO
#        ref: 9eae9c11f1bcd07b48c74820d8cb4c67aca9ef23 # Update to 6_5_13 when available
#        path: ACE_TAO
#    - name: download ACE_TAO artifact
#      uses: actions/download-artifact@v2
#      with:
#        name: macos-11_0_defaults_ACE_TAO_artifact
#        path: ACE_TAO
#    - name: extract ACE_TAO artifact
#      shell: bash
#      run: |
#        cd ACE_TAO
#        tar xvfJ macos-11_0_defaults_ACE_TAO.tar.xz
#    - name: checkout OpenDDS
#      uses: actions/checkout@v2.3.4
#      with:
#        path: OpenDDS
#        submodules: true
#    - name: download OpenDDS artifact
#      uses: actions/download-artifact@v2
#      with:
#        name: macos-11_0_defaults_java_no-bit_build_artifact
#        path: OpenDDS
#    - name: extract OpenDDS artifact
#      shell: bash
#      run: |
#        cd OpenDDS
#        tar xvfJ macos-11_0_defaults_java_no-bit_build.tar.xz
#    - name: check build configuration
#      shell: bash
#      run: |
#        cd OpenDDS
#        . setenv.sh
#        tools/scripts/show_build_config.pl
#    - name: run OpenDDS tests
#      shell: bash
#      run: |
#        cd OpenDDS
#        . setenv.sh
#        mkdir ${{ github.job }}_autobuild_workspace
#        cd ${{ github.job }}_autobuild_workspace
#        echo using commit $TRIGGERING_COMMIT for SHA
#        echo $TRIGGERING_COMMIT >> ./SHA
#        cat > config.xml <<EOF
#        <autobuild>
#        <configuration>
#        <variable name="log_file" value="output.log"/>
#        <variable name="log_root" value="$DDS_ROOT/${{ github.job }}_autobuild_workspace"/>
#        <variable name="project_root" value="$DDS_ROOT"/>
#        <variable name="root" value="$DDS_ROOT/${{ github.job }}_autobuild_workspace"/>
#        <variable name="junit_xml_output" value="Tests"/>
#        </configuration>
#        <command name="log" options="on"/>
#        <command name="print_os_version"/>
#        <command name="print_env_vars"/>
#        <command name="print_ace_config"/>
#        <command name="print_make_version"/>
#        <command name="check_compiler" options="gcc"/>
#        <command name="print_perl_version"/>
#        <command name="print_autobuild_config"/>
#        <command name="auto_run_tests" options="script_path=tests dir=$GITHUB_WORKSPACE/OpenDDS -Config RTPS -Config CXX11 -Config RAPIDJSON -Config NO_SHMEM -Config DDS_NO_ORBSVCS -Config NO_BUILT_IN_TOPICS -Config GH_ACTIONS -a -l java/tests/dcps_java_tests.lst -l tools/modeling/tests/modeling_tests.lst"/>
#        <command name="log" options="off"/>
#        <command name="process_logs" options="prettify"/>
#        </autobuild>
#        EOF
#        $GITHUB_WORKSPACE/autobuild/autobuild.pl "$GITHUB_WORKSPACE/OpenDDS/${{ github.job }}_autobuild_workspace/config.xml"
#    - name: upload autobuild output
#      uses: actions/upload-artifact@v2
#      with:
#        name: ${{ github.job }}_autobuild_output
#        path: OpenDDS/${{ github.job }}_autobuild_workspace
#    - name: check results
#      shell: bash
#      run: |
#        cat "$GITHUB_WORKSPACE/OpenDDS/${{ github.job }}_autobuild_workspace/latest.txt"
#        if ! grep -q 'Failures: 0' "$GITHUB_WORKSPACE/OpenDDS/${{ github.job }}_autobuild_workspace/latest.txt"; then echo "::error file=latest.txt,line=0,col=0::Test Failures: see 'Test Results: ${{ github.job }}'"; fi

  # macOS 10.15

  ACE_TAO_m10_o1d0_sec:

    runs-on: macos-10.15

    needs: wait_cancel_previous

    steps:
    - name: checkout OpenDDS
      uses: actions/checkout@v2.3.4
      with:
        path: OpenDDS
        submodules: true
    - name: checkout ACE_TAO
      uses: actions/checkout@v2.3.4
      with:
        repository: DOCGroup/ACE_TAO
        ref: ace6tao2
        path: OpenDDS/ACE_TAO
    - name: get ACE_TAO commit
      shell: bash
      run: |
        cd OpenDDS/ACE_TAO
        export ACE_COMMIT=$(git rev-parse HEAD)
        echo "ACE_COMMIT=$ACE_COMMIT" >> $GITHUB_ENV
    - name: Cache Artifact
      id: cache-artifact
      uses: actions/cache@v2.1.5
      with:
        path: ${{ github.job }}.tar.xz
        key: c01_${{ github.job }}_ace6tao2_${{ env.ACE_COMMIT }}
    - name: install xerces-c
      if: steps.cache-artifact.outputs.cache-hit != 'true'
      run: |
        brew install xerces-c
    - name: checkout MPC
      if: steps.cache-artifact.outputs.cache-hit != 'true'
      uses: actions/checkout@v2.3.4
      with:
        repository: DOCGroup/MPC
        path: MPC
    - name: configure OpenDDS
      if: steps.cache-artifact.outputs.cache-hit != 'true'
      run: |
        cd OpenDDS
        ./configure --optimize --no-debug --std=c++11 --tests --security --ace=$GITHUB_WORKSPACE/OpenDDS/ACE_TAO/ACE --mpc=$GITHUB_WORKSPACE/MPC --xerces3=/usr/local/Cellar/xerces-c/3.2.3 --openssl=/usr/local/opt/openssl/
    - name: build ACE and TAO
      if: steps.cache-artifact.outputs.cache-hit != 'true'
      run: |
        cd OpenDDS
        . setenv.sh
        cd ACE_TAO/ACE
        make -j4
        cd ../TAO
        make -j4
    - name: create ACE_TAO tar.xz artifact
      if: steps.cache-artifact.outputs.cache-hit != 'true'
      shell: bash
      run: |
        cd OpenDDS/ACE_TAO
        perl -ni.bak -e "print unless /opendds/" ACE/bin/MakeProjectCreator/config/default.features # remove opendds features from here, let individual build configure scripts handle those
        find . -iname "*\.o" | xargs rm
        tar cvf ../../${{ github.job }}.tar ACE/ace/config.h
        git clean -xdfn | cut -d ' ' -f 3- | xargs tar uvf ../../${{ github.job }}.tar
        xz -3 ../../${{ github.job }}.tar
    - name: upload ACE_TAO artifact
      uses: actions/upload-artifact@v2
      with:
        name: ${{ github.job }}_artifact
        path: ${{ github.job }}.tar.xz

  build_m10_o1d0_sec:

    runs-on: macos-10.15

    needs: ACE_TAO_m10_o1d0_sec

    steps:
    - name: install xerces-c
      run: |
        brew install xerces-c
    - name: checkout MPC
      uses: actions/checkout@v2.3.4
      with:
        repository: DOCGroup/MPC
        path: MPC
    - name: checkout ACE_TAO
      uses: actions/checkout@v2.3.4
      with:
        repository: DOCGroup/ACE_TAO
        ref: ace6tao2
        path: ACE_TAO
    - name: download ACE_TAO artifact
      uses: actions/download-artifact@v2
      with:
        name: ACE_TAO_m10_o1d0_sec_artifact
        path: ACE_TAO
    - name: extract ACE_TAO artifact
      shell: bash
      run: |
        cd ACE_TAO
        tar xvfJ ACE_TAO_m10_o1d0_sec.tar.xz
    - name: checkout OpenDDS
      uses: actions/checkout@v2.3.4
      with:
        path: OpenDDS
        submodules: true
    - name: configure OpenDDS
      run: |
        cd OpenDDS
        ./configure --optimize --no-debug --std=c++11 --tests --rapidjson --security --ace=$GITHUB_WORKSPACE/ACE_TAO/ACE --mpc=$GITHUB_WORKSPACE/MPC --xerces3=/usr/local/Cellar/xerces-c/3.2.3 --openssl=/usr/local/opt/openssl/
    - name: check build configuration
      shell: bash
      run: |
        cd OpenDDS
        . setenv.sh
        tools/scripts/show_build_config.pl
    - uses: ammaraskar/gcc-problem-matcher@0.1
    - name: build OpenDDS
      shell: bash
      run: |
        cd OpenDDS
        . setenv.sh
        make -j4
    - name: create OpenDDS tar.xz artifact
      shell: bash
      run: |
        cd OpenDDS
        rm -rf ACE_TAO
        find . -iname "*\.o" | xargs rm
        tar cvf ../${{ github.job }}.tar setenv.sh
        git clean -xdfn | cut -d ' ' -f 3- | xargs tar uvf ../${{ github.job }}.tar
        xz -3 ../${{ github.job }}.tar
    - name: upload OpenDDS artifact
      uses: actions/upload-artifact@v2
      with:
        name: ${{ github.job }}_artifact
        path: ${{ github.job }}.tar.xz

  test_m10_o1d0_sec:

    runs-on: macos-10.15

    needs: build_m10_o1d0_sec
    timeout-minutes: 150

    steps:
    - name: install xerces-c
      run: |
        brew install xerces-c
    - name: checkout MPC
      uses: actions/checkout@v2.3.4
      with:
        repository: DOCGroup/MPC
        path: MPC
    - name: checkout autobuild
      uses: actions/checkout@v2.3.4
      with:
        repository: DOCGroup/autobuild
        path: autobuild
    - name: checkout ACE_TAO
      uses: actions/checkout@v2.3.4
      with:
        repository: DOCGroup/ACE_TAO
        ref: ace6tao2
        path: ACE_TAO
    - name: download ACE_TAO artifact
      uses: actions/download-artifact@v2
      with:
        name: ACE_TAO_m10_o1d0_sec_artifact
        path: ACE_TAO
    - name: extract ACE_TAO artifact
      shell: bash
      run: |
        cd ACE_TAO
        tar xvfJ ACE_TAO_m10_o1d0_sec.tar.xz
    - name: checkout OpenDDS
      uses: actions/checkout@v2.3.4
      with:
        path: OpenDDS
        submodules: true
    - name: download OpenDDS artifact
      uses: actions/download-artifact@v2
      with:
        name: build_m10_o1d0_sec_artifact
        path: OpenDDS
    - name: extract OpenDDS artifact
      shell: bash
      run: |
        cd OpenDDS
        tar xvfJ build_m10_o1d0_sec.tar.xz
    - name: check build configuration
      shell: bash
      run: |
        cd OpenDDS
        . setenv.sh
        tools/scripts/show_build_config.pl
    - name: run OpenDDS tests
      shell: bash
      run: |
        cd OpenDDS
        . setenv.sh
        mkdir ${{ github.job }}_autobuild_workspace
        cd ${{ github.job }}_autobuild_workspace
        echo using commit $TRIGGERING_COMMIT for SHA
        echo $TRIGGERING_COMMIT >> ./SHA
        cat > config.xml <<EOF
        <autobuild>
        <configuration>
        <variable name="log_file" value="output.log"/>
        <variable name="log_root" value="$DDS_ROOT/${{ github.job }}_autobuild_workspace"/>
        <variable name="project_root" value="$DDS_ROOT"/>
        <variable name="root" value="$DDS_ROOT/${{ github.job }}_autobuild_workspace"/>
        <variable name="junit_xml_output" value="Tests"/>
        </configuration>
        <command name="log" options="on"/>
        <command name="print_os_version"/>
        <command name="print_env_vars"/>
        <command name="print_ace_config"/>
        <command name="print_make_version"/>
        <command name="check_compiler" options="gcc"/>
        <command name="print_perl_version"/>
        <command name="print_autobuild_config"/>
        <command name="auto_run_tests" options="script_path=tests dir=$GITHUB_WORKSPACE/OpenDDS -Config RTPS -Config OSX -Config XERCES3 -Config OPENDDS_SECURITY -Config CXX11 -Config RAPIDJSON -Config NO_SHMEM -Config DDS_NO_ORBSVCS -Config GH_ACTIONS -a -l tests/security/security_tests.lst"/>
        <command name="log" options="off"/>
        <command name="process_logs" options="prettify"/>
        </autobuild>
        EOF
        $GITHUB_WORKSPACE/autobuild/autobuild.pl "$GITHUB_WORKSPACE/OpenDDS/${{ github.job }}_autobuild_workspace/config.xml"
    - name: upload autobuild output
      uses: actions/upload-artifact@v2
      with:
        name: ${{ github.job }}_autobuild_output
        path: OpenDDS/${{ github.job }}_autobuild_workspace
    - name: check results
      shell: bash
      run: |
        cat "$GITHUB_WORKSPACE/OpenDDS/${{ github.job }}_autobuild_workspace/latest.txt"
        if ! grep -q 'Failures: 0' "$GITHUB_WORKSPACE/OpenDDS/${{ github.job }}_autobuild_workspace/latest.txt"; then echo "::error file=latest.txt,line=0,col=0::Test Failures: see 'Test Results: ${{ github.job }}'"; fi

  ACE_TAO_m10_i0_j_FM-1f:

    runs-on: macos-10.15

    needs: wait_cancel_previous

    steps:
    - name: checkout OpenDDS
      uses: actions/checkout@v2.3.4
      with:
        path: OpenDDS
        submodules: true
    - name: checkout ACE_TAO
      uses: actions/checkout@v2.3.4
      with:
        repository: DOCGroup/ACE_TAO
        ref: ace6tao2
        path: OpenDDS/ACE_TAO
    - name: get ACE_TAO commit
      shell: bash
      run: |
        cd OpenDDS/ACE_TAO
        export ACE_COMMIT=$(git rev-parse HEAD)
        echo "ACE_COMMIT=$ACE_COMMIT" >> $GITHUB_ENV
    - name: Cache Artifact
      id: cache-artifact
      uses: actions/cache@v2.1.5
      with:
        path: ${{ github.job }}.tar.xz
        key: c01_${{ github.job }}_ace6tao2_${{ env.ACE_COMMIT }}
    - name: install xerces-c
      if: steps.cache-artifact.outputs.cache-hit != 'true'
      run: |
        brew install xerces-c
    - name: checkout MPC
      if: steps.cache-artifact.outputs.cache-hit != 'true'
      uses: actions/checkout@v2.3.4
      with:
        repository: DOCGroup/MPC
        path: MPC
    - name: configure OpenDDS
      if: steps.cache-artifact.outputs.cache-hit != 'true'
      run: |
        cd OpenDDS
        ./configure  --no-inline --std=c++11 --tests --security --ace=$GITHUB_WORKSPACE/OpenDDS/ACE_TAO/ACE --mpc=$GITHUB_WORKSPACE/MPC --xerces3=/usr/local/Cellar/xerces-c/3.2.3 --openssl=/usr/local/opt/openssl/
    - name: build ACE and TAO
      if: steps.cache-artifact.outputs.cache-hit != 'true'
      run: |
        cd OpenDDS
        . setenv.sh
        cd ACE_TAO/ACE
        make -j4
        cd ../TAO
        make -j4
    - name: create ACE_TAO tar.xz artifact
      if: steps.cache-artifact.outputs.cache-hit != 'true'
      shell: bash
      run: |
        cd OpenDDS/ACE_TAO
        perl -ni.bak -e "print unless /opendds/" ACE/bin/MakeProjectCreator/config/default.features # remove opendds features from here, let individual build configure scripts handle those
        find . -iname "*\.o" | xargs rm
        tar cvf ../../${{ github.job }}.tar ACE/ace/config.h
        git clean -xdfn | cut -d ' ' -f 3- | xargs tar uvf ../../${{ github.job }}.tar
        xz -3 ../../${{ github.job }}.tar
    - name: upload ACE_TAO artifact
      uses: actions/upload-artifact@v2
      with:
        name: ${{ github.job }}_artifact
        path: ${{ github.job }}.tar.xz


  build_m10_i0_j_FM-1f:

    runs-on: macos-10.15

    needs: ACE_TAO_m10_i0_j_FM-1f

    steps:
    - name: install xerces-c
      run: |
        brew install xerces-c
    - name: checkout MPC
      uses: actions/checkout@v2.3.4
      with:
        repository: DOCGroup/MPC
        path: MPC
    - name: checkout ACE_TAO
      uses: actions/checkout@v2.3.4
      with:
        repository: DOCGroup/ACE_TAO
        ref: ace6tao2
        path: ACE_TAO
    - name: download ACE_TAO artifact
      uses: actions/download-artifact@v2
      with:
        name: ACE_TAO_m10_i0_j_FM-1f_artifact
        path: ACE_TAO
    - name: extract ACE_TAO artifact
      shell: bash
      run: |
        cd ACE_TAO
        tar xvfJ ACE_TAO_m10_i0_j_FM-1f.tar.xz
    - name: checkout OpenDDS
      uses: actions/checkout@v2.3.4
      with:
        path: OpenDDS
        submodules: true
    - name: configure OpenDDS
      run: |
        cd OpenDDS
        ./configure --no-inline --std=c++11 --tests --rapidjson --java --no-built-in-topics --ace=$GITHUB_WORKSPACE/ACE_TAO/ACE --mpc=$GITHUB_WORKSPACE/MPC
    - name: check build configuration
      shell: bash
      run: |
        cd OpenDDS
        . setenv.sh
        tools/scripts/show_build_config.pl
    - uses: ammaraskar/gcc-problem-matcher@0.1
    - name: build OpenDDS
      shell: bash
      run: |
        cd OpenDDS
        . setenv.sh
        make -j4
    - name: set up TAO Hello test
      shell: bash
      run: |
        cd OpenDDS
        . setenv.sh
        mwc.pl -type gnuace -workers 4 $TAO_ROOT/tests/Hello
    - name: build TAO Hello test
      shell: bash
      run: |
        cd OpenDDS
        . setenv.sh
        make -j4 dir=$TAO_ROOT/tests/Hello
    - name: set up Modeling tests
      shell: bash
      run: |
        cd OpenDDS
        . setenv.sh
        cd tools/modeling/tests
        ./setup.pl
        cd -
        mwc.pl -type gnuace -workers 4 -features built_in_topics=0 tools/modeling/tests/modeling_tests.mwc
    - name: build Modeling tests
      shell: bash
      run: |
        cd OpenDDS
        . setenv.sh
        make -j4 -C tools/modeling/tests
    - name: create OpenDDS tar.xz artifact
      shell: bash
      run: |
        cd OpenDDS
        rm -rf ACE_TAO
        find . -iname "*\.o" | xargs rm
        tar cvf ../${{ github.job }}.tar setenv.sh
        git clean -xdfn | cut -d ' ' -f 3- | xargs tar uvf ../${{ github.job }}.tar
        xz -3 ../${{ github.job }}.tar
    - name: upload OpenDDS artifact
      uses: actions/upload-artifact@v2
      with:
        name: ${{ github.job }}_artifact
        path: ${{ github.job }}.tar.xz

  test_m10_i0_j_FM-1f:

    runs-on: macos-10.15

    needs: build_m10_i0_j_FM-1f
    timeout-minutes: 150

    steps:
    - name: install xerces-c
      run: |
        brew install xerces-c
    - name: checkout MPC
      uses: actions/checkout@v2.3.4
      with:
        repository: DOCGroup/MPC
        path: MPC
    - name: checkout autobuild
      uses: actions/checkout@v2.3.4
      with:
        repository: DOCGroup/autobuild
        path: autobuild
    - name: checkout ACE_TAO
      uses: actions/checkout@v2.3.4
      with:
        repository: DOCGroup/ACE_TAO
        ref: ace6tao2
        path: ACE_TAO
    - name: download ACE_TAO artifact
      uses: actions/download-artifact@v2
      with:
        name: ACE_TAO_m10_i0_j_FM-1f_artifact
        path: ACE_TAO
    - name: extract ACE_TAO artifact
      shell: bash
      run: |
        cd ACE_TAO
        tar xvfJ ACE_TAO_m10_i0_j_FM-1f.tar.xz
    - name: checkout OpenDDS
      uses: actions/checkout@v2.3.4
      with:
        path: OpenDDS
        submodules: true
    - name: download OpenDDS artifact
      uses: actions/download-artifact@v2
      with:
        name: build_m10_i0_j_FM-1f_artifact
        path: OpenDDS
    - name: extract OpenDDS artifact
      shell: bash
      run: |
        cd OpenDDS
        tar xvfJ build_m10_i0_j_FM-1f.tar.xz
    - name: check build configuration
      shell: bash
      run: |
        cd OpenDDS
        . setenv.sh
        tools/scripts/show_build_config.pl
    - name: run OpenDDS tests
      shell: bash
      run: |
        cd OpenDDS
        . setenv.sh
        mkdir ${{ github.job }}_autobuild_workspace
        cd ${{ github.job }}_autobuild_workspace
        echo using commit $TRIGGERING_COMMIT for SHA
        echo $TRIGGERING_COMMIT >> ./SHA
        cat > config.xml <<EOF
        <autobuild>
        <configuration>
        <variable name="log_file" value="output.log"/>
        <variable name="log_root" value="$DDS_ROOT/${{ github.job }}_autobuild_workspace"/>
        <variable name="project_root" value="$DDS_ROOT"/>
        <variable name="root" value="$DDS_ROOT/${{ github.job }}_autobuild_workspace"/>
        <variable name="junit_xml_output" value="Tests"/>
        </configuration>
        <command name="log" options="on"/>
        <command name="print_os_version"/>
        <command name="print_env_vars"/>
        <command name="print_ace_config"/>
        <command name="print_make_version"/>
        <command name="check_compiler" options="gcc"/>
        <command name="print_perl_version"/>
        <command name="print_autobuild_config"/>
        <command name="auto_run_tests" options="script_path=tests dir=$GITHUB_WORKSPACE/OpenDDS -Config RTPS -Config CXX11 -Config RAPIDJSON -Config NO_SHMEM -Config DDS_NO_ORBSVCS -Config NO_BUILT_IN_TOPICS -Config GH_ACTIONS -a -l java/tests/dcps_java_tests.lst -l tools/modeling/tests/modeling_tests.lst"/>
        <command name="log" options="off"/>
        <command name="process_logs" options="prettify"/>
        </autobuild>
        EOF
        $GITHUB_WORKSPACE/autobuild/autobuild.pl "$GITHUB_WORKSPACE/OpenDDS/${{ github.job }}_autobuild_workspace/config.xml"
    - name: upload autobuild output
      uses: actions/upload-artifact@v2
      with:
        name: ${{ github.job }}_autobuild_output
        path: OpenDDS/${{ github.job }}_autobuild_workspace
    - name: check results
      shell: bash
      run: |
        cat "$GITHUB_WORKSPACE/OpenDDS/${{ github.job }}_autobuild_workspace/latest.txt"
        if ! grep -q 'Failures: 0' "$GITHUB_WORKSPACE/OpenDDS/${{ github.job }}_autobuild_workspace/latest.txt"; then echo "::error file=latest.txt,line=0,col=0::Test Failures: see 'Test Results: ${{ github.job }}'"; fi<|MERGE_RESOLUTION|>--- conflicted
+++ resolved
@@ -272,26 +272,26 @@
         cd tests/cmake_integration
         perl run_ci_tests.pl
 
-<<<<<<< HEAD
-=======
-  ACE_TAO_u18_o1d0v1_xer0_j12:
+  build_u18_o1d0v1_xer0_j12:
 
     runs-on: ubuntu-18.04
-
     needs: wait_cancel_previous
 
     steps:
-    - name: checkout OpenDDS
-      uses: actions/checkout@v2.3.4
-      with:
-        path: OpenDDS
-        submodules: true
-    - name: checkout ACE_TAO
-      uses: actions/checkout@v2.3.4
-      with:
-        repository: DOCGroup/ACE_TAO
-        ref: ace6tao2
-        path: OpenDDS/ACE_TAO
+    - name: checkout MPC
+      uses: actions/checkout@v2.3.4
+      with:
+        repository: DOCGroup/MPC
+        path: MPC
+    - name: checkout OpenDDS
+      uses: actions/checkout@v2.3.4
+      with:
+        path: OpenDDS
+        submodules: true
+    - name: configure OpenDDS
+      run: |
+        cd OpenDDS
+        ./configure --doc-group --optimize --no-debug --features=versioned_namespace=1 --tests --java=/usr/lib/jvm/adoptopenjdk-12-hotspot-amd64 --rapidjson --mpc=$GITHUB_WORKSPACE/MPC
     - name: get ACE_TAO commit
       shell: bash
       run: |
@@ -304,63 +304,6 @@
       with:
         path: ${{ github.job }}.tar.xz
         key: c01_${{ github.job }}_ace6tao2_${{ env.ACE_COMMIT }}
-    - name: checkout MPC
-      if: steps.cache-artifact.outputs.cache-hit != 'true'
-      uses: actions/checkout@v2.3.4
-      with:
-        repository: DOCGroup/MPC
-        path: MPC
-    - name: configure OpenDDS
-      if: steps.cache-artifact.outputs.cache-hit != 'true'
-      run: |
-        cd OpenDDS
-        ./configure --tests --optimize --no-debug --features=versioned_namespace=1 --ace=$GITHUB_WORKSPACE/OpenDDS/ACE_TAO/ACE --mpc=$GITHUB_WORKSPACE/MPC
-    - name: build ACE and TAO
-      if: steps.cache-artifact.outputs.cache-hit != 'true'
-      run: |
-        cd OpenDDS
-        . setenv.sh
-        cd ACE_TAO/ACE
-        make -j4
-        cd ../TAO
-        make -j4
-    - name: create ACE_TAO tar.xz artifact
-      if: steps.cache-artifact.outputs.cache-hit != 'true'
-      shell: bash
-      run: |
-        cd OpenDDS/ACE_TAO
-        perl -ni.bak -e "print unless /opendds/" ACE/bin/MakeProjectCreator/config/default.features # remove opendds features from here, let individual build configure scripts handle those
-        find . -iname "*\.o" | xargs rm
-        tar cvf ../../${{ github.job }}.tar ACE/ace/config.h
-        git clean -xdfn | cut -d ' ' -f 3- | xargs tar uvf ../../${{ github.job }}.tar
-        xz -3 ../../${{ github.job }}.tar
-    - name: upload ACE_TAO artifact
-      uses: actions/upload-artifact@v2
-      with:
-        name: ${{ github.job }}_artifact
-        path: ${{ github.job }}.tar.xz
-
->>>>>>> 7b285c94
-  build_u18_o1d0v1_xer0_j12:
-
-    runs-on: ubuntu-18.04
-    needs: wait_cancel_previous
-
-    steps:
-    - name: checkout MPC
-      uses: actions/checkout@v2.3.4
-      with:
-        repository: DOCGroup/MPC
-        path: MPC
-    - name: checkout OpenDDS
-      uses: actions/checkout@v2.3.4
-      with:
-        path: OpenDDS
-        submodules: true
-    - name: configure OpenDDS
-      run: |
-        cd OpenDDS
-        ./configure --doc-group --optimize --no-debug --features=versioned_namespace=1 --tests --java=/usr/lib/jvm/adoptopenjdk-12-hotspot-amd64 --rapidjson --mpc=$GITHUB_WORKSPACE/MPC
     - name: make OpenDDS
       run: |
         cd OpenDDS
