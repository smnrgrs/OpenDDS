name: "Build & Test"

on:
  push:
    branches:
      - master
      - branch-DDS-3.*
      - gh_wf_*
    paths:
      - '**'
      # Don't run this workflow if the only files that changed are the
      # following. Make sure this is the same as the "pull_request.paths" list.
      - '!AUTHORS'
      - '!PROBLEM-REPORT-FORM'
      - '!LICENSE'
      - '!Dockerfile**'
      - '!.dockerignore'
      - '!.mailmap'
      - '!.github/workflows/lint.yml'
      - '!etc/**'
      - '!docs/**'
      - '!hooks/**'
      - '!tools/scripts/**'
      - '!**.md'
      - '!**.rst'
      - '!**/.gitignore'
      - '!**/.lint_config'
      - '!**/README*'
  pull_request:
    branches:
      - master
      - branch-DDS-3.*
    paths:
      - '**'
      # Don't run this workflow if the only files that changed are the
      # following. Make sure this is the same as the "push.paths" list.
      - '!AUTHORS'
      - '!PROBLEM-REPORT-FORM'
      - '!LICENSE'
      - '!Dockerfile**'
      - '!.dockerignore'
      - '!.mailmap'
      - '!.github/workflows/lint.yml'
      - '!etc/**'
      - '!docs/**'
      - '!hooks/**'
      - '!tools/scripts/**'
      - '!**.md'
      - '!**.rst'
      - '!**/.gitignore'
      - '!**/.lint_config'
      - '!**/README*'
  workflow_dispatch:

env:
  TRIGGERING_COMMIT: ${{ github.event.pull_request.head.sha || github.sha }}

jobs:

  wait_cancel_previous:

    runs-on: ubuntu-20.04

    steps:
    - uses: convictional/trigger-workflow-and-wait@v1.3.0
      with:
        owner: ${{ github.repository_owner }}
        repo: OpenDDS
        github_token: ${{ secrets.GITHUB_TOKEN }}
        workflow_file_name: cancel_previous_runs.yml
        ref: ${{ env.TRIGGERING_COMMIT }}
        trigger_workflow: false

  ACE_TAO_u18_i0_xer0_js0_j12:

    runs-on: ubuntu-18.04

    needs: wait_cancel_previous

    steps:
    - name: checkout OpenDDS
      uses: actions/checkout@v2.3.4
      with:
        path: OpenDDS
        submodules: true
    - name: checkout ACE_TAO
      uses: actions/checkout@v2.3.4
      with:
        repository: DOCGroup/ACE_TAO
        ref: ace6tao2
        path: OpenDDS/ACE_TAO
    - name: get ACE_TAO commit
      shell: bash
      run: |
        cd OpenDDS/ACE_TAO
        export ACE_COMMIT=$(git rev-parse HEAD)
        echo "ACE_COMMIT=$ACE_COMMIT" >> $GITHUB_ENV
    - name: Cache Artifact
      id: cache-artifact
      uses: actions/cache@v2.1.5
      with:
        path: ${{ github.job }}.tar.xz
        key: c01_${{ github.job }}_ace6tao2_${{ env.ACE_COMMIT }}
    - name: checkout MPC
      if: steps.cache-artifact.outputs.cache-hit != 'true'
      uses: actions/checkout@v2.3.4
      with:
        repository: DOCGroup/MPC
        path: MPC
    - name: configure OpenDDS
      if: steps.cache-artifact.outputs.cache-hit != 'true'
      run: |
        cd OpenDDS
        ./configure --no-inline --tests --ace=$GITHUB_WORKSPACE/OpenDDS/ACE_TAO/ACE --mpc=$GITHUB_WORKSPACE/MPC
    - name: build ACE and TAO
      if: steps.cache-artifact.outputs.cache-hit != 'true'
      run: |
        cd OpenDDS
        . setenv.sh
        cd ACE_TAO/ACE
        make -j4
        cd ../TAO
        make -j4
    - name: create ACE_TAO tar.xz artifact
      if: steps.cache-artifact.outputs.cache-hit != 'true'
      shell: bash
      run: |
        cd OpenDDS/ACE_TAO
        perl -ni.bak -e "print unless /opendds/" ACE/bin/MakeProjectCreator/config/default.features # remove opendds features from here, let individual build configure scripts handle those
        find . -iname "*\.o" | xargs rm
        tar cvf ../../${{ github.job }}.tar ACE/ace/config.h
        git clean -xdfn | cut -d ' ' -f 3- | xargs tar uvf ../../${{ github.job }}.tar
        xz -3 ../../${{ github.job }}.tar
    - name: upload ACE_TAO artifact
      uses: actions/upload-artifact@v2
      with:
        name: ${{ github.job }}_artifact
        path: ${{ github.job }}.tar.xz

  build_u18_i0_xer0_js0_j12:

    runs-on: ubuntu-18.04

    needs: ACE_TAO_u18_i0_xer0_js0_j12

    steps:
    - name: checkout MPC
      uses: actions/checkout@v2.3.4
      with:
        repository: DOCGroup/MPC
        path: MPC
    - name: checkout ACE_TAO
      uses: actions/checkout@v2.3.4
      with:
        repository: DOCGroup/ACE_TAO
        ref: ace6tao2
        path: ACE_TAO
    - name: download ACE_TAO artifact
      uses: actions/download-artifact@v2
      with:
        name: ACE_TAO_u18_i0_xer0_js0_j12_artifact
        path: ACE_TAO
    - name: extract ACE_TAO artifact
      shell: bash
      run: |
        cd ACE_TAO
        tar xvfJ ACE_TAO_u18_i0_xer0_js0_j12.tar.xz
    - name: checkout OpenDDS
      uses: actions/checkout@v2.3.4
      with:
        path: OpenDDS
        submodules: true
    - name: configure OpenDDS
      run: |
        cd OpenDDS
        ./configure --no-inline --tests --java=/usr/lib/jvm/adoptopenjdk-12-hotspot-amd64 --no-rapidjson --ace=$GITHUB_WORKSPACE/ACE_TAO/ACE --mpc=$GITHUB_WORKSPACE/MPC
    - name: check build configuration
      shell: bash
      run: |
        cd OpenDDS
        . setenv.sh
        tools/scripts/show_build_config.pl
    - uses: ammaraskar/gcc-problem-matcher@0.1
    - name: build OpenDDS
      shell: bash
      run: |
        cd OpenDDS
        . setenv.sh
        make -j4
    - name: gitclean
      shell: bash
      run: |
        touch output.txt
        cd OpenDDS
        git clean -nd -e ext | tee ../output.txt
        if [ -s ../output.txt ]; then exit 1; fi
    - name: create OpenDDS tar.xz artifact
      shell: bash
      run: |
        cd OpenDDS
        rm -rf ACE_TAO
        find . -iname "*\.o" | xargs rm
        tar cvf ../${{ github.job }}.tar setenv.sh
        git clean -xdfn | cut -d ' ' -f 3- | xargs tar uvf ../${{ github.job }}.tar
        xz -3 ../${{ github.job }}.tar
    - name: upload OpenDDS artifact
      uses: actions/upload-artifact@v2
      with:
        name: ${{ github.job }}_artifact
        path: ${{ github.job }}.tar.xz

  cmake_u18_i0_xer0_js0_j12:

    runs-on: ubuntu-18.04

    needs: build_u18_i0_xer0_js0_j12
    timeout-minutes: 15

    steps:
    - name: checkout MPC
      uses: actions/checkout@v2.3.4
      with:
        repository: DOCGroup/MPC
        path: MPC
    - name: checkout autobuild
      uses: actions/checkout@v2.3.4
      with:
        repository: DOCGroup/autobuild
        path: autobuild
    - name: checkout ACE_TAO
      uses: actions/checkout@v2.3.4
      with:
        repository: DOCGroup/ACE_TAO
        ref: ace6tao2
        path: ACE_TAO
    - name: download ACE_TAO artifact
      uses: actions/download-artifact@v2
      with:
        name: ACE_TAO_u18_i0_xer0_js0_j12_artifact
        path: ACE_TAO
    - name: extract ACE_TAO artifact
      shell: bash
      run: |
        cd ACE_TAO
        tar xvfJ ACE_TAO_u18_i0_xer0_js0_j12.tar.xz
    - name: checkout OpenDDS
      uses: actions/checkout@v2.3.4
      with:
        path: OpenDDS
        submodules: true
    - name: download OpenDDS artifact
      uses: actions/download-artifact@v2
      with:
        name: build_u18_i0_xer0_js0_j12_artifact
        path: OpenDDS
    - name: extract OpenDDS artifact
      shell: bash
      run: |
        cd OpenDDS
        tar xvfJ build_u18_i0_xer0_js0_j12.tar.xz
    - name: check build configuration
      shell: bash
      run: |
        cd OpenDDS
        . setenv.sh
        tools/scripts/show_build_config.pl
    - uses: ammaraskar/gcc-problem-matcher@0.1
    - name: build and run CMake tests
      shell: bash
      run: |
        cd OpenDDS
        . setenv.sh
        cd tests/cmake
        perl run_ci_tests.pl

  build_u18_o1d0v1_xer0_j12:

    runs-on: ubuntu-18.04
    needs: wait_cancel_previous

    steps:
    - name: checkout MPC
      uses: actions/checkout@v2.3.4
      with:
        repository: DOCGroup/MPC
        path: MPC
    - name: checkout OpenDDS
      uses: actions/checkout@v2.3.4
      with:
        path: OpenDDS
        submodules: true
    - name: configure OpenDDS
      run: |
        cd OpenDDS
        ./configure --doc-group --optimize --no-debug --features=versioned_namespace=1 --tests --java=/usr/lib/jvm/adoptopenjdk-12-hotspot-amd64 --rapidjson --mpc=$GITHUB_WORKSPACE/MPC
    - name: make OpenDDS
      run: |
        cd OpenDDS
        make -j4
    - name: check build configuration
      shell: bash
      run: |
        cd OpenDDS
        . setenv.sh
        tools/scripts/show_build_config.pl
    - uses: ammaraskar/gcc-problem-matcher@0.1
    - name: make install OpenDDS
      shell: bash
      run: |
        cd OpenDDS
        set -e
        export DESTDIR=$(realpath install_temp)
        export INSTALL_PREFIX=$(realpath install_prefix)
        . setenv.sh
        cd $ACE_ROOT
        make install
        cd $TAO_ROOT
        make install
        cd $GITHUB_WORKSPACE/OpenDDS
        make install
        cp -r $DESTDIR/$INSTALL_PREFIX .
        cat << EOF > install_setenv.sh
        export OPENDDS_INSTALL_PREFIX=$INSTALL_PREFIX
        source \$OPENDDS_INSTALL_PREFIX/share/ace/ace-devel.sh
        source \$OPENDDS_INSTALL_PREFIX/share/tao/tao-devel.sh
        source \$OPENDDS_INSTALL_PREFIX/share/dds/dds-devel.sh
        export JAVA_HOME=/usr/lib/jvm/adoptopenjdk-12-hotspot-amd64
        export JAVA_PLATFORM=linux
        export PATH="\$OPENDDS_INSTALL_PREFIX/bin:\$PATH"
        export LD_LIBRARY_PATH="\$OPENDDS_INSTALL_PREFIX/lib:\$LD_LIBRARY_PATH"
        export MPC_ROOT=$GITHUB_WORKSPACE/MPC
        export PERL5LIB=$(realpath bin):$(realpath $ACE_ROOT/bin)
        EOF
    - name: make install build messenger
      shell: bash
      run: |
        cd OpenDDS
        . install_setenv.sh
        cd tests/DCPS/Messenger
        git clean -dfx .
        $ACE_ROOT/bin/mwc.pl -type gnuace .
        make
    - name: make install build cmake
      shell: bash
      run: |
        cd OpenDDS
        . install_setenv.sh
        cd tests/cmake/Messenger/Messenger_1
        git clean -dfx .
        mkdir build
        cd build
        cmake -DCMAKE_PREFIX_PATH=$DDS_ROOT ..
        cmake --build .
    - name: make install build java
      shell: bash
      run: |
        cd OpenDDS
        . install_setenv.sh
        cd java/tests/messenger
        git clean -dfx .
        $ACE_ROOT/bin/mwc.pl -type gnuace
        make
    - name: create OpenDDS tar.xz artifact
      shell: bash
      run: |
        cd OpenDDS
        tar cvf ../${{ github.job }}.tar setenv.sh install_setenv.sh
        git clean -xdfn | cut -d ' ' -f 3- | xargs tar uvf ../${{ github.job }}.tar
        xz -3 ../${{ github.job }}.tar
    - name: upload OpenDDS artifact
      uses: actions/upload-artifact@v2
      with:
        name: ${{ github.job }}_artifact
        path: ${{ github.job }}.tar.xz

  inst_u18_o1d0v1_xer0_j12:

    runs-on: ubuntu-18.04

    needs: build_u18_o1d0v1_xer0_j12
    timeout-minutes: 40

    steps:
    - name: checkout MPC
      uses: actions/checkout@v2.3.4
      with:
        repository: DOCGroup/MPC
        path: MPC
    - name: checkout autobuild
      uses: actions/checkout@v2.3.4
      with:
        repository: DOCGroup/autobuild
        path: autobuild
    - name: checkout OpenDDS
      uses: actions/checkout@v2.3.4
      with:
        path: OpenDDS
        submodules: true
    - name: download OpenDDS artifact
      uses: actions/download-artifact@v2
      with:
        name: build_u18_o1d0v1_xer0_j12_artifact
        path: OpenDDS
    - name: extract OpenDDS artifact
      shell: bash
      run: |
        cd OpenDDS
        tar xvfJ build_u18_o1d0v1_xer0_j12.tar.xz
    - name: check build configuration
      shell: bash
      run: |
        cd OpenDDS
        . setenv.sh
        tools/scripts/show_build_config.pl
    - name: test make install messenger
      shell: bash
      run: |
        cd OpenDDS
        . install_setenv.sh
        cd tests/DCPS/Messenger
        perl run_test.pl rtps
    - name: test make install cmake
      shell: bash
      run: |
        cd OpenDDS
        . install_setenv.sh
        cd tests/cmake/Messenger/Messenger_1/build
        perl run_test.pl
    - name: remove install clutter
      shell: bash
      run: |
        cd OpenDDS
        rm build_u18_o1d0v1_xer0_j12.tar.xz
        rm -rf install_temp install_prefix install_setenv.sh
    - name: gitclean
      shell: bash
      run: |
        touch output.txt
        cd OpenDDS
        git clean -nd -e ext | tee ../output.txt
        if [ -s ../output.txt ]; then exit 1; fi

  u18_esafe_js0:

    runs-on: ubuntu-18.04

    needs: wait_cancel_previous

    steps:
    - name: checkout OpenDDS
      uses: actions/checkout@v2.3.4
      with:
        path: OpenDDS
        submodules: true
    - name: checkout autobuild
      uses: actions/checkout@v2.3.4
      with:
        repository: DOCGroup/autobuild
        path: autobuild
    - name: install xerces
      if: steps.cache-artifact.outputs.cache-hit != 'true'
      run: sudo apt-get -y install libxerces-c-dev
    - name: checkout MPC
      if: steps.cache-artifact.outputs.cache-hit != 'true'
      uses: actions/checkout@v2.3.4
      with:
        repository: DOCGroup/MPC
        path: MPC
    - name: setup gtest
      run: |
        cd OpenDDS/tests/googletest
        git submodule init
        git submodule update
        mkdir build
        cd build
        mkdir install
        cmake -DCMAKE_INSTALL_PREFIX=./install ..
        cmake --build . --target install
    - name: configure OpenDDS
      if: steps.cache-artifact.outputs.cache-hit != 'true'
      run: |
        cd OpenDDS
        ./configure --tests --gtest=$GITHUB_WORKSPACE/OpenDDS/tests/googletest/build/install --safety-profile --no-rapidjson --mpc=$GITHUB_WORKSPACE/MPC
    - name: build everything
      if: steps.cache-artifact.outputs.cache-hit != 'true'
      run: |
        cd OpenDDS
        make -j4
    - name: check build configuration
      shell: bash
      run: |
        cd OpenDDS/build/target
        . setenv.sh
        tools/scripts/show_build_config.pl
    - name: run OpenDDS tests
      shell: bash
      run: |
        cd OpenDDS/build/target
        . setenv.sh
        mkdir ${{ github.job }}_autobuild_workspace
        cd ${{ github.job }}_autobuild_workspace
        echo using commit $TRIGGERING_COMMIT for SHA
        echo $TRIGGERING_COMMIT >> ./SHA
        cat > config.xml <<EOF
        <autobuild>
        <configuration>
        <variable name="log_file" value="output.log"/>
        <variable name="log_root" value="$DDS_ROOT/${{ github.job }}_autobuild_workspace"/>
        <variable name="project_root" value="$DDS_ROOT"/>
        <variable name="root" value="$DDS_ROOT/${{ github.job }}_autobuild_workspace"/>
        <variable name="junit_xml_output" value="Tests"/>
        </configuration>
        <command name="log" options="on"/>
        <command name="print_os_version"/>
        <command name="print_env_vars"/>
        <command name="print_ace_config"/>
        <command name="print_make_version"/>
        <command name="check_compiler" options="gcc"/>
        <command name="print_perl_version"/>
        <command name="print_autobuild_config"/>
        <command name="auto_run_tests" options="script_path=tests dir=$GITHUB_WORKSPACE/OpenDDS -Config SAFETY_EXTENDED -Config RTPS -Config LINUX -Config CXX11 -Config OPENDDS_SAFETY_PROFILE -Config DDS_NO_CONTENT_SUBSCRIPTION -Config DDS_NO_CONTENT_FILTERED_TOPIC -Config DDS_NO_MULTI_TOPIC -Config DDS_NO_QUERY_CONDITION -Config DDS_NO_OWNERSHIP_KIND_EXCLUSIVE -Config DDS_NO_OBJECT_MODEL_PROFILE -Config DDS_NO_PERSISTENCE_PROFILE -Config GHA_OPENDDS_SAFETY_PROFILE -Config GH_ACTIONS"/>
        <command name="log" options="off"/>
        <command name="process_logs" options="prettify"/>
        </autobuild>
        EOF
        $GITHUB_WORKSPACE/autobuild/autobuild.pl "$GITHUB_WORKSPACE/OpenDDS/build/target/${{ github.job }}_autobuild_workspace/config.xml"
    - name: upload autobuild output
      uses: actions/upload-artifact@v2
      with:
        name: ${{ github.job }}_autobuild_output
        path: OpenDDS/build/target/${{ github.job }}_autobuild_workspace
    - name: check results
      shell: bash
      run: |
        cat "$GITHUB_WORKSPACE/OpenDDS/build/target/${{ github.job }}_autobuild_workspace/latest.txt"
        if ! grep -q 'Failures: 0' "$GITHUB_WORKSPACE/OpenDDS/build/target/${{ github.job }}_autobuild_workspace/latest.txt"; then echo "::error file=latest.txt,line=0,col=0::Test Failures: see 'Test Results: ${{ github.job }}'"; fi

  u18_bsafe_js0_FM-1f:

    runs-on: ubuntu-18.04

    needs: wait_cancel_previous

    steps:
    - name: checkout OpenDDS
      uses: actions/checkout@v2.3.4
      with:
        path: OpenDDS
        submodules: true
    - name: checkout autobuild
      uses: actions/checkout@v2.3.4
      with:
        repository: DOCGroup/autobuild
        path: autobuild
    - name: install xerces
      if: steps.cache-artifact.outputs.cache-hit != 'true'
      run: sudo apt-get -y install libxerces-c-dev
    - name: checkout MPC
      if: steps.cache-artifact.outputs.cache-hit != 'true'
      uses: actions/checkout@v2.3.4
      with:
        repository: DOCGroup/MPC
        path: MPC
    - name: setup gtest
      run: |
        cd OpenDDS/tests/googletest
        git submodule init
        git submodule update
        mkdir build
        cd build
        mkdir install
        cmake -DCMAKE_INSTALL_PREFIX=./install ..
        cmake --build . --target install
    - name: configure OpenDDS
      if: steps.cache-artifact.outputs.cache-hit != 'true'
      run: |
        cd OpenDDS
        ./configure --tests --gtest=$GITHUB_WORKSPACE/OpenDDS/tests/googletest/build/install --safety-profile=base --no-rapidjson --no-built-in-topics --mpc=$GITHUB_WORKSPACE/MPC
    - name: build everything
      if: steps.cache-artifact.outputs.cache-hit != 'true'
      run: |
        cd OpenDDS
        make -j4
    - name: check build configuration
      shell: bash
      run: |
        cd OpenDDS/build/target
        . setenv.sh
        tools/scripts/show_build_config.pl
    - name: run OpenDDS tests
      shell: bash
      run: |
        cd OpenDDS/build/target
        . setenv.sh
        mkdir ${{ github.job }}_autobuild_workspace
        cd ${{ github.job }}_autobuild_workspace
        echo using commit $TRIGGERING_COMMIT for SHA
        echo $TRIGGERING_COMMIT >> ./SHA
        cat > config.xml <<EOF
        <autobuild>
        <configuration>
        <variable name="log_file" value="output.log"/>
        <variable name="log_root" value="$DDS_ROOT/${{ github.job }}_autobuild_workspace"/>
        <variable name="project_root" value="$DDS_ROOT"/>
        <variable name="root" value="$DDS_ROOT/${{ github.job }}_autobuild_workspace"/>
        <variable name="junit_xml_output" value="Tests"/>
        </configuration>
        <command name="log" options="on"/>
        <command name="print_os_version"/>
        <command name="print_env_vars"/>
        <command name="print_ace_config"/>
        <command name="print_make_version"/>
        <command name="check_compiler" options="gcc"/>
        <command name="print_perl_version"/>
        <command name="print_autobuild_config"/>
        <command name="auto_run_tests" options="script_path=tests dir=$GITHUB_WORKSPACE/OpenDDS -Config SAFETY_BASE -Config RTPS -Config LINUX -Config CXX11 -Config OPENDDS_SAFETY_PROFILE -Config NO_BUILT_IN_TOPICS -Config DDS_NO_CONTENT_SUBSCRIPTION -Config DDS_NO_CONTENT_FILTERED_TOPIC -Config DDS_NO_MULTI_TOPIC -Config DDS_NO_QUERY_CONDITION -Config DDS_NO_OWNERSHIP_KIND_EXCLUSIVE -Config DDS_NO_OBJECT_MODEL_PROFILE -Config DDS_NO_PERSISTENCE_PROFILE -Config GHA_OPENDDS_SAFETY_PROFILE -Config GHA_NO_BUILT_IN_TOPICS -Config GH_ACTIONS"/>
        <command name="log" options="off"/>
        <command name="process_logs" options="prettify"/>
        </autobuild>
        EOF
        $GITHUB_WORKSPACE/autobuild/autobuild.pl "$GITHUB_WORKSPACE/OpenDDS/build/target/${{ github.job }}_autobuild_workspace/config.xml"
    - name: upload autobuild output
      uses: actions/upload-artifact@v2
      with:
        name: ${{ github.job }}_autobuild_output
        path: OpenDDS/build/target/${{ github.job }}_autobuild_workspace
    - name: check results
      shell: bash
      run: |
        cat "$GITHUB_WORKSPACE/OpenDDS/build/target/${{ github.job }}_autobuild_workspace/latest.txt"
        if ! grep -q 'Failures: 0' "$GITHUB_WORKSPACE/OpenDDS/build/target/${{ github.job }}_autobuild_workspace/latest.txt"; then echo "::error file=latest.txt,line=0,col=0::Test Failures: see 'Test Results: ${{ github.job }}'"; fi

  ACE_TAO_u18_d0i0v1_sec_js0_FM-06:

    runs-on: ubuntu-18.04

    needs: wait_cancel_previous

    steps:
    - name: checkout OpenDDS
      uses: actions/checkout@v2.3.4
      with:
        path: OpenDDS
        submodules: true
    - name: checkout ACE_TAO
      uses: actions/checkout@v2.3.4
      with:
        repository: DOCGroup/ACE_TAO
        ref: ace6tao2
        path: OpenDDS/ACE_TAO
    - name: get ACE_TAO commit
      shell: bash
      run: |
        cd OpenDDS/ACE_TAO
        export ACE_COMMIT=$(git rev-parse HEAD)
        echo "ACE_COMMIT=$ACE_COMMIT" >> $GITHUB_ENV
    - name: Cache Artifact
      id: cache-artifact
      uses: actions/cache@v2.1.5
      with:
        path: ${{ github.job }}.tar.xz
        key: c01_${{ github.job }}_ace6tao2_${{ env.ACE_COMMIT }}
    - name: install xerces
      if: steps.cache-artifact.outputs.cache-hit != 'true'
      run: sudo apt-get -y install libxerces-c-dev
    - name: checkout MPC
      if: steps.cache-artifact.outputs.cache-hit != 'true'
      uses: actions/checkout@v2.3.4
      with:
        repository: DOCGroup/MPC
        path: MPC
    - name: configure OpenDDS
      if: steps.cache-artifact.outputs.cache-hit != 'true'
      run: |
        cd OpenDDS
        ./configure --no-debug --no-inline --features=versioned_namespace=1 --tests --security --ace=$GITHUB_WORKSPACE/OpenDDS/ACE_TAO/ACE --mpc=$GITHUB_WORKSPACE/MPC
    - name: build ACE and TAO
      if: steps.cache-artifact.outputs.cache-hit != 'true'
      run: |
        cd OpenDDS
        . setenv.sh
        cd ACE_TAO/ACE
        make -j4
        cd ../TAO
        make -j4
    - name: create ACE_TAO tar.xz artifact
      if: steps.cache-artifact.outputs.cache-hit != 'true'
      shell: bash
      run: |
        cd OpenDDS/ACE_TAO
        perl -ni.bak -e "print unless /opendds/" ACE/bin/MakeProjectCreator/config/default.features # remove opendds features from here, let individual build configure scripts handle those
        find . -iname "*\.o" | xargs rm
        tar cvf ../../${{ github.job }}.tar ACE/ace/config.h
        git clean -xdfn | cut -d ' ' -f 3- | xargs tar uvf ../../${{ github.job }}.tar
        xz -3 ../../${{ github.job }}.tar
    - name: upload ACE_TAO artifact
      uses: actions/upload-artifact@v2
      with:
        name: ${{ github.job }}_artifact
        path: ${{ github.job }}.tar.xz

  build_u18_d0i0v1_sec_js0_FM-06:

    runs-on: ubuntu-18.04

    needs: ACE_TAO_u18_d0i0v1_sec_js0_FM-06

    steps:
    - name: install xerces
      run: sudo apt-get -y install libxerces-c-dev
    - name: checkout MPC
      uses: actions/checkout@v2.3.4
      with:
        repository: DOCGroup/MPC
        path: MPC
    - name: checkout ACE_TAO
      uses: actions/checkout@v2.3.4
      with:
        repository: DOCGroup/ACE_TAO
        ref: ace6tao2
        path: ACE_TAO
    - name: download ACE_TAO artifact
      uses: actions/download-artifact@v2
      with:
        name: ACE_TAO_u18_d0i0v1_sec_js0_FM-06_artifact
        path: ACE_TAO
    - name: extract ACE_TAO artifact
      shell: bash
      run: |
        cd ACE_TAO
        tar xvfJ ACE_TAO_u18_d0i0v1_sec_js0_FM-06.tar.xz
    - name: checkout OpenDDS
      uses: actions/checkout@v2.3.4
      with:
        path: OpenDDS
        submodules: true
    - name: configure OpenDDS
      run: |
        cd OpenDDS
        ./configure --no-debug --no-inline --features=versioned_namespace=1 --tests --security --no-rapidjson --no-built-in-topics --no-content-subscription --no-ownership-profile --no-object-model-profile --no-persistence-profile --ace=$GITHUB_WORKSPACE/ACE_TAO/ACE --mpc=$GITHUB_WORKSPACE/MPC
    - name: check build configuration
      shell: bash
      run: |
        cd OpenDDS
        . setenv.sh
        tools/scripts/show_build_config.pl
    - uses: ammaraskar/gcc-problem-matcher@0.1
    - name: build OpenDDS
      shell: bash
      run: |
        cd OpenDDS
        . setenv.sh
        make -j4
    - name: create OpenDDS tar.xz artifact
      shell: bash
      run: |
        cd OpenDDS
        rm -rf ACE_TAO
        find . -iname "*\.o" | xargs rm
        tar cvf ../${{ github.job }}.tar setenv.sh
        git clean -xdfn | cut -d ' ' -f 3- | xargs tar uvf ../${{ github.job }}.tar
        xz -3 ../${{ github.job }}.tar
    - name: upload OpenDDS artifact
      uses: actions/upload-artifact@v2
      with:
        name: ${{ github.job }}_artifact
        path: ${{ github.job }}.tar.xz

  test_u18_d0i0v1_sec_js0_FM-06:

    runs-on: ubuntu-18.04

    needs: build_u18_d0i0v1_sec_js0_FM-06
    timeout-minutes: 150

    steps:
    - name: install xerces
      run: sudo apt-get -y install libxerces-c-dev
    - name: checkout MPC
      uses: actions/checkout@v2.3.4
      with:
        repository: DOCGroup/MPC
        path: MPC
    - name: checkout autobuild
      uses: actions/checkout@v2.3.4
      with:
        repository: DOCGroup/autobuild
        path: autobuild
    - name: checkout ACE_TAO
      uses: actions/checkout@v2.3.4
      with:
        repository: DOCGroup/ACE_TAO
        ref: ace6tao2
        path: ACE_TAO
    - name: download ACE_TAO artifact
      uses: actions/download-artifact@v2
      with:
        name: ACE_TAO_u18_d0i0v1_sec_js0_FM-06_artifact
        path: ACE_TAO
    - name: extract ACE_TAO artifact
      shell: bash
      run: |
        cd ACE_TAO
        tar xvfJ ACE_TAO_u18_d0i0v1_sec_js0_FM-06.tar.xz
    - name: checkout OpenDDS
      uses: actions/checkout@v2.3.4
      with:
        path: OpenDDS
        submodules: true
    - name: download OpenDDS artifact
      uses: actions/download-artifact@v2
      with:
        name: build_u18_d0i0v1_sec_js0_FM-06_artifact
        path: OpenDDS
    - name: extract OpenDDS artifact
      shell: bash
      run: |
        cd OpenDDS
        tar xvfJ build_u18_d0i0v1_sec_js0_FM-06.tar.xz
    - name: check build configuration
      shell: bash
      run: |
        cd OpenDDS
        . setenv.sh
        tools/scripts/show_build_config.pl
    - name: run OpenDDS tests
      shell: bash
      run: |
        cd OpenDDS
        . setenv.sh
        mkdir ${{ github.job }}_autobuild_workspace
        cd ${{ github.job }}_autobuild_workspace
        echo using commit $TRIGGERING_COMMIT for SHA
        echo $TRIGGERING_COMMIT >> ./SHA
        cat > config.xml <<EOF
        <autobuild>
        <configuration>
        <variable name="log_file" value="output.log"/>
        <variable name="log_root" value="$DDS_ROOT/${{ github.job }}_autobuild_workspace"/>
        <variable name="project_root" value="$DDS_ROOT"/>
        <variable name="root" value="$DDS_ROOT/${{ github.job }}_autobuild_workspace"/>
        <variable name="junit_xml_output" value="Tests"/>
        </configuration>
        <command name="log" options="on"/>
        <command name="print_os_version"/>
        <command name="print_env_vars"/>
        <command name="print_ace_config"/>
        <command name="print_make_version"/>
        <command name="check_compiler" options="gcc"/>
        <command name="print_perl_version"/>
        <command name="print_autobuild_config"/>
<<<<<<< HEAD
        <command name="auto_run_tests" options="script_path=tests dir=$GITHUB_WORKSPACE/OpenDDS -Config RTPS -Config LINUX -Config XERCES3 -Config WCHAR -Config CXX11 -Config OPENDDS_SECURITY -Config NO_BUILT_IN_TOPICS -Config DDS_NO_CONTENT_SUBSCRIPTION -Config DDS_NO_OWNERSHIP_PROFILE -Config DDS_NO_OBJECT_MODEL_PROFILE -Config DDS_NO_PERSISTENCE_PROFILE -Config GH_ACTIONS  --security"/>
=======
        <command name="auto_run_tests" options="script_path=tests dir=$GITHUB_WORKSPACE/OpenDDS -Config RTPS -Config LINUX -Config XERCES3 -Config WCHAR -Config CXX11 -Config OPENDDS_SECURITY -Config NO_BUILT_IN_TOPICS -Config DDS_NO_CONTENT_SUBSCRIPTION -Config DDS_NO_OWNERSHIP_PROFILE -Config DDS_NO_OBJECT_MODEL_PROFILE -Config DDS_NO_PERSISTENCE_PROFILE -Config GHA_NO_BUILT_IN_TOPICS -Config GH_ACTIONS  -a -l tests/security/security_tests.lst"/>
>>>>>>> 3af98622
        <command name="log" options="off"/>
        <command name="process_logs" options="prettify"/>
        </autobuild>
        EOF
        $GITHUB_WORKSPACE/autobuild/autobuild.pl "$GITHUB_WORKSPACE/OpenDDS/${{ github.job }}_autobuild_workspace/config.xml"
    - name: upload autobuild output
      uses: actions/upload-artifact@v2
      with:
        name: ${{ github.job }}_autobuild_output
        path: OpenDDS/${{ github.job }}_autobuild_workspace
    - name: check results
      shell: bash
      run: |
        cat "$GITHUB_WORKSPACE/OpenDDS/${{ github.job }}_autobuild_workspace/latest.txt"
        if ! grep -q 'Failures: 0' "$GITHUB_WORKSPACE/OpenDDS/${{ github.job }}_autobuild_workspace/latest.txt"; then echo "::error file=latest.txt,line=0,col=0::Test Failures: see 'Test Results: ${{ github.job }}'"; fi

  ACE_TAO_u18_clang5_i0w1_sec:

    runs-on: ubuntu-18.04

    needs: wait_cancel_previous

    steps:
    - name: install clang++
      run: |
        sudo apt-get install -y clang-5.0
    - name: checkout OpenDDS
      uses: actions/checkout@v2.3.4
      with:
        path: OpenDDS
        submodules: true
    - name: checkout ACE_TAO
      uses: actions/checkout@v2.3.4
      with:
        repository: DOCGroup/ACE_TAO
        ref: ace6tao2
        path: OpenDDS/ACE_TAO
    - name: get ACE_TAO commit
      shell: bash
      run: |
        cd OpenDDS/ACE_TAO
        export ACE_COMMIT=$(git rev-parse HEAD)
        echo "ACE_COMMIT=$ACE_COMMIT" >> $GITHUB_ENV
    - name: Cache Artifact
      id: cache-artifact
      uses: actions/cache@v2.1.5
      with:
        path: ${{ github.job }}.tar.xz
        key: c01_${{ github.job }}_ace6tao2_${{ env.ACE_COMMIT }}
    - name: install xerces
      if: steps.cache-artifact.outputs.cache-hit != 'true'
      run: sudo apt-get -y install libxerces-c-dev
    - name: checkout MPC
      if: steps.cache-artifact.outputs.cache-hit != 'true'
      uses: actions/checkout@v2.3.4
      with:
        repository: DOCGroup/MPC
        path: MPC
    - name: configure OpenDDS
      if: steps.cache-artifact.outputs.cache-hit != 'true'
      run: |
        cd OpenDDS
        ./configure --compiler=clang++-5.0 --no-inline --features=uses_wchar=1 --std=c++11 --tests --security --ace=$GITHUB_WORKSPACE/OpenDDS/ACE_TAO/ACE --mpc=$GITHUB_WORKSPACE/MPC
    - name: build ACE and TAO
      if: steps.cache-artifact.outputs.cache-hit != 'true'
      run: |
        cd OpenDDS
        . setenv.sh
        cd ACE_TAO/ACE
        make -j4
        cd ../TAO
        make -j4
    - name: create ACE_TAO tar.xz artifact
      if: steps.cache-artifact.outputs.cache-hit != 'true'
      shell: bash
      run: |
        cd OpenDDS/ACE_TAO
        perl -ni.bak -e "print unless /opendds/" ACE/bin/MakeProjectCreator/config/default.features # remove opendds features from here, let individual build configure scripts handle those
        find . -iname "*\.o" | xargs rm
        tar cvf ../../${{ github.job }}.tar ACE/ace/config.h
        git clean -xdfn | cut -d ' ' -f 3- | xargs tar uvf ../../${{ github.job }}.tar
        xz -3 ../../${{ github.job }}.tar
    - name: upload ACE_TAO artifact
      uses: actions/upload-artifact@v2
      with:
        name: ${{ github.job }}_artifact
        path: ${{ github.job }}.tar.xz

  build_u18_clang5_i0w1_sec:

    runs-on: ubuntu-18.04

    needs: ACE_TAO_u18_clang5_i0w1_sec

    steps:
    - name: install xerces
      run: sudo apt-get -y install libxerces-c-dev
    - name: install clang++
      run: |
        sudo apt-get install -y clang-5.0
    - name: checkout MPC
      uses: actions/checkout@v2.3.4
      with:
        repository: DOCGroup/MPC
        path: MPC
    - name: checkout ACE_TAO
      uses: actions/checkout@v2.3.4
      with:
        repository: DOCGroup/ACE_TAO
        ref: ace6tao2
        path: ACE_TAO
    - name: download ACE_TAO artifact
      uses: actions/download-artifact@v2
      with:
        name: ACE_TAO_u18_clang5_i0w1_sec_artifact
        path: ACE_TAO
    - name: extract ACE_TAO artifact
      shell: bash
      run: |
        cd ACE_TAO
        tar xvfJ ACE_TAO_u18_clang5_i0w1_sec.tar.xz
    - name: checkout OpenDDS
      uses: actions/checkout@v2.3.4
      with:
        path: OpenDDS
        submodules: true
    - name: configure OpenDDS
      run: |
        cd OpenDDS
        ./configure --compiler=clang++-5.0 --no-inline --features=uses_wchar=1 --std=c++11 --tests --security --ace=$GITHUB_WORKSPACE/ACE_TAO/ACE --rapidjson --mpc=$GITHUB_WORKSPACE/MPC
    - name: check build configuration
      shell: bash
      run: |
        cd OpenDDS
        . setenv.sh
        tools/scripts/show_build_config.pl
    - uses: ammaraskar/gcc-problem-matcher@0.1
    - name: build OpenDDS
      shell: bash
      run: |
        cd OpenDDS
        . setenv.sh
        make -j4
    - name: create OpenDDS tar.xz artifact
      shell: bash
      run: |
        cd OpenDDS
        rm -rf ACE_TAO
        find . -iname "*\.o" | xargs rm
        tar cvf ../${{ github.job }}.tar setenv.sh
        git clean -xdfn | cut -d ' ' -f 3- | xargs tar uvf ../${{ github.job }}.tar
        xz -3 ../${{ github.job }}.tar
    - name: upload OpenDDS artifact
      uses: actions/upload-artifact@v2
      with:
        name: ${{ github.job }}_artifact
        path: ${{ github.job }}.tar.xz

  cmake_u18_clang5_i0w1_sec:

    runs-on: ubuntu-18.04

    needs: build_u18_clang5_i0w1_sec
    timeout-minutes: 15

    steps:
    - name: install clang++
      run: |
        sudo apt-get install -y clang-5.0
    - name: install xerces
      run: sudo apt-get -y install libxerces-c-dev
    - name: checkout MPC
      uses: actions/checkout@v2.3.4
      with:
        repository: DOCGroup/MPC
        path: MPC
    - name: checkout autobuild
      uses: actions/checkout@v2.3.4
      with:
        repository: DOCGroup/autobuild
        path: autobuild
    - name: checkout ACE_TAO
      uses: actions/checkout@v2.3.4
      with:
        repository: DOCGroup/ACE_TAO
        ref: ace6tao2
        path: ACE_TAO
    - name: download ACE_TAO artifact
      uses: actions/download-artifact@v2
      with:
        name: ACE_TAO_u18_clang5_i0w1_sec_artifact
        path: ACE_TAO
    - name: extract ACE_TAO artifact
      shell: bash
      run: |
        cd ACE_TAO
        tar xvfJ ACE_TAO_u18_clang5_i0w1_sec.tar.xz
    - name: checkout OpenDDS
      uses: actions/checkout@v2.3.4
      with:
        path: OpenDDS
        submodules: true
    - name: download OpenDDS artifact
      uses: actions/download-artifact@v2
      with:
        name: build_u18_clang5_i0w1_sec_artifact
        path: OpenDDS
    - name: extract OpenDDS artifact
      shell: bash
      run: |
        cd OpenDDS
        tar xvfJ build_u18_clang5_i0w1_sec.tar.xz
    - name: check build configuration
      shell: bash
      run: |
        cd OpenDDS
        . setenv.sh
        tools/scripts/show_build_config.pl
    - name: build and run CMake tests
      shell: bash
      run: |
        cd OpenDDS
        . setenv.sh
        cd tests/cmake
        perl run_ci_tests.pl --compiler=clang++-5.0 --cxx-standard 11

  ACE_TAO_u18_clang10_sec_js0:

    runs-on: ubuntu-18.04

    needs: wait_cancel_previous

    steps:
    - name: install clang++
      run: |
        sudo apt-get install -y clang-10
    - name: checkout OpenDDS
      uses: actions/checkout@v2.3.4
      with:
        path: OpenDDS
        submodules: true
    - name: checkout ACE_TAO
      uses: actions/checkout@v2.3.4
      with:
        repository: DOCGroup/ACE_TAO
        ref: ace6tao2
        path: OpenDDS/ACE_TAO
    - name: get ACE_TAO commit
      shell: bash
      run: |
        cd OpenDDS/ACE_TAO
        export ACE_COMMIT=$(git rev-parse HEAD)
        echo "ACE_COMMIT=$ACE_COMMIT" >> $GITHUB_ENV
    - name: Cache Artifact
      id: cache-artifact
      uses: actions/cache@v2.1.5
      with:
        path: ${{ github.job }}.tar.xz
        key: c01_${{ github.job }}_ace6tao2_${{ env.ACE_COMMIT }}
    - name: install xerces
      if: steps.cache-artifact.outputs.cache-hit != 'true'
      run: sudo apt-get -y install libxerces-c-dev
    - name: checkout MPC
      if: steps.cache-artifact.outputs.cache-hit != 'true'
      uses: actions/checkout@v2.3.4
      with:
        repository: DOCGroup/MPC
        path: MPC
    - name: configure OpenDDS
      if: steps.cache-artifact.outputs.cache-hit != 'true'
      run: |
        cd OpenDDS
        ./configure --compiler=clang++-10 --std=c++11 --tests --security --no-rapidjson --ace=$GITHUB_WORKSPACE/OpenDDS/ACE_TAO/ACE --mpc=$GITHUB_WORKSPACE/MPC
    - name: build ACE and TAO
      if: steps.cache-artifact.outputs.cache-hit != 'true'
      run: |
        cd OpenDDS
        . setenv.sh
        cd ACE_TAO/ACE
        make -j4
        cd ../TAO
        make -j4
    - name: create ACE_TAO tar.xz artifact
      if: steps.cache-artifact.outputs.cache-hit != 'true'
      shell: bash
      run: |
        cd OpenDDS/ACE_TAO
        perl -ni.bak -e "print unless /opendds/" ACE/bin/MakeProjectCreator/config/default.features # remove opendds features from here, let individual build configure scripts handle those
        find . -iname "*\.o" | xargs rm
        tar cvf ../../${{ github.job }}.tar ACE/ace/config.h
        git clean -xdfn | cut -d ' ' -f 3- | xargs tar uvf ../../${{ github.job }}.tar
        xz -3 ../../${{ github.job }}.tar
    - name: upload ACE_TAO artifact
      uses: actions/upload-artifact@v2
      with:
        name: ${{ github.job }}_artifact
        path: ${{ github.job }}.tar.xz

  build_u18_clang10_sec_js0:

    runs-on: ubuntu-18.04

    needs: ACE_TAO_u18_clang10_sec_js0

    steps:
    - name: install clang++
      run: |
        sudo apt-get install -y clang-10
    - name: install xerces
      run: sudo apt-get -y install libxerces-c-dev
    - name: checkout MPC
      uses: actions/checkout@v2.3.4
      with:
        repository: DOCGroup/MPC
        path: MPC
    - name: checkout ACE_TAO
      uses: actions/checkout@v2.3.4
      with:
        repository: DOCGroup/ACE_TAO
        ref: ace6tao2
        path: ACE_TAO
    - name: download ACE_TAO artifact
      uses: actions/download-artifact@v2
      with:
        name: ACE_TAO_u18_clang10_sec_js0_artifact
        path: ACE_TAO
    - name: extract ACE_TAO artifact
      shell: bash
      run: |
        cd ACE_TAO
        tar xvfJ ACE_TAO_u18_clang10_sec_js0.tar.xz
    - name: checkout OpenDDS
      uses: actions/checkout@v2.3.4
      with:
        path: OpenDDS
        submodules: true
    - name: configure OpenDDS
      run: |
        cd OpenDDS
        ./configure --compiler=clang++-10 --std=c++11 --tests --security --no-rapidjson --ace=$GITHUB_WORKSPACE/ACE_TAO/ACE --mpc=$GITHUB_WORKSPACE/MPC
    - name: check build configuration
      shell: bash
      run: |
        cd OpenDDS
        . setenv.sh
        tools/scripts/show_build_config.pl
    - uses: ammaraskar/gcc-problem-matcher@0.1
    - name: build OpenDDS
      shell: bash
      run: |
        cd OpenDDS
        . setenv.sh
        make -j4
    - name: create OpenDDS tar.xz artifact
      shell: bash
      run: |
        cd OpenDDS
        rm -rf ACE_TAO
        find . -iname "*\.o" | xargs rm
        tar cvf ../${{ github.job }}.tar setenv.sh
        git clean -xdfn | cut -d ' ' -f 3- | xargs tar uvf ../${{ github.job }}.tar
        xz -3 ../${{ github.job }}.tar
    - name: upload OpenDDS artifact
      uses: actions/upload-artifact@v2
      with:
        name: ${{ github.job }}_artifact
        path: ${{ github.job }}.tar.xz

  cmake_u18_clang10_sec_js0:

    runs-on: ubuntu-18.04

    needs: build_u18_clang10_sec_js0
    timeout-minutes: 15

    steps:
    - name: install clang++
      run: |
        sudo apt-get install -y clang-10
    - name: install xerces
      if: steps.cache-artifact.outputs.cache-hit != 'true'
      run: sudo apt-get -y install libxerces-c-dev
    - name: checkout MPC
      uses: actions/checkout@v2.3.4
      with:
        repository: DOCGroup/MPC
        path: MPC
    - name: checkout autobuild
      uses: actions/checkout@v2.3.4
      with:
        repository: DOCGroup/autobuild
        path: autobuild
    - name: checkout ACE_TAO
      uses: actions/checkout@v2.3.4
      with:
        repository: DOCGroup/ACE_TAO
        ref: ace6tao2
        path: ACE_TAO
    - name: download ACE_TAO artifact
      uses: actions/download-artifact@v2
      with:
        name: ACE_TAO_u18_clang10_sec_js0_artifact
        path: ACE_TAO
    - name: extract ACE_TAO artifact
      shell: bash
      run: |
        cd ACE_TAO
        tar xvfJ ACE_TAO_u18_clang10_sec_js0.tar.xz
    - name: checkout OpenDDS
      uses: actions/checkout@v2.3.4
      with:
        path: OpenDDS
        submodules: true
    - name: download OpenDDS artifact
      uses: actions/download-artifact@v2
      with:
        name: build_u18_clang10_sec_js0_artifact
        path: OpenDDS
    - name: extract OpenDDS artifact
      shell: bash
      run: |
        cd OpenDDS
        tar xvfJ build_u18_clang10_sec_js0.tar.xz
    - name: check build configuration
      shell: bash
      run: |
        cd OpenDDS
        . setenv.sh
        tools/scripts/show_build_config.pl
    - name: build and run CMake tests
      shell: bash
      run: |
        cd OpenDDS
        . setenv.sh
        cd tests/cmake
        perl run_ci_tests.pl --compiler=clang++-10

  ACE_TAO_u18_gcc6_d0w1_cpp03:

    runs-on: ubuntu-18.04

    needs: wait_cancel_previous

    steps:
    - name: install gcc and g++
      run: |
        sudo apt-get install g++-6
    - name: checkout OpenDDS
      uses: actions/checkout@v2.3.4
      with:
        path: OpenDDS
        submodules: true
    - name: checkout ACE_TAO
      uses: actions/checkout@v2.3.4
      with:
        repository: DOCGroup/ACE_TAO
        ref: ace6tao2
        path: OpenDDS/ACE_TAO
    - name: get ACE_TAO commit
      shell: bash
      run: |
        cd OpenDDS/ACE_TAO
        export ACE_COMMIT=$(git rev-parse HEAD)
        echo "ACE_COMMIT=$ACE_COMMIT" >> $GITHUB_ENV
    - name: Cache Artifact
      id: cache-artifact
      uses: actions/cache@v2.1.5
      with:
        path: ${{ github.job }}.tar.xz
        key: c01_${{ github.job }}_ace6tao2_${{ env.ACE_COMMIT }}
    - name: install xerces
      if: steps.cache-artifact.outputs.cache-hit != 'true'
      run: sudo apt-get -y install libxerces-c-dev
    - name: checkout MPC
      if: steps.cache-artifact.outputs.cache-hit != 'true'
      uses: actions/checkout@v2.3.4
      with:
        repository: DOCGroup/MPC
        path: MPC
    - name: configure OpenDDS
      if: steps.cache-artifact.outputs.cache-hit != 'true'
      run: |
        cd OpenDDS
        ./configure --compiler=g++-6 --no-debug --features=uses_wchar=1 --std=c++03 --tests --ace=$GITHUB_WORKSPACE/OpenDDS/ACE_TAO/ACE --mpc=$GITHUB_WORKSPACE/MPC
    - name: build ACE and TAO
      if: steps.cache-artifact.outputs.cache-hit != 'true'
      run: |
        cd OpenDDS
        . setenv.sh
        cd ACE_TAO/ACE
        make -j4
        cd ../TAO
        make -j4
    - name: create ACE_TAO tar.xz artifact
      if: steps.cache-artifact.outputs.cache-hit != 'true'
      shell: bash
      run: |
        cd OpenDDS/ACE_TAO
        perl -ni.bak -e "print unless /opendds/" ACE/bin/MakeProjectCreator/config/default.features # remove opendds features from here, let individual build configure scripts handle those
        find . -iname "*\.o" | xargs rm
        tar cvf ../../${{ github.job }}.tar ACE/ace/config.h
        git clean -xdfn | cut -d ' ' -f 3- | xargs tar uvf ../../${{ github.job }}.tar
        xz -3 ../../${{ github.job }}.tar
    - name: upload ACE_TAO artifact
      uses: actions/upload-artifact@v2
      with:
        name: ${{ github.job }}_artifact
        path: ${{ github.job }}.tar.xz

  build_u18_gcc6_d0w1_cpp03:

    runs-on: ubuntu-18.04

    needs: ACE_TAO_u18_gcc6_d0w1_cpp03

    steps:
    - name: install gcc and g++
      run: |
        sudo apt-get install g++-6
    - name: install xerces
      run: sudo apt-get -y install libxerces-c-dev
    - name: checkout MPC
      uses: actions/checkout@v2.3.4
      with:
        repository: DOCGroup/MPC
        path: MPC
    - name: checkout ACE_TAO
      uses: actions/checkout@v2.3.4
      with:
        repository: DOCGroup/ACE_TAO
        ref: ace6tao2
        path: ACE_TAO
    - name: download ACE_TAO artifact
      uses: actions/download-artifact@v2
      with:
        name: ACE_TAO_u18_gcc6_d0w1_cpp03_artifact
        path: ACE_TAO
    - name: extract ACE_TAO artifact
      shell: bash
      run: |
        cd ACE_TAO
        tar xvfJ ACE_TAO_u18_gcc6_d0w1_cpp03.tar.xz
    - name: checkout OpenDDS
      uses: actions/checkout@v2.3.4
      with:
        path: OpenDDS
        submodules: true
    - name: configure OpenDDS
      run: |
        cd OpenDDS
        ./configure --compiler=g++-6 --no-debug --features=uses_wchar=1 --std=c++03 --tests --rapidjson --ace=$GITHUB_WORKSPACE/ACE_TAO/ACE --mpc=$GITHUB_WORKSPACE/MPC
    - name: check build configuration
      shell: bash
      run: |
        cd OpenDDS
        . setenv.sh
        tools/scripts/show_build_config.pl
    - uses: ammaraskar/gcc-problem-matcher@0.1
    - name: build OpenDDS
      shell: bash
      run: |
        cd OpenDDS
        . setenv.sh
        make -j4
    - name: create OpenDDS tar.xz artifact
      shell: bash
      run: |
        cd OpenDDS
        rm -rf ACE_TAO
        find . -iname "*\.o" | xargs rm
        tar cvf ../${{ github.job }}.tar setenv.sh
        git clean -xdfn | cut -d ' ' -f 3- | xargs tar uvf ../${{ github.job }}.tar
        xz -3 ../${{ github.job }}.tar
    - name: upload OpenDDS artifact
      uses: actions/upload-artifact@v2
      with:
        name: ${{ github.job }}_artifact
        path: ${{ github.job }}.tar.xz

  cmake_u18_gcc6_d0w1_cpp03:

    runs-on: ubuntu-18.04

    needs: build_u18_gcc6_d0w1_cpp03
    timeout-minutes: 15

    steps:
    - name: install gcc and g++
      run: |
        sudo apt-get install g++-6
    - name: install xerces
      run: sudo apt-get -y install libxerces-c-dev
    - name: checkout MPC
      uses: actions/checkout@v2.3.4
      with:
        repository: DOCGroup/MPC
        path: MPC
    - name: checkout autobuild
      uses: actions/checkout@v2.3.4
      with:
        repository: DOCGroup/autobuild
        path: autobuild
    - name: checkout ACE_TAO
      uses: actions/checkout@v2.3.4
      with:
        repository: DOCGroup/ACE_TAO
        ref: ace6tao2
        path: ACE_TAO
    - name: download ACE_TAO artifact
      uses: actions/download-artifact@v2
      with:
        name: ACE_TAO_u18_gcc6_d0w1_cpp03_artifact
        path: ACE_TAO
    - name: extract ACE_TAO artifact
      shell: bash
      run: |
        cd ACE_TAO
        tar xvfJ ACE_TAO_u18_gcc6_d0w1_cpp03.tar.xz
    - name: checkout OpenDDS
      uses: actions/checkout@v2.3.4
      with:
        path: OpenDDS
        submodules: true
    - name: download OpenDDS artifact
      uses: actions/download-artifact@v2
      with:
        name: build_u18_gcc6_d0w1_cpp03_artifact
        path: OpenDDS
    - name: extract OpenDDS artifact
      shell: bash
      run: |
        cd OpenDDS
        tar xvfJ build_u18_gcc6_d0w1_cpp03.tar.xz
    - name: check build configuration
      shell: bash
      run: |
        cd OpenDDS
        . setenv.sh
        tools/scripts/show_build_config.pl
    - name: build and run CMake tests
      shell: bash
      run: |
        cd OpenDDS
        . setenv.sh
        cd tests/cmake
        perl run_ci_tests.pl --compiler=g++-6 --cxx-standard 98

  ACE_TAO_u18_gcc8_i0_js0_j:

    runs-on: ubuntu-18.04

    needs: wait_cancel_previous

    steps:
    - name: install gcc and g++
      run: |
        sudo apt-get install g++-8
    - name: checkout OpenDDS
      uses: actions/checkout@v2.3.4
      with:
        path: OpenDDS
        submodules: true
    - name: checkout ACE_TAO
      uses: actions/checkout@v2.3.4
      with:
        repository: DOCGroup/ACE_TAO
        ref: ace6tao2
        path: OpenDDS/ACE_TAO
    - name: get ACE_TAO commit
      shell: bash
      run: |
        cd OpenDDS/ACE_TAO
        export ACE_COMMIT=$(git rev-parse HEAD)
        echo "ACE_COMMIT=$ACE_COMMIT" >> $GITHUB_ENV
    - name: Cache Artifact
      id: cache-artifact
      uses: actions/cache@v2.1.5
      with:
        path: ${{ github.job }}.tar.xz
        key: c01_${{ github.job }}_ace6tao2_${{ env.ACE_COMMIT }}
    - name: install xerces
      if: steps.cache-artifact.outputs.cache-hit != 'true'
      run: sudo apt-get -y install libxerces-c-dev
    - name: checkout MPC
      if: steps.cache-artifact.outputs.cache-hit != 'true'
      uses: actions/checkout@v2.3.4
      with:
        repository: DOCGroup/MPC
        path: MPC
    - name: configure OpenDDS
      if: steps.cache-artifact.outputs.cache-hit != 'true'
      run: |
        cd OpenDDS
        ./configure --compiler=g++-8 --no-inline --no-rapidjson --tests --java --ace=$GITHUB_WORKSPACE/OpenDDS/ACE_TAO/ACE --mpc=$GITHUB_WORKSPACE/MPC
    - name: build ACE and TAO
      if: steps.cache-artifact.outputs.cache-hit != 'true'
      run: |
        cd OpenDDS
        . setenv.sh
        cd ACE_TAO/ACE
        make -j4
        cd ../TAO
        make -j4
    - name: create ACE_TAO tar.xz artifact
      if: steps.cache-artifact.outputs.cache-hit != 'true'
      shell: bash
      run: |
        cd OpenDDS/ACE_TAO
        perl -ni.bak -e "print unless /opendds/" ACE/bin/MakeProjectCreator/config/default.features # remove opendds features from here, let individual build configure scripts handle those
        find . -iname "*\.o" | xargs rm
        tar cvf ../../${{ github.job }}.tar ACE/ace/config.h
        git clean -xdfn | cut -d ' ' -f 3- | xargs tar uvf ../../${{ github.job }}.tar
        xz -3 ../../${{ github.job }}.tar
    - name: upload ACE_TAO artifact
      uses: actions/upload-artifact@v2
      with:
        name: ${{ github.job }}_artifact
        path: ${{ github.job }}.tar.xz

  build_u18_gcc8_i0_js0_j:

    runs-on: ubuntu-18.04

    needs: ACE_TAO_u18_gcc8_i0_js0_j

    steps:
    - name: install gcc and g++
      run: |
        sudo apt-get install g++-8
    - name: install xerces
      run: sudo apt-get -y install libxerces-c-dev
    - name: checkout MPC
      uses: actions/checkout@v2.3.4
      with:
        repository: DOCGroup/MPC
        path: MPC
    - name: checkout ACE_TAO
      uses: actions/checkout@v2.3.4
      with:
        repository: DOCGroup/ACE_TAO
        ref: ace6tao2
        path: ACE_TAO
    - name: download ACE_TAO artifact
      uses: actions/download-artifact@v2
      with:
        name: ACE_TAO_u18_gcc8_i0_js0_j_artifact
        path: ACE_TAO
    - name: extract ACE_TAO artifact
      shell: bash
      run: |
        cd ACE_TAO
        tar xvfJ ACE_TAO_u18_gcc8_i0_js0_j.tar.xz
    - name: checkout OpenDDS
      uses: actions/checkout@v2.3.4
      with:
        path: OpenDDS
        submodules: true
    - name: configure OpenDDS
      run: |
        cd OpenDDS
        ./configure --compiler=g++-8 --no-inline --no-rapidjson --tests --java --ace=$GITHUB_WORKSPACE/ACE_TAO/ACE --mpc=$GITHUB_WORKSPACE/MPC
    - name: check build configuration
      shell: bash
      run: |
        cd OpenDDS
        . setenv.sh
        tools/scripts/show_build_config.pl
    - uses: ammaraskar/gcc-problem-matcher@0.1
    - name: build OpenDDS
      shell: bash
      run: |
        cd OpenDDS
        . setenv.sh
        make -j4
    - name: create OpenDDS tar.xz artifact
      shell: bash
      run: |
        cd OpenDDS
        rm -rf ACE_TAO
        find . -iname "*\.o" | xargs rm
        tar cvf ../${{ github.job }}.tar setenv.sh
        git clean -xdfn | cut -d ' ' -f 3- | xargs tar uvf ../${{ github.job }}.tar
        xz -3 ../${{ github.job }}.tar
    - name: upload OpenDDS artifact
      uses: actions/upload-artifact@v2
      with:
        name: ${{ github.job }}_artifact
        path: ${{ github.job }}.tar.xz

  cmake_u18_gcc8_i0_js0_j:

    runs-on: ubuntu-18.04

    needs: build_u18_gcc8_i0_js0_j
    timeout-minutes: 15

    steps:
    - name: install gcc and g++
      run: |
        sudo apt-get install g++-8
    - name: install xerces
      run: sudo apt-get -y install libxerces-c-dev
    - name: checkout MPC
      uses: actions/checkout@v2.3.4
      with:
        repository: DOCGroup/MPC
        path: MPC
    - name: checkout autobuild
      uses: actions/checkout@v2.3.4
      with:
        repository: DOCGroup/autobuild
        path: autobuild
    - name: checkout ACE_TAO
      uses: actions/checkout@v2.3.4
      with:
        repository: DOCGroup/ACE_TAO
        ref: ace6tao2
        path: ACE_TAO
    - name: download ACE_TAO artifact
      uses: actions/download-artifact@v2
      with:
        name: ACE_TAO_u18_gcc8_i0_js0_j_artifact
        path: ACE_TAO
    - name: extract ACE_TAO artifact
      shell: bash
      run: |
        cd ACE_TAO
        tar xvfJ ACE_TAO_u18_gcc8_i0_js0_j.tar.xz
    - name: checkout OpenDDS
      uses: actions/checkout@v2.3.4
      with:
        path: OpenDDS
        submodules: true
    - name: download OpenDDS artifact
      uses: actions/download-artifact@v2
      with:
        name: build_u18_gcc8_i0_js0_j_artifact
        path: OpenDDS
    - name: extract OpenDDS artifact
      shell: bash
      run: |
        cd OpenDDS
        tar xvfJ build_u18_gcc8_i0_js0_j.tar.xz
    - name: check build configuration
      shell: bash
      run: |
        cd OpenDDS
        . setenv.sh
        tools/scripts/show_build_config.pl
    - name: build and run CMake tests
      shell: bash
      run: |
        cd OpenDDS
        . setenv.sh
        cd tests/cmake
        perl run_ci_tests.pl --compiler=g++-8

  ACE_TAO_u18_gcc10_i0w1_xer0:

    runs-on: ubuntu-18.04

    needs: wait_cancel_previous

    steps:
    - name: install gcc and g++
      run: |
        sudo apt-get install g++-10
    - name: checkout OpenDDS
      uses: actions/checkout@v2.3.4
      with:
        path: OpenDDS
        submodules: true
    - name: checkout ACE_TAO
      uses: actions/checkout@v2.3.4
      with:
        repository: DOCGroup/ACE_TAO
        ref: ace6tao2
        path: OpenDDS/ACE_TAO
    - name: get ACE_TAO commit
      shell: bash
      run: |
        cd OpenDDS/ACE_TAO
        export ACE_COMMIT=$(git rev-parse HEAD)
        echo "ACE_COMMIT=$ACE_COMMIT" >> $GITHUB_ENV
    - name: Cache Artifact
      id: cache-artifact
      uses: actions/cache@v2.1.5
      with:
        path: ${{ github.job }}.tar.xz
        key: c01_${{ github.job }}_ace6tao2_${{ env.ACE_COMMIT }}
    - name: checkout MPC
      if: steps.cache-artifact.outputs.cache-hit != 'true'
      uses: actions/checkout@v2.3.4
      with:
        repository: DOCGroup/MPC
        path: MPC
    - name: configure OpenDDS
      if: steps.cache-artifact.outputs.cache-hit != 'true'
      run: |
        cd OpenDDS
        ./configure --compiler=g++-10 --no-inline --features=uses_wchar=1 --tests --ace=$GITHUB_WORKSPACE/OpenDDS/ACE_TAO/ACE --mpc=$GITHUB_WORKSPACE/MPC
    - name: build ACE and TAO
      if: steps.cache-artifact.outputs.cache-hit != 'true'
      run: |
        cd OpenDDS
        . setenv.sh
        cd ACE_TAO/ACE
        make -j4
        cd ../TAO
        make -j4
    - name: create ACE_TAO tar.xz artifact
      if: steps.cache-artifact.outputs.cache-hit != 'true'
      shell: bash
      run: |
        cd OpenDDS/ACE_TAO
        perl -ni.bak -e "print unless /opendds/" ACE/bin/MakeProjectCreator/config/default.features # remove opendds features from here, let individual build configure scripts handle those
        find . -iname "*\.o" | xargs rm
        tar cvf ../../${{ github.job }}.tar ACE/ace/config.h
        git clean -xdfn | cut -d ' ' -f 3- | xargs tar uvf ../../${{ github.job }}.tar
        xz -3 ../../${{ github.job }}.tar
    - name: upload ACE_TAO artifact
      uses: actions/upload-artifact@v2
      with:
        name: ${{ github.job }}_artifact
        path: ${{ github.job }}.tar.xz

  build_u18_gcc10_i0w1_xer0:

    runs-on: ubuntu-18.04

    needs: ACE_TAO_u18_gcc10_i0w1_xer0

    steps:
    - name: install gcc and g++
      run: |
        sudo apt-get install g++-10
    - name: checkout MPC
      uses: actions/checkout@v2.3.4
      with:
        repository: DOCGroup/MPC
        path: MPC
    - name: checkout ACE_TAO
      uses: actions/checkout@v2.3.4
      with:
        repository: DOCGroup/ACE_TAO
        ref: ace6tao2
        path: ACE_TAO
    - name: download ACE_TAO artifact
      uses: actions/download-artifact@v2
      with:
        name: ACE_TAO_u18_gcc10_i0w1_xer0_artifact
        path: ACE_TAO
    - name: extract ACE_TAO artifact
      shell: bash
      run: |
        cd ACE_TAO
        tar xvfJ ACE_TAO_u18_gcc10_i0w1_xer0.tar.xz
    - name: checkout OpenDDS
      uses: actions/checkout@v2.3.4
      with:
        path: OpenDDS
        submodules: true
    - name: configure OpenDDS
      run: |
        cd OpenDDS
        ./configure --compiler=g++-10 --no-inline --features=uses_wchar=1 --tests --rapidjson --ace=$GITHUB_WORKSPACE/ACE_TAO/ACE --mpc=$GITHUB_WORKSPACE/MPC
    - name: check build configuration
      shell: bash
      run: |
        cd OpenDDS
        . setenv.sh
        tools/scripts/show_build_config.pl
    - uses: ammaraskar/gcc-problem-matcher@0.1
    - name: build OpenDDS
      shell: bash
      run: |
        cd OpenDDS
        . setenv.sh
        make -j4
    - name: create OpenDDS tar.xz artifact
      shell: bash
      run: |
        cd OpenDDS
        rm -rf ACE_TAO
        find . -iname "*\.o" | xargs rm
        tar cvf ../${{ github.job }}.tar setenv.sh
        git clean -xdfn | cut -d ' ' -f 3- | xargs tar uvf ../${{ github.job }}.tar
        xz -3 ../${{ github.job }}.tar
    - name: upload OpenDDS artifact
      uses: actions/upload-artifact@v2
      with:
        name: ${{ github.job }}_artifact
        path: ${{ github.job }}.tar.xz

  cmake_u18_gcc10_i0w1_xer0:

    runs-on: ubuntu-18.04

    needs: build_u18_gcc10_i0w1_xer0
    timeout-minutes: 15

    steps:
    - name: install gcc and g++
      run: |
        sudo apt-get install g++-10
    - name: checkout MPC
      uses: actions/checkout@v2.3.4
      with:
        repository: DOCGroup/MPC
        path: MPC
    - name: checkout autobuild
      uses: actions/checkout@v2.3.4
      with:
        repository: DOCGroup/autobuild
        path: autobuild
    - name: checkout ACE_TAO
      uses: actions/checkout@v2.3.4
      with:
        repository: DOCGroup/ACE_TAO
        ref: ace6tao2
        path: ACE_TAO
    - name: download ACE_TAO artifact
      uses: actions/download-artifact@v2
      with:
        name: ACE_TAO_u18_gcc10_i0w1_xer0_artifact
        path: ACE_TAO
    - name: extract ACE_TAO artifact
      shell: bash
      run: |
        cd ACE_TAO
        tar xvfJ ACE_TAO_u18_gcc10_i0w1_xer0.tar.xz
    - name: checkout OpenDDS
      uses: actions/checkout@v2.3.4
      with:
        path: OpenDDS
        submodules: true
    - name: download OpenDDS artifact
      uses: actions/download-artifact@v2
      with:
        name: build_u18_gcc10_i0w1_xer0_artifact
        path: OpenDDS
    - name: extract OpenDDS artifact
      shell: bash
      run: |
        cd OpenDDS
        tar xvfJ build_u18_gcc10_i0w1_xer0.tar.xz
    - name: check build configuration
      shell: bash
      run: |
        cd OpenDDS
        . setenv.sh
        tools/scripts/show_build_config.pl
    - name: build and run CMake tests
      shell: bash
      run: |
        cd OpenDDS
        . setenv.sh
        cd tests/cmake
        perl run_ci_tests.pl --compiler=g++-10

  u20_gcc10_bsafe_js0_FM-2c:

    runs-on: ubuntu-20.04

    needs: wait_cancel_previous

    steps:
    - name: install gcc and g++
      run: |
        sudo apt-get install g++-10
    - name: checkout OpenDDS
      uses: actions/checkout@v2.3.4
      with:
        path: OpenDDS
        submodules: true
    - name: checkout autobuild
      uses: actions/checkout@v2.3.4
      with:
        repository: DOCGroup/autobuild
        path: autobuild
    - name: install xerces
      if: steps.cache-artifact.outputs.cache-hit != 'true'
      run: sudo apt-get -y install libxerces-c-dev
    - name: checkout MPC
      if: steps.cache-artifact.outputs.cache-hit != 'true'
      uses: actions/checkout@v2.3.4
      with:
        repository: DOCGroup/MPC
        path: MPC
    - name: configure OpenDDS
      if: steps.cache-artifact.outputs.cache-hit != 'true'
      run: |
        cd OpenDDS
        ./configure --compiler=g++-10 --safety-profile=base --tests --no-rapidjson --no-content-subscription --no-object-model-profile --no-persistence-profile --mpc=$GITHUB_WORKSPACE/MPC
    - name: build everything
      if: steps.cache-artifact.outputs.cache-hit != 'true'
      run: |
        cd OpenDDS
        make -j4
    - name: check build configuration
      shell: bash
      run: |
        cd OpenDDS/build/target
        . setenv.sh
        tools/scripts/show_build_config.pl

  ACE_TAO_u20_ace7_j_qt_ws_sec:

    runs-on: ubuntu-20.04

    needs: wait_cancel_previous

    steps:
    - name: checkout OpenDDS
      uses: actions/checkout@v2.3.4
      with:
        path: OpenDDS
        submodules: true
    - name: checkout ACE_TAO
      uses: actions/checkout@v2.3.4
      with:
        repository: DOCGroup/ACE_TAO
        path: OpenDDS/ACE_TAO
    - name: get ACE_TAO commit
      shell: bash
      run: |
        cd OpenDDS/ACE_TAO
        export ACE_COMMIT=$(git rev-parse HEAD)
        echo "ACE_COMMIT=$ACE_COMMIT" >> $GITHUB_ENV
    - name: Cache Artifact
      id: cache-artifact
      uses: actions/cache@v2.1.5
      with:
        path: ${{ github.job }}.tar.xz
        key: c01_${{ github.job }}_master_${{ env.ACE_COMMIT }}
    - name: install xerces
      if: steps.cache-artifact.outputs.cache-hit != 'true'
      run: sudo apt-get -y install libxerces-c-dev
    - name: checkout MPC
      if: steps.cache-artifact.outputs.cache-hit != 'true'
      uses: actions/checkout@v2.3.4
      with:
        repository: DOCGroup/MPC
        path: MPC
    - name: configure OpenDDS
      if: steps.cache-artifact.outputs.cache-hit != 'true'
      run: |
        cd OpenDDS
        ./configure --tests --security --ace=$GITHUB_WORKSPACE/OpenDDS/ACE_TAO/ACE --mpc=$GITHUB_WORKSPACE/MPC
    - name: build ACE and TAO
      if: steps.cache-artifact.outputs.cache-hit != 'true'
      run: |
        cd OpenDDS
        . setenv.sh
        cd ACE_TAO/ACE
        make -j4
        cd ../TAO
        make -j4
    - name: create ACE_TAO tar.xz artifact
      if: steps.cache-artifact.outputs.cache-hit != 'true'
      shell: bash
      run: |
        cd OpenDDS/ACE_TAO
        perl -ni.bak -e "print unless /opendds/" ACE/bin/MakeProjectCreator/config/default.features # remove opendds features from here, let individual build configure scripts handle those
        find . -iname "*\.o" | xargs rm
        tar cvf ../../${{ github.job }}.tar ACE/ace/config.h
        git clean -xdfn | cut -d ' ' -f 3- | xargs tar uvf ../../${{ github.job }}.tar
        xz -3 ../../${{ github.job }}.tar
    - name: upload ACE_TAO artifact
      uses: actions/upload-artifact@v2
      with:
        name: ${{ github.job }}_artifact
        path: ${{ github.job }}.tar.xz

  build_u20_ace7_j_qt_ws_sec:

    runs-on: ubuntu-20.04

    needs: ACE_TAO_u20_ace7_j_qt_ws_sec

    steps:
    - name: install xerces
      run: sudo apt-get -y install libxerces-c-dev
    - name: install wireshark
      run: |
        sudo apt-get update
        sudo apt-get -y install wireshark-dev
    - name: install qt
      run: sudo apt-get -y install qtbase5-dev
    - name: checkout MPC
      uses: actions/checkout@v2.3.4
      with:
        repository: DOCGroup/MPC
        path: MPC
    - name: checkout ACE_TAO
      uses: actions/checkout@v2.3.4
      with:
        repository: DOCGroup/ACE_TAO
        path: ACE_TAO
    - name: download ACE_TAO artifact
      uses: actions/download-artifact@v2
      with:
        name: ACE_TAO_u20_ace7_j_qt_ws_sec_artifact
        path: ACE_TAO
    - name: extract ACE_TAO artifact
      shell: bash
      run: |
        cd ACE_TAO
        tar xvfJ ACE_TAO_u20_ace7_j_qt_ws_sec.tar.xz
    - name: checkout OpenDDS
      uses: actions/checkout@v2.3.4
      with:
        path: OpenDDS
        submodules: true
    - name: configure OpenDDS
      run: |
        cd OpenDDS
        ./configure --qt --wireshark --tests --security --java --rapidjson --ace=$GITHUB_WORKSPACE/ACE_TAO/ACE --mpc=$GITHUB_WORKSPACE/MPC
    - name: check build configuration
      shell: bash
      run: |
        cd OpenDDS
        . setenv.sh
        tools/scripts/show_build_config.pl
    - uses: ammaraskar/gcc-problem-matcher@0.1
    - name: build OpenDDS
      shell: bash
      run: |
        cd OpenDDS
        . setenv.sh
        make -j4
    - name: set up TAO Hello test
      shell: bash
      run: |
        cd OpenDDS
        . setenv.sh
        mwc.pl -type gnuace -workers 4 $TAO_ROOT/tests/Hello
    - name: build TAO Hello test
      shell: bash
      run: |
        cd OpenDDS
        . setenv.sh
        make -j4 dir=$TAO_ROOT/tests/Hello
    - name: set up Modeling tests
      shell: bash
      run: |
        cd OpenDDS
        . setenv.sh
        cd tools/modeling/tests
        ./setup.pl
        cd -
        mwc.pl -type gnuace -workers 4 -features no_opendds_security=0 tools/modeling/tests/modeling_tests.mwc
    - name: build Modeling tests
      shell: bash
      run: |
        cd OpenDDS
        . setenv.sh
        make -j4 -C tools/modeling/tests
    - name: create OpenDDS tar.xz artifact
      shell: bash
      run: |
        cd OpenDDS
        rm -rf ACE_TAO
        find . -iname "*\.o" | xargs rm
        tar cvf ../${{ github.job }}.tar setenv.sh
        git clean -xdfn | cut -d ' ' -f 3- | xargs tar uvf ../${{ github.job }}.tar
        xz -3 ../${{ github.job }}.tar
    - name: upload OpenDDS artifact
      uses: actions/upload-artifact@v2
      with:
        name: ${{ github.job }}_artifact
        path: ${{ github.job }}.tar.xz

  test_u20_ace7_j_qt_ws_sec:

    runs-on: ubuntu-20.04

    needs: build_u20_ace7_j_qt_ws_sec
    timeout-minutes: 150

    steps:
    - name: install xerces
      run: sudo apt-get -y install libxerces-c-dev
    - name: checkout MPC
      uses: actions/checkout@v2.3.4
      with:
        repository: DOCGroup/MPC
        path: MPC
    - name: checkout autobuild
      uses: actions/checkout@v2.3.4
      with:
        repository: DOCGroup/autobuild
        path: autobuild
    - name: checkout ACE_TAO
      uses: actions/checkout@v2.3.4
      with:
        repository: DOCGroup/ACE_TAO
        path: ACE_TAO
    - name: download ACE_TAO artifact
      uses: actions/download-artifact@v2
      with:
        name: ACE_TAO_u20_ace7_j_qt_ws_sec_artifact
        path: ACE_TAO
    - name: extract ACE_TAO artifact
      shell: bash
      run: |
        cd ACE_TAO
        tar xvfJ ACE_TAO_u20_ace7_j_qt_ws_sec.tar.xz
    - name: checkout OpenDDS
      uses: actions/checkout@v2.3.4
      with:
        path: OpenDDS
        submodules: true
    - name: download OpenDDS artifact
      uses: actions/download-artifact@v2
      with:
        name: build_u20_ace7_j_qt_ws_sec_artifact
        path: OpenDDS
    - name: extract OpenDDS artifact
      shell: bash
      run: |
        cd OpenDDS
        tar xvfJ build_u20_ace7_j_qt_ws_sec.tar.xz
    - name: check build configuration
      shell: bash
      run: |
        cd OpenDDS
        . setenv.sh
        tools/scripts/show_build_config.pl
    - name: run OpenDDS tests
      shell: bash
      run: |
        cd OpenDDS
        . setenv.sh
        mkdir ${{ github.job }}_autobuild_workspace
        cd ${{ github.job }}_autobuild_workspace
        echo using commit $TRIGGERING_COMMIT for SHA
        echo $TRIGGERING_COMMIT >> ./SHA
        cat > config.xml <<EOF
        <autobuild>
        <configuration>
        <variable name="log_file" value="output.log"/>
        <variable name="log_root" value="$DDS_ROOT/${{ github.job }}_autobuild_workspace"/>
        <variable name="project_root" value="$DDS_ROOT"/>
        <variable name="root" value="$DDS_ROOT/${{ github.job }}_autobuild_workspace"/>
        <variable name="junit_xml_output" value="Tests"/>
        </configuration>
        <command name="log" options="on"/>
        <command name="print_os_version"/>
        <command name="print_env_vars"/>
        <command name="print_ace_config"/>
        <command name="print_make_version"/>
        <command name="check_compiler" options="gcc"/>
        <command name="print_perl_version"/>
        <command name="print_autobuild_config"/>
        <command name="auto_run_tests" options="script_path=tests dir=$GITHUB_WORKSPACE/OpenDDS -Config RTPS -Config XERCES3 -Config CXX11 -Config RAPIDJSON -Config GH_ACTIONS --java --modeling"/>
        <command name="log" options="off"/>
        <command name="process_logs" options="prettify"/>
        </autobuild>
        EOF
        $GITHUB_WORKSPACE/autobuild/autobuild.pl "$GITHUB_WORKSPACE/OpenDDS/${{ github.job }}_autobuild_workspace/config.xml"
    - name: upload autobuild output
      uses: actions/upload-artifact@v2
      with:
        name: ${{ github.job }}_autobuild_output
        path: OpenDDS/${{ github.job }}_autobuild_workspace
    - name: check results
      shell: bash
      run: |
        cat "$GITHUB_WORKSPACE/OpenDDS/${{ github.job }}_autobuild_workspace/latest.txt"
        if ! grep -q 'Failures: 0' "$GITHUB_WORKSPACE/OpenDDS/${{ github.job }}_autobuild_workspace/latest.txt"; then echo "::error file=latest.txt,line=0,col=0::Test Failures: see 'Test Results: ${{ github.job }}'"; fi

  ACE_TAO_u20_p1_asan:

    runs-on: ubuntu-20.04

    needs: wait_cancel_previous

    steps:
    - name: checkout OpenDDS
      uses: actions/checkout@v2.3.4
      with:
        path: OpenDDS
        submodules: true
    - name: checkout ACE_TAO
      uses: actions/checkout@v2.3.4
      with:
        repository: DOCGroup/ACE_TAO
        ref: ace6tao2
        path: OpenDDS/ACE_TAO
    - name: get ACE_TAO commit
      shell: bash
      run: |
        cd OpenDDS/ACE_TAO
        export ACE_COMMIT=$(git rev-parse HEAD)
        echo "ACE_COMMIT=$ACE_COMMIT" >> $GITHUB_ENV
    - name: Cache Artifact
      id: cache-artifact
      uses: actions/cache@v2.1.5
      with:
        path: ${{ github.job }}.tar.xz
        key: c01_${{ github.job }}_ace6tao2_${{ env.ACE_COMMIT }}
    - name: install xerces
      if: steps.cache-artifact.outputs.cache-hit != 'true'
      run: sudo apt-get -y install libxerces-c-dev
    - name: checkout MPC
      if: steps.cache-artifact.outputs.cache-hit != 'true'
      uses: actions/checkout@v2.3.4
      with:
        repository: DOCGroup/MPC
        path: MPC
    - name: configure OpenDDS
      if: steps.cache-artifact.outputs.cache-hit != 'true'
      run: |
        cd OpenDDS
        ./configure --std=c++11 --ipv6 --tests --security --ace=$GITHUB_WORKSPACE/OpenDDS/ACE_TAO/ACE --mpc=$GITHUB_WORKSPACE/MPC
        echo "CPPFLAGS += -ggdb -O1 -fsanitize=address -fno-omit-frame-pointer" >> ACE_TAO/ACE/include/makeinclude/platform_macros.GNU
        echo "LDFLAGS += -ggdb -fsanitize=address" >> ACE_TAO/ACE/include/makeinclude/platform_macros.GNU
    - name: build ACE and TAO
      if: steps.cache-artifact.outputs.cache-hit != 'true'
      run: |
        cd OpenDDS
        . setenv.sh
        export ASAN_OPTIONS=detect_leaks=0
        cd ACE_TAO/ACE
        make -j4
        cd ../TAO
        make -j4
    - name: create ACE_TAO tar.xz artifact
      if: steps.cache-artifact.outputs.cache-hit != 'true'
      shell: bash
      run: |
        cd OpenDDS/ACE_TAO
        perl -ni.bak -e "print unless /opendds/" ACE/bin/MakeProjectCreator/config/default.features # remove opendds features from here, let individual build configure scripts handle those
        find . -iname "*\.o" | xargs rm
        tar cvf ../../${{ github.job }}.tar ACE/ace/config.h
        git clean -xdfn | cut -d ' ' -f 3- | xargs tar uvf ../../${{ github.job }}.tar
        xz -3 ../../${{ github.job }}.tar
    - name: upload ACE_TAO artifact
      uses: actions/upload-artifact@v2
      with:
        name: ${{ github.job }}_artifact
        path: ${{ github.job }}.tar.xz

  build_u20_p1_asan_sec:

    runs-on: ubuntu-20.04

    needs: ACE_TAO_u20_p1_asan

    steps:
    - name: install xerces
      run: sudo apt-get -y install libxerces-c-dev
    - name: checkout MPC
      uses: actions/checkout@v2.3.4
      with:
        repository: DOCGroup/MPC
        path: MPC
    - name: checkout ACE_TAO
      uses: actions/checkout@v2.3.4
      with:
        repository: DOCGroup/ACE_TAO
        ref: ace6tao2
        path: ACE_TAO
    - name: download ACE_TAO artifact
      uses: actions/download-artifact@v2
      with:
        name: ACE_TAO_u20_p1_asan_artifact
        path: ACE_TAO
    - name: extract ACE_TAO artifact
      shell: bash
      run: |
        cd ACE_TAO
        tar xvfJ ACE_TAO_u20_p1_asan.tar.xz
    - name: checkout OpenDDS
      uses: actions/checkout@v2.3.4
      with:
        path: OpenDDS
        submodules: true
    - name: configure OpenDDS
      run: |
        cd OpenDDS
        ./configure --std=c++11 --tests --security --rapidjson --ace=$GITHUB_WORKSPACE/ACE_TAO/ACE --mpc=$GITHUB_WORKSPACE/MPC
    - name: check build configuration
      shell: bash
      run: |
        cd OpenDDS
        . setenv.sh
        tools/scripts/show_build_config.pl
    - uses: ammaraskar/gcc-problem-matcher@0.1
    - name: build OpenDDS
      shell: bash
      run: |
        cd OpenDDS
        . setenv.sh
        export ASAN_OPTIONS=detect_leaks=0
        make -j4
    - name: create OpenDDS tar.xz artifact
      shell: bash
      run: |
        cd OpenDDS
        rm -rf ACE_TAO
        find . -iname "*\.o" | xargs rm
        tar cvf ../${{ github.job }}.tar setenv.sh
        git clean -xdfn | cut -d ' ' -f 3- | xargs tar uvf ../${{ github.job }}.tar
        xz -3 ../${{ github.job }}.tar
    - name: upload OpenDDS artifact
      uses: actions/upload-artifact@v2
      with:
        name: ${{ github.job }}_artifact
        path: ${{ github.job }}.tar.xz

  test_u20_p1_asan_sec:

    runs-on: ubuntu-20.04

    needs: build_u20_p1_asan_sec
    timeout-minutes: 150

    steps:
    - name: install xerces
      run: sudo apt-get -y install libxerces-c-dev
    - name: checkout MPC
      uses: actions/checkout@v2.3.4
      with:
        repository: DOCGroup/MPC
        path: MPC
    - name: checkout autobuild
      uses: actions/checkout@v2.3.4
      with:
        repository: DOCGroup/autobuild
        path: autobuild
    - name: checkout ACE_TAO
      uses: actions/checkout@v2.3.4
      with:
        repository: DOCGroup/ACE_TAO
        ref: ace6tao2
        path: ACE_TAO
    - name: download ACE_TAO artifact
      uses: actions/download-artifact@v2
      with:
        name: ACE_TAO_u20_p1_asan_artifact
        path: ACE_TAO
    - name: extract ACE_TAO artifact
      shell: bash
      run: |
        cd ACE_TAO
        tar xvfJ ACE_TAO_u20_p1_asan.tar.xz
    - name: checkout OpenDDS
      uses: actions/checkout@v2.3.4
      with:
        path: OpenDDS
        submodules: true
    - name: download OpenDDS artifact
      uses: actions/download-artifact@v2
      with:
        name: build_u20_p1_asan_sec_artifact
        path: OpenDDS
    - name: extract OpenDDS artifact
      shell: bash
      run: |
        cd OpenDDS
        tar xvfJ build_u20_p1_asan_sec.tar.xz
    - name: check build configuration
      shell: bash
      run: |
        cd OpenDDS
        . setenv.sh
        tools/scripts/show_build_config.pl
    - name: run OpenDDS tests
      shell: bash
      run: |
        cd OpenDDS
        . setenv.sh
        mkdir ${{ github.job }}_autobuild_workspace
        cd ${{ github.job }}_autobuild_workspace
        echo using commit $TRIGGERING_COMMIT for SHA
        echo $TRIGGERING_COMMIT >> ./SHA
        cat > config.xml <<EOF
        <autobuild>
        <configuration>
        <variable name="log_file" value="output.log"/>
        <variable name="log_root" value="$DDS_ROOT/${{ github.job }}_autobuild_workspace"/>
        <variable name="project_root" value="$DDS_ROOT"/>
        <variable name="root" value="$DDS_ROOT/${{ github.job }}_autobuild_workspace"/>
        <variable name="junit_xml_output" value="Tests"/>
        </configuration>
        <command name="log" options="on"/>
        <command name="print_os_version"/>
        <command name="print_env_vars"/>
        <command name="print_ace_config"/>
        <command name="print_make_version"/>
        <command name="check_compiler" options="gcc"/>
        <command name="print_perl_version"/>
        <command name="print_autobuild_config"/>
        <command name="auto_run_tests" options="script_path=tests dir=$GITHUB_WORKSPACE/OpenDDS -Config IPV6 -Config RTPS -Config LINUX -Config XERCES3 -Config OPENDDS_SECURITY -Config CXX11 -Config RAPIDJSON -Config GH_ACTIONS --security"/>
        <command name="log" options="off"/>
        <command name="process_logs" options="prettify"/>
        </autobuild>
        EOF
        echo "leak:getaddrinfo" >> $GITHUB_WORKSPACE/OpenDDS/suppr.txt
        echo "leak:send_graceful_disconnect_message" >> $GITHUB_WORKSPACE/OpenDDS/suppr.txt
        export LSAN_OPTIONS=suppressions=$GITHUB_WORKSPACE/OpenDDS/suppr.txt
        export ASAN_OPTIONS=detect_leaks=1:fast_unwind_on_malloc=0
        $GITHUB_WORKSPACE/autobuild/autobuild.pl "$GITHUB_WORKSPACE/OpenDDS/${{ github.job }}_autobuild_workspace/config.xml"
    - name: upload autobuild output
      uses: actions/upload-artifact@v2
      with:
        name: ${{ github.job }}_autobuild_output
        path: OpenDDS/${{ github.job }}_autobuild_workspace
    - name: check results
      shell: bash
      run: |
        cat "$GITHUB_WORKSPACE/OpenDDS/${{ github.job }}_autobuild_workspace/latest.txt"
        if ! grep -q 'Failures: 0' "$GITHUB_WORKSPACE/OpenDDS/${{ github.job }}_autobuild_workspace/latest.txt"; then echo "::error file=latest.txt,line=0,col=0::Test Failures: see 'Test Results: ${{ github.job }}'"; fi

  ACE_TAO_u20_p1:

    runs-on: ubuntu-20.04

    needs: wait_cancel_previous

    steps:
    - name: checkout OpenDDS
      uses: actions/checkout@v2.3.4
      with:
        path: OpenDDS
        submodules: true
    - name: checkout ACE_TAO
      uses: actions/checkout@v2.3.4
      with:
        repository: DOCGroup/ACE_TAO
        ref: ace6tao2
        path: OpenDDS/ACE_TAO
    - name: get ACE_TAO commit
      shell: bash
      run: |
        cd OpenDDS/ACE_TAO
        export ACE_COMMIT=$(git rev-parse HEAD)
        echo "ACE_COMMIT=$ACE_COMMIT" >> $GITHUB_ENV
    - name: Cache Artifact
      id: cache-artifact
      uses: actions/cache@v2.1.5
      with:
        path: ${{ github.job }}.tar.xz
        key: c01_${{ github.job }}_ace6tao2_${{ env.ACE_COMMIT }}
    - name: install xerces
      if: steps.cache-artifact.outputs.cache-hit != 'true'
      run: sudo apt-get -y install libxerces-c-dev
    - name: checkout MPC
      if: steps.cache-artifact.outputs.cache-hit != 'true'
      uses: actions/checkout@v2.3.4
      with:
        repository: DOCGroup/MPC
        path: MPC
    - name: configure OpenDDS
      if: steps.cache-artifact.outputs.cache-hit != 'true'
      run: |
        cd OpenDDS
        ./configure --ipv6 --tests --security --ace=$GITHUB_WORKSPACE/OpenDDS/ACE_TAO/ACE --mpc=$GITHUB_WORKSPACE/MPC
    - name: build ACE and TAO
      if: steps.cache-artifact.outputs.cache-hit != 'true'
      run: |
        cd OpenDDS
        . setenv.sh
        cd ACE_TAO/ACE
        make -j4
        cd ../TAO
        make -j4
    - name: create ACE_TAO tar.xz artifact
      if: steps.cache-artifact.outputs.cache-hit != 'true'
      shell: bash
      run: |
        cd OpenDDS/ACE_TAO
        perl -ni.bak -e "print unless /opendds/" ACE/bin/MakeProjectCreator/config/default.features # remove opendds features from here, let individual build configure scripts handle those
        find . -iname "*\.o" | xargs rm
        tar cvf ../../${{ github.job }}.tar ACE/ace/config.h
        git clean -xdfn | cut -d ' ' -f 3- | xargs tar uvf ../../${{ github.job }}.tar
        xz -3 ../../${{ github.job }}.tar
    - name: upload ACE_TAO artifact
      uses: actions/upload-artifact@v2
      with:
        name: ${{ github.job }}_artifact
        path: ${{ github.job }}.tar.xz

  build_u20_p1_sec:

    runs-on: ubuntu-20.04

    needs: ACE_TAO_u20_p1

    steps:
    - name: install xerces
      run: sudo apt-get -y install libxerces-c-dev
    - name: checkout MPC
      uses: actions/checkout@v2.3.4
      with:
        repository: DOCGroup/MPC
        path: MPC
    - name: checkout ACE_TAO
      uses: actions/checkout@v2.3.4
      with:
        repository: DOCGroup/ACE_TAO
        ref: ace6tao2
        path: ACE_TAO
    - name: download ACE_TAO artifact
      uses: actions/download-artifact@v2
      with:
        name: ACE_TAO_u20_p1_artifact
        path: ACE_TAO
    - name: extract ACE_TAO artifact
      shell: bash
      run: |
        cd ACE_TAO
        tar xvfJ ACE_TAO_u20_p1.tar.xz
    - name: checkout OpenDDS
      uses: actions/checkout@v2.3.4
      with:
        path: OpenDDS
        submodules: true
    - name: configure OpenDDS
      run: |
        cd OpenDDS
        ./configure --tests --security --rapidjson --ace=$GITHUB_WORKSPACE/ACE_TAO/ACE --mpc=$GITHUB_WORKSPACE/MPC
    - name: check build configuration
      shell: bash
      run: |
        cd OpenDDS
        . setenv.sh
        tools/scripts/show_build_config.pl
    - uses: ammaraskar/gcc-problem-matcher@0.1
    - name: build OpenDDS
      shell: bash
      run: |
        cd OpenDDS
        . setenv.sh
        make -j4
    - name: create OpenDDS tar.xz artifact
      shell: bash
      run: |
        cd OpenDDS
        rm -rf ACE_TAO
        find . -iname "*\.o" | xargs rm
        tar cvf ../${{ github.job }}.tar setenv.sh
        git clean -xdfn | cut -d ' ' -f 3- | xargs tar uvf ../${{ github.job }}.tar
        xz -3 ../${{ github.job }}.tar
    - name: upload OpenDDS artifact
      uses: actions/upload-artifact@v2
      with:
        name: ${{ github.job }}_artifact
        path: ${{ github.job }}.tar.xz

  test_u20_p1_sec:

    runs-on: ubuntu-20.04

    needs: build_u20_p1_sec
    timeout-minutes: 150

    steps:
    - name: install xerces
      run: sudo apt-get -y install libxerces-c-dev
    - name: checkout MPC
      uses: actions/checkout@v2.3.4
      with:
        repository: DOCGroup/MPC
        path: MPC
    - name: checkout autobuild
      uses: actions/checkout@v2.3.4
      with:
        repository: DOCGroup/autobuild
        path: autobuild
    - name: checkout ACE_TAO
      uses: actions/checkout@v2.3.4
      with:
        repository: DOCGroup/ACE_TAO
        ref: ace6tao2
        path: ACE_TAO
    - name: download ACE_TAO artifact
      uses: actions/download-artifact@v2
      with:
        name: ACE_TAO_u20_p1_artifact
        path: ACE_TAO
    - name: extract ACE_TAO artifact
      shell: bash
      run: |
        cd ACE_TAO
        tar xvfJ ACE_TAO_u20_p1.tar.xz
    - name: checkout OpenDDS
      uses: actions/checkout@v2.3.4
      with:
        path: OpenDDS
        submodules: true
    - name: download OpenDDS artifact
      uses: actions/download-artifact@v2
      with:
        name: build_u20_p1_sec_artifact
        path: OpenDDS
    - name: extract OpenDDS artifact
      shell: bash
      run: |
        cd OpenDDS
        tar xvfJ build_u20_p1_sec.tar.xz
    - name: check build configuration
      shell: bash
      run: |
        cd OpenDDS
        . setenv.sh
        tools/scripts/show_build_config.pl
    - name: run OpenDDS tests
      shell: bash
      run: |
        cd OpenDDS
        . setenv.sh
        mkdir ${{ github.job }}_autobuild_workspace
        cd ${{ github.job }}_autobuild_workspace
        echo using commit $TRIGGERING_COMMIT for SHA
        echo $TRIGGERING_COMMIT >> ./SHA
        cat > config.xml <<EOF
        <autobuild>
        <configuration>
        <variable name="log_file" value="output.log"/>
        <variable name="log_root" value="$DDS_ROOT/${{ github.job }}_autobuild_workspace"/>
        <variable name="project_root" value="$DDS_ROOT"/>
        <variable name="root" value="$DDS_ROOT/${{ github.job }}_autobuild_workspace"/>
        <variable name="junit_xml_output" value="Tests"/>
        </configuration>
        <command name="log" options="on"/>
        <command name="print_os_version"/>
        <command name="print_env_vars"/>
        <command name="print_ace_config"/>
        <command name="print_make_version"/>
        <command name="check_compiler" options="gcc"/>
        <command name="print_perl_version"/>
        <command name="print_autobuild_config"/>
        <command name="auto_run_tests" options="script_path=tests dir=$GITHUB_WORKSPACE/OpenDDS -Config IPV6 -Config RTPS -Config LINUX -Config XERCES3 -Config OPENDDS_SECURITY -Config CXX11 -Config RAPIDJSON -Config GH_ACTIONS --security"/>
        <command name="log" options="off"/>
        <command name="process_logs" options="prettify"/>
        </autobuild>
        EOF
        $GITHUB_WORKSPACE/autobuild/autobuild.pl "$GITHUB_WORKSPACE/OpenDDS/${{ github.job }}_autobuild_workspace/config.xml"
    - name: upload autobuild output
      uses: actions/upload-artifact@v2
      with:
        name: ${{ github.job }}_autobuild_output
        path: OpenDDS/${{ github.job }}_autobuild_workspace
    - name: check results
      shell: bash
      run: |
        cat "$GITHUB_WORKSPACE/OpenDDS/${{ github.job }}_autobuild_workspace/latest.txt"
        if ! grep -q 'Failures: 0' "$GITHUB_WORKSPACE/OpenDDS/${{ github.job }}_autobuild_workspace/latest.txt"; then echo "::error file=latest.txt,line=0,col=0::Test Failures: see 'Test Results: ${{ github.job }}'"; fi

  build_u20_p1_j8_FM-1f:

    runs-on: ubuntu-20.04

    needs: ACE_TAO_u20_p1

    steps:
    - name: install xerces
      run: sudo apt-get -y install libxerces-c-dev
    - name: checkout MPC
      uses: actions/checkout@v2.3.4
      with:
        repository: DOCGroup/MPC
        path: MPC
    - name: checkout ACE_TAO
      uses: actions/checkout@v2.3.4
      with:
        repository: DOCGroup/ACE_TAO
        ref: ace6tao2
        path: ACE_TAO
    - name: download ACE_TAO artifact
      uses: actions/download-artifact@v2
      with:
        name: ACE_TAO_u20_p1_artifact
        path: ACE_TAO
    - name: extract ACE_TAO artifact
      shell: bash
      run: |
        cd ACE_TAO
        tar xvfJ ACE_TAO_u20_p1.tar.xz
    - name: checkout OpenDDS
      uses: actions/checkout@v2.3.4
      with:
        path: OpenDDS
        submodules: true
    - name: configure OpenDDS
      run: |
        cd OpenDDS
        ./configure --tests --java=/usr/lib/jvm/adoptopenjdk-8-hotspot-amd64 --no-built-in-topics --rapidjson --ace=$GITHUB_WORKSPACE/ACE_TAO/ACE --mpc=$GITHUB_WORKSPACE/MPC
    - name: check build configuration
      shell: bash
      run: |
        cd OpenDDS
        . setenv.sh
        tools/scripts/show_build_config.pl
    - uses: ammaraskar/gcc-problem-matcher@0.1
    - name: build OpenDDS
      shell: bash
      run: |
        cd OpenDDS
        . setenv.sh
        make -j4
    - name: set up TAO Hello test
      shell: bash
      run: |
        cd OpenDDS
        . setenv.sh
        mwc.pl -type gnuace -workers 4 $TAO_ROOT/tests/Hello
    - name: build TAO Hello test
      shell: bash
      run: |
        cd OpenDDS
        . setenv.sh
        make -j4 dir=$TAO_ROOT/tests/Hello
    - name: set up Modeling tests
      shell: bash
      run: |
        cd OpenDDS
        . setenv.sh
        cd tools/modeling/tests
        ./setup.pl
        cd -
        mwc.pl -type gnuace -workers 4 -features built_in_topics=0 -features ipv6=1 tools/modeling/tests/modeling_tests.mwc
    - name: build Modeling tests
      shell: bash
      run: |
        cd OpenDDS
        . setenv.sh
        make -j4 -C tools/modeling/tests
    - name: create OpenDDS tar.xz artifact
      shell: bash
      run: |
        cd OpenDDS
        rm -rf ACE_TAO
        find . -iname "*\.o" | xargs rm
        tar cvf ../${{ github.job }}.tar setenv.sh
        git clean -xdfn | cut -d ' ' -f 3- | xargs tar uvf ../${{ github.job }}.tar
        xz -3 ../${{ github.job }}.tar
    - name: upload OpenDDS artifact
      uses: actions/upload-artifact@v2
      with:
        name: ${{ github.job }}_artifact
        path: ${{ github.job }}.tar.xz

  test_u20_p1_j8_FM-1f:

    runs-on: ubuntu-20.04

    needs: build_u20_p1_j8_FM-1f
    timeout-minutes: 150

    steps:
    - name: install xerces
      run: sudo apt-get -y install libxerces-c-dev
    - name: checkout MPC
      uses: actions/checkout@v2.3.4
      with:
        repository: DOCGroup/MPC
        path: MPC
    - name: checkout autobuild
      uses: actions/checkout@v2.3.4
      with:
        repository: DOCGroup/autobuild
        path: autobuild
    - name: checkout ACE_TAO
      uses: actions/checkout@v2.3.4
      with:
        repository: DOCGroup/ACE_TAO
        ref: ace6tao2
        path: ACE_TAO
    - name: download ACE_TAO artifact
      uses: actions/download-artifact@v2
      with:
        name: ACE_TAO_u20_p1_artifact
        path: ACE_TAO
    - name: extract ACE_TAO artifact
      shell: bash
      run: |
        cd ACE_TAO
        tar xvfJ ACE_TAO_u20_p1.tar.xz
    - name: checkout OpenDDS
      uses: actions/checkout@v2.3.4
      with:
        path: OpenDDS
        submodules: true
    - name: download OpenDDS artifact
      uses: actions/download-artifact@v2
      with:
        name: build_u20_p1_j8_FM-1f_artifact
        path: OpenDDS
    - name: extract OpenDDS artifact
      shell: bash
      run: |
        cd OpenDDS
        tar xvfJ build_u20_p1_j8_FM-1f.tar.xz
    - name: check build configuration
      shell: bash
      run: |
        cd OpenDDS
        . setenv.sh
        tools/scripts/show_build_config.pl
    - name: run OpenDDS tests
      shell: bash
      run: |
        cd OpenDDS
        . setenv.sh
        mkdir ${{ github.job }}_autobuild_workspace
        cd ${{ github.job }}_autobuild_workspace
        echo using commit $TRIGGERING_COMMIT for SHA
        echo $TRIGGERING_COMMIT >> ./SHA
        cat > config.xml <<EOF
        <autobuild>
        <configuration>
        <variable name="log_file" value="output.log"/>
        <variable name="log_root" value="$DDS_ROOT/${{ github.job }}_autobuild_workspace"/>
        <variable name="project_root" value="$DDS_ROOT"/>
        <variable name="root" value="$DDS_ROOT/${{ github.job }}_autobuild_workspace"/>
        <variable name="junit_xml_output" value="Tests"/>
        </configuration>
        <command name="log" options="on"/>
        <command name="print_os_version"/>
        <command name="print_env_vars"/>
        <command name="print_ace_config"/>
        <command name="print_make_version"/>
        <command name="check_compiler" options="gcc"/>
        <command name="print_perl_version"/>
        <command name="print_autobuild_config"/>
        <command name="auto_run_tests" options="script_path=tests dir=$GITHUB_WORKSPACE/OpenDDS -Config IPV6 -Config RTPS -Config CXX11 -Config RAPIDJSON -Config NO_BUILT_IN_TOPICS -Config GH_ACTIONS --modeling"/>
        <command name="log" options="off"/>
        <command name="process_logs" options="prettify"/>
        </autobuild>
        EOF
        $GITHUB_WORKSPACE/autobuild/autobuild.pl "$GITHUB_WORKSPACE/OpenDDS/${{ github.job }}_autobuild_workspace/config.xml"
    - name: upload autobuild output
      uses: actions/upload-artifact@v2
      with:
        name: ${{ github.job }}_autobuild_output
        path: OpenDDS/${{ github.job }}_autobuild_workspace
    - name: check results
      shell: bash
      run: |
        cat "$GITHUB_WORKSPACE/OpenDDS/${{ github.job }}_autobuild_workspace/latest.txt"
        if ! grep -q 'Failures: 0' "$GITHUB_WORKSPACE/OpenDDS/${{ github.job }}_autobuild_workspace/latest.txt"; then echo "::error file=latest.txt,line=0,col=0::Test Failures: see 'Test Results: ${{ github.job }}'"; fi

  # Ubuntu 18.04 - WChar

  ACE_TAO_u18_w1:

    runs-on: ubuntu-18.04

    needs: wait_cancel_previous

    steps:
    - name: checkout OpenDDS
      uses: actions/checkout@v2.3.4
      with:
        path: OpenDDS
        submodules: true
    - name: checkout ACE_TAO
      uses: actions/checkout@v2.3.4
      with:
        repository: DOCGroup/ACE_TAO
        ref: ace6tao2
        path: OpenDDS/ACE_TAO
    - name: get ACE_TAO commit
      shell: bash
      run: |
        cd OpenDDS/ACE_TAO
        export ACE_COMMIT=$(git rev-parse HEAD)
        echo "ACE_COMMIT=$ACE_COMMIT" >> $GITHUB_ENV
    - name: Cache Artifact
      id: cache-artifact
      uses: actions/cache@v2.1.5
      with:
        path: ${{ github.job }}.tar.xz
        key: c01_${{ github.job }}_ace6tao2_${{ env.ACE_COMMIT }}
    - name: install xerces
      if: steps.cache-artifact.outputs.cache-hit != 'true'
      run: sudo apt-get -y install libxerces-c-dev
    - name: checkout MPC
      if: steps.cache-artifact.outputs.cache-hit != 'true'
      uses: actions/checkout@v2.3.4
      with:
        repository: DOCGroup/MPC
        path: MPC
    - name: configure OpenDDS
      if: steps.cache-artifact.outputs.cache-hit != 'true'
      run: |
        cd OpenDDS
        ./configure --features=uses_wchar=1 --tests --security --ace=$GITHUB_WORKSPACE/OpenDDS/ACE_TAO/ACE --mpc=$GITHUB_WORKSPACE/MPC
    - name: build ACE and TAO
      if: steps.cache-artifact.outputs.cache-hit != 'true'
      run: |
        cd OpenDDS
        . setenv.sh
        cd ACE_TAO/ACE
        make -j4
        cd ../TAO
        make -j4
    - name: create ACE_TAO tar.xz artifact
      if: steps.cache-artifact.outputs.cache-hit != 'true'
      shell: bash
      run: |
        cd OpenDDS/ACE_TAO
        perl -ni.bak -e "print unless /opendds/" ACE/bin/MakeProjectCreator/config/default.features # remove opendds features from here, let individual build configure scripts handle those
        find . -iname "*\.o" | xargs rm
        tar cvf ../../${{ github.job }}.tar ACE/ace/config.h
        git clean -xdfn | cut -d ' ' -f 3- | xargs tar uvf ../../${{ github.job }}.tar
        xz -3 ../../${{ github.job }}.tar
    - name: upload ACE_TAO artifact
      uses: actions/upload-artifact@v2
      with:
        name: ${{ github.job }}_artifact
        path: ${{ github.job }}.tar.xz

  build_u18_w1_sec:

    runs-on: ubuntu-18.04

    needs: ACE_TAO_u18_w1

    steps:
    - name: install xerces
      run: sudo apt-get -y install libxerces-c-dev
    - name: checkout MPC
      uses: actions/checkout@v2.3.4
      with:
        repository: DOCGroup/MPC
        path: MPC
    - name: checkout ACE_TAO
      uses: actions/checkout@v2.3.4
      with:
        repository: DOCGroup/ACE_TAO
        ref: ace6tao2
        path: ACE_TAO
    - name: download ACE_TAO artifact
      uses: actions/download-artifact@v2
      with:
        name: ACE_TAO_u18_w1_artifact
        path: ACE_TAO
    - name: extract ACE_TAO artifact
      shell: bash
      run: |
        cd ACE_TAO
        tar xvfJ ACE_TAO_u18_w1.tar.xz
    - name: checkout OpenDDS
      uses: actions/checkout@v2.3.4
      with:
        path: OpenDDS
        submodules: true
    - name: configure OpenDDS
      run: |
        cd OpenDDS
        ./configure --features=uses_wchar=1 --tests --security --rapidjson --ace=$GITHUB_WORKSPACE/ACE_TAO/ACE --mpc=$GITHUB_WORKSPACE/MPC
    - name: check build configuration
      shell: bash
      run: |
        cd OpenDDS
        . setenv.sh
        tools/scripts/show_build_config.pl
    - uses: ammaraskar/gcc-problem-matcher@0.1
    - name: build OpenDDS
      shell: bash
      run: |
        cd OpenDDS
        . setenv.sh
        make -j4
    - name: create OpenDDS tar.xz artifact
      shell: bash
      run: |
        cd OpenDDS
        rm -rf ACE_TAO
        find . -iname "*\.o" | xargs rm
        tar cvf ../${{ github.job }}.tar setenv.sh
        git clean -xdfn | cut -d ' ' -f 3- | xargs tar uvf ../${{ github.job }}.tar
        xz -3 ../${{ github.job }}.tar
    - name: upload OpenDDS artifact
      uses: actions/upload-artifact@v2
      with:
        name: ${{ github.job }}_artifact
        path: ${{ github.job }}.tar.xz

  test_u18_w1_sec:

    runs-on: ubuntu-18.04

    needs: build_u18_w1_sec
    timeout-minutes: 150

    steps:
    - name: install xerces
      run: sudo apt-get -y install libxerces-c-dev
    - name: checkout MPC
      uses: actions/checkout@v2.3.4
      with:
        repository: DOCGroup/MPC
        path: MPC
    - name: checkout autobuild
      uses: actions/checkout@v2.3.4
      with:
        repository: DOCGroup/autobuild
        path: autobuild
    - name: checkout ACE_TAO
      uses: actions/checkout@v2.3.4
      with:
        repository: DOCGroup/ACE_TAO
        ref: ace6tao2
        path: ACE_TAO
    - name: download ACE_TAO artifact
      uses: actions/download-artifact@v2
      with:
        name: ACE_TAO_u18_w1_artifact
        path: ACE_TAO
    - name: extract ACE_TAO artifact
      shell: bash
      run: |
        cd ACE_TAO
        tar xvfJ ACE_TAO_u18_w1.tar.xz
    - name: checkout OpenDDS
      uses: actions/checkout@v2.3.4
      with:
        path: OpenDDS
        submodules: true
    - name: download OpenDDS artifact
      uses: actions/download-artifact@v2
      with:
        name: build_u18_w1_sec_artifact
        path: OpenDDS
    - name: extract OpenDDS artifact
      shell: bash
      run: |
        cd OpenDDS
        tar xvfJ build_u18_w1_sec.tar.xz
    - name: check build configuration
      shell: bash
      run: |
        cd OpenDDS
        . setenv.sh
        tools/scripts/show_build_config.pl
    - name: run OpenDDS tests
      shell: bash
      run: |
        cd OpenDDS
        . setenv.sh
        mkdir ${{ github.job }}_autobuild_workspace
        cd ${{ github.job }}_autobuild_workspace
        echo using commit $TRIGGERING_COMMIT for SHA
        echo $TRIGGERING_COMMIT >> ./SHA
        cat > config.xml <<EOF
        <autobuild>
        <configuration>
        <variable name="log_file" value="output.log"/>
        <variable name="log_root" value="$DDS_ROOT/${{ github.job }}_autobuild_workspace"/>
        <variable name="project_root" value="$DDS_ROOT"/>
        <variable name="root" value="$DDS_ROOT/${{ github.job }}_autobuild_workspace"/>
        <variable name="junit_xml_output" value="Tests"/>
        </configuration>
        <command name="log" options="on"/>
        <command name="print_os_version"/>
        <command name="print_env_vars"/>
        <command name="print_ace_config"/>
        <command name="print_make_version"/>
        <command name="check_compiler" options="gcc"/>
        <command name="print_perl_version"/>
        <command name="print_autobuild_config"/>
        <command name="auto_run_tests" options="script_path=tests dir=$GITHUB_WORKSPACE/OpenDDS -Config WCHAR -Config RTPS -Config LINUX -Config XERCES3 -Config OPENDDS_SECURITY -Config CXX11 -Config RAPIDJSON -Config GH_ACTIONS --security"/>
        <command name="log" options="off"/>
        <command name="process_logs" options="prettify"/>
        </autobuild>
        EOF
        $GITHUB_WORKSPACE/autobuild/autobuild.pl "$GITHUB_WORKSPACE/OpenDDS/${{ github.job }}_autobuild_workspace/config.xml"
    - name: upload autobuild output
      uses: actions/upload-artifact@v2
      with:
        name: ${{ github.job }}_autobuild_output
        path: OpenDDS/${{ github.job }}_autobuild_workspace
    - name: check results
      shell: bash
      run: |
        cat "$GITHUB_WORKSPACE/OpenDDS/${{ github.job }}_autobuild_workspace/latest.txt"
        if ! grep -q 'Failures: 0' "$GITHUB_WORKSPACE/OpenDDS/${{ github.job }}_autobuild_workspace/latest.txt"; then echo "::error file=latest.txt,line=0,col=0::Test Failures: see 'Test Results: ${{ github.job }}'"; fi

  build_u18_w1_j_FM-2f:

    runs-on: ubuntu-18.04

    needs: ACE_TAO_u18_w1

    steps:
    - name: install xerces
      run: sudo apt-get -y install libxerces-c-dev
    - name: checkout MPC
      uses: actions/checkout@v2.3.4
      with:
        repository: DOCGroup/MPC
        path: MPC
    - name: checkout ACE_TAO
      uses: actions/checkout@v2.3.4
      with:
        repository: DOCGroup/ACE_TAO
        ref: ace6tao2
        path: ACE_TAO
    - name: download ACE_TAO artifact
      uses: actions/download-artifact@v2
      with:
        name: ACE_TAO_u18_w1_artifact
        path: ACE_TAO
    - name: extract ACE_TAO artifact
      shell: bash
      run: |
        cd ACE_TAO
        tar xvfJ ACE_TAO_u18_w1.tar.xz
    - name: checkout OpenDDS
      uses: actions/checkout@v2.3.4
      with:
        path: OpenDDS
        submodules: true
    - name: configure OpenDDS
      run: |
        cd OpenDDS
        ./configure --features=uses_wchar=1 --tests --java --no-content-subscription --rapidjson --ace=$GITHUB_WORKSPACE/ACE_TAO/ACE --mpc=$GITHUB_WORKSPACE/MPC
    - name: check build configuration
      shell: bash
      run: |
        cd OpenDDS
        . setenv.sh
        tools/scripts/show_build_config.pl
    - uses: ammaraskar/gcc-problem-matcher@0.1
    - name: build OpenDDS
      shell: bash
      run: |
        cd OpenDDS
        . setenv.sh
        make -j4
    - name: set up TAO Hello test
      shell: bash
      run: |
        cd OpenDDS
        . setenv.sh
        mwc.pl -type gnuace -workers 4 $TAO_ROOT/tests/Hello
    - name: build TAO Hello test
      shell: bash
      run: |
        cd OpenDDS
        . setenv.sh
        make -j4 dir=$TAO_ROOT/tests/Hello
    - name: set up Modeling tests
      shell: bash
      run: |
        cd OpenDDS
        . setenv.sh
        cd tools/modeling/tests
        ./setup.pl
        cd -
        mwc.pl -type gnuace -workers 4 -features content_subscription=0 tools/modeling/tests/modeling_tests.mwc
    - name: build Modeling tests
      shell: bash
      run: |
        cd OpenDDS
        . setenv.sh
        make -j4 -C tools/modeling/tests
    - name: create OpenDDS tar.xz artifact
      shell: bash
      run: |
        cd OpenDDS
        rm -rf ACE_TAO
        find . -iname "*\.o" | xargs rm
        tar cvf ../${{ github.job }}.tar setenv.sh
        git clean -xdfn | cut -d ' ' -f 3- | xargs tar uvf ../${{ github.job }}.tar
        xz -3 ../${{ github.job }}.tar
    - name: upload OpenDDS artifact
      uses: actions/upload-artifact@v2
      with:
        name: ${{ github.job }}_artifact
        path: ${{ github.job }}.tar.xz

  test_u18_w1_j_FM-2f:

    runs-on: ubuntu-18.04

    needs: build_u18_w1_j_FM-2f
    timeout-minutes: 150

    steps:
    - name: install xerces
      run: sudo apt-get -y install libxerces-c-dev
    - name: checkout MPC
      uses: actions/checkout@v2.3.4
      with:
        repository: DOCGroup/MPC
        path: MPC
    - name: checkout autobuild
      uses: actions/checkout@v2.3.4
      with:
        repository: DOCGroup/autobuild
        path: autobuild
    - name: checkout ACE_TAO
      uses: actions/checkout@v2.3.4
      with:
        repository: DOCGroup/ACE_TAO
        ref: ace6tao2
        path: ACE_TAO
    - name: download ACE_TAO artifact
      uses: actions/download-artifact@v2
      with:
        name: ACE_TAO_u18_w1_artifact
        path: ACE_TAO
    - name: extract ACE_TAO artifact
      shell: bash
      run: |
        cd ACE_TAO
        tar xvfJ ACE_TAO_u18_w1.tar.xz
    - name: checkout OpenDDS
      uses: actions/checkout@v2.3.4
      with:
        path: OpenDDS
        submodules: true
    - name: download OpenDDS artifact
      uses: actions/download-artifact@v2
      with:
        name: build_u18_w1_j_FM-2f_artifact
        path: OpenDDS
    - name: extract OpenDDS artifact
      shell: bash
      run: |
        cd OpenDDS
        tar xvfJ build_u18_w1_j_FM-2f.tar.xz
    - name: check build configuration
      shell: bash
      run: |
        cd OpenDDS
        . setenv.sh
        tools/scripts/show_build_config.pl
    - name: run OpenDDS tests
      shell: bash
      run: |
        cd OpenDDS
        . setenv.sh
        mkdir ${{ github.job }}_autobuild_workspace
        cd ${{ github.job }}_autobuild_workspace
        echo using commit $TRIGGERING_COMMIT for SHA
        echo $TRIGGERING_COMMIT >> ./SHA
        cat > config.xml <<EOF
        <autobuild>
        <configuration>
        <variable name="log_file" value="output.log"/>
        <variable name="log_root" value="$DDS_ROOT/${{ github.job }}_autobuild_workspace"/>
        <variable name="project_root" value="$DDS_ROOT"/>
        <variable name="root" value="$DDS_ROOT/${{ github.job }}_autobuild_workspace"/>
        <variable name="junit_xml_output" value="Tests"/>
        </configuration>
        <command name="log" options="on"/>
        <command name="print_os_version"/>
        <command name="print_env_vars"/>
        <command name="print_ace_config"/>
        <command name="print_make_version"/>
        <command name="check_compiler" options="gcc"/>
        <command name="print_perl_version"/>
        <command name="print_autobuild_config"/>
        <command name="auto_run_tests" options="script_path=tests dir=$GITHUB_WORKSPACE/OpenDDS -Config WCHAR -Config RTPS -Config CXX11 -Config RAPIDJSON -Config DDS_NO_CONTENT_SUBSCRIPTION -Config GH_ACTIONS --java --modeling"/>
        <command name="log" options="off"/>
        <command name="process_logs" options="prettify"/>
        </autobuild>
        EOF
        $GITHUB_WORKSPACE/autobuild/autobuild.pl "$GITHUB_WORKSPACE/OpenDDS/${{ github.job }}_autobuild_workspace/config.xml"
    - name: upload autobuild output
      uses: actions/upload-artifact@v2
      with:
        name: ${{ github.job }}_autobuild_output
        path: OpenDDS/${{ github.job }}_autobuild_workspace
    - name: check results
      shell: bash
      run: |
        cat "$GITHUB_WORKSPACE/OpenDDS/${{ github.job }}_autobuild_workspace/latest.txt"
        if ! grep -q 'Failures: 0' "$GITHUB_WORKSPACE/OpenDDS/${{ github.job }}_autobuild_workspace/latest.txt"; then echo "::error file=latest.txt,line=0,col=0::Test Failures: see 'Test Results: ${{ github.job }}'"; fi

  ACE_TAO_u18_stat_qt_ws_sec:

    runs-on: ubuntu-18.04

    needs: wait_cancel_previous

    steps:
    - name: checkout OpenDDS
      uses: actions/checkout@v2.3.4
      with:
        path: OpenDDS
        submodules: true
    - name: checkout ACE_TAO
      uses: actions/checkout@v2.3.4
      with:
        repository: DOCGroup/ACE_TAO
        ref: ace6tao2
        path: OpenDDS/ACE_TAO
    - name: get ACE_TAO commit
      shell: bash
      run: |
        cd OpenDDS/ACE_TAO
        export ACE_COMMIT=$(git rev-parse HEAD)
        echo "ACE_COMMIT=$ACE_COMMIT" >> $GITHUB_ENV
    - name: Cache Artifact
      id: cache-artifact
      uses: actions/cache@v2.1.5
      with:
        path: ${{ github.job }}.tar.xz
        key: c01_${{ github.job }}_ace6tao2_${{ env.ACE_COMMIT }}
    - name: install xerces
      if: steps.cache-artifact.outputs.cache-hit != 'true'
      run: sudo apt-get -y install libxerces-c-dev
    - name: checkout MPC
      uses: actions/checkout@v2.3.4
      if: steps.cache-artifact.outputs.cache-hit != 'true'
      with:
        repository: DOCGroup/MPC
        path: MPC
    - name: configure OpenDDS
      if: steps.cache-artifact.outputs.cache-hit != 'true'
      run: |
        cd OpenDDS
        ./configure --static --tests --security --ace=$GITHUB_WORKSPACE/OpenDDS/ACE_TAO/ACE --mpc=$GITHUB_WORKSPACE/MPC
    - name: build ACE and TAO
      if: steps.cache-artifact.outputs.cache-hit != 'true'
      run: |
        cd OpenDDS
        . setenv.sh
        cd ACE_TAO/ACE
        make -j4
        cd ../TAO
        make -j4
    - name: create ACE_TAO tar.xz artifact
      if: steps.cache-artifact.outputs.cache-hit != 'true'
      shell: bash
      run: |
        cd OpenDDS/ACE_TAO
        perl -ni.bak -e "print unless /opendds/" ACE/bin/MakeProjectCreator/config/default.features # remove opendds features from here, let individual build configure scripts handle those
        find . -iname "*\.o" | xargs rm
        tar cvf ../../${{ github.job }}.tar ACE/ace/config.h
        git clean -xdfn | cut -d ' ' -f 3- | xargs tar uvf ../../${{ github.job }}.tar
        xz -3 ../../${{ github.job }}.tar
    - name: upload ACE_TAO artifact
      uses: actions/upload-artifact@v2
      with:
        name: ${{ github.job }}_artifact
        path: ${{ github.job }}.tar.xz

  build_u18_stat_qt_ws_sec:

    runs-on: ubuntu-18.04

    needs: ACE_TAO_u18_stat_qt_ws_sec

    steps:
    - name: install xerces
      run: sudo apt-get -y install libxerces-c-dev
    - name: install wireshark
      run: |
        sudo apt-get update
        sudo apt-get -y install wireshark-dev
    - name: install qt
      run: sudo apt-get -y install qtbase5-dev
    - name: checkout MPC
      uses: actions/checkout@v2.3.4
      with:
        repository: DOCGroup/MPC
        path: MPC
    - name: checkout ACE_TAO
      uses: actions/checkout@v2.3.4
      with:
        repository: DOCGroup/ACE_TAO
        ref: ace6tao2
        path: ACE_TAO
    - name: download ACE_TAO artifact
      uses: actions/download-artifact@v2
      with:
        name: ACE_TAO_u18_stat_qt_ws_sec_artifact
        path: ACE_TAO
    - name: extract ACE_TAO artifact
      shell: bash
      run: |
        cd ACE_TAO
        tar xvfJ ACE_TAO_u18_stat_qt_ws_sec.tar.xz
    - name: checkout OpenDDS
      uses: actions/checkout@v2.3.4
      with:
        path: OpenDDS
        submodules: true
    - name: setup gtest
      run: |
        cd OpenDDS/tests/googletest
        git submodule init
        git submodule update
        mkdir build
        cd build
        mkdir install
        cmake -DCMAKE_INSTALL_PREFIX=./install ..
        cmake --build . --target install
    - name: configure OpenDDS
      run: |
        cd OpenDDS
        ./configure --static --qt --wireshark --security --rapidjson --gtest=$GITHUB_WORKSPACE/OpenDDS/tests/googletest/build/install --ace=$GITHUB_WORKSPACE/ACE_TAO/ACE --mpc=$GITHUB_WORKSPACE/MPC
    - name: check build configuration
      shell: bash
      run: |
        cd OpenDDS
        . setenv.sh
        tools/scripts/show_build_config.pl
    - uses: ammaraskar/gcc-problem-matcher@0.1
    - name: build OpenDDS
      shell: bash
      run: |
        cd OpenDDS
        . setenv.sh
        make -j4
    - name: create OpenDDS tar.xz artifact
      shell: bash
      run: |
        cd OpenDDS
        rm -rf ACE_TAO
        find . -iname "*\.o" | xargs rm
        tar cvf ../${{ github.job }}.tar setenv.sh
        git clean -xdfn | cut -d ' ' -f 3- | xargs tar uvf ../${{ github.job }}.tar
        xz -3 ../${{ github.job }}.tar
    - name: upload OpenDDS artifact
      uses: actions/upload-artifact@v2
      with:
        name: ${{ github.job }}_artifact
        path: ${{ github.job }}.tar.xz


  cmake_u18_stat_qt_ws_sec:

    runs-on: ubuntu-18.04

    needs: build_u18_stat_qt_ws_sec
    timeout-minutes: 15

    steps:
    - name: install xerces
      run: sudo apt-get -y install libxerces-c-dev
    - name: install qt
      run: sudo apt-get -y install qtbase5-dev
    - name: checkout MPC
      uses: actions/checkout@v2.3.4
      with:
        repository: DOCGroup/MPC
        path: MPC
    - name: checkout autobuild
      uses: actions/checkout@v2.3.4
      with:
        repository: DOCGroup/autobuild
        path: autobuild
    - name: checkout OpenDDS
      uses: actions/checkout@v2.3.4
      with:
        path: OpenDDS
        submodules: true
    - name: checkout ACE_TAO
      uses: actions/checkout@v2.3.4
      with:
        repository: DOCGroup/ACE_TAO
        ref: ace6tao2
        path: ACE_TAO
    - name: download ACE_TAO artifact
      uses: actions/download-artifact@v2
      with:
        name: ACE_TAO_u18_stat_qt_ws_sec_artifact
        path: ACE_TAO
    - name: extract ACE_TAO artifact
      shell: bash
      run: |
        cd ACE_TAO
        tar xvfJ ACE_TAO_u18_stat_qt_ws_sec.tar.xz
    - name: download OpenDDS artifact
      uses: actions/download-artifact@v2
      with:
        name: build_u18_stat_qt_ws_sec_artifact
        path: OpenDDS
    - name: extract OpenDDS artifact
      shell: bash
      run: |
        cd OpenDDS
        tar xvfJ build_u18_stat_qt_ws_sec.tar.xz
    - name: setup gtest
      run: |
        cd OpenDDS/tests/googletest
        git submodule init
        git submodule update
        mkdir build
        cd build
        mkdir install
        cmake -DCMAKE_INSTALL_PREFIX=./install ..
        cmake --build . --target install
    - name: check build configuration
      shell: bash
      run: |
        cd OpenDDS
        . setenv.sh
        tools/scripts/show_build_config.pl
    - name: build and run CMake tests
      shell: bash
      run: |
        cd OpenDDS
        . setenv.sh
        cd tests/cmake
        perl run_ci_tests.pl --no-shared

  messenger_u18_stat_qt_ws_sec:

    runs-on: ubuntu-18.04

    needs: build_u18_stat_qt_ws_sec
    timeout-minutes: 40

    steps:
    - name: install xerces
      run: sudo apt-get -y install libxerces-c-dev
    - name: install qt
      run: sudo apt-get -y install qtbase5-dev
    - name: checkout MPC
      uses: actions/checkout@v2.3.4
      with:
        repository: DOCGroup/MPC
        path: MPC
    - name: checkout autobuild
      uses: actions/checkout@v2.3.4
      with:
        repository: DOCGroup/autobuild
        path: autobuild
    - name: checkout OpenDDS
      uses: actions/checkout@v2.3.4
      with:
        path: OpenDDS
        submodules: true
    - name: checkout ACE_TAO
      uses: actions/checkout@v2.3.4
      with:
        repository: DOCGroup/ACE_TAO
        ref: ace6tao2
        path: ACE_TAO
    - name: download ACE_TAO artifact
      uses: actions/download-artifact@v2
      with:
        name: ACE_TAO_u18_stat_qt_ws_sec_artifact
        path: ACE_TAO
    - name: extract ACE_TAO artifact
      shell: bash
      run: |
        cd ACE_TAO
        tar xvfJ ACE_TAO_u18_stat_qt_ws_sec.tar.xz
    - name: download OpenDDS artifact
      uses: actions/download-artifact@v2
      with:
        name: build_u18_stat_qt_ws_sec_artifact
        path: OpenDDS
    - name: extract OpenDDS artifact
      shell: bash
      run: |
        cd OpenDDS
        tar xvfJ build_u18_stat_qt_ws_sec.tar.xz
    - name: setup gtest
      run: |
        cd OpenDDS/tests/googletest
        git submodule init
        git submodule update
        mkdir build
        cd build
        mkdir install
        cmake -DCMAKE_INSTALL_PREFIX=./install ..
        cmake --build . --target install
    - name: check build configuration
      shell: bash
      run: |
        cd OpenDDS
        . setenv.sh
        tools/scripts/show_build_config.pl
    - name: build messenger tests
      shell: bash
      run: |
        cd OpenDDS
        . setenv.sh
        cd tests/DCPS/Messenger
        perl $ACE_ROOT/bin/mwc.pl -type gnuace -static -features no_cxx11=0 -features no_rapidjson=0 -features qt5=1 -features ssl=1 -features java=1 -features openssl11=1 -features xerces3=1 -features ipv6=1 -features no_opendds_security=0 -features no_cxx11=0
    - name: make messenger tests
      shell: bash
      run: |
        cd OpenDDS
        . setenv.sh
        cd tests/DCPS/Messenger
        make
    - name: build C++11 messenger test
      shell: bash
      run: |
        cd OpenDDS
        . setenv.sh
        cd tests/DCPS/C++11
        perl $ACE_ROOT/bin/mwc.pl -type gnuace -static -features no_cxx11=0 -features no_rapidjson=0 -features qt5=1 -features ssl=1 -features java=1 -features openssl11=1 -features xerces3=1 -features ipv6=1 -features no_opendds_security=0 -features no_cxx11=0
    - name: make C++11 messenger test
      shell: bash
      run: |
        cd OpenDDS
        . setenv.sh
        cd tests/DCPS/C++11
        make
    - name: run OpenDDS tests
      shell: bash
      run: |
        cd OpenDDS
        . setenv.sh
        mkdir ${{ github.job }}_autobuild_workspace
        cd ${{ github.job }}_autobuild_workspace
        echo using commit $TRIGGERING_COMMIT for SHA
        echo $TRIGGERING_COMMIT >> ./SHA
        cat > config.xml <<EOF
        <autobuild>
        <configuration>
        <variable name="log_file" value="output.log"/>
        <variable name="log_root" value="$DDS_ROOT/${{ github.job }}_autobuild_workspace"/>
        <variable name="project_root" value="$DDS_ROOT"/>
        <variable name="root" value="$DDS_ROOT/${{ github.job }}_autobuild_workspace"/>
        <variable name="junit_xml_output" value="Tests"/>
        </configuration>
        <command name="log" options="on"/>
        <command name="print_os_version"/>
        <command name="print_env_vars"/>
        <command name="print_ace_config"/>
        <command name="print_make_version"/>
        <command name="check_compiler" options="gcc"/>
        <command name="print_perl_version"/>
        <command name="print_autobuild_config"/>
        <command name="auto_run_tests" options="script_path=tests dir=$GITHUB_WORKSPACE/OpenDDS tests/static_ci_tests.lst -Config STATIC_MESSENGER -Config RTPS -Config STATIC -Config LINUX -Config XERCES3 -Config OPENDDS_SECURITY -Config RAPIDJSON -Config CXX11 -Config GH_ACTIONS"/>
        <command name="log" options="off"/>
        <command name="process_logs" options="prettify"/>
        </autobuild>
        EOF
        $GITHUB_WORKSPACE/autobuild/autobuild.pl "$GITHUB_WORKSPACE/OpenDDS/${{ github.job }}_autobuild_workspace/config.xml"
    - name: upload autobuild output
      uses: actions/upload-artifact@v2
      with:
        name: ${{ github.job }}_autobuild_output
        path: OpenDDS/${{ github.job }}_autobuild_workspace
    - name: check results
      shell: bash
      run: |
        cat "$GITHUB_WORKSPACE/OpenDDS/${{ github.job }}_autobuild_workspace/latest.txt"
        if ! grep -q 'Failures: 0' "$GITHUB_WORKSPACE/OpenDDS/${{ github.job }}_autobuild_workspace/latest.txt"; then echo "::error file=latest.txt,line=0,col=0::Test Failures: see 'Test Results: ${{ github.job }}'"; fi

  compiler_u18_stat_qt_ws_sec:

    runs-on: ubuntu-18.04

    needs: build_u18_stat_qt_ws_sec
    timeout-minutes: 30

    steps:
    - name: install xerces
      run: sudo apt-get -y install libxerces-c-dev
    - name: checkout MPC
      uses: actions/checkout@v2.3.4
      with:
        repository: DOCGroup/MPC
        path: MPC
    - name: checkout autobuild
      uses: actions/checkout@v2.3.4
      with:
        repository: DOCGroup/autobuild
        path: autobuild
    - name: checkout OpenDDS
      uses: actions/checkout@v2.3.4
      with:
        path: OpenDDS
        submodules: true
    - name: checkout ACE_TAO
      uses: actions/checkout@v2.3.4
      with:
        repository: DOCGroup/ACE_TAO
        ref: ace6tao2
        path: ACE_TAO
    - name: download ACE_TAO artifact
      uses: actions/download-artifact@v2
      with:
        name: ACE_TAO_u18_stat_qt_ws_sec_artifact
        path: ACE_TAO
    - name: extract ACE_TAO artifact
      shell: bash
      run: |
        cd ACE_TAO
        tar xvfJ ACE_TAO_u18_stat_qt_ws_sec.tar.xz
    - name: download OpenDDS artifact
      uses: actions/download-artifact@v2
      with:
        name: build_u18_stat_qt_ws_sec_artifact
        path: OpenDDS
    - name: extract OpenDDS artifact
      shell: bash
      run: |
        cd OpenDDS
        tar xvfJ build_u18_stat_qt_ws_sec.tar.xz
    - name: setup gtest
      run: |
        cd OpenDDS/tests/googletest
        git submodule init
        git submodule update
        mkdir build
        cd build
        mkdir install
        cmake -DCMAKE_INSTALL_PREFIX=./install ..
        cmake --build . --target install
    - name: check build configuration
      shell: bash
      run: |
        cd OpenDDS
        . setenv.sh
        tools/scripts/show_build_config.pl
    - name: build compiler tests
      shell: bash
      run: |
        cd OpenDDS
        . setenv.sh
        cd tests/DCPS/Compiler
        perl $ACE_ROOT/bin/mwc.pl -type gnuace -static -features no_cxx11=0 -features no_rapidjson=0 -features qt5=1 -features ssl=1 -features java=1 -features openssl11=1 -features xerces3=1 -features ipv6=1 -features no_opendds_security=0
    - name: make compiler tests
      shell: bash
      run: |
        cd OpenDDS
        . setenv.sh
        cd tests/DCPS/Compiler
        make
    - name: run OpenDDS tests
      shell: bash
      run: |
        cd OpenDDS
        . setenv.sh
        mkdir ${{ github.job }}_autobuild_workspace
        cd ${{ github.job }}_autobuild_workspace
        echo using commit $TRIGGERING_COMMIT for SHA
        echo $TRIGGERING_COMMIT >> ./SHA
        cat > config.xml <<EOF
        <autobuild>
        <configuration>
        <variable name="log_file" value="output.log"/>
        <variable name="log_root" value="$DDS_ROOT/${{ github.job }}_autobuild_workspace"/>
        <variable name="project_root" value="$DDS_ROOT"/>
        <variable name="root" value="$DDS_ROOT/${{ github.job }}_autobuild_workspace"/>
        <variable name="junit_xml_output" value="Tests"/>
        </configuration>
        <command name="log" options="on"/>
        <command name="print_os_version"/>
        <command name="print_env_vars"/>
        <command name="print_ace_config"/>
        <command name="print_make_version"/>
        <command name="check_compiler" options="gcc"/>
        <command name="print_perl_version"/>
        <command name="print_autobuild_config"/>
        <command name="auto_run_tests" options="script_path=tests dir=$GITHUB_WORKSPACE/OpenDDS tests/static_ci_tests.lst -Config STATIC_COMPILER -Config RTPS -Config STATIC -Config LINUX -Config XERCES3 -Config OPENDDS_SECURITY -Config RAPIDJSON -Config CXX11 -Config GH_ACTIONS"/>
        <command name="log" options="off"/>
        <command name="process_logs" options="prettify"/>
        </autobuild>
        EOF
        $GITHUB_WORKSPACE/autobuild/autobuild.pl "$GITHUB_WORKSPACE/OpenDDS/${{ github.job }}_autobuild_workspace/config.xml"
    - name: upload autobuild output
      uses: actions/upload-artifact@v2
      with:
        name: ${{ github.job }}_autobuild_output
        path: OpenDDS/${{ github.job }}_autobuild_workspace
    - name: check results
      shell: bash
      run: |
        cat "$GITHUB_WORKSPACE/OpenDDS/${{ github.job }}_autobuild_workspace/latest.txt"
        if ! grep -q 'Failures: 0' "$GITHUB_WORKSPACE/OpenDDS/${{ github.job }}_autobuild_workspace/latest.txt"; then echo "::error file=latest.txt,line=0,col=0::Test Failures: see 'Test Results: ${{ github.job }}'"; fi

  unit_u18_stat_qt_ws_sec:

    runs-on: ubuntu-18.04

    needs: build_u18_stat_qt_ws_sec
    timeout-minutes: 15

    steps:
    - name: install xerces
      run: sudo apt-get -y install libxerces-c-dev
    - name: checkout MPC
      uses: actions/checkout@v2.3.4
      with:
        repository: DOCGroup/MPC
        path: MPC
    - name: checkout autobuild
      uses: actions/checkout@v2.3.4
      with:
        repository: DOCGroup/autobuild
        path: autobuild
    - name: checkout OpenDDS
      uses: actions/checkout@v2.3.4
      with:
        path: OpenDDS
        submodules: true
    - name: checkout ACE_TAO
      uses: actions/checkout@v2.3.4
      with:
        repository: DOCGroup/ACE_TAO
        ref: ace6tao2
        path: ACE_TAO
    - name: download ACE_TAO artifact
      uses: actions/download-artifact@v2
      with:
        name: ACE_TAO_u18_stat_qt_ws_sec_artifact
        path: ACE_TAO
    - name: extract ACE_TAO artifact
      shell: bash
      run: |
        cd ACE_TAO
        tar xvfJ ACE_TAO_u18_stat_qt_ws_sec.tar.xz
    - name: download OpenDDS artifact
      uses: actions/download-artifact@v2
      with:
        name: build_u18_stat_qt_ws_sec_artifact
        path: OpenDDS
    - name: extract OpenDDS artifact
      shell: bash
      run: |
        cd OpenDDS
        tar xvfJ build_u18_stat_qt_ws_sec.tar.xz
    - name: setup gtest
      run: |
        cd OpenDDS/tests/googletest
        git submodule init
        git submodule update
        mkdir build
        cd build
        mkdir install
        cmake -DCMAKE_INSTALL_PREFIX=./install ..
        cmake --build . --target install
    - name: check build configuration
      shell: bash
      run: |
        cd OpenDDS
        . setenv.sh
        tools/scripts/show_build_config.pl
    - name: build unit tests
      shell: bash
      run: |
        cd OpenDDS
        . setenv.sh
        cd tests/DCPS/UnitTests
        perl $ACE_ROOT/bin/mwc.pl -type gnuace -static -features no_cxx11=0 -features no_rapidjson=0 -features qt5=1 -features ssl=1 -features java=1 -features openssl11=1 -features xerces3=1 -features ipv6=1 -features no_opendds_security=0
    - name: make unit tests
      shell: bash
      run: |
        cd OpenDDS
        . setenv.sh
        cd tests/DCPS/UnitTests
        make
    - name: run OpenDDS tests
      shell: bash
      run: |
        cd OpenDDS
        . setenv.sh
        mkdir ${{ github.job }}_autobuild_workspace
        cd ${{ github.job }}_autobuild_workspace
        echo using commit $TRIGGERING_COMMIT for SHA
        echo $TRIGGERING_COMMIT >> ./SHA
        cat > config.xml <<EOF
        <autobuild>
        <configuration>
        <variable name="log_file" value="output.log"/>
        <variable name="log_root" value="$DDS_ROOT/${{ github.job }}_autobuild_workspace"/>
        <variable name="project_root" value="$DDS_ROOT"/>
        <variable name="root" value="$DDS_ROOT/${{ github.job }}_autobuild_workspace"/>
        <variable name="junit_xml_output" value="Tests"/>
        </configuration>
        <command name="log" options="on"/>
        <command name="print_os_version"/>
        <command name="print_env_vars"/>
        <command name="print_ace_config"/>
        <command name="print_make_version"/>
        <command name="check_compiler" options="gcc"/>
        <command name="print_perl_version"/>
        <command name="print_autobuild_config"/>
        <command name="auto_run_tests" options="script_path=tests dir=$GITHUB_WORKSPACE/OpenDDS tests/static_ci_tests.lst -Config STATIC_UNIT -Config RTPS -Config STATIC -Config LINUX -Config XERCES3 -Config OPENDDS_SECURITY -Config RAPIDJSON -Config CXX11 -Config GH_ACTIONS"/>
        <command name="log" options="off"/>
        <command name="process_logs" options="prettify"/>
        </autobuild>
        EOF
        $GITHUB_WORKSPACE/autobuild/autobuild.pl "$GITHUB_WORKSPACE/OpenDDS/${{ github.job }}_autobuild_workspace/config.xml"
    - name: upload autobuild output
      uses: actions/upload-artifact@v2
      with:
        name: ${{ github.job }}_autobuild_output
        path: OpenDDS/${{ github.job }}_autobuild_workspace
    - name: check results
      shell: bash
      run: |
        cat "$GITHUB_WORKSPACE/OpenDDS/${{ github.job }}_autobuild_workspace/latest.txt"
        if ! grep -q 'Failures: 0' "$GITHUB_WORKSPACE/OpenDDS/${{ github.job }}_autobuild_workspace/latest.txt"; then echo "::error file=latest.txt,line=0,col=0::Test Failures: see 'Test Results: ${{ github.job }}'"; fi

  ACE_TAO_u18_j_cft0_FM-37:

    runs-on: ubuntu-18.04

    needs: wait_cancel_previous

    steps:
    - name: checkout OpenDDS
      uses: actions/checkout@v2.3.4
      with:
        path: OpenDDS
        submodules: true
    - name: checkout ACE_TAO
      uses: actions/checkout@v2.3.4
      with:
        repository: DOCGroup/ACE_TAO
        ref: ace6tao2
        path: OpenDDS/ACE_TAO
    - name: get ACE_TAO commit
      shell: bash
      run: |
        cd OpenDDS/ACE_TAO
        export ACE_COMMIT=$(git rev-parse HEAD)
        echo "ACE_COMMIT=$ACE_COMMIT" >> $GITHUB_ENV
    - name: Cache Artifact
      id: cache-artifact
      uses: actions/cache@v2.1.5
      with:
        path: ${{ github.job }}.tar.xz
        key: c01_${{ github.job }}_ace6tao2_${{ env.ACE_COMMIT }}
    - name: install xerces
      if: steps.cache-artifact.outputs.cache-hit != 'true'
      run: sudo apt-get -y install libxerces-c-dev
    - name: checkout MPC
      uses: actions/checkout@v2.3.4
      if: steps.cache-artifact.outputs.cache-hit != 'true'
      with:
        repository: DOCGroup/MPC
        path: MPC
    - name: configure OpenDDS
      if: steps.cache-artifact.outputs.cache-hit != 'true'
      run: |
        cd OpenDDS
        ./configure --tests --security --ace=$GITHUB_WORKSPACE/OpenDDS/ACE_TAO/ACE --mpc=$GITHUB_WORKSPACE/MPC
    - name: build ACE and TAO
      if: steps.cache-artifact.outputs.cache-hit != 'true'
      run: |
        cd OpenDDS
        . setenv.sh
        cd ACE_TAO/ACE
        make -j4
        cd ../TAO
        make -j4
    - name: create ACE_TAO tar.xz artifact
      if: steps.cache-artifact.outputs.cache-hit != 'true'
      shell: bash
      run: |
        cd OpenDDS/ACE_TAO
        perl -ni.bak -e "print unless /opendds/" ACE/bin/MakeProjectCreator/config/default.features # remove opendds features from here, let individual build configure scripts handle those
        find . -iname "*\.o" | xargs rm
        tar cvf ../../${{ github.job }}.tar ACE/ace/config.h
        git clean -xdfn | cut -d ' ' -f 3- | xargs tar uvf ../../${{ github.job }}.tar
        xz -3 ../../${{ github.job }}.tar
    - name: upload ACE_TAO artifact
      uses: actions/upload-artifact@v2
      with:
        name: ${{ github.job }}_artifact
        path: ${{ github.job }}.tar.xz

  build_u18_j_cft0_FM-37:

    runs-on: ubuntu-18.04

    needs: ACE_TAO_u18_j_cft0_FM-37

    steps:
    - name: install xerces
      run: sudo apt-get -y install libxerces-c-dev
    - name: checkout MPC
      uses: actions/checkout@v2.3.4
      with:
        repository: DOCGroup/MPC
        path: MPC
    - name: checkout ACE_TAO
      uses: actions/checkout@v2.3.4
      with:
        repository: DOCGroup/ACE_TAO
        ref: ace6tao2
        path: ACE_TAO
    - name: download ACE_TAO artifact
      uses: actions/download-artifact@v2
      with:
        name: ACE_TAO_u18_j_cft0_FM-37_artifact
        path: ACE_TAO
    - name: extract ACE_TAO artifact
      shell: bash
      run: |
        cd ACE_TAO
        tar xvfJ ACE_TAO_u18_j_cft0_FM-37.tar.xz
    - name: checkout OpenDDS
      uses: actions/checkout@v2.3.4
      with:
        path: OpenDDS
        submodules: true
    - name: configure OpenDDS
      run: |
        cd OpenDDS
        ./configure --tests --java --no-content-filtered-topic --rapidjson --ace=$GITHUB_WORKSPACE/ACE_TAO/ACE --mpc=$GITHUB_WORKSPACE/MPC
    - name: check build configuration
      shell: bash
      run: |
        cd OpenDDS
        . setenv.sh
        tools/scripts/show_build_config.pl
    - uses: ammaraskar/gcc-problem-matcher@0.1
    - name: build OpenDDS
      shell: bash
      run: |
        cd OpenDDS
        . setenv.sh
        make -j4
    - name: set up TAO Hello test
      shell: bash
      run: |
        cd OpenDDS
        . setenv.sh
        mwc.pl -type gnuace -workers 4 $TAO_ROOT/tests/Hello
    - name: build TAO Hello test
      shell: bash
      run: |
        cd OpenDDS
        . setenv.sh
        make -j4 dir=$TAO_ROOT/tests/Hello
    - name: set up Modeling tests
      shell: bash
      run: |
        cd OpenDDS
        . setenv.sh
        cd tools/modeling/tests
        ./setup.pl
        cd -
        mwc.pl -type gnuace -workers 4 -features content_filtered_topic=0 tools/modeling/tests/modeling_tests.mwc
    - name: build Modeling tests
      shell: bash
      run: |
        cd OpenDDS
        . setenv.sh
        make -j4 -C tools/modeling/tests
    - name: create OpenDDS tar.xz artifact
      shell: bash
      run: |
        cd OpenDDS
        rm -rf ACE_TAO
        find . -iname "*\.o" | xargs rm
        tar cvf ../${{ github.job }}.tar setenv.sh
        git clean -xdfn | cut -d ' ' -f 3- | xargs tar uvf ../${{ github.job }}.tar
        xz -3 ../${{ github.job }}.tar
    - name: upload OpenDDS artifact
      uses: actions/upload-artifact@v2
      with:
        name: ${{ github.job }}_artifact
        path: ${{ github.job }}.tar.xz

  test_u18_j_cft0_FM-37:

    runs-on: ubuntu-18.04

    needs: build_u18_j_cft0_FM-37
    timeout-minutes: 150

    steps:
    - name: install xerces
      run: sudo apt-get -y install libxerces-c-dev
    - name: checkout MPC
      uses: actions/checkout@v2.3.4
      with:
        repository: DOCGroup/MPC
        path: MPC
    - name: checkout autobuild
      uses: actions/checkout@v2.3.4
      with:
        repository: DOCGroup/autobuild
        path: autobuild
    - name: checkout ACE_TAO
      uses: actions/checkout@v2.3.4
      with:
        repository: DOCGroup/ACE_TAO
        ref: ace6tao2
        path: ACE_TAO
    - name: download ACE_TAO artifact
      uses: actions/download-artifact@v2
      with:
        name: ACE_TAO_u18_j_cft0_FM-37_artifact
        path: ACE_TAO
    - name: extract ACE_TAO artifact
      shell: bash
      run: |
        cd ACE_TAO
        tar xvfJ ACE_TAO_u18_j_cft0_FM-37.tar.xz
    - name: checkout OpenDDS
      uses: actions/checkout@v2.3.4
      with:
        path: OpenDDS
        submodules: true
    - name: download OpenDDS artifact
      uses: actions/download-artifact@v2
      with:
        name: build_u18_j_cft0_FM-37_artifact
        path: OpenDDS
    - name: extract OpenDDS artifact
      shell: bash
      run: |
        cd OpenDDS
        tar xvfJ build_u18_j_cft0_FM-37.tar.xz
    - name: check build configuration
      shell: bash
      run: |
        cd OpenDDS
        . setenv.sh
        tools/scripts/show_build_config.pl
    - name: run OpenDDS tests
      shell: bash
      run: |
        cd OpenDDS
        . setenv.sh
        mkdir ${{ github.job }}_autobuild_workspace
        cd ${{ github.job }}_autobuild_workspace
        echo using commit $TRIGGERING_COMMIT for SHA
        echo $TRIGGERING_COMMIT >> ./SHA
        cat > config.xml <<EOF
        <autobuild>
        <configuration>
        <variable name="log_file" value="output.log"/>
        <variable name="log_root" value="$DDS_ROOT/${{ github.job }}_autobuild_workspace"/>
        <variable name="project_root" value="$DDS_ROOT"/>
        <variable name="root" value="$DDS_ROOT/${{ github.job }}_autobuild_workspace"/>
        <variable name="junit_xml_output" value="Tests"/>
        </configuration>
        <command name="log" options="on"/>
        <command name="print_os_version"/>
        <command name="print_env_vars"/>
        <command name="print_ace_config"/>
        <command name="print_make_version"/>
        <command name="check_compiler" options="gcc"/>
        <command name="print_perl_version"/>
        <command name="print_autobuild_config"/>
        <command name="auto_run_tests" options="script_path=tests dir=$GITHUB_WORKSPACE/OpenDDS -Config RTPS -Config RAPIDJSON -Config DDS_NO_CONTENT_FILTERED_TOPIC -Config GH_ACTIONS --modeling"/>
        <command name="log" options="off"/>
        <command name="process_logs" options="prettify"/>
        </autobuild>
        EOF
        $GITHUB_WORKSPACE/autobuild/autobuild.pl "$GITHUB_WORKSPACE/OpenDDS/${{ github.job }}_autobuild_workspace/config.xml"
    - name: upload autobuild output
      uses: actions/upload-artifact@v2
      with:
        name: ${{ github.job }}_autobuild_output
        path: OpenDDS/${{ github.job }}_autobuild_workspace
    - name: check results
      shell: bash
      run: |
        cat "$GITHUB_WORKSPACE/OpenDDS/${{ github.job }}_autobuild_workspace/latest.txt"
        if ! grep -q 'Failures: 0' "$GITHUB_WORKSPACE/OpenDDS/${{ github.job }}_autobuild_workspace/latest.txt"; then echo "::error file=latest.txt,line=0,col=0::Test Failures: see 'Test Results: ${{ github.job }}'"; fi

  ACE_TAO_w19_p1_stat_js0:

    runs-on: windows-2019

    needs: wait_cancel_previous

    steps:
    - name: checkout OpenDDS
      uses: actions/checkout@v2.3.4
      with:
        path: OpenDDS
        submodules: true
    - name: checkout ACE_TAO
      uses: actions/checkout@v2.3.4
      with:
        repository: DOCGroup/ACE_TAO
        ref: ace6tao2
        path: OpenDDS/ACE_TAO
    - name: get ACE_TAO commit
      shell: bash
      run: |
        cd OpenDDS/ACE_TAO
        export ACE_COMMIT=$(git rev-parse HEAD)
        echo "ACE_COMMIT=$ACE_COMMIT" >> $GITHUB_ENV
    - name: Cache Artifact
      id: cache-artifact
      uses: actions/cache@v2.1.5
      with:
        path: ${{ github.job }}.tar.xz
        key: c01_${{ github.job }}_ace6tao2_${{ env.ACE_COMMIT }}
    - name: install openssl & xerces-c
      if: steps.cache-artifact.outputs.cache-hit != 'true'
      uses: lukka/run-vcpkg@v6
      with:
        vcpkgGitCommitId: 5568f110b509a9fd90711978a7cb76bae75bb092
        vcpkgArguments: --recurse openssl xerces-c
        vcpkgTriplet: x64-windows
    - name: checkout MPC
      if: steps.cache-artifact.outputs.cache-hit != 'true'
      uses: actions/checkout@v2.3.4
      with:
        repository: DOCGroup/MPC
        path: MPC
    - name: set up msvc env
      if: steps.cache-artifact.outputs.cache-hit != 'true'
      uses: ilammy/msvc-dev-cmd@v1.8.0
    - name: configure OpenDDS
      if: steps.cache-artifact.outputs.cache-hit != 'true'
      shell: cmd
      run: |
        cd OpenDDS
        configure --ipv6 --static --no-rapidjson --ace=%GITHUB_WORKSPACE%/OpenDDS/ACE_TAO/ACE --tao=%GITHUB_WORKSPACE%/OpenDDS/ACE_TAO/TAO --mpc=%GITHUB_WORKSPACE%/MPC --xerces3=%VCPKG_ROOT%/installed/x64-windows --openssl=%VCPKG_ROOT%/installed/x64-windows --mpcopts=-hierarchy
    - name: build ACE & TAO
      if: steps.cache-artifact.outputs.cache-hit != 'true'
      shell: cmd
      run: |
        cd OpenDDS
        call setenv.cmd
        cd ACE_TAO\ACE
        msbuild -p:Configuration=Debug,Platform=x64 -m ace.sln
        cd ..\TAO
        msbuild -p:Configuration=Debug,Platform=x64 -m tao.sln
    - name: create ACE_TAO tar.xz artifact
      if: steps.cache-artifact.outputs.cache-hit != 'true'
      shell: bash
      run: |
        cd OpenDDS/ACE_TAO
        perl -ni.bak -e "print unless /opendds/" ACE/bin/MakeProjectCreator/config/default.features # remove opendds features from here, let individual build configure scripts handle those
        find . -iname "*\.obj" | xargs rm
        tar cvf ../../${{ github.job }}.tar ACE/ace/config.h
        git clean -xdfn | cut -d ' ' -f 3- | xargs tar uvf ../../${{ github.job }}.tar
        xz -3 ../../${{ github.job }}.tar
    - name: upload ACE_TAO artifact
      uses: actions/upload-artifact@v2
      with:
        name: ${{ github.job }}_artifact
        path: ${{ github.job }}.tar.xz

  build_w19_p1_stat_js0:

    runs-on: windows-2019

    needs: ACE_TAO_w19_p1_stat_js0

    steps:
    - name: install openssl & xerces-c
      uses: lukka/run-vcpkg@v6
      with:
        vcpkgGitCommitId: 5568f110b509a9fd90711978a7cb76bae75bb092
        vcpkgArguments: --recurse openssl xerces-c
        vcpkgTriplet: x64-windows
    - name: checkout MPC
      uses: actions/checkout@v2.3.4
      with:
        repository: DOCGroup/MPC
        path: MPC
    - name: checkout OpenDDS
      uses: actions/checkout@v2.3.4
      with:
        path: OpenDDS
        submodules: true
    - name: checkout ACE_TAO
      uses: actions/checkout@v2.3.4
      with:
        repository: DOCGroup/ACE_TAO
        ref: ace6tao2
        path: OpenDDS/ACE_TAO
    - name: download ACE_TAO artifact
      uses: actions/download-artifact@v2
      with:
        name: ACE_TAO_w19_p1_stat_js0_artifact
        path: OpenDDS/ACE_TAO
    - name: extract ACE_TAO artifact
      shell: bash
      run: |
        cd OpenDDS/ACE_TAO
        tar xvfJ ACE_TAO_w19_p1_stat_js0.tar.xz
        rm -f ACE_TAO_w19_p1_stat_js0.tar.xz
    - uses: ammaraskar/msvc-problem-matcher@0.1
    - name: set up msvc env
      uses: ilammy/msvc-dev-cmd@v1.8.0
    - name: setup gtest
      shell: cmd
      run: |
        cd OpenDDS/tests/googletest
        git submodule init
        git submodule update
        mkdir build
        cd build
        mkdir install
        cmake -DCMAKE_INSTALL_PREFIX=./install ..
        cmake --build . --target install
    - name: configure OpenDDS
      shell: cmd
      run: |
        cd OpenDDS
        configure --ipv6 --static --no-rapidjson --gtest=%GITHUB_WORKSPACE%/OpenDDS/tests/googletest/build/install --ace=%GITHUB_WORKSPACE%/OpenDDS/ACE_TAO/ACE --tao=%GITHUB_WORKSPACE%/OpenDDS/ACE_TAO/TAO --mpc=%GITHUB_WORKSPACE%/MPC --xerces3=%VCPKG_ROOT%/installed/x64-windows --openssl=%VCPKG_ROOT%/installed/x64-windows
    - name: check build configuration
      shell: cmd
      run: |
        cd OpenDDS
        call setenv.cmd
        perl tools\scripts\show_build_config.pl
    - name: build OpenDDS
      shell: cmd
      run: |
        cd OpenDDS
        call setenv.cmd
        msbuild -p:Configuration=Debug,Platform=x64 -m DDS_no_tests.sln
    - name: create OpenDDS tar.xz artifact
      shell: bash
      run: |
        cd OpenDDS
        rm -rf ACE_TAO
        find . -iname "*\.obj" -o -iname "*\.pdb" -o -iname "*\.idb" -o -type f -iname "*\.tlog" | xargs rm
        tar cvf ../${{ github.job }}.tar setenv.cmd
        git clean -xdfn | cut -d ' ' -f 3- | xargs tar uvf ../${{ github.job }}.tar
        xz -3 ../${{ github.job }}.tar
    - name: upload OpenDDS artifact
      uses: actions/upload-artifact@v2
      with:
        name: ${{ github.job }}_artifact
        path: ${{ github.job }}.tar.xz

  cmake_w19_p1_stat_js0:

    runs-on: windows-2019

    needs: build_w19_p1_stat_js0
    timeout-minutes: 15

    steps:
    - name: install openssl & xerces-c
      uses: lukka/run-vcpkg@v6
      with:
        vcpkgGitCommitId: 5568f110b509a9fd90711978a7cb76bae75bb092
        vcpkgArguments: --recurse openssl xerces-c
        vcpkgTriplet: x64-windows
    - name: checkout MPC
      uses: actions/checkout@v2.3.4
      with:
        repository: DOCGroup/MPC
        path: MPC
    - name: checkout autobuild
      uses: actions/checkout@v2.3.4
      with:
        repository: DOCGroup/autobuild
        path: autobuild
    - name: checkout OpenDDS
      uses: actions/checkout@v2.3.4
      with:
        path: OpenDDS
        submodules: true
    - name: checkout ACE_TAO
      uses: actions/checkout@v2.3.4
      with:
        repository: DOCGroup/ACE_TAO
        ref: ace6tao2
        path: OpenDDS/ACE_TAO
    - name: download ACE_TAO artifact
      uses: actions/download-artifact@v2
      with:
        name: ACE_TAO_w19_p1_stat_js0_artifact
        path: OpenDDS/ACE_TAO
    - name: extract ACE_TAO artifact
      shell: bash
      run: |
        cd OpenDDS/ACE_TAO
        tar xvfJ ACE_TAO_w19_p1_stat_js0.tar.xz
        rm -f ACE_TAO_w19_p1_stat_js0.tar.xz
    - name: download OpenDDS artifact
      uses: actions/download-artifact@v2
      with:
        name: build_w19_p1_stat_js0_artifact
        path: OpenDDS
    - name: extract OpenDDS artifact
      shell: bash
      run: |
        cd OpenDDS
        tar xvfJ build_w19_p1_stat_js0.tar.xz
        rm -f build_w19_p1_stat_js0.tar.xz
    - name: check build configuration
      shell: cmd
      run: |
        cd OpenDDS
        call setenv.cmd
        perl tools\scripts\show_build_config.pl
    - name: build and run CMake tests
      shell: cmd
      run: |
        cd OpenDDS
        call setenv.cmd
        cd tests/cmake/
        perl run_ci_tests.pl --no-shared --build-config=Debug

  messenger_w19_p1_stat_js0:

    runs-on: windows-2019

    needs: build_w19_p1_stat_js0
    timeout-minutes: 40

    steps:
    - name: install openssl & xerces-c
      uses: lukka/run-vcpkg@v6
      with:
        vcpkgGitCommitId: 5568f110b509a9fd90711978a7cb76bae75bb092
        vcpkgArguments: --recurse openssl xerces-c
        vcpkgTriplet: x64-windows
    - name: checkout MPC
      uses: actions/checkout@v2.3.4
      with:
        repository: DOCGroup/MPC
        path: MPC
    - name: checkout autobuild
      uses: actions/checkout@v2.3.4
      with:
        repository: DOCGroup/autobuild
        path: autobuild
    - name: checkout OpenDDS
      uses: actions/checkout@v2.3.4
      with:
        path: OpenDDS
        submodules: true
    - name: checkout ACE_TAO
      uses: actions/checkout@v2.3.4
      with:
        repository: DOCGroup/ACE_TAO
        ref: ace6tao2
        path: OpenDDS/ACE_TAO
    - name: download ACE_TAO artifact
      uses: actions/download-artifact@v2
      with:
        name: ACE_TAO_w19_p1_stat_js0_artifact
        path: OpenDDS/ACE_TAO
    - name: extract ACE_TAO artifact
      shell: bash
      run: |
        cd OpenDDS/ACE_TAO
        tar xvfJ ACE_TAO_w19_p1_stat_js0.tar.xz
        rm -f ACE_TAO_w19_p1_stat_js0.tar.xz
    - name: download OpenDDS artifact
      uses: actions/download-artifact@v2
      with:
        name: build_w19_p1_stat_js0_artifact
        path: OpenDDS
    - name: extract OpenDDS artifact
      shell: bash
      run: |
        cd OpenDDS
        tar xvfJ build_w19_p1_stat_js0.tar.xz
        rm -f build_w19_p1_stat_js0.tar.xz
    - name: set up msvc env
      uses: ilammy/msvc-dev-cmd@v1.8.0
    - name: setup gtest
      shell: cmd
      run: |
        cd OpenDDS/tests/googletest
        git submodule init
        git submodule update
        mkdir build
        cd build
        mkdir install
        cmake -DCMAKE_INSTALL_PREFIX=./install ..
        cmake --build . --target install
    - name: check build configuration
      shell: cmd
      run: |
        cd OpenDDS
        call setenv.cmd
        perl tools\scripts\show_build_config.pl
    - name: build messenger tests
      shell: cmd
      run: |
        cd OpenDDS
        call setenv.cmd
        cd tests\DCPS\Messenger
        perl %ACE_ROOT%\bin\mwc.pl -type vs2019 -static -features no_rapidjson=1 -features ipv6=1 -features ssl=1 -features no_cxx11=0
    - name: make messenger tests
      shell: cmd
      run: |
        cd OpenDDS
        call setenv.cmd
        cd tests\DCPS\Messenger
        msbuild -p:Configuration=Debug,Platform=x64 -m Messenger.sln
    - name: build C++11 messenger test
      shell: cmd
      run: |
        cd OpenDDS
        call setenv.cmd
        cd tests\DCPS\C++11
        perl %ACE_ROOT%\bin\mwc.pl -type vs2019 -static -features no_rapidjson=1 -features ipv6=1 -features ssl=1 -features no_cxx11=0
    - name: make C++11 messenger test
      shell: cmd
      run: |
        cd OpenDDS
        call setenv.cmd
        cd tests\DCPS\C++11
        msbuild -p:Configuration=Debug,Platform=x64 -m C++11.sln
    - name: create autobuild config
      shell: bash
      run: |
        cd OpenDDS
        mkdir ${{ github.job }}_autobuild_workspace
        cd ${{ github.job }}_autobuild_workspace
        export FS_GHW=$(echo $GITHUB_WORKSPACE | sed 's/\\/\//g')
        echo using commit $TRIGGERING_COMMIT for SHA
        echo $TRIGGERING_COMMIT >> ./SHA
        cat > config.xml <<EOF
        <autobuild>
        <configuration>
        <variable name="log_file" value="output.log"/>
        <variable name="log_root" value="$FS_GHW/OpenDDS/${{ github.job }}_autobuild_workspace"/>
        <variable name="project_root" value="$FS_GHW/OpenDDS"/>
        <variable name="root" value="$FS_GHW/OpenDDS/${{ github.job }}_autobuild_workspace"/>
        <variable name="junit_xml_output" value="Tests"/>
        </configuration>
        <command name="log" options="on"/>
        <command name="print_os_version"/>
        <command name="print_env_vars"/>
        <command name="print_ace_config"/>
        <command name="print_make_version"/>
        <command name="check_compiler" options="gcc"/>
        <command name="print_perl_version"/>
        <command name="print_autobuild_config"/>
        <command name="auto_run_tests" options="script_path=tests dir=$FS_GHW/OpenDDS tests\static_ci_tests.lst -ExeSubDir Static_Debug -Config STATIC_MESSENGER -Config RTPS -Config WIN64 -Config IPV6 -Config XERCES3 -Config CXX11 -Config GH_ACTIONS"/>
        <command name="log" options="off"/>
        <command name="process_logs" options="prettify"/>
        </autobuild>
        EOF
        cat config.xml
    - name: run OpenDDS tests
      shell: cmd
      run: |
        cd OpenDDS
        call setenv.cmd
        cd ${{ github.job }}_autobuild_workspace
        perl "%GITHUB_WORKSPACE%\autobuild\autobuild.pl" "%GITHUB_WORKSPACE%\OpenDDS\${{ github.job }}_autobuild_workspace\config.xml"
    - name: upload autobuild output
      uses: actions/upload-artifact@v2
      with:
        name: ${{ github.job }}_autobuild_output
        path: OpenDDS\${{ github.job }}_autobuild_workspace
    - name: check results
      shell: bash
      run: |
        cat "$GITHUB_WORKSPACE/OpenDDS/${{ github.job }}_autobuild_workspace/latest.txt"
        if ! grep -q 'Failures: 0' "$GITHUB_WORKSPACE/OpenDDS/${{ github.job }}_autobuild_workspace/latest.txt"; then echo "::error file=latest.txt,line=0,col=0::Test Failures: see 'Test Results: ${{ github.job }}'"; fi

  compiler_w19_p1_stat_js0:

    runs-on: windows-2019

    needs: build_w19_p1_stat_js0
    timeout-minutes: 30

    steps:
    - name: install openssl & xerces-c
      uses: lukka/run-vcpkg@v6
      with:
        vcpkgGitCommitId: 5568f110b509a9fd90711978a7cb76bae75bb092
        vcpkgArguments: --recurse openssl xerces-c
        vcpkgTriplet: x64-windows
    - name: checkout MPC
      uses: actions/checkout@v2.3.4
      with:
        repository: DOCGroup/MPC
        path: MPC
    - name: checkout autobuild
      uses: actions/checkout@v2.3.4
      with:
        repository: DOCGroup/autobuild
        path: autobuild
    - name: checkout OpenDDS
      uses: actions/checkout@v2.3.4
      with:
        path: OpenDDS
        submodules: true
    - name: checkout ACE_TAO
      uses: actions/checkout@v2.3.4
      with:
        repository: DOCGroup/ACE_TAO
        ref: ace6tao2
        path: OpenDDS/ACE_TAO
    - name: download ACE_TAO artifact
      uses: actions/download-artifact@v2
      with:
        name: ACE_TAO_w19_p1_stat_js0_artifact
        path: OpenDDS/ACE_TAO
    - name: extract ACE_TAO artifact
      shell: bash
      run: |
        cd OpenDDS/ACE_TAO
        tar xvfJ ACE_TAO_w19_p1_stat_js0.tar.xz
        rm -f ACE_TAO_w19_p1_stat_js0.tar.xz
    - name: download OpenDDS artifact
      uses: actions/download-artifact@v2
      with:
        name: build_w19_p1_stat_js0_artifact
        path: OpenDDS
    - name: extract OpenDDS artifact
      shell: bash
      run: |
        cd OpenDDS
        tar xvfJ build_w19_p1_stat_js0.tar.xz
        rm -f build_w19_p1_stat_js0.tar.xz
    - name: set up msvc env
      uses: ilammy/msvc-dev-cmd@v1.8.0
    - name: setup gtest
      shell: cmd
      run: |
        cd OpenDDS/tests/googletest
        git submodule init
        git submodule update
        mkdir build
        cd build
        mkdir install
        cmake -DCMAKE_INSTALL_PREFIX=./install ..
        cmake --build . --target install
    - name: check build configuration
      shell: cmd
      run: |
        cd OpenDDS
        call setenv.cmd
        perl tools\scripts\show_build_config.pl
    - name: build compiler tests
      shell: cmd
      run: |
        cd OpenDDS
        call setenv.cmd
        cd tests\DCPS\Compiler
        perl %ACE_ROOT%\bin\mwc.pl -type vs2019 -static -features no_rapidjson=1 -features ipv6=1 -features ssl=1 -features no_cxx11=0
    - name: make compiler tests
      shell: cmd
      run: |
        cd OpenDDS
        call setenv.cmd
        cd tests\DCPS\Compiler
        dir
        msbuild -p:Configuration=Debug,Platform=x64 -m Compiler.sln
    - name: create autobuild config
      shell: bash
      run: |
        cd OpenDDS
        mkdir ${{ github.job }}_autobuild_workspace
        cd ${{ github.job }}_autobuild_workspace
        export FS_GHW=$(echo $GITHUB_WORKSPACE | sed 's/\\/\//g')
        echo using commit $TRIGGERING_COMMIT for SHA
        echo $TRIGGERING_COMMIT >> ./SHA
        cat > config.xml <<EOF
        <autobuild>
        <configuration>
        <variable name="log_file" value="output.log"/>
        <variable name="log_root" value="$FS_GHW/OpenDDS/${{ github.job }}_autobuild_workspace"/>
        <variable name="project_root" value="$FS_GHW/OpenDDS"/>
        <variable name="root" value="$FS_GHW/OpenDDS/${{ github.job }}_autobuild_workspace"/>
        <variable name="junit_xml_output" value="Tests"/>
        </configuration>
        <command name="log" options="on"/>
        <command name="print_os_version"/>
        <command name="print_env_vars"/>
        <command name="print_ace_config"/>
        <command name="print_make_version"/>
        <command name="check_compiler" options="gcc"/>
        <command name="print_perl_version"/>
        <command name="print_autobuild_config"/>
        <command name="auto_run_tests" options="script_path=tests dir=$FS_GHW/OpenDDS tests\static_ci_tests.lst -ExeSubDir Static_Debug -Config STATIC_COMPILER -Config RTPS -Config WIN64 -Config IPV6 -Config XERCES3 -Config CXX11 -Config GH_ACTIONS"/>
        <command name="log" options="off"/>
        <command name="process_logs" options="prettify"/>
        </autobuild>
        EOF
        cat config.xml
    - name: run OpenDDS tests
      shell: cmd
      run: |
        cd OpenDDS
        call setenv.cmd
        cd ${{ github.job }}_autobuild_workspace
        perl "%GITHUB_WORKSPACE%\autobuild\autobuild.pl" "%GITHUB_WORKSPACE%\OpenDDS\${{ github.job }}_autobuild_workspace\config.xml"
    - name: upload autobuild output
      uses: actions/upload-artifact@v2
      with:
        name: ${{ github.job }}_autobuild_output
        path: OpenDDS\${{ github.job }}_autobuild_workspace
    - name: check results
      shell: bash
      run: |
        cat "$GITHUB_WORKSPACE/OpenDDS/${{ github.job }}_autobuild_workspace/latest.txt"
        if ! grep -q 'Failures: 0' "$GITHUB_WORKSPACE/OpenDDS/${{ github.job }}_autobuild_workspace/latest.txt"; then echo "::error file=latest.txt,line=0,col=0::Test Failures: see 'Test Results: ${{ github.job }}'"; fi

  unit_w19_p1_stat_js0:

    runs-on: windows-2019

    needs: build_w19_p1_stat_js0
    timeout-minutes: 15

    steps:
    - name: install openssl & xerces-c
      uses: lukka/run-vcpkg@v6
      with:
        vcpkgGitCommitId: 5568f110b509a9fd90711978a7cb76bae75bb092
        vcpkgArguments: --recurse openssl xerces-c
        vcpkgTriplet: x64-windows
    - name: checkout MPC
      uses: actions/checkout@v2.3.4
      with:
        repository: DOCGroup/MPC
        path: MPC
    - name: checkout autobuild
      uses: actions/checkout@v2.3.4
      with:
        repository: DOCGroup/autobuild
        path: autobuild
    - name: checkout OpenDDS
      uses: actions/checkout@v2.3.4
      with:
        path: OpenDDS
        submodules: true
    - name: checkout ACE_TAO
      uses: actions/checkout@v2.3.4
      with:
        repository: DOCGroup/ACE_TAO
        ref: ace6tao2
        path: OpenDDS/ACE_TAO
    - name: download ACE_TAO artifact
      uses: actions/download-artifact@v2
      with:
        name: ACE_TAO_w19_p1_stat_js0_artifact
        path: OpenDDS/ACE_TAO
    - name: extract ACE_TAO artifact
      shell: bash
      run: |
        cd OpenDDS/ACE_TAO
        tar xvfJ ACE_TAO_w19_p1_stat_js0.tar.xz
        rm -f ACE_TAO_w19_p1_stat_js0.tar.xz
    - name: download OpenDDS artifact
      uses: actions/download-artifact@v2
      with:
        name: build_w19_p1_stat_js0_artifact
        path: OpenDDS
    - name: extract OpenDDS artifact
      shell: bash
      run: |
        cd OpenDDS
        tar xvfJ build_w19_p1_stat_js0.tar.xz
        rm -f build_w19_p1_stat_js0.tar.xz
    - name: set up msvc env
      uses: ilammy/msvc-dev-cmd@v1.8.0
    - name: setup gtest
      shell: cmd
      run: |
        cd OpenDDS/tests/googletest
        git submodule init
        git submodule update
        mkdir build
        cd build
        mkdir install
        cmake -DCMAKE_INSTALL_PREFIX=./install ..
        cmake --build . --target install
    - name: check build configuration
      shell: cmd
      run: |
        cd OpenDDS
        call setenv.cmd
        perl tools\scripts\show_build_config.pl
    - name: build unit tests
      shell: cmd
      run: |
        cd OpenDDS
        call setenv.cmd
        cd tests\DCPS\UnitTests
        perl %ACE_ROOT%\bin\mwc.pl -type vs2019 -static -features no_rapidjson=1 -features ipv6=1 -features ssl=1 -features no_cxx11=0
    - name: make unit tests
      shell: cmd
      run: |
        cd OpenDDS
        call setenv.cmd
        cd tests\DCPS\UnitTests
        msbuild -p:Configuration=Debug,Platform=x64 -m UnitTests.sln
    - name: create autobuild config
      shell: bash
      run: |
        cd OpenDDS
        mkdir ${{ github.job }}_autobuild_workspace
        cd ${{ github.job }}_autobuild_workspace
        export FS_GHW=$(echo $GITHUB_WORKSPACE | sed 's/\\/\//g')
        echo using commit $TRIGGERING_COMMIT for SHA
        echo $TRIGGERING_COMMIT >> ./SHA
        cat > config.xml <<EOF
        <autobuild>
        <configuration>
        <variable name="log_file" value="output.log"/>
        <variable name="log_root" value="$FS_GHW/OpenDDS/${{ github.job }}_autobuild_workspace"/>
        <variable name="project_root" value="$FS_GHW/OpenDDS"/>
        <variable name="root" value="$FS_GHW/OpenDDS/${{ github.job }}_autobuild_workspace"/>
        <variable name="junit_xml_output" value="Tests"/>
        </configuration>
        <command name="log" options="on"/>
        <command name="print_os_version"/>
        <command name="print_env_vars"/>
        <command name="print_ace_config"/>
        <command name="print_make_version"/>
        <command name="check_compiler" options="gcc"/>
        <command name="print_perl_version"/>
        <command name="print_autobuild_config"/>
        <command name="auto_run_tests" options="script_path=tests dir=$FS_GHW/OpenDDS tests\static_ci_tests.lst -ExeSubDir Static_Debug -Config STATIC_UNIT -Config RTPS -Config WIN64 -Config IPV6 -Config XERCES3 -Config CXX11 -Config GH_ACTIONS"/>
        <command name="log" options="off"/>
        <command name="process_logs" options="prettify"/>
        </autobuild>
        EOF
        cat config.xml
    - name: run OpenDDS tests
      shell: cmd
      run: |
        cd OpenDDS
        call setenv.cmd
        cd ${{ github.job }}_autobuild_workspace
        perl "%GITHUB_WORKSPACE%\autobuild\autobuild.pl" "%GITHUB_WORKSPACE%\OpenDDS\${{ github.job }}_autobuild_workspace\config.xml"
    - name: upload autobuild output
      uses: actions/upload-artifact@v2
      with:
        name: ${{ github.job }}_autobuild_output
        path: OpenDDS\${{ github.job }}_autobuild_workspace
    - name: check results
      shell: bash
      run: |
        cat "$GITHUB_WORKSPACE/OpenDDS/${{ github.job }}_autobuild_workspace/latest.txt"
        if ! grep -q 'Failures: 0' "$GITHUB_WORKSPACE/OpenDDS/${{ github.job }}_autobuild_workspace/latest.txt"; then echo "::error file=latest.txt,line=0,col=0::Test Failures: see 'Test Results: ${{ github.job }}'"; fi

  ACE_TAO_w19_re_p1_stat_FM-08:

    runs-on: windows-2019

    needs: wait_cancel_previous

    steps:
    - name: checkout OpenDDS
      uses: actions/checkout@v2.3.4
      with:
        path: OpenDDS
        submodules: true
    - name: checkout ACE_TAO
      uses: actions/checkout@v2.3.4
      with:
        repository: DOCGroup/ACE_TAO
        ref: ace6tao2
        path: OpenDDS/ACE_TAO
    - name: get ACE_TAO commit
      shell: bash
      run: |
        cd OpenDDS/ACE_TAO
        export ACE_COMMIT=$(git rev-parse HEAD)
        echo "ACE_COMMIT=$ACE_COMMIT" >> $GITHUB_ENV
    - name: Cache Artifact
      id: cache-artifact
      uses: actions/cache@v2.1.5
      with:
        path: ${{ github.job }}.tar.xz
        key: c01_${{ github.job }}_ace6tao2_${{ env.ACE_COMMIT }}
    - name: install openssl & xerces-c
      if: steps.cache-artifact.outputs.cache-hit != 'true'
      uses: lukka/run-vcpkg@v6
      with:
        vcpkgGitCommitId: 5568f110b509a9fd90711978a7cb76bae75bb092
        vcpkgArguments: --recurse openssl xerces-c
        vcpkgTriplet: x64-windows
    - name: checkout MPC
      if: steps.cache-artifact.outputs.cache-hit != 'true'
      uses: actions/checkout@v2.3.4
      with:
        repository: DOCGroup/MPC
        path: MPC
    - name: set up msvc env
      if: steps.cache-artifact.outputs.cache-hit != 'true'
      uses: ilammy/msvc-dev-cmd@v1.8.0
    - name: configure OpenDDS
      if: steps.cache-artifact.outputs.cache-hit != 'true'
      shell: cmd
      run: |
        cd OpenDDS
        configure --ipv6 --static --rapidjson --no-built-in-topics --no-content-subscription --no-ownership-profile --no-object-model-profile --no-persistence-profile --ace=%GITHUB_WORKSPACE%/OpenDDS/ACE_TAO/ACE --tao=%GITHUB_WORKSPACE%/OpenDDS/ACE_TAO/TAO --mpc=%GITHUB_WORKSPACE%/MPC --xerces3=%VCPKG_ROOT%/installed/x64-windows --openssl=%VCPKG_ROOT%/installed/x64-windows --mpcopts=-hierarchy
    - name: build ACE & TAO
      if: steps.cache-artifact.outputs.cache-hit != 'true'
      shell: cmd
      run: |
        cd OpenDDS
        call setenv.cmd
        cd ACE_TAO\ACE
        msbuild -p:Configuration=Release,Platform=x64 -m ace.sln
        cd ..\TAO
        msbuild -p:Configuration=Release,Platform=x64 -m tao.sln
    - name: create ACE_TAO tar.xz artifact
      if: steps.cache-artifact.outputs.cache-hit != 'true'
      shell: bash
      run: |
        cd OpenDDS/ACE_TAO
        perl -ni.bak -e "print unless /opendds/" ACE/bin/MakeProjectCreator/config/default.features # remove opendds features from here, let individual build configure scripts handle those
        find . -iname "*\.obj" | xargs rm
        tar cvf ../../${{ github.job }}.tar ACE/ace/config.h
        git clean -xdfn | cut -d ' ' -f 3- | xargs tar uvf ../../${{ github.job }}.tar
        xz -3 ../../${{ github.job }}.tar
    - name: upload ACE_TAO artifact
      uses: actions/upload-artifact@v2
      with:
        name: ${{ github.job }}_artifact
        path: ${{ github.job }}.tar.xz

  build_w19_re_p1_stat_FM-08:

    runs-on: windows-2019

    needs: ACE_TAO_w19_re_p1_stat_FM-08

    steps:
    - name: install openssl & xerces-c
      uses: lukka/run-vcpkg@v6
      with:
        vcpkgGitCommitId: 5568f110b509a9fd90711978a7cb76bae75bb092
        vcpkgArguments: --recurse openssl xerces-c
        vcpkgTriplet: x64-windows
    - name: checkout MPC
      uses: actions/checkout@v2.3.4
      with:
        repository: DOCGroup/MPC
        path: MPC
    - name: checkout OpenDDS
      uses: actions/checkout@v2.3.4
      with:
        path: OpenDDS
        submodules: true
    - name: checkout ACE_TAO
      uses: actions/checkout@v2.3.4
      with:
        repository: DOCGroup/ACE_TAO
        ref: ace6tao2
        path: OpenDDS/ACE_TAO
    - name: download ACE_TAO artifact
      uses: actions/download-artifact@v2
      with:
        name: ACE_TAO_w19_re_p1_stat_FM-08_artifact
        path: OpenDDS/ACE_TAO
    - name: extract ACE_TAO artifact
      shell: bash
      run: |
        cd OpenDDS/ACE_TAO
        tar xvfJ ACE_TAO_w19_re_p1_stat_FM-08.tar.xz
        rm -f ACE_TAO_w19_re_p1_stat_FM-08.tar.xz
    - uses: ammaraskar/msvc-problem-matcher@0.1
    - name: set up msvc env
      uses: ilammy/msvc-dev-cmd@v1.8.0
    - name: setup gtest
      shell: cmd
      run: |
        cd OpenDDS/tests/googletest
        git submodule init
        git submodule update
        mkdir build
        cd build
        mkdir install
        cmake -DCMAKE_INSTALL_PREFIX=./install ..
        cmake --build . --target install --config Release
    - name: configure OpenDDS
      shell: cmd
      run: |
        cd OpenDDS
        configure --ipv6 --static --rapidjson --gtest=%GITHUB_WORKSPACE%/OpenDDS/tests/googletest/build/install --no-built-in-topics --no-content-subscription --no-ownership-profile --no-object-model-profile --no-persistence-profile --ace=%GITHUB_WORKSPACE%/OpenDDS/ACE_TAO/ACE --tao=%GITHUB_WORKSPACE%/OpenDDS/ACE_TAO/TAO --mpc=%GITHUB_WORKSPACE%/MPC --xerces3=%VCPKG_ROOT%/installed/x64-windows --openssl=%VCPKG_ROOT%/installed/x64-windows
    - name: check build configuration
      shell: cmd
      run: |
        cd OpenDDS
        call setenv.cmd
        perl tools\scripts\show_build_config.pl
    - name: build OpenDDS
      shell: cmd
      run: |
        cd OpenDDS
        call setenv.cmd
        msbuild -p:Configuration=Release,Platform=x64 -m DDS_no_tests.sln
    - name: create OpenDDS tar.xz artifact
      shell: bash
      run: |
        cd OpenDDS
        rm -rf ACE_TAO
        find . -iname "*\.obj" -o -iname "*\.pdb" -o -iname "*\.idb" -o -type f -iname "*\.tlog" | xargs rm
        tar cvf ../${{ github.job }}.tar setenv.cmd
        git clean -xdfn | cut -d ' ' -f 3- | xargs tar uvf ../${{ github.job }}.tar
        xz -3 ../${{ github.job }}.tar
    - name: upload OpenDDS artifact
      uses: actions/upload-artifact@v2
      with:
        name: ${{ github.job }}_artifact
        path: ${{ github.job }}.tar.xz

  messenger_w19_re_p1_stat_FM-08:

    runs-on: windows-2019

    needs: build_w19_re_p1_stat_FM-08
    timeout-minutes: 40

    steps:
    - name: install openssl & xerces-c
      uses: lukka/run-vcpkg@v6
      with:
        vcpkgGitCommitId: 5568f110b509a9fd90711978a7cb76bae75bb092
        vcpkgArguments: --recurse openssl xerces-c
        vcpkgTriplet: x64-windows
    - name: checkout MPC
      uses: actions/checkout@v2.3.4
      with:
        repository: DOCGroup/MPC
        path: MPC
    - name: checkout autobuild
      uses: actions/checkout@v2.3.4
      with:
        repository: DOCGroup/autobuild
        path: autobuild
    - name: checkout OpenDDS
      uses: actions/checkout@v2.3.4
      with:
        path: OpenDDS
        submodules: true
    - name: checkout ACE_TAO
      uses: actions/checkout@v2.3.4
      with:
        repository: DOCGroup/ACE_TAO
        ref: ace6tao2
        path: OpenDDS/ACE_TAO
    - name: download ACE_TAO artifact
      uses: actions/download-artifact@v2
      with:
        name: ACE_TAO_w19_re_p1_stat_FM-08_artifact
        path: OpenDDS/ACE_TAO
    - name: extract ACE_TAO artifact
      shell: bash
      run: |
        cd OpenDDS/ACE_TAO
        tar xvfJ ACE_TAO_w19_re_p1_stat_FM-08.tar.xz
        rm -f ACE_TAO_w19_re_p1_stat_FM-08.tar.xz
    - name: download OpenDDS artifact
      uses: actions/download-artifact@v2
      with:
        name: build_w19_re_p1_stat_FM-08_artifact
        path: OpenDDS
    - name: extract OpenDDS artifact
      shell: bash
      run: |
        cd OpenDDS
        tar xvfJ build_w19_re_p1_stat_FM-08.tar.xz
        rm -f build_w19_re_p1_stat_FM-08.tar.xz
    - name: set up msvc env
      uses: ilammy/msvc-dev-cmd@v1.8.0
    - name: setup gtest
      shell: cmd
      run: |
        cd OpenDDS/tests/googletest
        git submodule init
        git submodule update
        mkdir build
        cd build
        mkdir install
        cmake -DCMAKE_INSTALL_PREFIX=./install ..
        cmake --build . --target install --config Release
    - name: check build configuration
      shell: cmd
      run: |
        cd OpenDDS
        call setenv.cmd
        perl tools\scripts\show_build_config.pl
    - name: build messenger tests
      shell: cmd
      run: |
        cd OpenDDS
        call setenv.cmd
        cd tests\DCPS\Messenger
        perl %ACE_ROOT%\bin\mwc.pl -type vs2019 -static -features ipv6=1 -features no_cxx11=0 -features xerces3=1 -features no_rapidjson=0 -features ssl=1 -features openssl11=1 -features built_in_topics=0 -features ownership_profile=0 -features content_subscription=0 -features object_model_profile=0 -features persistence_profile=0
    - name: make messenger tests
      shell: cmd
      run: |
        cd OpenDDS
        call setenv.cmd
        cd tests\DCPS\Messenger
        msbuild -p:Configuration=Release,Platform=x64 -m Messenger.sln
    - name: build C++11 messenger test
      shell: cmd
      run: |
        cd OpenDDS
        call setenv.cmd
        cd tests\DCPS\C++11
        perl %ACE_ROOT%\bin\mwc.pl -type vs2019 -static -features ipv6=1 -features no_cxx11=0 -features xerces3=1 -features no_rapidjson=0 -features ssl=1 -features openssl11=1 -features built_in_topics=0 -features ownership_profile=0 -features content_subscription=0 -features object_model_profile=0 -features persistence_profile=0
    - name: make C++11 messenger test
      shell: cmd
      run: |
        cd OpenDDS
        call setenv.cmd
        cd tests\DCPS\C++11
        msbuild -p:Configuration=Release,Platform=x64 -m C++11.sln
    - name: create autobuild config
      shell: bash
      run: |
        cd OpenDDS
        mkdir ${{ github.job }}_autobuild_workspace
        cd ${{ github.job }}_autobuild_workspace
        export FS_GHW=$(echo $GITHUB_WORKSPACE | sed 's/\\/\//g')
        echo using commit $TRIGGERING_COMMIT for SHA
        echo $TRIGGERING_COMMIT >> ./SHA
        cat > config.xml <<EOF
        <autobuild>
        <configuration>
        <variable name="log_file" value="output.log"/>
        <variable name="log_root" value="$FS_GHW/OpenDDS/${{ github.job }}_autobuild_workspace"/>
        <variable name="project_root" value="$FS_GHW/OpenDDS"/>
        <variable name="root" value="$FS_GHW/OpenDDS/${{ github.job }}_autobuild_workspace"/>
        <variable name="junit_xml_output" value="Tests"/>
        </configuration>
        <command name="log" options="on"/>
        <command name="print_os_version"/>
        <command name="print_env_vars"/>
        <command name="print_ace_config"/>
        <command name="print_make_version"/>
        <command name="check_compiler" options="gcc"/>
        <command name="print_perl_version"/>
        <command name="print_autobuild_config"/>
        <command name="auto_run_tests" options="script_path=tests dir=$FS_GHW/OpenDDS tests\static_ci_tests.lst -ExeSubDir Static_Release -Config STATIC -Config STATIC_MESSENGER -Config NO_BUILT_IN_TOPICS -Config DDS_NO_OBJECT_MODEL_PROFILE -Config DDS_NO_OWNERSHIP_PROFILE -Config DDS_NO_PERSISTENCE_PROFILE -Config DDS_NO_CONTENT_SUBSCRIPTION -Config IPV6 -Config RTPS -Config CXX11 -Config OPENDDS_SECURITY -Config RAPIDJSON -Config GH_ACTIONS"/>
        <command name="log" options="off"/>
        <command name="process_logs" options="prettify"/>
        </autobuild>
        EOF
        cat config.xml
    - name: run OpenDDS tests
      shell: cmd
      run: |
        cd OpenDDS
        call setenv.cmd
        cd ${{ github.job }}_autobuild_workspace
        perl "%GITHUB_WORKSPACE%\autobuild\autobuild.pl" "%GITHUB_WORKSPACE%\OpenDDS\${{ github.job }}_autobuild_workspace\config.xml"
    - name: upload autobuild output
      uses: actions/upload-artifact@v2
      with:
        name: ${{ github.job }}_autobuild_output
        path: OpenDDS\${{ github.job }}_autobuild_workspace
    - name: check results
      shell: bash
      run: |
        cat "$GITHUB_WORKSPACE/OpenDDS/${{ github.job }}_autobuild_workspace/latest.txt"
        if ! grep -q 'Failures: 0' "$GITHUB_WORKSPACE/OpenDDS/${{ github.job }}_autobuild_workspace/latest.txt"; then echo "::error file=latest.txt,line=0,col=0::Test Failures: see 'Test Results: ${{ github.job }}'"; fi

  compiler_w19_re_p1_stat_FM-08:

    runs-on: windows-2019

    needs: build_w19_re_p1_stat_FM-08
    timeout-minutes: 30

    steps:
    - name: install openssl & xerces-c
      uses: lukka/run-vcpkg@v6
      with:
        vcpkgGitCommitId: 5568f110b509a9fd90711978a7cb76bae75bb092
        vcpkgArguments: --recurse openssl xerces-c
        vcpkgTriplet: x64-windows
    - name: checkout MPC
      uses: actions/checkout@v2.3.4
      with:
        repository: DOCGroup/MPC
        path: MPC
    - name: checkout autobuild
      uses: actions/checkout@v2.3.4
      with:
        repository: DOCGroup/autobuild
        path: autobuild
    - name: checkout OpenDDS
      uses: actions/checkout@v2.3.4
      with:
        path: OpenDDS
        submodules: true
    - name: checkout ACE_TAO
      uses: actions/checkout@v2.3.4
      with:
        repository: DOCGroup/ACE_TAO
        ref: ace6tao2
        path: OpenDDS/ACE_TAO
    - name: download ACE_TAO artifact
      uses: actions/download-artifact@v2
      with:
        name: ACE_TAO_w19_re_p1_stat_FM-08_artifact
        path: OpenDDS/ACE_TAO
    - name: extract ACE_TAO artifact
      shell: bash
      run: |
        cd OpenDDS/ACE_TAO
        tar xvfJ ACE_TAO_w19_re_p1_stat_FM-08.tar.xz
        rm -f ACE_TAO_w19_re_p1_stat_FM-08.tar.xz
    - name: download OpenDDS artifact
      uses: actions/download-artifact@v2
      with:
        name: build_w19_re_p1_stat_FM-08_artifact
        path: OpenDDS
    - name: extract OpenDDS artifact
      shell: bash
      run: |
        cd OpenDDS
        tar xvfJ build_w19_re_p1_stat_FM-08.tar.xz
        rm -f build_w19_re_p1_stat_FM-08.tar.xz
    - name: set up msvc env
      uses: ilammy/msvc-dev-cmd@v1.8.0
    - name: setup gtest
      shell: cmd
      run: |
        cd OpenDDS/tests/googletest
        git submodule init
        git submodule update
        mkdir build
        cd build
        mkdir install
        cmake -DCMAKE_INSTALL_PREFIX=./install ..
        cmake --build . --target install --config Release
    - name: check build configuration
      shell: cmd
      run: |
        cd OpenDDS
        call setenv.cmd
        perl tools\scripts\show_build_config.pl
    - name: build compiler tests
      shell: cmd
      run: |
        cd OpenDDS
        call setenv.cmd
        cd tests\DCPS\Compiler
        perl %ACE_ROOT%\bin\mwc.pl -type vs2019 -static -features ipv6=1 -features no_cxx11=0 -features xerces3=1 -features no_rapidjson=0 -features ssl=1 -features openssl11=1 -features built_in_topics=0 -features ownership_profile=0 -features content_subscription=0 -features object_model_profile=0 -features persistence_profile=0
    - name: make compiler tests
      shell: cmd
      run: |
        cd OpenDDS
        call setenv.cmd
        cd tests\DCPS\Compiler
        msbuild -p:Configuration=Release,Platform=x64 -m Compiler.sln
    - name: create autobuild config
      shell: bash
      run: |
        cd OpenDDS
        mkdir ${{ github.job }}_autobuild_workspace
        cd ${{ github.job }}_autobuild_workspace
        export FS_GHW=$(echo $GITHUB_WORKSPACE | sed 's/\\/\//g')
        echo using commit $TRIGGERING_COMMIT for SHA
        echo $TRIGGERING_COMMIT >> ./SHA
        cat > config.xml <<EOF
        <autobuild>
        <configuration>
        <variable name="log_file" value="output.log"/>
        <variable name="log_root" value="$FS_GHW/OpenDDS/${{ github.job }}_autobuild_workspace"/>
        <variable name="project_root" value="$FS_GHW/OpenDDS"/>
        <variable name="root" value="$FS_GHW/OpenDDS/${{ github.job }}_autobuild_workspace"/>
        <variable name="junit_xml_output" value="Tests"/>
        </configuration>
        <command name="log" options="on"/>
        <command name="print_os_version"/>
        <command name="print_env_vars"/>
        <command name="print_ace_config"/>
        <command name="print_make_version"/>
        <command name="check_compiler" options="gcc"/>
        <command name="print_perl_version"/>
        <command name="print_autobuild_config"/>
        <command name="auto_run_tests" options="script_path=tests dir=$FS_GHW/OpenDDS tests\static_ci_tests.lst -ExeSubDir Static_Release -Config STATIC_COMPILER -Config STATIC -Config NO_BUILT_IN_TOPICS -Config DDS_NO_OBJECT_MODEL_PROFILE -Config DDS_NO_OWNERSHIP_PROFILE -Config DDS_NO_PERSISTENCE_PROFILE -Config DDS_NO_CONTENT_SUBSCRIPTION -Config IPV6 -Config RTPS -Config OPENDDS_SECURITY -Config RAPIDJSON -Config CXX11 -Config GH_ACTIONS"/>
        <command name="log" options="off"/>
        <command name="process_logs" options="prettify"/>
        </autobuild>
        EOF
        cat config.xml
    - name: run OpenDDS tests
      shell: cmd
      run: |
        cd OpenDDS
        call setenv.cmd
        cd ${{ github.job }}_autobuild_workspace
        perl "%GITHUB_WORKSPACE%\autobuild\autobuild.pl" "%GITHUB_WORKSPACE%\OpenDDS\${{ github.job }}_autobuild_workspace\config.xml"
    - name: upload autobuild output
      uses: actions/upload-artifact@v2
      with:
        name: ${{ github.job }}_autobuild_output
        path: OpenDDS\${{ github.job }}_autobuild_workspace
    - name: check results
      shell: bash
      run: |
        cat "$GITHUB_WORKSPACE/OpenDDS/${{ github.job }}_autobuild_workspace/latest.txt"
        if ! grep -q 'Failures: 0' "$GITHUB_WORKSPACE/OpenDDS/${{ github.job }}_autobuild_workspace/latest.txt"; then echo "::error file=latest.txt,line=0,col=0::Test Failures: see 'Test Results: ${{ github.job }}'"; fi

  unit_w19_re_p1_stat_FM-08:

    runs-on: windows-2019

    needs: build_w19_re_p1_stat_FM-08
    timeout-minutes: 15

    steps:
    - name: install openssl & xerces-c
      uses: lukka/run-vcpkg@v6
      with:
        vcpkgGitCommitId: 5568f110b509a9fd90711978a7cb76bae75bb092
        vcpkgArguments: --recurse openssl xerces-c
        vcpkgTriplet: x64-windows
    - name: checkout MPC
      uses: actions/checkout@v2.3.4
      with:
        repository: DOCGroup/MPC
        path: MPC
    - name: checkout autobuild
      uses: actions/checkout@v2.3.4
      with:
        repository: DOCGroup/autobuild
        path: autobuild
    - name: checkout OpenDDS
      uses: actions/checkout@v2.3.4
      with:
        path: OpenDDS
        submodules: true
    - name: checkout ACE_TAO
      uses: actions/checkout@v2.3.4
      with:
        repository: DOCGroup/ACE_TAO
        ref: ace6tao2
        path: OpenDDS/ACE_TAO
    - name: download ACE_TAO artifact
      uses: actions/download-artifact@v2
      with:
        name: ACE_TAO_w19_re_p1_stat_FM-08_artifact
        path: OpenDDS/ACE_TAO
    - name: extract ACE_TAO artifact
      shell: bash
      run: |
        cd OpenDDS/ACE_TAO
        tar xvfJ ACE_TAO_w19_re_p1_stat_FM-08.tar.xz
        rm -f ACE_TAO_w19_re_p1_stat_FM-08.tar.xz
    - name: download OpenDDS artifact
      uses: actions/download-artifact@v2
      with:
        name: build_w19_re_p1_stat_FM-08_artifact
        path: OpenDDS
    - name: extract OpenDDS artifact
      shell: bash
      run: |
        cd OpenDDS
        tar xvfJ build_w19_re_p1_stat_FM-08.tar.xz
        rm -f build_w19_re_p1_stat_FM-08.tar.xz
    - name: set up msvc env
      uses: ilammy/msvc-dev-cmd@v1.8.0
    - name: setup gtest
      shell: cmd
      run: |
        cd OpenDDS/tests/googletest
        git submodule init
        git submodule update
        mkdir build
        cd build
        mkdir install
        cmake -DCMAKE_INSTALL_PREFIX=./install ..
        cmake --build . --target install --config Release
    - name: check build configuration
      shell: cmd
      run: |
        cd OpenDDS
        call setenv.cmd
        perl tools\scripts\show_build_config.pl
    - name: build unit tests
      shell: cmd
      run: |
        cd OpenDDS
        call setenv.cmd
        cd tests\DCPS\UnitTests
        perl %ACE_ROOT%\bin\mwc.pl -type vs2019 -static -features ipv6=1 -features no_cxx11=0 -features xerces3=1 -features no_rapidjson=0 -features ssl=1 -features openssl11=1 -features built_in_topics=0 -features ownership_profile=0 -features content_subscription=0 -features object_model_profile=0 -features persistence_profile=0
    - name: make unit tests
      shell: cmd
      run: |
        cd OpenDDS
        call setenv.cmd
        cd tests\DCPS\UnitTests
        msbuild -p:Configuration=Release,Platform=x64 -m UnitTests.sln
    - name: create autobuild config
      shell: bash
      run: |
        cd OpenDDS
        mkdir ${{ github.job }}_autobuild_workspace
        cd ${{ github.job }}_autobuild_workspace
        export FS_GHW=$(echo $GITHUB_WORKSPACE | sed 's/\\/\//g')
        echo using commit $TRIGGERING_COMMIT for SHA
        echo $TRIGGERING_COMMIT >> ./SHA
        cat > config.xml <<EOF
        <autobuild>
        <configuration>
        <variable name="log_file" value="output.log"/>
        <variable name="log_root" value="$FS_GHW/OpenDDS/${{ github.job }}_autobuild_workspace"/>
        <variable name="project_root" value="$FS_GHW/OpenDDS"/>
        <variable name="root" value="$FS_GHW/OpenDDS/${{ github.job }}_autobuild_workspace"/>
        <variable name="junit_xml_output" value="Tests"/>
        </configuration>
        <command name="log" options="on"/>
        <command name="print_os_version"/>
        <command name="print_env_vars"/>
        <command name="print_ace_config"/>
        <command name="print_make_version"/>
        <command name="check_compiler" options="gcc"/>
        <command name="print_perl_version"/>
        <command name="print_autobuild_config"/>
        <command name="auto_run_tests" options="script_path=tests dir=$FS_GHW/OpenDDS tests\static_ci_tests.lst -ExeSubDir Static_Release -Config STATIC_UNIT -Config STATIC -Config NO_BUILT_IN_TOPICS -Config DDS_NO_OBJECT_MODEL_PROFILE -Config DDS_NO_OWNERSHIP_PROFILE -Config DDS_NO_PERSISTENCE_PROFILE -Config DDS_NO_CONTENT_SUBSCRIPTION -Config IPV6 -Config RTPS -Config OPENDDS_SECURITY -Config RAPIDJSON -Config CXX11 -Config GH_ACTIONS"/>
        <command name="log" options="off"/>
        <command name="process_logs" options="prettify"/>
        </autobuild>
        EOF
        cat config.xml
    - name: run OpenDDS tests
      shell: cmd
      run: |
        cd OpenDDS
        call setenv.cmd
        cd ${{ github.job }}_autobuild_workspace
        perl "%GITHUB_WORKSPACE%\autobuild\autobuild.pl" "%GITHUB_WORKSPACE%\OpenDDS\${{ github.job }}_autobuild_workspace\config.xml"
    - name: upload autobuild output
      uses: actions/upload-artifact@v2
      with:
        name: ${{ github.job }}_autobuild_output
        path: OpenDDS\${{ github.job }}_autobuild_workspace
    - name: check results
      shell: bash
      run: |
        cat "$GITHUB_WORKSPACE/OpenDDS/${{ github.job }}_autobuild_workspace/latest.txt"
        if ! grep -q 'Failures: 0' "$GITHUB_WORKSPACE/OpenDDS/${{ github.job }}_autobuild_workspace/latest.txt"; then echo "::error file=latest.txt,line=0,col=0::Test Failures: see 'Test Results: ${{ github.job }}'"; fi

  ACE_TAO_w19_re_o1p1_sec:

    runs-on: windows-2019

    needs: wait_cancel_previous

    steps:
    - name: checkout OpenDDS
      uses: actions/checkout@v2.3.4
      with:
        path: OpenDDS
        submodules: true
    - name: checkout ACE_TAO
      uses: actions/checkout@v2.3.4
      with:
        repository: DOCGroup/ACE_TAO
        ref: ace6tao2
        path: OpenDDS/ACE_TAO
    - name: get ACE_TAO commit
      shell: bash
      run: |
        cd OpenDDS/ACE_TAO
        export ACE_COMMIT=$(git rev-parse HEAD)
        echo "ACE_COMMIT=$ACE_COMMIT" >> $GITHUB_ENV
    - name: Cache Artifact
      id: cache-artifact
      uses: actions/cache@v2.1.4
      with:
        path: ${{ github.job }}.tar.xz
        key: c01_${{ github.job }}_ace6tao2_${{ env.ACE_COMMIT }}
    - name: install openssl & xerces-c
      if: steps.cache-artifact.outputs.cache-hit != 'true'
      uses: lukka/run-vcpkg@v6
      with:
        vcpkgGitCommitId: 5568f110b509a9fd90711978a7cb76bae75bb092
        vcpkgArguments: --recurse openssl xerces-c
        vcpkgTriplet: x64-windows
    - name: checkout MPC
      if: steps.cache-artifact.outputs.cache-hit != 'true'
      uses: actions/checkout@v2.3.4
      with:
        repository: DOCGroup/MPC
        path: MPC
    - name: set up msvc env
      if: steps.cache-artifact.outputs.cache-hit != 'true'
      uses: ilammy/msvc-dev-cmd@v1.8.0
    - name: configure OpenDDS
      if: steps.cache-artifact.outputs.cache-hit != 'true'
      shell: cmd
      run: |
        cd OpenDDS
        configure --optimize --ipv6 --security --ace=%GITHUB_WORKSPACE%/OpenDDS/ACE_TAO/ACE --tao=%GITHUB_WORKSPACE%/OpenDDS/ACE_TAO/TAO --mpc=%GITHUB_WORKSPACE%/MPC --xerces3=%VCPKG_ROOT%/installed/x64-windows --openssl=%VCPKG_ROOT%/installed/x64-windows --mpcopts=-hierarchy
    - name: build ACE & TAO
      if: steps.cache-artifact.outputs.cache-hit != 'true'
      shell: cmd
      run: |
        cd OpenDDS
        call setenv.cmd
        cd ACE_TAO\ACE
        msbuild -p:Configuration=Release,Platform=x64 -m ace.sln
        cd ..\TAO
        msbuild -p:Configuration=Release,Platform=x64 -m tao.sln
    - name: create ACE_TAO tar.xz artifact
      if: steps.cache-artifact.outputs.cache-hit != 'true'
      shell: bash
      run: |
        cd OpenDDS/ACE_TAO
        perl -ni.bak -e "print unless /opendds/" ACE/bin/MakeProjectCreator/config/default.features # remove opendds features from here, let individual build configure scripts handle those
        find . -iname "*\.obj" | xargs rm
        tar cvf ../../${{ github.job }}.tar ACE/ace/config.h
        git clean -xdfn | cut -d ' ' -f 3- | xargs tar uvf ../../${{ github.job }}.tar
        xz -3 ../../${{ github.job }}.tar
    - name: upload ACE_TAO artifact
      uses: actions/upload-artifact@v2
      with:
        name: ${{ github.job }}_artifact
        path: ${{ github.job }}.tar.xz

  build_w19_re_o1p1_sec:

    runs-on: windows-2019

    needs: ACE_TAO_w19_re_o1p1_sec

    steps:
    - name: install openssl & xerces-c
      uses: lukka/run-vcpkg@v6
      with:
        vcpkgGitCommitId: 5568f110b509a9fd90711978a7cb76bae75bb092
        vcpkgArguments: --recurse openssl xerces-c
        vcpkgTriplet: x64-windows
    - name: checkout MPC
      uses: actions/checkout@v2.3.4
      with:
        repository: DOCGroup/MPC
        path: MPC
    - name: checkout OpenDDS
      uses: actions/checkout@v2.3.4
      with:
        path: OpenDDS
        submodules: true
    - name: checkout ACE_TAO
      uses: actions/checkout@v2.3.4
      with:
        repository: DOCGroup/ACE_TAO
        ref: ace6tao2
        path: OpenDDS/ACE_TAO
    - name: download ACE_TAO artifact
      uses: actions/download-artifact@v2
      with:
        name: ACE_TAO_w19_re_o1p1_sec_artifact
        path: OpenDDS/ACE_TAO
    - name: extract ACE_TAO artifact
      shell: bash
      run: |
        cd OpenDDS/ACE_TAO
        tar xvfJ ACE_TAO_w19_re_o1p1_sec.tar.xz
        rm -f ACE_TAO_w19_re_o1p1_sec.tar.xz
    - uses: ammaraskar/msvc-problem-matcher@0.1
    - name: set up msvc env
      uses: ilammy/msvc-dev-cmd@v1.8.0
    - name: setup gtest
      shell: cmd
      run: |
        cd OpenDDS/tests/googletest
        git submodule init
        git submodule update
        mkdir build
        cd build
        mkdir install
        cmake -DCMAKE_INSTALL_PREFIX=./install -DBUILD_SHARED_LIBS=ON ..
        cmake --build . --target install --config Release
    - name: configure OpenDDS
      shell: cmd
      run: |
        cd OpenDDS
        configure --optimize --ipv6 --rapidjson --security --gtest=%GITHUB_WORKSPACE%/OpenDDS/tests/googletest/build/install --ace=%GITHUB_WORKSPACE%/OpenDDS/ACE_TAO/ACE --tao=%GITHUB_WORKSPACE%/OpenDDS/ACE_TAO/TAO --mpc=%GITHUB_WORKSPACE%/MPC --xerces3=%VCPKG_ROOT%/installed/x64-windows --openssl=%VCPKG_ROOT%/installed/x64-windows
    - name: check build configuration
      shell: cmd
      run: |
        cd OpenDDS
        call setenv.cmd
        perl tools\scripts\show_build_config.pl
    - name: build OpenDDS
      shell: cmd
      run: |
        cd OpenDDS
        call setenv.cmd
        msbuild -p:Configuration=Release,Platform=x64 -m DDS_no_tests.sln
    - name: gitclean
      shell: bash
      run: |
        touch output.txt
        cd OpenDDS
        git clean -nd -e ext | tee ../output.txt
        if [ -s ../output.txt ]; then exit 1; fi
    - name: create OpenDDS tar.xz artifact
      shell: bash
      run: |
        cd OpenDDS
        rm -rf ACE_TAO
        find . -iname "*\.obj" -o -iname "*\.pdb" -o -iname "*\.idb" -o -type f -iname "*\.tlog" | xargs rm
        tar cvf ../${{ github.job }}.tar setenv.cmd
        git clean -xdfn | cut -d ' ' -f 3- | xargs tar uvf ../${{ github.job }}.tar
        xz -3 ../${{ github.job }}.tar
    - name: upload OpenDDS artifact
      uses: actions/upload-artifact@v2
      with:
        name: ${{ github.job }}_artifact
        path: ${{ github.job }}.tar.xz

  messenger_w19_re_o1p1_sec:

    runs-on: windows-2019

    needs: build_w19_re_o1p1_sec
    timeout-minutes: 40

    steps:
    - name: install openssl & xerces-c
      uses: lukka/run-vcpkg@v6
      with:
        vcpkgGitCommitId: 5568f110b509a9fd90711978a7cb76bae75bb092
        vcpkgArguments: --recurse openssl xerces-c
        vcpkgTriplet: x64-windows
    - name: checkout MPC
      uses: actions/checkout@v2.3.4
      with:
        repository: DOCGroup/MPC
        path: MPC
    - name: checkout autobuild
      uses: actions/checkout@v2.3.4
      with:
        repository: DOCGroup/autobuild
        path: autobuild
    - name: checkout OpenDDS
      uses: actions/checkout@v2.3.4
      with:
        path: OpenDDS
        submodules: true
    - name: checkout ACE_TAO
      uses: actions/checkout@v2.3.4
      with:
        repository: DOCGroup/ACE_TAO
        ref: ace6tao2
        path: OpenDDS/ACE_TAO
    - name: download ACE_TAO artifact
      uses: actions/download-artifact@v2
      with:
        name: ACE_TAO_w19_re_o1p1_sec_artifact
        path: OpenDDS/ACE_TAO
    - name: extract ACE_TAO artifact
      shell: bash
      run: |
        cd OpenDDS/ACE_TAO
        tar xvfJ ACE_TAO_w19_re_o1p1_sec.tar.xz
        rm -f ACE_TAO_w19_re_o1p1_sec.tar.xz
    - name: download OpenDDS artifact
      uses: actions/download-artifact@v2
      with:
        name: build_w19_re_o1p1_sec_artifact
        path: OpenDDS
    - name: extract OpenDDS artifact
      shell: bash
      run: |
        cd OpenDDS
        tar xvfJ build_w19_re_o1p1_sec.tar.xz
        rm -f build_w19_re_o1p1_sec.tar.xz
    - name: set up msvc env
      uses: ilammy/msvc-dev-cmd@v1.8.0
    - name: setup gtest
      shell: cmd
      run: |
        cd OpenDDS/tests/googletest
        git submodule init
        git submodule update
        mkdir build
        cd build
        mkdir install
        cmake -DCMAKE_INSTALL_PREFIX=./install -DBUILD_SHARED_LIBS=ON ..
        cmake --build . --target install --config Release
    - name: check build configuration
      shell: cmd
      run: |
        cd OpenDDS
        call setenv.cmd
        perl tools\scripts\show_build_config.pl
    - name: build messenger tests
      shell: cmd
      run: |
        cd OpenDDS
        call setenv.cmd
        cd tests\DCPS\Messenger
        perl %ACE_ROOT%\bin\mwc.pl -type vs2019 -features ipv6=1 -features no_cxx11=0 -features xerces3=1 -features no_rapidjson=0 -features ssl=1 -features openssl11=1 -features no_opendds_security=0
    - name: make messenger tests
      shell: cmd
      run: |
        cd OpenDDS
        call setenv.cmd
        cd tests\DCPS\Messenger
        msbuild -p:Configuration=Release,Platform=x64 -m Messenger.sln
    - name: build C++11 messenge test
      shell: cmd
      run: |
        cd OpenDDS
        call setenv.cmd
        cd tests\DCPS\C++11
        perl %ACE_ROOT%\bin\mwc.pl -type vs2019 -features ipv6=1 -features no_cxx11=0 -features xerces3=1 -features no_rapidjson=0 -features ssl=1 -features openssl11=1 -features no_opendds_security=0
    - name: make C++11 messenger test
      shell: cmd
      run: |
        cd OpenDDS
        call setenv.cmd
        cd tests\DCPS\C++11
        msbuild -p:Configuration=Release,Platform=x64 -m C++11.sln
    - name: create autobuild config
      shell: bash
      run: |
        cd OpenDDS
        mkdir ${{ github.job }}_autobuild_workspace
        cd ${{ github.job }}_autobuild_workspace
        export FS_GHW=$(echo $GITHUB_WORKSPACE | sed 's/\\/\//g')
        echo using commit $TRIGGERING_COMMIT for SHA
        echo $TRIGGERING_COMMIT >> ./SHA
        cat > config.xml <<EOF
        <autobuild>
        <configuration>
        <variable name="log_file" value="output.log"/>
        <variable name="log_root" value="$FS_GHW/OpenDDS/${{ github.job }}_autobuild_workspace"/>
        <variable name="project_root" value="$FS_GHW/OpenDDS"/>
        <variable name="root" value="$FS_GHW/OpenDDS/${{ github.job }}_autobuild_workspace"/>
        <variable name="junit_xml_output" value="Tests"/>
        </configuration>
        <command name="log" options="on"/>
        <command name="print_os_version"/>
        <command name="print_env_vars"/>
        <command name="print_ace_config"/>
        <command name="print_make_version"/>
        <command name="check_compiler" options="gcc"/>
        <command name="print_perl_version"/>
        <command name="print_autobuild_config"/>
        <command name="auto_run_tests" options="script_path=tests dir=$FS_GHW/OpenDDS tests\static_ci_tests.lst -ExeSubDir Release -Config STATIC_MESSENGER -Config RTPS -Config WIN64 -Config IPV6 -Config XERCES3 -Config OPENDDS_SECURITY -Config CXX11 -Config RAPIDJSON -Config GH_ACTIONS"/>
        <command name="log" options="off"/>
        <command name="process_logs" options="prettify"/>
        </autobuild>
        EOF
        cat config.xml
    - name: run OpenDDS tests
      shell: cmd
      run: |
        cd OpenDDS
        call setenv.cmd
        cd ${{ github.job }}_autobuild_workspace
        perl "%GITHUB_WORKSPACE%\autobuild\autobuild.pl" "%GITHUB_WORKSPACE%\OpenDDS\${{ github.job }}_autobuild_workspace\config.xml"
    - name: upload autobuild output
      uses: actions/upload-artifact@v2
      with:
        name: ${{ github.job }}_autobuild_output
        path: OpenDDS\${{ github.job }}_autobuild_workspace
    - name: check results
      shell: bash
      run: |
        cat "$GITHUB_WORKSPACE/OpenDDS/${{ github.job }}_autobuild_workspace/latest.txt"
        if ! grep -q 'Failures: 0' "$GITHUB_WORKSPACE/OpenDDS/${{ github.job }}_autobuild_workspace/latest.txt"; then echo "::error file=latest.txt,line=0,col=0::Test Failures: see 'Test Results: ${{ github.job }}'"; fi

  compiler_w19_re_o1p1_sec:

    runs-on: windows-2019

    needs: build_w19_re_o1p1_sec
    timeout-minutes: 30

    steps:
    - name: install openssl & xerces-c
      uses: lukka/run-vcpkg@v6
      with:
        vcpkgGitCommitId: 5568f110b509a9fd90711978a7cb76bae75bb092
        vcpkgArguments: --recurse openssl xerces-c
        vcpkgTriplet: x64-windows
    - name: checkout MPC
      uses: actions/checkout@v2.3.4
      with:
        repository: DOCGroup/MPC
        path: MPC
    - name: checkout autobuild
      uses: actions/checkout@v2.3.4
      with:
        repository: DOCGroup/autobuild
        path: autobuild
    - name: checkout OpenDDS
      uses: actions/checkout@v2.3.4
      with:
        path: OpenDDS
        submodules: true
    - name: checkout ACE_TAO
      uses: actions/checkout@v2.3.4
      with:
        repository: DOCGroup/ACE_TAO
        ref: ace6tao2
        path: OpenDDS/ACE_TAO
    - name: download ACE_TAO artifact
      uses: actions/download-artifact@v2
      with:
        name: ACE_TAO_w19_re_o1p1_sec_artifact
        path: OpenDDS/ACE_TAO
    - name: extract ACE_TAO artifact
      shell: bash
      run: |
        cd OpenDDS/ACE_TAO
        tar xvfJ ACE_TAO_w19_re_o1p1_sec.tar.xz
        rm -f ACE_TAO_w19_re_o1p1_sec.tar.xz
    - name: download OpenDDS artifact
      uses: actions/download-artifact@v2
      with:
        name: build_w19_re_o1p1_sec_artifact
        path: OpenDDS
    - name: extract OpenDDS artifact
      shell: bash
      run: |
        cd OpenDDS
        tar xvfJ build_w19_re_o1p1_sec.tar.xz
        rm -f build_w19_re_o1p1_sec.tar.xz
    - name: set up msvc env
      uses: ilammy/msvc-dev-cmd@v1.8.0
    - name: check build configuration
      shell: cmd
      run: |
        cd OpenDDS
        call setenv.cmd
        perl tools\scripts\show_build_config.pl
    - name: setup gtest
      shell: cmd
      run: |
        cd OpenDDS/tests/googletest
        git submodule init
        git submodule update
        mkdir build
        cd build
        mkdir install
        cmake -DCMAKE_INSTALL_PREFIX=./install -DBUILD_SHARED_LIBS=ON ..
        cmake --build . --target install --config Release
    - name: build compiler tests
      shell: cmd
      run: |
        cd OpenDDS
        call setenv.cmd
        cd tests\DCPS\Compiler
        perl %ACE_ROOT%\bin\mwc.pl -type vs2019 -features ipv6=1 -features no_cxx11=0 -features xerces3=1 -features no_rapidjson=0 -features ssl=1 -features openssl11=1 -features no_opendds_security=0
    - name: make compiler tests
      shell: cmd
      run: |
        cd OpenDDS
        call setenv.cmd
        cd tests\DCPS\Compiler
        msbuild -p:Configuration=Release,Platform=x64 -m Compiler.sln
    - name: create autobuild config
      shell: bash
      run: |
        cd OpenDDS
        mkdir ${{ github.job }}_autobuild_workspace
        cd ${{ github.job }}_autobuild_workspace
        export FS_GHW=$(echo $GITHUB_WORKSPACE | sed 's/\\/\//g')
        echo using commit $TRIGGERING_COMMIT for SHA
        echo $TRIGGERING_COMMIT >> ./SHA
        cat > config.xml <<EOF
        <autobuild>
        <configuration>
        <variable name="log_file" value="output.log"/>
        <variable name="log_root" value="$FS_GHW/OpenDDS/${{ github.job }}_autobuild_workspace"/>
        <variable name="project_root" value="$FS_GHW/OpenDDS"/>
        <variable name="root" value="$FS_GHW/OpenDDS/${{ github.job }}_autobuild_workspace"/>
        <variable name="junit_xml_output" value="Tests"/>
        </configuration>
        <command name="log" options="on"/>
        <command name="print_os_version"/>
        <command name="print_env_vars"/>
        <command name="print_ace_config"/>
        <command name="print_make_version"/>
        <command name="check_compiler" options="gcc"/>
        <command name="print_perl_version"/>
        <command name="print_autobuild_config"/>
        <command name="auto_run_tests" options="script_path=tests dir=$FS_GHW/OpenDDS tests\static_ci_tests.lst -ExeSubDir Release -Config STATIC_COMPILER -Config RTPS -Config WIN64 -Config IPV6 -Config XERCES3 -Config OPENDDS_SECURITY -Config CXX11 -Config RAPIDJSON -Config GH_ACTIONS"/>
        <command name="log" options="off"/>
        <command name="process_logs" options="prettify"/>
        </autobuild>
        EOF
        cat config.xml
    - name: run OpenDDS tests
      shell: cmd
      run: |
        cd OpenDDS
        call setenv.cmd
        cd ${{ github.job }}_autobuild_workspace
        perl "%GITHUB_WORKSPACE%\autobuild\autobuild.pl" "%GITHUB_WORKSPACE%\OpenDDS\${{ github.job }}_autobuild_workspace\config.xml"
    - name: upload autobuild output
      uses: actions/upload-artifact@v2
      with:
        name: ${{ github.job }}_autobuild_output
        path: OpenDDS\${{ github.job }}_autobuild_workspace
    - name: check results
      shell: bash
      run: |
        cat "$GITHUB_WORKSPACE/OpenDDS/${{ github.job }}_autobuild_workspace/latest.txt"
        if ! grep -q 'Failures: 0' "$GITHUB_WORKSPACE/OpenDDS/${{ github.job }}_autobuild_workspace/latest.txt"; then echo "::error file=latest.txt,line=0,col=0::Test Failures: see 'Test Results: ${{ github.job }}'"; fi

  unit_w19_re_o1p1_sec:

    runs-on: windows-2019

    needs: build_w19_re_o1p1_sec
    timeout-minutes: 15

    steps:
    - name: install openssl & xerces-c
      uses: lukka/run-vcpkg@v6
      with:
        vcpkgGitCommitId: 5568f110b509a9fd90711978a7cb76bae75bb092
        vcpkgArguments: --recurse openssl xerces-c
        vcpkgTriplet: x64-windows
    - name: checkout MPC
      uses: actions/checkout@v2.3.4
      with:
        repository: DOCGroup/MPC
        path: MPC
    - name: checkout autobuild
      uses: actions/checkout@v2.3.4
      with:
        repository: DOCGroup/autobuild
        path: autobuild
    - name: checkout OpenDDS
      uses: actions/checkout@v2.3.4
      with:
        path: OpenDDS
        submodules: true
    - name: checkout ACE_TAO
      uses: actions/checkout@v2.3.4
      with:
        repository: DOCGroup/ACE_TAO
        ref: ace6tao2
        path: OpenDDS/ACE_TAO
    - name: download ACE_TAO artifact
      uses: actions/download-artifact@v2
      with:
        name: ACE_TAO_w19_re_o1p1_sec_artifact
        path: OpenDDS/ACE_TAO
    - name: extract ACE_TAO artifact
      shell: bash
      run: |
        cd OpenDDS/ACE_TAO
        tar xvfJ ACE_TAO_w19_re_o1p1_sec.tar.xz
        rm -f ACE_TAO_w19_re_o1p1_sec.tar.xz
    - name: set up msvc env
      uses: ilammy/msvc-dev-cmd@v1.8.0
    - name: download OpenDDS artifact
      uses: actions/download-artifact@v2
      with:
        name: build_w19_re_o1p1_sec_artifact
        path: OpenDDS
    - name: extract OpenDDS artifact
      shell: bash
      run: |
        cd OpenDDS
        tar xvfJ build_w19_re_o1p1_sec.tar.xz
        rm -f build_w19_re_o1p1_sec.tar.xz
    - name: check build configuration
      shell: cmd
      run: |
        cd OpenDDS
        call setenv.cmd
        perl tools\scripts\show_build_config.pl
    - name: setup gtest
      shell: cmd
      run: |
        cd OpenDDS/tests/googletest
        git submodule init
        git submodule update
        mkdir build
        cd build
        mkdir install
        cmake -DCMAKE_INSTALL_PREFIX=./install -DBUILD_SHARED_LIBS=ON ..
        cmake --build . --target install --config Release
    - name: build unit tests
      shell: cmd
      run: |
        cd OpenDDS
        call setenv.cmd
        cd tests\DCPS\UnitTests
        perl %ACE_ROOT%\bin\mwc.pl -type vs2019 -features ipv6=1 -features no_cxx11=0 -features xerces3=1 -features no_rapidjson=0 -features ssl=1 -features openssl11=1 -features no_opendds_security=0
    - name: make unit tests
      shell: cmd
      run: |
        cd OpenDDS
        call setenv.cmd
        cd tests\DCPS\UnitTests
        msbuild -p:Configuration=Release,Platform=x64 -m UnitTests.sln
    - name: create autobuild config
      shell: bash
      run: |
        cd OpenDDS
        mkdir ${{ github.job }}_autobuild_workspace
        cd ${{ github.job }}_autobuild_workspace
        export FS_GHW=$(echo $GITHUB_WORKSPACE | sed 's/\\/\//g')
        echo using commit $TRIGGERING_COMMIT for SHA
        echo $TRIGGERING_COMMIT >> ./SHA
        cat > config.xml <<EOF
        <autobuild>
        <configuration>
        <variable name="log_file" value="output.log"/>
        <variable name="log_root" value="$FS_GHW/OpenDDS/${{ github.job }}_autobuild_workspace"/>
        <variable name="project_root" value="$FS_GHW/OpenDDS"/>
        <variable name="root" value="$FS_GHW/OpenDDS/${{ github.job }}_autobuild_workspace"/>
        <variable name="junit_xml_output" value="Tests"/>
        </configuration>
        <command name="log" options="on"/>
        <command name="print_os_version"/>
        <command name="print_env_vars"/>
        <command name="print_ace_config"/>
        <command name="print_make_version"/>
        <command name="check_compiler" options="gcc"/>
        <command name="print_perl_version"/>
        <command name="print_autobuild_config"/>
        <command name="auto_run_tests" options="script_path=tests dir=$FS_GHW/OpenDDS tests\static_ci_tests.lst -ExeSubDir Release -Config STATIC_UNIT -Config RTPS -Config WIN64 -Config IPV6 -Config XERCES3 -Config OPENDDS_SECURITY -Config CXX11 -Config RAPIDJSON -Config GH_ACTIONS"/>
        <command name="log" options="off"/>
        <command name="process_logs" options="prettify"/>
        </autobuild>
        EOF
        cat config.xml
    - name: run OpenDDS tests
      shell: cmd
      run: |
        cd OpenDDS
        call setenv.cmd
        cd ${{ github.job }}_autobuild_workspace
        perl "%GITHUB_WORKSPACE%\autobuild\autobuild.pl" "%GITHUB_WORKSPACE%\OpenDDS\${{ github.job }}_autobuild_workspace\config.xml"
    - name: upload autobuild output
      uses: actions/upload-artifact@v2
      with:
        name: ${{ github.job }}_autobuild_output
        path: OpenDDS\${{ github.job }}_autobuild_workspace
    - name: check results
      shell: bash
      run: |
        cat "$GITHUB_WORKSPACE/OpenDDS/${{ github.job }}_autobuild_workspace/latest.txt"
        if ! grep -q 'Failures: 0' "$GITHUB_WORKSPACE/OpenDDS/${{ github.job }}_autobuild_workspace/latest.txt"; then echo "::error file=latest.txt,line=0,col=0::Test Failures: see 'Test Results: ${{ github.job }}'"; fi


  wireshark_w19-release:

    runs-on: windows-2019
    needs: wait_cancel_previous

    steps:
    - name: checkout Wireshark
      shell: cmd
      run: |
        git clone -q -b release-3.4 --depth=1 https://gitlab.com/wireshark/wireshark.git
        cd wireshark
        for /f %%x in ('git rev-parse HEAD') do @echo WIRESHARK_COMMIT=%%x>> %GITHUB_ENV%
    - name: Cache Artifact
      id: cache-artifact
      uses: actions/cache@v2.1.5
      with:
        path: ${{ github.job }}.tar.xz
        key: c01_${{ github.job }}_${{ env.WIRESHARK_COMMIT }}
    - name: install vcpkg packages
      if: steps.cache-artifact.outputs.cache-hit != 'true'
      id: runvcpkg
      uses: lukka/run-vcpkg@v6
      with:
        vcpkgDirectory: '${{ github.workspace }}/vcpkg-qt'
        vcpkgGitCommitId: 5568f110b509a9fd90711978a7cb76bae75bb092
        vcpkgArguments: --recurse qt5-winextras qt5-tools qt5-svg qt5-multimedia qt5-declarative
        vcpkgTriplet: x64-windows
    - name: checkout WinFlexBison
      if: steps.cache-artifact.outputs.cache-hit != 'true'
      uses: actions/checkout@v2.3.4
      with:
        repository: lexxmark/winflexbison
        path: winflexbison
    - name: set up msvc env
      if: steps.cache-artifact.outputs.cache-hit != 'true'
      uses: ilammy/msvc-dev-cmd@v1.8.0
    - name: build WinFlexBison
      if: steps.cache-artifact.outputs.cache-hit != 'true'
      uses: lukka/run-cmake@v3
      with:
        cmakeListsTxtPath: winflexbison/CMakeLists.txt
    - name: set Wireshark environment
      if: steps.cache-artifact.outputs.cache-hit != 'true'
      shell: cmd
      run: |
        echo WIRESHARK_LIB_DIR=%CD%\wireshark-win64-libs-3.4>> %GITHUB_ENV%
        echo QT5_BASE_DIR=${{ steps.runvcpkg.outputs.RUNVCPKG_VCPKG_ROOT_OUT }}\installed\x64-windows>> %GITHUB_ENV%
        type %GITHUB_ENV%
    - name: build Wireshark
      if: steps.cache-artifact.outputs.cache-hit != 'true'
      uses: lukka/run-cmake@v3
      with:
        cmakeListsTxtPath: wireshark/CMakeLists.txt
        cmakeListsOrSettingsJson: CMakeListsTxtAdvanced
        buildDirectory: ${{ github.workspace }}/wsbuild
        cmakeAppendedArgs: '-GNinja -DLEX_EXECUTABLE=${{ github.workspace }}\winflexbison\bin\Debug\win_flex.exe -DYACC_EXECUTABLE=${{ github.workspace }}\winflexbison\bin\Debug\win_bison.exe'
        buildWithCMakeArgs: '-t epan'
    - name: create Wireshark artifact
      if: steps.cache-artifact.outputs.cache-hit != 'true'
      shell: bash
      run: |
        find -iname "*\.obj" -delete
        tar cvhf ${{ github.job }}.tar wireshark wsbuild wireshark-win64-libs-3.4
        xz -3 ${{ github.job }}.tar
    - name: upload Wireshark artifact
      uses: actions/upload-artifact@v2
      with:
        name: ${{ github.job }}_artifact
        path: ${{ github.job }}.tar.xz

  ACE_TAO_w19_re_j_ws_FM-1f:

    runs-on: windows-2019

    needs: wait_cancel_previous

    steps:
    - name: checkout OpenDDS
      uses: actions/checkout@v2.3.4
      with:
        path: OpenDDS
        submodules: true
    - name: checkout ACE_TAO
      uses: actions/checkout@v2.3.4
      with:
        repository: DOCGroup/ACE_TAO
        ref: ace6tao2
        path: OpenDDS/ACE_TAO
    - name: get ACE_TAO commit
      shell: bash
      run: |
        cd OpenDDS/ACE_TAO
        export ACE_COMMIT=$(git rev-parse HEAD)
        echo "ACE_COMMIT=$ACE_COMMIT" >> $GITHUB_ENV
    - name: Cache Artifact
      id: cache-artifact
      uses: actions/cache@v2.1.5
      with:
        path: ${{ github.job }}.tar.xz
        key: c01_c01_${{ github.job }}_ace6tao2_${{ env.ACE_COMMIT }}
    - name: install openssl & xerces-c
      if: steps.cache-artifact.outputs.cache-hit != 'true'
      uses: lukka/run-vcpkg@v6
      with:
        vcpkgGitCommitId: 5568f110b509a9fd90711978a7cb76bae75bb092
        vcpkgArguments: --recurse openssl xerces-c
        vcpkgTriplet: x64-windows
    - name: checkout MPC
      if: steps.cache-artifact.outputs.cache-hit != 'true'
      uses: actions/checkout@v2.3.4
      with:
        repository: DOCGroup/MPC
        path: MPC
    - name: set up msvc env
      if: steps.cache-artifact.outputs.cache-hit != 'true'
      uses: ilammy/msvc-dev-cmd@v1.8.0
    - name: configure OpenDDS
      if: steps.cache-artifact.outputs.cache-hit != 'true'
      shell: cmd
      run: |
        cd OpenDDS
        configure --optimize --java --no-built-in-topics --rapidjson --ace=%GITHUB_WORKSPACE%/OpenDDS/ACE_TAO/ACE --tao=%GITHUB_WORKSPACE%/OpenDDS/ACE_TAO/TAO --mpc=%GITHUB_WORKSPACE%/MPC --xerces3=%VCPKG_ROOT%/installed/x64-windows --openssl=%VCPKG_ROOT%/installed/x64-windows --mpcopts=-hierarchy
    - name: build ACE & TAO
      if: steps.cache-artifact.outputs.cache-hit != 'true'
      shell: cmd
      run: |
        cd OpenDDS
        call setenv.cmd
        cd ACE_TAO\ACE
        msbuild -p:Configuration=Release,Platform=x64 -m ace.sln
        cd ..\TAO
        msbuild -p:Configuration=Release,Platform=x64 -m tao.sln
    - name: create ACE_TAO tar.xz artifact
      if: steps.cache-artifact.outputs.cache-hit != 'true'
      shell: bash
      run: |
        cd OpenDDS/ACE_TAO
        perl -ni.bak -e "print unless /opendds/" ACE/bin/MakeProjectCreator/config/default.features # remove opendds features from here, let individual build configure scripts handle those
        find . -iname "*\.obj" | xargs rm
        tar cvf ../../${{ github.job }}.tar ACE/ace/config.h
        git clean -xdfn | cut -d ' ' -f 3- | xargs tar uvf ../../${{ github.job }}.tar
        xz -3 ../../${{ github.job }}.tar
    - name: upload ACE_TAO artifact
      uses: actions/upload-artifact@v2
      with:
        name: ${{ github.job }}_artifact
        path: ${{ github.job }}.tar.xz

  build_w19_re_j_ws_FM-1f:

    runs-on: windows-2019

    needs: [ACE_TAO_w19_re_j_ws_FM-1f, wireshark_w19-release]

    steps:
    - name: download Wireshark artifact
      uses: actions/download-artifact@v2
      with:
        name: wireshark_w19-release_artifact
    - name: extract Wireshark artifact
      shell: bash
      run: |
        tar xvJf wireshark_w19-release.tar.xz
        rm -f wireshark_w19-release.tar.xz
    - name: install openssl & xerces-c
      if: steps.cache-artifact.outputs.cache-hit != 'true'
      uses: lukka/run-vcpkg@v6
      with:
        vcpkgGitCommitId: 5568f110b509a9fd90711978a7cb76bae75bb092
        vcpkgArguments: --recurse openssl xerces-c
        vcpkgTriplet: x64-windows
    - name: checkout MPC
      uses: actions/checkout@v2.3.4
      with:
        repository: DOCGroup/MPC
        path: MPC
    - name: checkout OpenDDS
      uses: actions/checkout@v2.3.4
      with:
        path: OpenDDS
        submodules: true
    - name: checkout ACE_TAO
      uses: actions/checkout@v2.3.4
      with:
        repository: DOCGroup/ACE_TAO
        ref: ace6tao2
        path: OpenDDS/ACE_TAO
    - name: download ACE_TAO artifact
      uses: actions/download-artifact@v2
      with:
        name: ACE_TAO_w19_re_j_ws_FM-1f_artifact
        path: OpenDDS/ACE_TAO
    - name: extract ACE_TAO artifact
      shell: bash
      run: |
        cd OpenDDS/ACE_TAO
        tar xvfJ ACE_TAO_w19_re_j_ws_FM-1f.tar.xz
        rm -f ACE_TAO_w19_re_j_ws_FM-1f.tar.xz
    - name: set up MSVC problem matcher
      uses: ammaraskar/msvc-problem-matcher@0.1
    - name: set up msvc env
      uses: ilammy/msvc-dev-cmd@v1.8.0
    - name: setup gtest
      shell: cmd
      run: |
        cd OpenDDS/tests/googletest
        git submodule init
        git submodule update
        mkdir build
        cd build
        mkdir install
        cmake -DCMAKE_INSTALL_PREFIX=./install -DBUILD_SHARED_LIBS=ON ..
        cmake --build . --target install --config Release
    - name: configure OpenDDS
      shell: cmd
      run: |
        cd OpenDDS
        configure --optimize --java --no-built-in-topics --rapidjson --gtest=%GITHUB_WORKSPACE%/OpenDDS/tests/googletest/build/install --ace=%GITHUB_WORKSPACE%/OpenDDS/ACE_TAO/ACE --tao=%GITHUB_WORKSPACE%/OpenDDS/ACE_TAO/TAO --mpc=%GITHUB_WORKSPACE%/MPC --xerces3=%VCPKG_ROOT%/installed/x64-windows --wireshark-cmake=%GITHUB_WORKSPACE%\wireshark --wireshark-build=%GITHUB_WORKSPACE%\wsbuild --wireshark-lib=run --glib=%GITHUB_WORKSPACE%\wireshark-win64-libs-3.4\vcpkg-export-20190318-win64ws\installed\x64-windows --openssl=%VCPKG_ROOT%/installed/x64-windows --mpcopts=-hierarchy
    - name: check build configuration
      shell: cmd
      run: |
        cd OpenDDS
        call setenv.cmd
        perl tools\scripts\show_build_config.pl
    - name: set up msvc env
      uses: ilammy/msvc-dev-cmd@v1.8.0
    - name: build OpenDDS
      shell: cmd
      run: |
        cd OpenDDS
        call setenv.cmd
        msbuild -p:Configuration=Release,Platform=x64 -m DDS_no_tests.sln
    - name: create OpenDDS tar.xz artifact
      shell: bash
      run: |
        cd OpenDDS
        rm -rf ACE_TAO
        find . -iname "*\.obj" -o -iname "*\.pdb" -o -iname "*\.idb" -o -type f -iname "*\.tlog" | xargs rm
        tar cvf ../${{ github.job }}.tar setenv.cmd
        git clean -xdfn | cut -d ' ' -f 3- | xargs tar uvf ../${{ github.job }}.tar
        xz -3 ../${{ github.job }}.tar
    - name: upload OpenDDS artifact
      uses: actions/upload-artifact@v2
      with:
        name: ${{ github.job }}_artifact
        path: ${{ github.job }}.tar.xz

  messenger_w19_re_j_ws_FM-1f:

    runs-on: windows-2019

    needs: build_w19_re_j_ws_FM-1f
    timeout-minutes: 40

    steps:
    - name: install xerces-c
      uses: lukka/run-vcpkg@v6
      with:
        vcpkgGitCommitId: 5568f110b509a9fd90711978a7cb76bae75bb092
        vcpkgArguments: --recurse xerces-c
        vcpkgTriplet: x64-windows
    - name: checkout MPC
      uses: actions/checkout@v2.3.4
      with:
        repository: DOCGroup/MPC
        path: MPC
    - name: checkout autobuild
      uses: actions/checkout@v2.3.4
      with:
        repository: DOCGroup/autobuild
        path: autobuild
    - name: checkout OpenDDS
      uses: actions/checkout@v2.3.4
      with:
        path: OpenDDS
        submodules: true
    - name: checkout ACE_TAO
      uses: actions/checkout@v2.3.4
      with:
        repository: DOCGroup/ACE_TAO
        ref: ace6tao2
        path: OpenDDS/ACE_TAO
    - name: download ACE_TAO artifact
      uses: actions/download-artifact@v2
      with:
        name: ACE_TAO_w19_re_j_ws_FM-1f_artifact
        path: OpenDDS/ACE_TAO
    - name: extract ACE_TAO artifact
      shell: bash
      run: |
        cd OpenDDS/ACE_TAO
        tar xvfJ ACE_TAO_w19_re_j_ws_FM-1f.tar.xz
        rm -f ACE_TAO_w19_re_j_ws_FM-1f.tar.xz
    - name: download OpenDDS artifact
      uses: actions/download-artifact@v2
      with:
        name: build_w19_re_j_ws_FM-1f_artifact
        path: OpenDDS
    - name: extract OpenDDS artifact
      shell: bash
      run: |
        cd OpenDDS
        tar xvfJ build_w19_re_j_ws_FM-1f.tar.xz
        rm -f build_w19_re_j_ws_FM-1f.tar.xz
    - name: set up msvc env
      uses: ilammy/msvc-dev-cmd@v1.8.0
    - name: check build configuration
      shell: cmd
      run: |
        cd OpenDDS
        call setenv.cmd
        perl tools\scripts\show_build_config.pl
    - name: setup gtest
      shell: cmd
      run: |
        cd OpenDDS/tests/googletest
        git submodule init
        git submodule update
        mkdir build
        cd build
        mkdir install
        cmake -DCMAKE_INSTALL_PREFIX=./install -DBUILD_SHARED_LIBS=ON ..
        cmake --build . --target install --config Release
    - name: build messenger tests
      shell: cmd
      run: |
        cd OpenDDS
        call setenv.cmd
        cd tests\DCPS\Messenger
        perl %ACE_ROOT%\bin\mwc.pl -type vs2019 -features no_cxx11=0 -features java=1 -features xerces3=1 -features no_rapidjson=0 -features ssl=1 -features openssl11=1 -features built_in_topics=0
    - name: make messenger tests
      shell: cmd
      run: |
        cd OpenDDS
        call setenv.cmd
        cd tests\DCPS\Messenger
        msbuild -p:Configuration=Release,Platform=x64 -m Messenger.sln
    - name: build C++11 messenger test
      shell: cmd
      run: |
        cd OpenDDS
        call setenv.cmd
        cd tests\DCPS\C++11
        perl %ACE_ROOT%\bin\mwc.pl -type vs2019 -features no_cxx11=0 -features java=1 -features xerces3=1 -features no_rapidjson=0 -features ssl=1 -features openssl11=1 -features built_in_topics=0
    - name: make C++11 messenger test
      shell: cmd
      run: |
        cd OpenDDS
        call setenv.cmd
        cd tests\DCPS\C++11
        msbuild -p:Configuration=Release,Platform=x64 -m C++11.sln
    - name: create autobuild config
      shell: bash
      run: |
        cd OpenDDS
        mkdir ${{ github.job }}_autobuild_workspace
        cd ${{ github.job }}_autobuild_workspace
        export FS_GHW=$(echo $GITHUB_WORKSPACE | sed 's/\\/\//g')
        echo using commit $TRIGGERING_COMMIT for SHA
        echo $TRIGGERING_COMMIT >> ./SHA
        cat > config.xml <<EOF
        <autobuild>
        <configuration>
        <variable name="log_file" value="output.log"/>
        <variable name="log_root" value="$FS_GHW/OpenDDS/${{ github.job }}_autobuild_workspace"/>
        <variable name="project_root" value="$FS_GHW/OpenDDS"/>
        <variable name="root" value="$FS_GHW/OpenDDS/${{ github.job }}_autobuild_workspace"/>
        <variable name="junit_xml_output" value="Tests"/>
        </configuration>
        <command name="log" options="on"/>
        <command name="print_os_version"/>
        <command name="print_env_vars"/>
        <command name="print_ace_config"/>
        <command name="print_make_version"/>
        <command name="check_compiler" options="gcc"/>
        <command name="print_perl_version"/>
        <command name="print_autobuild_config"/>
        <command name="auto_run_tests" options="script_path=tests dir=$FS_GHW/OpenDDS tests\static_ci_tests.lst -ExeSubDir Release -Config STATIC_MESSENGER -Config RTPS -Config WIN64 -Config XERCES3 -Config CXX11 -Config RAPIDJSON -Config NO_BUILT_IN_TOPICS -Config GH_ACTIONS"/>
        <command name="log" options="off"/>
        <command name="process_logs" options="prettify"/>
        </autobuild>
        EOF
        cat config.xml
    - name: run OpenDDS tests
      shell: cmd
      run: |
        cd OpenDDS
        call setenv.cmd
        cd ${{ github.job }}_autobuild_workspace
        perl "%GITHUB_WORKSPACE%\autobuild\autobuild.pl" "%GITHUB_WORKSPACE%\OpenDDS\${{ github.job }}_autobuild_workspace\config.xml"
    - name: upload autobuild output
      uses: actions/upload-artifact@v2
      with:
        name: ${{ github.job }}_autobuild_output
        path: OpenDDS\${{ github.job }}_autobuild_workspace
    - name: check results
      shell: bash
      run: |
        cat "$GITHUB_WORKSPACE/OpenDDS/${{ github.job }}_autobuild_workspace/latest.txt"
        if ! grep -q 'Failures: 0' "$GITHUB_WORKSPACE/OpenDDS/${{ github.job }}_autobuild_workspace/latest.txt"; then echo "::error file=latest.txt,line=0,col=0::Test Failures: see 'Test Results: ${{ github.job }}'"; fi

  compiler_w19_re_j_ws_FM-1f:

    runs-on: windows-2019

    needs: build_w19_re_j_ws_FM-1f
    timeout-minutes: 30

    steps:
    - name: install xerces-c
      uses: lukka/run-vcpkg@v6
      with:
        vcpkgGitCommitId: 5568f110b509a9fd90711978a7cb76bae75bb092
        vcpkgArguments: --recurse xerces-c
        vcpkgTriplet: x64-windows
    - name: checkout MPC
      uses: actions/checkout@v2.3.4
      with:
        repository: DOCGroup/MPC
        path: MPC
    - name: checkout autobuild
      uses: actions/checkout@v2.3.4
      with:
        repository: DOCGroup/autobuild
        path: autobuild
    - name: checkout OpenDDS
      uses: actions/checkout@v2.3.4
      with:
        path: OpenDDS
        submodules: true
    - name: checkout ACE_TAO
      uses: actions/checkout@v2.3.4
      with:
        repository: DOCGroup/ACE_TAO
        ref: ace6tao2
        path: OpenDDS/ACE_TAO
    - name: download ACE_TAO artifact
      uses: actions/download-artifact@v2
      with:
        name: ACE_TAO_w19_re_j_ws_FM-1f_artifact
        path: OpenDDS/ACE_TAO
    - name: extract ACE_TAO artifact
      shell: bash
      run: |
        cd OpenDDS/ACE_TAO
        tar xvfJ ACE_TAO_w19_re_j_ws_FM-1f.tar.xz
        rm -f ACE_TAO_w19_re_j_ws_FM-1f.tar.xz
    - name: download OpenDDS artifact
      uses: actions/download-artifact@v2
      with:
        name: build_w19_re_j_ws_FM-1f_artifact
        path: OpenDDS
    - name: extract OpenDDS artifact
      shell: bash
      run: |
        cd OpenDDS
        tar xvfJ build_w19_re_j_ws_FM-1f.tar.xz
        rm -f build_w19_re_j_ws_FM-1f.tar.xz
    - name: set up msvc env
      uses: ilammy/msvc-dev-cmd@v1.8.0
    - name: check build configuration
      shell: cmd
      run: |
        cd OpenDDS
        call setenv.cmd
        perl tools\scripts\show_build_config.pl
    - name: setup gtest
      shell: cmd
      run: |
        cd OpenDDS/tests/googletest
        git submodule init
        git submodule update
        mkdir build
        cd build
        mkdir install
        cmake -DCMAKE_INSTALL_PREFIX=./install -DBUILD_SHARED_LIBS=ON ..
        cmake --build . --target install --config Release
    - name: build compiler tests
      shell: cmd
      run: |
        cd OpenDDS
        call setenv.cmd
        cd tests\DCPS\Compiler
        perl %ACE_ROOT%\bin\mwc.pl -type vs2019 -features no_cxx11=0 -features java=1 -features xerces3=1 -features no_rapidjson=0 -features ssl=1 -features openssl11=1 -features built_in_topics=0
    - name: make compiler tests
      shell: cmd
      run: |
        cd OpenDDS
        call setenv.cmd
        cd tests\DCPS\Compiler
        msbuild -p:Configuration=Release,Platform=x64 -m Compiler.sln
    - name: create autobuild config
      shell: bash
      run: |
        cd OpenDDS
        mkdir ${{ github.job }}_autobuild_workspace
        cd ${{ github.job }}_autobuild_workspace
        export FS_GHW=$(echo $GITHUB_WORKSPACE | sed 's/\\/\//g')
        echo using commit $TRIGGERING_COMMIT for SHA
        echo $TRIGGERING_COMMIT >> ./SHA
        cat > config.xml <<EOF
        <autobuild>
        <configuration>
        <variable name="log_file" value="output.log"/>
        <variable name="log_root" value="$FS_GHW/OpenDDS/${{ github.job }}_autobuild_workspace"/>
        <variable name="project_root" value="$FS_GHW/OpenDDS"/>
        <variable name="root" value="$FS_GHW/OpenDDS/${{ github.job }}_autobuild_workspace"/>
        <variable name="junit_xml_output" value="Tests"/>
        </configuration>
        <command name="log" options="on"/>
        <command name="print_os_version"/>
        <command name="print_env_vars"/>
        <command name="print_ace_config"/>
        <command name="print_make_version"/>
        <command name="check_compiler" options="gcc"/>
        <command name="print_perl_version"/>
        <command name="print_autobuild_config"/>
        <command name="auto_run_tests" options="script_path=tests dir=$FS_GHW/OpenDDS tests\static_ci_tests.lst -ExeSubDir Release -Config STATIC_COMPILER -Config RTPS -Config WIN64 -Config XERCES3 -Config CXX11 -Config RAPIDJSON -Config NO_BUILT_IN_TOPICS -Config GH_ACTIONS"/>
        <command name="log" options="off"/>
        <command name="process_logs" options="prettify"/>
        </autobuild>
        EOF
        cat config.xml
    - name: run OpenDDS tests
      shell: cmd
      run: |
        cd OpenDDS
        call setenv.cmd
        cd ${{ github.job }}_autobuild_workspace
        perl "%GITHUB_WORKSPACE%\autobuild\autobuild.pl" "%GITHUB_WORKSPACE%\OpenDDS\${{ github.job }}_autobuild_workspace\config.xml"
    - name: upload autobuild output
      uses: actions/upload-artifact@v2
      with:
        name: ${{ github.job }}_autobuild_output
        path: OpenDDS\${{ github.job }}_autobuild_workspace
    - name: check results
      shell: bash
      run: |
        cat "$GITHUB_WORKSPACE/OpenDDS/${{ github.job }}_autobuild_workspace/latest.txt"
        if ! grep -q 'Failures: 0' "$GITHUB_WORKSPACE/OpenDDS/${{ github.job }}_autobuild_workspace/latest.txt"; then echo "::error file=latest.txt,line=0,col=0::Test Failures: see 'Test Results: ${{ github.job }}'"; fi

  unit_w19_re_j_ws_FM-1f:

    runs-on: windows-2019

    needs: build_w19_re_j_ws_FM-1f
    timeout-minutes: 15

    steps:
    - name: install xerces-c
      uses: lukka/run-vcpkg@v6
      with:
        vcpkgGitCommitId: 5568f110b509a9fd90711978a7cb76bae75bb092
        vcpkgArguments: --recurse xerces-c
        vcpkgTriplet: x64-windows
    - name: checkout MPC
      uses: actions/checkout@v2.3.4
      with:
        repository: DOCGroup/MPC
        path: MPC
    - name: checkout autobuild
      uses: actions/checkout@v2.3.4
      with:
        repository: DOCGroup/autobuild
        path: autobuild
    - name: checkout OpenDDS
      uses: actions/checkout@v2.3.4
      with:
        path: OpenDDS
        submodules: true
    - name: checkout ACE_TAO
      uses: actions/checkout@v2.3.4
      with:
        repository: DOCGroup/ACE_TAO
        ref: ace6tao2
        path: OpenDDS/ACE_TAO
    - name: download ACE_TAO artifact
      uses: actions/download-artifact@v2
      with:
        name: ACE_TAO_w19_re_j_ws_FM-1f_artifact
        path: OpenDDS/ACE_TAO
    - name: extract ACE_TAO artifact
      shell: bash
      run: |
        cd OpenDDS/ACE_TAO
        tar xvfJ ACE_TAO_w19_re_j_ws_FM-1f.tar.xz
        rm -f ACE_TAO_w19_re_j_ws_FM-1f.tar.xz
    - name: download OpenDDS artifact
      uses: actions/download-artifact@v2
      with:
        name: build_w19_re_j_ws_FM-1f_artifact
        path: OpenDDS
    - name: extract OpenDDS artifact
      shell: bash
      run: |
        cd OpenDDS
        tar xvfJ build_w19_re_j_ws_FM-1f.tar.xz
        rm -f build_w19_re_j_ws_FM-1f.tar.xz
    - name: set up msvc env
      uses: ilammy/msvc-dev-cmd@v1.8.0
    - name: check build configuration
      shell: cmd
      run: |
        cd OpenDDS
        call setenv.cmd
        perl tools\scripts\show_build_config.pl
    - name: setup gtest
      shell: cmd
      run: |
        cd OpenDDS/tests/googletest
        git submodule init
        git submodule update
        mkdir build
        cd build
        mkdir install
        cmake -DCMAKE_INSTALL_PREFIX=./install -DBUILD_SHARED_LIBS=ON ..
        cmake --build . --target install --config Release
    - name: check GTest Path
      shell: cmd
      run: |
        cd D:\a\OpenDDS\OpenDDS\OpenDDS\tests\googletest\build\install\
        dir
        cd lib
        dir
    - name: build unit tests
      shell: cmd
      run: |
        cd OpenDDS
        call setenv.cmd
        cd tests\DCPS\UnitTests
        perl %ACE_ROOT%\bin\mwc.pl -type vs2019 -features no_cxx11=0 -features java=1 -features xerces3=1 -features no_rapidjson=0 -features ssl=1 -features openssl11=1 -features built_in_topics=0
    - name: make unit tests
      shell: cmd
      run: |
        cd OpenDDS
        call setenv.cmd
        cd tests\DCPS\UnitTests
        msbuild -p:Configuration=Release,Platform=x64 -m UnitTests.sln
    - name: create autobuild config
      shell: bash
      run: |
        cd OpenDDS
        mkdir ${{ github.job }}_autobuild_workspace
        cd ${{ github.job }}_autobuild_workspace
        export FS_GHW=$(echo $GITHUB_WORKSPACE | sed 's/\\/\//g')
        echo using commit $TRIGGERING_COMMIT for SHA
        echo $TRIGGERING_COMMIT >> ./SHA
        cat > config.xml <<EOF
        <autobuild>
        <configuration>
        <variable name="log_file" value="output.log"/>
        <variable name="log_root" value="$FS_GHW/OpenDDS/${{ github.job }}_autobuild_workspace"/>
        <variable name="project_root" value="$FS_GHW/OpenDDS"/>
        <variable name="root" value="$FS_GHW/OpenDDS/${{ github.job }}_autobuild_workspace"/>
        <variable name="junit_xml_output" value="Tests"/>
        </configuration>
        <command name="log" options="on"/>
        <command name="print_os_version"/>
        <command name="print_env_vars"/>
        <command name="print_ace_config"/>
        <command name="print_make_version"/>
        <command name="check_compiler" options="gcc"/>
        <command name="print_perl_version"/>
        <command name="print_autobuild_config"/>
        <command name="auto_run_tests" options="script_path=tests dir=$FS_GHW/OpenDDS tests\static_ci_tests.lst -Config STATIC_UNIT -Config RTPS -Config WIN64 -Config XERCES3 -Config CXX11 -Config RAPIDJSON -Config NO_BUILT_IN_TOPICS -Config GH_ACTIONS"/>
        <command name="log" options="off"/>
        <command name="process_logs" options="prettify"/>
        </autobuild>
        EOF
        cat config.xml
    - name: run OpenDDS tests
      shell: cmd
      run: |
        cd OpenDDS
        call setenv.cmd
        cd ${{ github.job }}_autobuild_workspace
        perl "%GITHUB_WORKSPACE%\autobuild\autobuild.pl" "%GITHUB_WORKSPACE%\OpenDDS\${{ github.job }}_autobuild_workspace\config.xml"
    - name: upload autobuild output
      uses: actions/upload-artifact@v2
      with:
        name: ${{ github.job }}_autobuild_output
        path: OpenDDS\${{ github.job }}_autobuild_workspace
    - name: check results
      shell: bash
      run: |
        cat "$GITHUB_WORKSPACE/OpenDDS/${{ github.job }}_autobuild_workspace/latest.txt"
        if ! grep -q 'Failures: 0' "$GITHUB_WORKSPACE/OpenDDS/${{ github.job }}_autobuild_workspace/latest.txt"; then echo "::error file=latest.txt,line=0,col=0::Test Failures: see 'Test Results: ${{ github.job }}'"; fi

  ACE_TAO_w16_x86_d0i0:

    runs-on: windows-2016

    needs: wait_cancel_previous

    steps:
    - name: checkout OpenDDS
      uses: actions/checkout@v2.3.4
      with:
        path: OpenDDS
        submodules: true
    - name: checkout ACE_TAO
      uses: actions/checkout@v2.3.4
      with:
        repository: DOCGroup/ACE_TAO
        ref: ace6tao2
        path: OpenDDS/ACE_TAO
    - name: get ACE_TAO commit
      shell: bash
      run: |
        cd OpenDDS/ACE_TAO
        export ACE_COMMIT=$(git rev-parse HEAD)
        echo "ACE_COMMIT=$ACE_COMMIT" >> $GITHUB_ENV
    - name: Cache Artifact
      id: cache-artifact
      uses: actions/cache@v2.1.5
      with:
        path: ${{ github.job }}.tar.xz
        key: c01_${{ github.job }}_ace6tao2_${{ env.ACE_COMMIT }}
    - name: install openssl & xerces-c
      if: steps.cache-artifact.outputs.cache-hit != 'true'
      uses: lukka/run-vcpkg@v6
      with:
        vcpkgGitCommitId: 5568f110b509a9fd90711978a7cb76bae75bb092
        vcpkgArguments: --recurse openssl xerces-c
        vcpkgTriplet: x86-windows
    - name: checkout MPC
      if: steps.cache-artifact.outputs.cache-hit != 'true'
      uses: actions/checkout@v2.3.4
      with:
        repository: DOCGroup/MPC
        path: MPC
    - name: set up msvc env
      if: steps.cache-artifact.outputs.cache-hit != 'true'
      uses: ilammy/msvc-dev-cmd@v1.8.0
      with:
        arch: x86
    - name: configure OpenDDS
      if: steps.cache-artifact.outputs.cache-hit != 'true'
      shell: cmd
      run: |
        cd OpenDDS
        configure --no-debug --no-inline --tests --security --ace=%GITHUB_WORKSPACE%/OpenDDS/ACE_TAO/ACE --tao=%GITHUB_WORKSPACE%/OpenDDS/ACE_TAO/TAO --mpc=%GITHUB_WORKSPACE%/MPC --xerces3=%VCPKG_ROOT%/installed/x86-windows --openssl=%VCPKG_ROOT%/installed/x86-windows --mpcopts=-hierarchy
    - name: build ACE & TAO
      if: steps.cache-artifact.outputs.cache-hit != 'true'
      shell: cmd
      run: |
        cd OpenDDS
        call setenv.cmd
        cd ACE_TAO\ACE
        msbuild -p:Configuration=Debug,Platform=Win32 -m ace.sln
        cd ..\TAO
        msbuild -p:Configuration=Debug,Platform=Win32 -m tao.sln
    - name: create ACE_TAO tar.xz artifact
      if: steps.cache-artifact.outputs.cache-hit != 'true'
      shell: bash
      run: |
        cd OpenDDS/ACE_TAO
        perl -ni.bak -e "print unless /opendds/" ACE/bin/MakeProjectCreator/config/default.features # remove opendds features from here, let individual build configure scripts handle those
        find . -iname "*\.obj" | xargs rm
        tar cvf ../../${{ github.job }}.tar ACE/ace/config.h
        git clean -xdfn | cut -d ' ' -f 3- | xargs tar uvf ../../${{ github.job }}.tar
        xz -3 ../../${{ github.job }}.tar
    - name: upload ACE_TAO artifact
      uses: actions/upload-artifact@v2
      with:
        name: ${{ github.job }}_artifact
        path: ${{ github.job }}.tar.xz

  build_w16_x86_d0i0_sec:

    runs-on: windows-2016

    needs: ACE_TAO_w16_x86_d0i0

    steps:
    - name: install openssl & xerces-c
      uses: lukka/run-vcpkg@v6
      with:
        vcpkgGitCommitId: 5568f110b509a9fd90711978a7cb76bae75bb092
        vcpkgArguments: --recurse openssl xerces-c
        vcpkgTriplet: x86-windows
    - name: ls
      shell: bash
      run: |
        cd vcpkg
        rm -rf buildtrees downloads
    - name: checkout MPC
      uses: actions/checkout@v2.3.4
      with:
        repository: DOCGroup/MPC
        path: MPC
    - name: checkout OpenDDS
      uses: actions/checkout@v2.3.4
      with:
        path: OpenDDS
        submodules: true
    - name: checkout ACE_TAO
      uses: actions/checkout@v2.3.4
      with:
        repository: DOCGroup/ACE_TAO
        ref: ace6tao2
        path: OpenDDS/ACE_TAO
    - name: download ACE_TAO artifact
      uses: actions/download-artifact@v2
      with:
        name: ACE_TAO_w16_x86_d0i0_artifact
        path: OpenDDS/ACE_TAO
    - name: extract ACE_TAO artifact
      shell: bash
      run: |
        cd OpenDDS/ACE_TAO
        tar xvfJ ACE_TAO_w16_x86_d0i0.tar.xz
        rm -f ACE_TAO_w16_x86_d0i0.tar.xz
        find . -iname "*\.obj" -o -iname "*\.pdb" -o -iname "*\.idb" -o -type f -iname "*\.tlog" | xargs rm
    - name: Move ACE and MPC to C Drive
      shell: bash
      run: |
        mv OpenDDS/ACE_TAO /c/
        mv MPC /c/
    - uses: ammaraskar/msvc-problem-matcher@0.1
    - name: set up msvc env
      uses: ilammy/msvc-dev-cmd@v1.8.0
      with:
        arch: x86
    - name: configure OpenDDS
      shell: cmd
      run: |
        cd OpenDDS
        configure --tests --rapidjson --security --ace="C:\ACE_TAO\ACE" --tao="C:\ACE_TAO\TAO" --mpc="C:\MPC" --xerces3="%VCPKG_ROOT%\installed\x86-windows" --openssl="%VCPKG_ROOT%\installed\x86-windows"
    - name: check build configuration
      shell: cmd
      run: |
        cd OpenDDS
        call setenv.cmd
        perl tools\scripts\show_build_config.pl
    - name: build OpenDDS
      shell: cmd
      run: |
        cd OpenDDS
        call setenv.cmd
        msbuild -p:Configuration=Debug,Platform=Win32 -m DDS.sln
    - name: create OpenDDS tar.xz artifact
      shell: bash
      run: |
        cd OpenDDS
        rm -rf ACE_TAO
        find . -iname "*\.obj" -o -iname "*\.pdb" -o -iname "*\.idb" -o -type f -iname "*\.tlog" | xargs rm
        tar cvf ../${{ github.job }}.tar setenv.cmd
        git clean -xdfn | cut -d ' ' -f 3- | xargs tar uvf ../${{ github.job }}.tar
        xz -3 ../${{ github.job }}.tar
    - name: upload OpenDDS artifact
      uses: actions/upload-artifact@v2
      with:
        name: ${{ github.job }}_artifact
        path: ${{ github.job }}.tar.xz

  test_w16_x86_d0i0_sec:

    runs-on: windows-2016

    needs: build_w16_x86_d0i0_sec
    timeout-minutes: 150

    steps:
    - name: install openssl & xerces-c
      uses: lukka/run-vcpkg@v6
      with:
        vcpkgGitCommitId: 5568f110b509a9fd90711978a7cb76bae75bb092
        vcpkgArguments: --recurse openssl xerces-c
        vcpkgTriplet: x86-windows
    - name: checkout MPC
      uses: actions/checkout@v2.3.4
      with:
        repository: DOCGroup/MPC
        path: MPC
    - name: checkout autobuild
      uses: actions/checkout@v2.3.4
      with:
        repository: DOCGroup/autobuild
        path: autobuild
    - name: checkout OpenDDS
      uses: actions/checkout@v2.3.4
      with:
        path: OpenDDS
        submodules: true
    - name: checkout ACE_TAO
      uses: actions/checkout@v2.3.4
      with:
        repository: DOCGroup/ACE_TAO
        ref: ace6tao2
        path: OpenDDS/ACE_TAO
    - name: download ACE_TAO artifact
      uses: actions/download-artifact@v2
      with:
        name: ACE_TAO_w16_x86_d0i0_artifact
        path: OpenDDS/ACE_TAO
    - name: extract ACE_TAO artifact
      shell: bash
      run: |
        cd OpenDDS/ACE_TAO
        tar xvfJ ACE_TAO_w16_x86_d0i0.tar.xz
        rm -f ACE_TAO_w16_x86_d0i0.tar.xz
        find . -iname "*\.obj" -o -iname "*\.pdb" -o -iname "*\.idb" -o -type f -iname "*\.tlog" | xargs rm
    - name: Move ACE and MPC to C Drive
      shell: bash
      run: |
        mv OpenDDS/ACE_TAO /c/
        mv MPC /c/
    - name: download OpenDDS artifact
      uses: actions/download-artifact@v2
      with:
        name: build_w16_x86_d0i0_sec_artifact
        path: OpenDDS
    - name: extract OpenDDS artifact
      shell: bash
      run: |
        cd OpenDDS
        tar xvfJ build_w16_x86_d0i0_sec.tar.xz
        rm -f build_w16_x86_d0i0_sec.tar.xz
    - name: set up msvc env
      uses: ilammy/msvc-dev-cmd@v1.8.0
    - name: check build configuration
      shell: cmd
      run: |
        cd OpenDDS
        call setenv.cmd
        perl tools\scripts\show_build_config.pl
    - name: create autobuild config
      shell: bash
      run: |
        cd OpenDDS
        mkdir ${{ github.job }}_autobuild_workspace
        cd ${{ github.job }}_autobuild_workspace
        export FS_GHW=$(echo $GITHUB_WORKSPACE | sed 's/\\/\//g')
        echo using commit $TRIGGERING_COMMIT for SHA
        echo $TRIGGERING_COMMIT >> ./SHA
        cat > config.xml <<EOF
        <autobuild>
        <configuration>
        <variable name="log_file" value="output.log"/>
        <variable name="log_root" value="$FS_GHW/OpenDDS/${{ github.job }}_autobuild_workspace"/>
        <variable name="project_root" value="$FS_GHW/OpenDDS"/>
        <variable name="root" value="$FS_GHW/OpenDDS/${{ github.job }}_autobuild_workspace"/>
        <variable name="junit_xml_output" value="Tests"/>
        </configuration>
        <command name="log" options="on"/>
        <command name="print_os_version"/>
        <command name="print_env_vars"/>
        <command name="print_ace_config"/>
        <command name="print_make_version"/>
        <command name="check_compiler" options="gcc"/>
        <command name="print_perl_version"/>
        <command name="print_autobuild_config"/>
        <command name="auto_run_tests" options="script_path=tests dir=$FS_GHW/OpenDDS -Config RTPS -Config WIN32 -Config XERCES3 -Config OPENDDS_SECURITY -Config CXX11 -Config RAPIDJSON -Config GH_ACTIONS --security"/>
        <command name="log" options="off"/>
        <command name="process_logs" options="prettify"/>
        </autobuild>
        EOF
        cat config.xml
    - name: run OpenDDS tests
      shell: cmd
      run: |
        cd OpenDDS
        call setenv.cmd
        cd ${{ github.job }}_autobuild_workspace
        perl "%GITHUB_WORKSPACE%\autobuild\autobuild.pl" "%GITHUB_WORKSPACE%\OpenDDS\${{ github.job }}_autobuild_workspace\config.xml"
    - name: upload autobuild output
      uses: actions/upload-artifact@v2
      with:
        name: ${{ github.job }}_autobuild_output
        path: OpenDDS\${{ github.job }}_autobuild_workspace
    - name: check results
      shell: bash
      run: |
        cat "$GITHUB_WORKSPACE/OpenDDS/${{ github.job }}_autobuild_workspace/latest.txt"
        if ! grep -q 'Failures: 0' "$GITHUB_WORKSPACE/OpenDDS/${{ github.job }}_autobuild_workspace/latest.txt"; then echo "::error file=latest.txt,line=0,col=0::Test Failures: see 'Test Results: ${{ github.job }}'"; fi

  build_w16_x86_d0i0_j_FM-1f:

    runs-on: windows-2016

    needs: ACE_TAO_w16_x86_d0i0

    steps:
    - name: install xerces-c
      uses: lukka/run-vcpkg@v6
      with:
        vcpkgGitCommitId: 5568f110b509a9fd90711978a7cb76bae75bb092
        vcpkgArguments: --recurse xerces-c
        vcpkgTriplet: x86-windows
    - name: checkout MPC
      uses: actions/checkout@v2.3.4
      with:
        repository: DOCGroup/MPC
        path: MPC
    - name: checkout OpenDDS
      uses: actions/checkout@v2.3.4
      with:
        path: OpenDDS
        submodules: true
    - name: checkout ACE_TAO
      uses: actions/checkout@v2.3.4
      with:
        repository: DOCGroup/ACE_TAO
        ref: ace6tao2
        path: OpenDDS/ACE_TAO
    - name: download ACE_TAO artifact
      uses: actions/download-artifact@v2
      with:
        name: ACE_TAO_w16_x86_d0i0_artifact
        path: OpenDDS/ACE_TAO
    - name: extract ACE_TAO artifact
      shell: bash
      run: |
        cd OpenDDS/ACE_TAO
        tar xvfJ ACE_TAO_w16_x86_d0i0.tar.xz
        rm -f ACE_TAO_w16_x86_d0i0.tar.xz
        find . -iname "*\.obj" -o -iname "*\.pdb" -o -iname "*\.idb" -o -type f -iname "*\.tlog" | xargs rm
    - name: Move ACE and MPC to C Drive
      shell: bash
      run: |
        mv OpenDDS/ACE_TAO /c/
        mv MPC /c/
    - uses: ammaraskar/msvc-problem-matcher@0.1
    - name: set up msvc env
      uses: ilammy/msvc-dev-cmd@v1.8.0
      with:
        arch: x86
    - name: configure OpenDDS
      shell: cmd
      run: |
        cd OpenDDS
        configure --tests --java --no-built-in-topics --rapidjson --ace="C:\ACE_TAO\ACE" --tao="C:\ACE_TAO\TAO" --mpc="C:\MPC" --xerces3="%VCPKG_ROOT%\installed\x86-windows"
    - name: check build configuration
      shell: cmd
      run: |
        cd OpenDDS
        call setenv.cmd
        perl tools\scripts\show_build_config.pl
    - name: build OpenDDS
      shell: cmd
      run: |
        cd OpenDDS
        call setenv.cmd
        msbuild -p:Configuration=Debug,Platform=Win32 -m DDS.sln
    - name: create OpenDDS tar.xz artifact
      shell: bash
      run: |
        cd OpenDDS
        rm -rf ACE_TAO
        find . -iname "*\.obj" -o -iname "*\.pdb" -o -iname "*\.idb" -o -type f -iname "*\.tlog" | xargs rm
        tar cvf ../${{ github.job }}.tar setenv.cmd
        git clean -xdfn | cut -d ' ' -f 3- | xargs tar uvf ../${{ github.job }}.tar
        xz -3 ../${{ github.job }}.tar
    - name: upload OpenDDS artifact
      uses: actions/upload-artifact@v2
      with:
        name: ${{ github.job }}_artifact
        path: ${{ github.job }}.tar.xz

  # macOS 11.0

#  macos-11_0_defaults_ACE_TAO:

#    runs-on: macos-11.0

#    steps:
#    - name: checkout OpenDDS
#      uses: actions/checkout@v2.3.4
#      with:
#        path: OpenDDS
#        submodules: true
#    - name: checkout ACE_TAO
#      uses: actions/checkout@v2.3.4
#      with:
#        repository: DOCGroup/ACE_TAO
#        ref: 9eae9c11f1bcd07b48c74820d8cb4c67aca9ef23 # Update to 6_5_13 when available
#        path: OpenDDS/ACE_TAO
#    - name: get ACE_TAO commit
#      shell: bash
#      run: |
#        cd OpenDDS/ACE_TAO
#        export ACE_COMMIT=$(git rev-parse HEAD)
#        echo "ACE_COMMIT=$ACE_COMMIT" >> $GITHUB_ENV
#    - name: Cache Artifact
#      id: cache-artifact
#      uses: actions/cache@v2.1.5
#      with:
#        path: ${{ github.job }}.tar.xz
#        key: c01_${{ github.job }}_ace6tao2_${{ env.ACE_COMMIT }}
#    - name: install xerces-c
#      if: steps.cache-artifact.outputs.cache-hit != 'true'
#      run: |
#        brew install xerces-c
#    - name: checkout MPC
#      if: steps.cache-artifact.outputs.cache-hit != 'true'
#      uses: actions/checkout@v2.3.4
#      with:
#        repository: DOCGroup/MPC
#        path: MPC
#    - name: configure OpenDDS
#      if: steps.cache-artifact.outputs.cache-hit != 'true'
#      run: |
#        cd OpenDDS
#        ./configure --std=c++11 --tests --security --ace=$GITHUB_WORKSPACE/OpenDDS/ACE_TAO/ACE --mpc=$GITHUB_WORKSPACE/MPC --xerces3=/usr/local/Cellar/xerces-c/3.2.3 --openssl=/usr/local/opt/openssl/
#    - name: build ACE and TAO
#      if: steps.cache-artifact.outputs.cache-hit != 'true'
#      run: |
#        cd OpenDDS
#        . setenv.sh
#        cd ACE_TAO/ACE
#        make -j4
#        cd ../TAO
#        make -j4
#    - name: create ACE_TAO tar.xz artifact
#      if: steps.cache-artifact.outputs.cache-hit != 'true'
#      shell: bash
#      run: |
#        cd OpenDDS/ACE_TAO
#        perl -ni.bak -e "print unless /opendds/" ACE/bin/MakeProjectCreator/config/default.features # remove opendds features from here, let individual build configure scripts handle those
#        find . -iname "*\.o" | xargs rm
#        tar cvf ../../${{ github.job }}.tar ACE/ace/config.h
#        git clean -xdfn | cut -d ' ' -f 3- | xargs tar uvf ../../${{ github.job }}.tar
#        xz -3 ../../${{ github.job }}.tar
#    - name: upload ACE_TAO artifact
#      uses: actions/upload-artifact@v2
#      with:
#        name: ${{ github.job }}_artifact
#        path: ${{ github.job }}.tar.xz

#  macos-11_0_defaults_security_build:

#    runs-on: macos-11.0

#    needs: macos-11_0_defaults_ACE_TAO

#    steps:
#    - name: install xerces-c
#      run: |
#        brew install xerces-c
#    - name: checkout MPC
#      uses: actions/checkout@v2.3.4
#      with:
#        repository: DOCGroup/MPC
#        path: MPC
#    - name: checkout ACE_TAO
#      uses: actions/checkout@v2.3.4
#      with:
#        repository: DOCGroup/ACE_TAO
#        ref: 9eae9c11f1bcd07b48c74820d8cb4c67aca9ef23 # Update to 6_5_13 when available
#        path: ACE_TAO
#    - name: download ACE_TAO artifact
#      uses: actions/download-artifact@v2
#      with:
#        name: macos-11_0_defaults_ACE_TAO_artifact
#        path: ACE_TAO
#    - name: extract ACE_TAO artifact
#      shell: bash
#      run: |
#        cd ACE_TAO
#        tar xvfJ macos-11_0_defaults_ACE_TAO.tar.xz
#    - name: checkout OpenDDS
#      uses: actions/checkout@v2.3.4
#      with:
#        path: OpenDDS
#        submodules: true
#    - name: configure OpenDDS
#      run: |
#        cd OpenDDS
#        ./configure --std=c++11 --tests --rapidjson --security --ace=$GITHUB_WORKSPACE/ACE_TAO/ACE --mpc=$GITHUB_WORKSPACE/MPC --xerces3=/usr/local/Cellar/xerces-c/3.2.3 --openssl=/usr/local/opt/openssl/
#    - name: check build configuration
#      shell: bash
#      run: |
#        cd OpenDDS
#        . setenv.sh
#        tools/scripts/show_build_config.pl
#    - uses: ammaraskar/gcc-problem-matcher@0.1
#    - name: build OpenDDS
#      shell: bash
#      run: |
#        cd OpenDDS
#        . setenv.sh
#        make -j4
#    - name: create OpenDDS tar.xz artifact
#      shell: bash
#      run: |
#        cd OpenDDS
#        rm -rf ACE_TAO
#        find . -iname "*\.o" | xargs rm
#        tar cvf ../${{ github.job }}.tar setenv.sh
#        git clean -xdfn | cut -d ' ' -f 3- | xargs tar uvf ../${{ github.job }}.tar
#        xz -3 ../${{ github.job }}.tar
#    - name: upload OpenDDS artifact
#      uses: actions/upload-artifact@v2
#      with:
#        name: ${{ github.job }}_artifact
#        path: ${{ github.job }}.tar.xz

#  macos-11_0_defaults_security_test:

#    runs-on: macos-11.0

#    needs: macos-11_0_defaults_security_build

#    steps:
#    - name: install xerces-c
#      run: |
#        brew install xerces-c
#    - name: checkout MPC
#      uses: actions/checkout@v2.3.4
#      with:
#        repository: DOCGroup/MPC
#        path: MPC
#    - name: checkout autobuild
#      uses: actions/checkout@v2.3.4
#      with:
#        repository: DOCGroup/autobuild
#        path: autobuild
#    - name: checkout ACE_TAO
#      uses: actions/checkout@v2.3.4
#      with:
#        repository: DOCGroup/ACE_TAO
#        ref: 9eae9c11f1bcd07b48c74820d8cb4c67aca9ef23 # Update to 6_5_13 when available
#        path: ACE_TAO
#    - name: download ACE_TAO artifact
#      uses: actions/download-artifact@v2
#      with:
#        name: macos-11_0_defaults_ACE_TAO_artifact
#        path: ACE_TAO
#    - name: extract ACE_TAO artifact
#      shell: bash
#      run: |
#        cd ACE_TAO
#        tar xvfJ macos-11_0_defaults_ACE_TAO.tar.xz
#    - name: checkout OpenDDS
#      uses: actions/checkout@v2.3.4
#      with:
#        path: OpenDDS
#        submodules: true
#    - name: download OpenDDS artifact
#      uses: actions/download-artifact@v2
#      with:
#        name: macos-11_0_defaults_security_build_artifact
#        path: OpenDDS
#    - name: extract OpenDDS artifact
#      shell: bash
#      run: |
#        cd OpenDDS
#        tar xvfJ macos-11_0_defaults_security_build.tar.xz
#    - name: check build configuration
#      shell: bash
#      run: |
#        cd OpenDDS
#        . setenv.sh
#        tools/scripts/show_build_config.pl
#    - name: run OpenDDS tests
#      shell: bash
#      run: |
#        cd OpenDDS
#        . setenv.sh
#        mkdir ${{ github.job }}_autobuild_workspace
#        cd ${{ github.job }}_autobuild_workspace
#        echo using commit $TRIGGERING_COMMIT for SHA
#        echo $TRIGGERING_COMMIT >> ./SHA
#        cat > config.xml <<EOF
#        <autobuild>
#        <configuration>
#        <variable name="log_file" value="output.log"/>
#        <variable name="log_root" value="$DDS_ROOT/${{ github.job }}_autobuild_workspace"/>
#        <variable name="project_root" value="$DDS_ROOT"/>
#        <variable name="root" value="$DDS_ROOT/${{ github.job }}_autobuild_workspace"/>
#        <variable name="junit_xml_output" value="Tests"/>
#        </configuration>
#        <command name="log" options="on"/>
#        <command name="print_os_version"/>
#        <command name="print_env_vars"/>
#        <command name="print_ace_config"/>
#        <command name="print_make_version"/>
#        <command name="check_compiler" options="gcc"/>
#        <command name="print_perl_version"/>
#        <command name="print_autobuild_config"/>
#        <command name="auto_run_tests" options="script_path=tests dir=$GITHUB_WORKSPACE/OpenDDS -Config RTPS -Config OSX -Config XERCES3 -Config OPENDDS_SECURITY -Config CXX11 -Config RAPIDJSON -Config NO_SHMEM -Config DDS_NO_ORBSVCS -Config GH_ACTIONS --security"/>
#        <command name="log" options="off"/>
#        <command name="process_logs" options="prettify"/>
#        </autobuild>
#        EOF
#        $GITHUB_WORKSPACE/autobuild/autobuild.pl "$GITHUB_WORKSPACE/OpenDDS/${{ github.job }}_autobuild_workspace/config.xml"
#    - name: upload autobuild output
#      uses: actions/upload-artifact@v2
#      with:
#        name: ${{ github.job }}_autobuild_output
#        path: OpenDDS/${{ github.job }}_autobuild_workspace
#    - name: check results
#      shell: bash
#      run: |
#        cat "$GITHUB_WORKSPACE/OpenDDS/${{ github.job }}_autobuild_workspace/latest.txt"
#        if ! grep -q 'Failures: 0' "$GITHUB_WORKSPACE/OpenDDS/${{ github.job }}_autobuild_workspace/latest.txt"; then echo "::error file=latest.txt,line=0,col=0::Test Failures: see 'Test Results: ${{ github.job }}'"; fi

#  macos-11_0_defaults_java_no-bit_build:

#    runs-on: macos-11.0

#    needs: macos-11_0_defaults_ACE_TAO

#    steps:
#    - name: install xerces-c
#      run: |
#        brew install xerces-c
#    - name: checkout MPC
#      uses: actions/checkout@v2.3.4
#      with:
#        repository: DOCGroup/MPC
#        path: MPC
#    - name: checkout ACE_TAO
#      uses: actions/checkout@v2.3.4
#      with:
#        repository: DOCGroup/ACE_TAO
#        ref: 9eae9c11f1bcd07b48c74820d8cb4c67aca9ef23 # Update to 6_5_13 when available
#        path: ACE_TAO
#    - name: download ACE_TAO artifact
#      uses: actions/download-artifact@v2
#      with:
#        name: macos-11_0_defaults_ACE_TAO_artifact
#        path: ACE_TAO
#    - name: extract ACE_TAO artifact
#      shell: bash
#      run: |
#        cd ACE_TAO
#        tar xvfJ macos-11_0_defaults_ACE_TAO.tar.xz
#    - name: checkout OpenDDS
#      uses: actions/checkout@v2.3.4
#      with:
#        path: OpenDDS
#        submodules: true
#    - name: configure OpenDDS
#      run: |
#        cd OpenDDS
#        ./configure --std=c++11 --tests --rapidjson --java --no-built-in-topics --ace=$GITHUB_WORKSPACE/ACE_TAO/ACE --mpc=$GITHUB_WORKSPACE/MPC
#    - name: check build configuration
#      shell: bash
#      run: |
#        cd OpenDDS
#        . setenv.sh
#        tools/scripts/show_build_config.pl
#    - uses: ammaraskar/gcc-problem-matcher@0.1
#    - name: build OpenDDS
#      shell: bash
#      run: |
#        cd OpenDDS
#        . setenv.sh
#        make -j4
#    - name: set up TAO Hello test
#      shell: bash
#      run: |
#        cd OpenDDS
#        . setenv.sh
#        mwc.pl -type gnuace -workers 4 $TAO_ROOT/tests/Hello
#    - name: build TAO Hello test
#      shell: bash
#      run: |
#        cd OpenDDS
#        . setenv.sh
#        make -j4 dir=$TAO_ROOT/tests/Hello
#    - name: set up Modeling tests
#      shell: bash
#      run: |
#        cd OpenDDS
#        . setenv.sh
#        cd tools/modeling/tests
#        ./setup.pl
#        cd -
#        mwc.pl -type gnuace -workers 4 -features built_in_topics=0 tools/modeling/tests/modeling_tests.mwc
#    - name: build Modeling tests
#      shell: bash
#      run: |
#        cd OpenDDS
#        . setenv.sh
#        make -j4 -C tools/modeling/tests
#    - name: create OpenDDS tar.xz artifact
#      shell: bash
#      run: |
#        cd OpenDDS
#        rm -rf ACE_TAO
#        find . -iname "*\.o" | xargs rm
#        tar cvf ../${{ github.job }}.tar setenv.sh
#        git clean -xdfn | cut -d ' ' -f 3- | xargs tar uvf ../${{ github.job }}.tar
#        xz -3 ../${{ github.job }}.tar
#    - name: upload OpenDDS artifact
#      uses: actions/upload-artifact@v2
#      with:
#        name: ${{ github.job }}_artifact
#        path: ${{ github.job }}.tar.xz

#  macos-11_0_defaults_java_no-bit_test:
#
#    runs-on: macos-11.0
#
#    needs: macos-11_0_defaults_java_no-bit_build
#
#    steps:
#    - name: install xerces-c
#      run: |
#        brew install xerces-c
#    - name: checkout MPC
#      uses: actions/checkout@v2.3.4
#      with:
#        repository: DOCGroup/MPC
#        path: MPC
#    - name: checkout autobuild
#      uses: actions/checkout@v2.3.4
#      with:
#        repository: DOCGroup/autobuild
#        path: autobuild
#    - name: checkout ACE_TAO
#      uses: actions/checkout@v2.3.4
#      with:
#        repository: DOCGroup/ACE_TAO
#        ref: 9eae9c11f1bcd07b48c74820d8cb4c67aca9ef23 # Update to 6_5_13 when available
#        path: ACE_TAO
#    - name: download ACE_TAO artifact
#      uses: actions/download-artifact@v2
#      with:
#        name: macos-11_0_defaults_ACE_TAO_artifact
#        path: ACE_TAO
#    - name: extract ACE_TAO artifact
#      shell: bash
#      run: |
#        cd ACE_TAO
#        tar xvfJ macos-11_0_defaults_ACE_TAO.tar.xz
#    - name: checkout OpenDDS
#      uses: actions/checkout@v2.3.4
#      with:
#        path: OpenDDS
#        submodules: true
#    - name: download OpenDDS artifact
#      uses: actions/download-artifact@v2
#      with:
#        name: macos-11_0_defaults_java_no-bit_build_artifact
#        path: OpenDDS
#    - name: extract OpenDDS artifact
#      shell: bash
#      run: |
#        cd OpenDDS
#        tar xvfJ macos-11_0_defaults_java_no-bit_build.tar.xz
#    - name: check build configuration
#      shell: bash
#      run: |
#        cd OpenDDS
#        . setenv.sh
#        tools/scripts/show_build_config.pl
#    - name: run OpenDDS tests
#      shell: bash
#      run: |
#        cd OpenDDS
#        . setenv.sh
#        mkdir ${{ github.job }}_autobuild_workspace
#        cd ${{ github.job }}_autobuild_workspace
#        echo using commit $TRIGGERING_COMMIT for SHA
#        echo $TRIGGERING_COMMIT >> ./SHA
#        cat > config.xml <<EOF
#        <autobuild>
#        <configuration>
#        <variable name="log_file" value="output.log"/>
#        <variable name="log_root" value="$DDS_ROOT/${{ github.job }}_autobuild_workspace"/>
#        <variable name="project_root" value="$DDS_ROOT"/>
#        <variable name="root" value="$DDS_ROOT/${{ github.job }}_autobuild_workspace"/>
#        <variable name="junit_xml_output" value="Tests"/>
#        </configuration>
#        <command name="log" options="on"/>
#        <command name="print_os_version"/>
#        <command name="print_env_vars"/>
#        <command name="print_ace_config"/>
#        <command name="print_make_version"/>
#        <command name="check_compiler" options="gcc"/>
#        <command name="print_perl_version"/>
#        <command name="print_autobuild_config"/>
#        <command name="auto_run_tests" options="script_path=tests dir=$GITHUB_WORKSPACE/OpenDDS -Config RTPS -Config CXX11 -Config RAPIDJSON -Config NO_SHMEM -Config DDS_NO_ORBSVCS -Config NO_BUILT_IN_TOPICS -Config GH_ACTIONS --java --modeling"/>
#        <command name="log" options="off"/>
#        <command name="process_logs" options="prettify"/>
#        </autobuild>
#        EOF
#        $GITHUB_WORKSPACE/autobuild/autobuild.pl "$GITHUB_WORKSPACE/OpenDDS/${{ github.job }}_autobuild_workspace/config.xml"
#    - name: upload autobuild output
#      uses: actions/upload-artifact@v2
#      with:
#        name: ${{ github.job }}_autobuild_output
#        path: OpenDDS/${{ github.job }}_autobuild_workspace
#    - name: check results
#      shell: bash
#      run: |
#        cat "$GITHUB_WORKSPACE/OpenDDS/${{ github.job }}_autobuild_workspace/latest.txt"
#        if ! grep -q 'Failures: 0' "$GITHUB_WORKSPACE/OpenDDS/${{ github.job }}_autobuild_workspace/latest.txt"; then echo "::error file=latest.txt,line=0,col=0::Test Failures: see 'Test Results: ${{ github.job }}'"; fi

  # macOS 10.15

  ACE_TAO_m10_o1d0_sec:

    runs-on: macos-10.15

    needs: wait_cancel_previous

    steps:
    - name: checkout OpenDDS
      uses: actions/checkout@v2.3.4
      with:
        path: OpenDDS
        submodules: true
    - name: checkout ACE_TAO
      uses: actions/checkout@v2.3.4
      with:
        repository: DOCGroup/ACE_TAO
        ref: ace6tao2
        path: OpenDDS/ACE_TAO
    - name: get ACE_TAO commit
      shell: bash
      run: |
        cd OpenDDS/ACE_TAO
        export ACE_COMMIT=$(git rev-parse HEAD)
        echo "ACE_COMMIT=$ACE_COMMIT" >> $GITHUB_ENV
    - name: Cache Artifact
      id: cache-artifact
      uses: actions/cache@v2.1.5
      with:
        path: ${{ github.job }}.tar.xz
        key: c01_${{ github.job }}_ace6tao2_${{ env.ACE_COMMIT }}
    - name: install xerces-c
      if: steps.cache-artifact.outputs.cache-hit != 'true'
      run: |
        brew install xerces-c
    - name: checkout MPC
      if: steps.cache-artifact.outputs.cache-hit != 'true'
      uses: actions/checkout@v2.3.4
      with:
        repository: DOCGroup/MPC
        path: MPC
    - name: configure OpenDDS
      if: steps.cache-artifact.outputs.cache-hit != 'true'
      run: |
        cd OpenDDS
        ./configure --optimize --no-debug --std=c++11 --tests --security --ace=$GITHUB_WORKSPACE/OpenDDS/ACE_TAO/ACE --mpc=$GITHUB_WORKSPACE/MPC --xerces3=/usr/local/Cellar/xerces-c/3.2.3 --openssl=/usr/local/opt/openssl/
    - name: build ACE and TAO
      if: steps.cache-artifact.outputs.cache-hit != 'true'
      run: |
        cd OpenDDS
        . setenv.sh
        cd ACE_TAO/ACE
        make -j4
        cd ../TAO
        make -j4
    - name: create ACE_TAO tar.xz artifact
      if: steps.cache-artifact.outputs.cache-hit != 'true'
      shell: bash
      run: |
        cd OpenDDS/ACE_TAO
        perl -ni.bak -e "print unless /opendds/" ACE/bin/MakeProjectCreator/config/default.features # remove opendds features from here, let individual build configure scripts handle those
        find . -iname "*\.o" | xargs rm
        tar cvf ../../${{ github.job }}.tar ACE/ace/config.h
        git clean -xdfn | cut -d ' ' -f 3- | xargs tar uvf ../../${{ github.job }}.tar
        xz -3 ../../${{ github.job }}.tar
    - name: upload ACE_TAO artifact
      uses: actions/upload-artifact@v2
      with:
        name: ${{ github.job }}_artifact
        path: ${{ github.job }}.tar.xz

  build_m10_o1d0_sec:

    runs-on: macos-10.15

    needs: ACE_TAO_m10_o1d0_sec

    steps:
    - name: install xerces-c
      run: |
        brew install xerces-c
    - name: checkout MPC
      uses: actions/checkout@v2.3.4
      with:
        repository: DOCGroup/MPC
        path: MPC
    - name: checkout ACE_TAO
      uses: actions/checkout@v2.3.4
      with:
        repository: DOCGroup/ACE_TAO
        ref: ace6tao2
        path: ACE_TAO
    - name: download ACE_TAO artifact
      uses: actions/download-artifact@v2
      with:
        name: ACE_TAO_m10_o1d0_sec_artifact
        path: ACE_TAO
    - name: extract ACE_TAO artifact
      shell: bash
      run: |
        cd ACE_TAO
        tar xvfJ ACE_TAO_m10_o1d0_sec.tar.xz
    - name: checkout OpenDDS
      uses: actions/checkout@v2.3.4
      with:
        path: OpenDDS
        submodules: true
    - name: configure OpenDDS
      run: |
        cd OpenDDS
        ./configure --optimize --no-debug --std=c++11 --tests --rapidjson --security --ace=$GITHUB_WORKSPACE/ACE_TAO/ACE --mpc=$GITHUB_WORKSPACE/MPC --xerces3=/usr/local/Cellar/xerces-c/3.2.3 --openssl=/usr/local/opt/openssl/
    - name: check build configuration
      shell: bash
      run: |
        cd OpenDDS
        . setenv.sh
        tools/scripts/show_build_config.pl
    - uses: ammaraskar/gcc-problem-matcher@0.1
    - name: build OpenDDS
      shell: bash
      run: |
        cd OpenDDS
        . setenv.sh
        make -j4
    - name: create OpenDDS tar.xz artifact
      shell: bash
      run: |
        cd OpenDDS
        rm -rf ACE_TAO
        find . -iname "*\.o" | xargs rm
        tar cvf ../${{ github.job }}.tar setenv.sh
        git clean -xdfn | cut -d ' ' -f 3- | xargs tar uvf ../${{ github.job }}.tar
        xz -3 ../${{ github.job }}.tar
    - name: upload OpenDDS artifact
      uses: actions/upload-artifact@v2
      with:
        name: ${{ github.job }}_artifact
        path: ${{ github.job }}.tar.xz

  test_m10_o1d0_sec:

    runs-on: macos-10.15

    needs: build_m10_o1d0_sec
    timeout-minutes: 150

    steps:
    - name: install xerces-c
      run: |
        brew install xerces-c
    - name: checkout MPC
      uses: actions/checkout@v2.3.4
      with:
        repository: DOCGroup/MPC
        path: MPC
    - name: checkout autobuild
      uses: actions/checkout@v2.3.4
      with:
        repository: DOCGroup/autobuild
        path: autobuild
    - name: checkout ACE_TAO
      uses: actions/checkout@v2.3.4
      with:
        repository: DOCGroup/ACE_TAO
        ref: ace6tao2
        path: ACE_TAO
    - name: download ACE_TAO artifact
      uses: actions/download-artifact@v2
      with:
        name: ACE_TAO_m10_o1d0_sec_artifact
        path: ACE_TAO
    - name: extract ACE_TAO artifact
      shell: bash
      run: |
        cd ACE_TAO
        tar xvfJ ACE_TAO_m10_o1d0_sec.tar.xz
    - name: checkout OpenDDS
      uses: actions/checkout@v2.3.4
      with:
        path: OpenDDS
        submodules: true
    - name: download OpenDDS artifact
      uses: actions/download-artifact@v2
      with:
        name: build_m10_o1d0_sec_artifact
        path: OpenDDS
    - name: extract OpenDDS artifact
      shell: bash
      run: |
        cd OpenDDS
        tar xvfJ build_m10_o1d0_sec.tar.xz
    - name: check build configuration
      shell: bash
      run: |
        cd OpenDDS
        . setenv.sh
        tools/scripts/show_build_config.pl
    - name: run OpenDDS tests
      shell: bash
      run: |
        cd OpenDDS
        . setenv.sh
        mkdir ${{ github.job }}_autobuild_workspace
        cd ${{ github.job }}_autobuild_workspace
        echo using commit $TRIGGERING_COMMIT for SHA
        echo $TRIGGERING_COMMIT >> ./SHA
        cat > config.xml <<EOF
        <autobuild>
        <configuration>
        <variable name="log_file" value="output.log"/>
        <variable name="log_root" value="$DDS_ROOT/${{ github.job }}_autobuild_workspace"/>
        <variable name="project_root" value="$DDS_ROOT"/>
        <variable name="root" value="$DDS_ROOT/${{ github.job }}_autobuild_workspace"/>
        <variable name="junit_xml_output" value="Tests"/>
        </configuration>
        <command name="log" options="on"/>
        <command name="print_os_version"/>
        <command name="print_env_vars"/>
        <command name="print_ace_config"/>
        <command name="print_make_version"/>
        <command name="check_compiler" options="gcc"/>
        <command name="print_perl_version"/>
        <command name="print_autobuild_config"/>
        <command name="auto_run_tests" options="script_path=tests dir=$GITHUB_WORKSPACE/OpenDDS -Config RTPS -Config OSX -Config XERCES3 -Config OPENDDS_SECURITY -Config CXX11 -Config RAPIDJSON -Config NO_SHMEM -Config DDS_NO_ORBSVCS -Config GH_ACTIONS --security"/>
        <command name="log" options="off"/>
        <command name="process_logs" options="prettify"/>
        </autobuild>
        EOF
        $GITHUB_WORKSPACE/autobuild/autobuild.pl "$GITHUB_WORKSPACE/OpenDDS/${{ github.job }}_autobuild_workspace/config.xml"
    - name: upload autobuild output
      uses: actions/upload-artifact@v2
      with:
        name: ${{ github.job }}_autobuild_output
        path: OpenDDS/${{ github.job }}_autobuild_workspace
    - name: check results
      shell: bash
      run: |
        cat "$GITHUB_WORKSPACE/OpenDDS/${{ github.job }}_autobuild_workspace/latest.txt"
        if ! grep -q 'Failures: 0' "$GITHUB_WORKSPACE/OpenDDS/${{ github.job }}_autobuild_workspace/latest.txt"; then echo "::error file=latest.txt,line=0,col=0::Test Failures: see 'Test Results: ${{ github.job }}'"; fi

  ACE_TAO_m10_i0_j_FM-1f:

    runs-on: macos-10.15

    needs: wait_cancel_previous

    steps:
    - name: checkout OpenDDS
      uses: actions/checkout@v2.3.4
      with:
        path: OpenDDS
        submodules: true
    - name: checkout ACE_TAO
      uses: actions/checkout@v2.3.4
      with:
        repository: DOCGroup/ACE_TAO
        ref: ace6tao2
        path: OpenDDS/ACE_TAO
    - name: get ACE_TAO commit
      shell: bash
      run: |
        cd OpenDDS/ACE_TAO
        export ACE_COMMIT=$(git rev-parse HEAD)
        echo "ACE_COMMIT=$ACE_COMMIT" >> $GITHUB_ENV
    - name: Cache Artifact
      id: cache-artifact
      uses: actions/cache@v2.1.5
      with:
        path: ${{ github.job }}.tar.xz
        key: c01_${{ github.job }}_ace6tao2_${{ env.ACE_COMMIT }}
    - name: install xerces-c
      if: steps.cache-artifact.outputs.cache-hit != 'true'
      run: |
        brew install xerces-c
    - name: checkout MPC
      if: steps.cache-artifact.outputs.cache-hit != 'true'
      uses: actions/checkout@v2.3.4
      with:
        repository: DOCGroup/MPC
        path: MPC
    - name: configure OpenDDS
      if: steps.cache-artifact.outputs.cache-hit != 'true'
      run: |
        cd OpenDDS
        ./configure  --no-inline --std=c++11 --tests --security --ace=$GITHUB_WORKSPACE/OpenDDS/ACE_TAO/ACE --mpc=$GITHUB_WORKSPACE/MPC --xerces3=/usr/local/Cellar/xerces-c/3.2.3 --openssl=/usr/local/opt/openssl/
    - name: build ACE and TAO
      if: steps.cache-artifact.outputs.cache-hit != 'true'
      run: |
        cd OpenDDS
        . setenv.sh
        cd ACE_TAO/ACE
        make -j4
        cd ../TAO
        make -j4
    - name: create ACE_TAO tar.xz artifact
      if: steps.cache-artifact.outputs.cache-hit != 'true'
      shell: bash
      run: |
        cd OpenDDS/ACE_TAO
        perl -ni.bak -e "print unless /opendds/" ACE/bin/MakeProjectCreator/config/default.features # remove opendds features from here, let individual build configure scripts handle those
        find . -iname "*\.o" | xargs rm
        tar cvf ../../${{ github.job }}.tar ACE/ace/config.h
        git clean -xdfn | cut -d ' ' -f 3- | xargs tar uvf ../../${{ github.job }}.tar
        xz -3 ../../${{ github.job }}.tar
    - name: upload ACE_TAO artifact
      uses: actions/upload-artifact@v2
      with:
        name: ${{ github.job }}_artifact
        path: ${{ github.job }}.tar.xz


  build_m10_i0_j_FM-1f:

    runs-on: macos-10.15

    needs: ACE_TAO_m10_i0_j_FM-1f

    steps:
    - name: install xerces-c
      run: |
        brew install xerces-c
    - name: checkout MPC
      uses: actions/checkout@v2.3.4
      with:
        repository: DOCGroup/MPC
        path: MPC
    - name: checkout ACE_TAO
      uses: actions/checkout@v2.3.4
      with:
        repository: DOCGroup/ACE_TAO
        ref: ace6tao2
        path: ACE_TAO
    - name: download ACE_TAO artifact
      uses: actions/download-artifact@v2
      with:
        name: ACE_TAO_m10_i0_j_FM-1f_artifact
        path: ACE_TAO
    - name: extract ACE_TAO artifact
      shell: bash
      run: |
        cd ACE_TAO
        tar xvfJ ACE_TAO_m10_i0_j_FM-1f.tar.xz
    - name: checkout OpenDDS
      uses: actions/checkout@v2.3.4
      with:
        path: OpenDDS
        submodules: true
    - name: configure OpenDDS
      run: |
        cd OpenDDS
        ./configure --no-inline --std=c++11 --tests --rapidjson --java --no-built-in-topics --ace=$GITHUB_WORKSPACE/ACE_TAO/ACE --mpc=$GITHUB_WORKSPACE/MPC
    - name: check build configuration
      shell: bash
      run: |
        cd OpenDDS
        . setenv.sh
        tools/scripts/show_build_config.pl
    - uses: ammaraskar/gcc-problem-matcher@0.1
    - name: build OpenDDS
      shell: bash
      run: |
        cd OpenDDS
        . setenv.sh
        make -j4
    - name: set up TAO Hello test
      shell: bash
      run: |
        cd OpenDDS
        . setenv.sh
        mwc.pl -type gnuace -workers 4 $TAO_ROOT/tests/Hello
    - name: build TAO Hello test
      shell: bash
      run: |
        cd OpenDDS
        . setenv.sh
        make -j4 dir=$TAO_ROOT/tests/Hello
    - name: set up Modeling tests
      shell: bash
      run: |
        cd OpenDDS
        . setenv.sh
        cd tools/modeling/tests
        ./setup.pl
        cd -
        mwc.pl -type gnuace -workers 4 -features built_in_topics=0 tools/modeling/tests/modeling_tests.mwc
    - name: build Modeling tests
      shell: bash
      run: |
        cd OpenDDS
        . setenv.sh
        make -j4 -C tools/modeling/tests
    - name: create OpenDDS tar.xz artifact
      shell: bash
      run: |
        cd OpenDDS
        rm -rf ACE_TAO
        find . -iname "*\.o" | xargs rm
        tar cvf ../${{ github.job }}.tar setenv.sh
        git clean -xdfn | cut -d ' ' -f 3- | xargs tar uvf ../${{ github.job }}.tar
        xz -3 ../${{ github.job }}.tar
    - name: upload OpenDDS artifact
      uses: actions/upload-artifact@v2
      with:
        name: ${{ github.job }}_artifact
        path: ${{ github.job }}.tar.xz

  test_m10_i0_j_FM-1f:

    runs-on: macos-10.15

    needs: build_m10_i0_j_FM-1f
    timeout-minutes: 150

    steps:
    - name: install xerces-c
      run: |
        brew install xerces-c
    - name: checkout MPC
      uses: actions/checkout@v2.3.4
      with:
        repository: DOCGroup/MPC
        path: MPC
    - name: checkout autobuild
      uses: actions/checkout@v2.3.4
      with:
        repository: DOCGroup/autobuild
        path: autobuild
    - name: checkout ACE_TAO
      uses: actions/checkout@v2.3.4
      with:
        repository: DOCGroup/ACE_TAO
        ref: ace6tao2
        path: ACE_TAO
    - name: download ACE_TAO artifact
      uses: actions/download-artifact@v2
      with:
        name: ACE_TAO_m10_i0_j_FM-1f_artifact
        path: ACE_TAO
    - name: extract ACE_TAO artifact
      shell: bash
      run: |
        cd ACE_TAO
        tar xvfJ ACE_TAO_m10_i0_j_FM-1f.tar.xz
    - name: checkout OpenDDS
      uses: actions/checkout@v2.3.4
      with:
        path: OpenDDS
        submodules: true
    - name: download OpenDDS artifact
      uses: actions/download-artifact@v2
      with:
        name: build_m10_i0_j_FM-1f_artifact
        path: OpenDDS
    - name: extract OpenDDS artifact
      shell: bash
      run: |
        cd OpenDDS
        tar xvfJ build_m10_i0_j_FM-1f.tar.xz
    - name: check build configuration
      shell: bash
      run: |
        cd OpenDDS
        . setenv.sh
        tools/scripts/show_build_config.pl
    - name: run OpenDDS tests
      shell: bash
      run: |
        cd OpenDDS
        . setenv.sh
        mkdir ${{ github.job }}_autobuild_workspace
        cd ${{ github.job }}_autobuild_workspace
        echo using commit $TRIGGERING_COMMIT for SHA
        echo $TRIGGERING_COMMIT >> ./SHA
        cat > config.xml <<EOF
        <autobuild>
        <configuration>
        <variable name="log_file" value="output.log"/>
        <variable name="log_root" value="$DDS_ROOT/${{ github.job }}_autobuild_workspace"/>
        <variable name="project_root" value="$DDS_ROOT"/>
        <variable name="root" value="$DDS_ROOT/${{ github.job }}_autobuild_workspace"/>
        <variable name="junit_xml_output" value="Tests"/>
        </configuration>
        <command name="log" options="on"/>
        <command name="print_os_version"/>
        <command name="print_env_vars"/>
        <command name="print_ace_config"/>
        <command name="print_make_version"/>
        <command name="check_compiler" options="gcc"/>
        <command name="print_perl_version"/>
        <command name="print_autobuild_config"/>
<<<<<<< HEAD
        <command name="auto_run_tests" options="script_path=tests dir=$GITHUB_WORKSPACE/OpenDDS -Config RTPS -Config CXX11 -Config RAPIDJSON -Config NO_SHMEM -Config DDS_NO_ORBSVCS -Config NO_BUILT_IN_TOPICS -Config GH_ACTIONS --java --modeling"/>
=======
        <command name="auto_run_tests" options="script_path=tests dir=$GITHUB_WORKSPACE/OpenDDS -Config RTPS -Config CXX11 -Config RAPIDJSON -Config NO_SHMEM -Config DDS_NO_ORBSVCS -Config NO_BUILT_IN_TOPICS -Config GHA_NO_BUILT_IN_TOPICS -Config GH_ACTIONS -a -l java/tests/dcps_java_tests.lst -l tools/modeling/tests/modeling_tests.lst"/>
>>>>>>> 3af98622
        <command name="log" options="off"/>
        <command name="process_logs" options="prettify"/>
        </autobuild>
        EOF
        $GITHUB_WORKSPACE/autobuild/autobuild.pl "$GITHUB_WORKSPACE/OpenDDS/${{ github.job }}_autobuild_workspace/config.xml"
    - name: upload autobuild output
      uses: actions/upload-artifact@v2
      with:
        name: ${{ github.job }}_autobuild_output
        path: OpenDDS/${{ github.job }}_autobuild_workspace
    - name: check results
      shell: bash
      run: |
        cat "$GITHUB_WORKSPACE/OpenDDS/${{ github.job }}_autobuild_workspace/latest.txt"
        if ! grep -q 'Failures: 0' "$GITHUB_WORKSPACE/OpenDDS/${{ github.job }}_autobuild_workspace/latest.txt"; then echo "::error file=latest.txt,line=0,col=0::Test Failures: see 'Test Results: ${{ github.job }}'"; fi<|MERGE_RESOLUTION|>--- conflicted
+++ resolved
@@ -849,11 +849,7 @@
         <command name="check_compiler" options="gcc"/>
         <command name="print_perl_version"/>
         <command name="print_autobuild_config"/>
-<<<<<<< HEAD
-        <command name="auto_run_tests" options="script_path=tests dir=$GITHUB_WORKSPACE/OpenDDS -Config RTPS -Config LINUX -Config XERCES3 -Config WCHAR -Config CXX11 -Config OPENDDS_SECURITY -Config NO_BUILT_IN_TOPICS -Config DDS_NO_CONTENT_SUBSCRIPTION -Config DDS_NO_OWNERSHIP_PROFILE -Config DDS_NO_OBJECT_MODEL_PROFILE -Config DDS_NO_PERSISTENCE_PROFILE -Config GH_ACTIONS  --security"/>
-=======
-        <command name="auto_run_tests" options="script_path=tests dir=$GITHUB_WORKSPACE/OpenDDS -Config RTPS -Config LINUX -Config XERCES3 -Config WCHAR -Config CXX11 -Config OPENDDS_SECURITY -Config NO_BUILT_IN_TOPICS -Config DDS_NO_CONTENT_SUBSCRIPTION -Config DDS_NO_OWNERSHIP_PROFILE -Config DDS_NO_OBJECT_MODEL_PROFILE -Config DDS_NO_PERSISTENCE_PROFILE -Config GHA_NO_BUILT_IN_TOPICS -Config GH_ACTIONS  -a -l tests/security/security_tests.lst"/>
->>>>>>> 3af98622
+        <command name="auto_run_tests" options="script_path=tests dir=$GITHUB_WORKSPACE/OpenDDS -Config RTPS -Config LINUX -Config XERCES3 -Config WCHAR -Config CXX11 -Config OPENDDS_SECURITY -Config NO_BUILT_IN_TOPICS -Config DDS_NO_CONTENT_SUBSCRIPTION -Config DDS_NO_OWNERSHIP_PROFILE -Config DDS_NO_OBJECT_MODEL_PROFILE -Config DDS_NO_PERSISTENCE_PROFILE -Config GHA_NO_BUILT_IN_TOPICS -Config GH_ACTIONS  --security"/>
         <command name="log" options="off"/>
         <command name="process_logs" options="prettify"/>
         </autobuild>
@@ -8071,11 +8067,7 @@
         <command name="check_compiler" options="gcc"/>
         <command name="print_perl_version"/>
         <command name="print_autobuild_config"/>
-<<<<<<< HEAD
-        <command name="auto_run_tests" options="script_path=tests dir=$GITHUB_WORKSPACE/OpenDDS -Config RTPS -Config CXX11 -Config RAPIDJSON -Config NO_SHMEM -Config DDS_NO_ORBSVCS -Config NO_BUILT_IN_TOPICS -Config GH_ACTIONS --java --modeling"/>
-=======
-        <command name="auto_run_tests" options="script_path=tests dir=$GITHUB_WORKSPACE/OpenDDS -Config RTPS -Config CXX11 -Config RAPIDJSON -Config NO_SHMEM -Config DDS_NO_ORBSVCS -Config NO_BUILT_IN_TOPICS -Config GHA_NO_BUILT_IN_TOPICS -Config GH_ACTIONS -a -l java/tests/dcps_java_tests.lst -l tools/modeling/tests/modeling_tests.lst"/>
->>>>>>> 3af98622
+        <command name="auto_run_tests" options="script_path=tests dir=$GITHUB_WORKSPACE/OpenDDS -Config RTPS -Config CXX11 -Config RAPIDJSON -Config NO_SHMEM -Config DDS_NO_ORBSVCS -Config NO_BUILT_IN_TOPICS -Config GHA_NO_BUILT_IN_TOPICS -Config GH_ACTIONS --java --modeling"/>
         <command name="log" options="off"/>
         <command name="process_logs" options="prettify"/>
         </autobuild>
