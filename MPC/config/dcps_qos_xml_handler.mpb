--- conflicted
+++ resolved
@@ -1,11 +1,4 @@
-<<<<<<< HEAD
-project : ace_xml_utils, anytypecode, dcps {
-  after += OpenDDS_QOS_XML_XSC_Handler
-  libs  += OpenDDS_QOS_XML_XSC_Handler
-  macros   += XML_USE_PTHREADS
-=======
 project: ace_xml_utils, dcps {
   after += OpenDDS_QOS_XML_XSC_Handler
   libs  += OpenDDS_QOS_XML_XSC_Handler
->>>>>>> a00f92a4
 }