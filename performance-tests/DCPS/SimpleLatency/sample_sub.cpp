//========================================================
/**
 *
 *  @file sample_pub.cpp
 *
 *  @Id: sample_pub.cpp v1.1
 *
 */
//========================================================

#include "SubListener.h"
#include "DDSPerfTestTypeSupportImpl.h"
#include <dds/DCPS/Service_Participant.h>
#include <dds/DCPS/Marked_Default_Qos.h>
#include <dds/DCPS/PublisherImpl.h>
#include <dds/DCPS/SubscriberImpl.h>
#include <dds/DCPS/transport/framework/TheTransportFactory.h>
#include <dds/DCPS/transport/simpleTCP/SimpleTcpConfiguration.h>
#include <dds/DCPS/transport/simpleUnreliableDgram/SimpleUdpConfiguration.h>
#include <ace/streams.h>

#include "ace/Get_Opt.h"
#include "ace/Sched_Params.h"

using namespace DDS;
using namespace CORBA;
using namespace DDSPerfTest;



/* void set_rt() */
/*      Attempt to set the real time priority and lock memory */
void set_rt()
{
  ACE_Sched_Params params(ACE_SCHED_FIFO,
                          ACE_DEFAULT_THREAD_PRIORITY,
                          ACE_SCOPE_PROCESS);

#if defined (ACE_HAS_WTHREADS)
  params.priority(THREAD_PRIORITY_HIGHEST);
#else
  params.priority(20);
#endif

  if (-1 == ACE_OS::sched_params(params))
  {
    ACE_DEBUG ((LM_DEBUG, "WARNING: %p\n"));
  }

#if (defined (MCL_CURRENT) && defined(MCL_FUTURE))
  if (mlockall(MCL_CURRENT || MCL_FUTURE)) {
    ACE_DEBUG ((LM_DEBUG, "WARNING: Could not lock memory - Run with root access.\n"));
  }
#endif
}



/* Global Variables */

const OpenDDS::DCPS::TransportIdType UDP_IMPL_ID = 10;
const OpenDDS::DCPS::TransportIdType TCP_IMPL_ID = 20;


int main(int argc, ACE_TCHAR *argv[])
{
       // Calling TheParticipantFactoryWithArgs before user application parse command
       // line.
       /* Create participant */
       DDS::DomainParticipantFactory_var dpf =
         TheParticipantFactoryWithArgs (argc, argv);

       bool useTCP = true;
       bool useZeroCopyRead = false;
       DomainId_t myDomain = 411;

       setbuf (stdout, NULL);

       ACE_Get_Opt get_opts (argc, argv, ACE_LIB_TEXT("ut"));

       int ich;
       while ((ich = get_opts ()) != EOF) {
        switch (ich) {
          case 'u': /* u specifies that UDP should be used */
            useTCP = false;
            break;
          case 't': /* t specifies that zero copy read should be used */
            useZeroCopyRead = true;
            break;

          default: /* no parameters */
          break;

        }
       }

       /* Try to set realtime scheduling class*/
       set_rt();


       /* Create participant */
       DDS::DomainParticipant_var dp =
              dpf->create_participant (myDomain,
                                       PARTICIPANT_QOS_DEFAULT,
                                       DDS::DomainParticipantListener::_nil ());
       if (CORBA::is_nil (dp.in ()) ) {
         cout << argv[0] << "SAMPLE_SUB: ERROR - Create participant failed." << endl;
         exit (1);
       }

       /* Create publisher */
       DDS::Publisher_var p =
         dp->create_publisher (PUBLISHER_QOS_DEFAULT,
                               DDS::PublisherListener::_nil ());

       /* Initialize the transport for publisher*/
       OpenDDS::DCPS::TransportImpl_rch pub_tcp_impl;
       if (useTCP) {
         pub_tcp_impl
           = TheTransportFactory->create_transport_impl (TCP_IMPL_ID,
<<<<<<< HEAD
                                                         ACE_TEXT("SimpleTcp"), 
=======
                                                         "SimpleTcp",
>>>>>>> a410e799
                                                         ::OpenDDS::DCPS::AUTO_CONFIG);
       } else {
         pub_tcp_impl
           = TheTransportFactory->create_transport_impl (UDP_IMPL_ID,
<<<<<<< HEAD
                                                         ACE_TEXT("SimpleUdp"), 
                                                         OpenDDS::DCPS::DONT_AUTO_CONFIG);
         OpenDDS::DCPS::TransportConfiguration_rch config 
           = TheTransportFactory->create_configuration (UDP_IMPL_ID, ACE_TEXT("SimpleUdp"));
=======
                                                         "SimpleUdp",
                                                         OpenDDS::DCPS::DONT_AUTO_CONFIG);
         OpenDDS::DCPS::TransportConfiguration_rch config
           = TheTransportFactory->create_configuration (UDP_IMPL_ID, "SimpleUdp");
>>>>>>> a410e799

         OpenDDS::DCPS::SimpleUdpConfiguration* udp_config
           = static_cast <OpenDDS::DCPS::SimpleUdpConfiguration*> (config.in ());

         ACE_TString addrStr(ACE_LOCALHOST);
         addrStr += ACE_TEXT(":12367");
         udp_config->local_address_.set(addrStr.c_str ());
         pub_tcp_impl->configure (config.in ());
       }

       /* Attach the transport protocol with the publishing entity */
       OpenDDS::DCPS::PublisherImpl* p_impl =
         dynamic_cast<OpenDDS::DCPS::PublisherImpl*> (p.in ());
       p_impl->attach_transport (pub_tcp_impl.in ());



       /* Create topic for datawriter */
       AckMessageTypeSupportImpl* ackmessage_dt = new AckMessageTypeSupportImpl;
       ackmessage_dt->register_type (dp.in (),
                                    "DDSPerfTest::AckMessage");
       DDS::Topic_var ackmessage_topic = dp->create_topic ("ackmessage_topic", // topic name
                                                           "DDSPerfTest::AckMessage", // topic type
                                                           TOPIC_QOS_DEFAULT,
                                                           DDS::TopicListener::_nil ());

       /* Create PubMessage data writer */
       DDS::DataWriter_var dw = p->create_datawriter (ackmessage_topic.in (),
                                                      DATAWRITER_QOS_DEFAULT,
                                                      DDS::DataWriterListener::_nil ());
       AckMessageDataWriter_var ackmessage_writer =
         AckMessageDataWriter::_narrow (dw.in());


       /* Create the subscriber */
       DDS::Subscriber_var s =
         dp->create_subscriber(SUBSCRIBER_QOS_DEFAULT,
                               DDS::SubscriberListener::_nil());


       /* Initialize the transport for subscriber */
       OpenDDS::DCPS::TransportImpl_rch sub_tcp_impl;
       if (useTCP) {
<<<<<<< HEAD
         sub_tcp_impl 
           = TheTransportFactory->create_transport_impl (TCP_IMPL_ID+1, 
                                                         ACE_TEXT("SimpleTcp"), 
=======
         sub_tcp_impl
           = TheTransportFactory->create_transport_impl (TCP_IMPL_ID+1,
                                                         "SimpleTcp",
>>>>>>> a410e799
                                                         ::OpenDDS::DCPS::AUTO_CONFIG);
       } else {
         sub_tcp_impl
           = TheTransportFactory->create_transport_impl(UDP_IMPL_ID+1,
<<<<<<< HEAD
                                                        ACE_TEXT("SimpleUdp"), 
=======
                                                        "SimpleUdp",
>>>>>>> a410e799
                                                        OpenDDS::DCPS::DONT_AUTO_CONFIG);
         OpenDDS::DCPS::TransportConfiguration_rch config
           = TheTransportFactory->create_configuration (UDP_IMPL_ID+1,
           ACE_TEXT("SimpleUdp"));

         OpenDDS::DCPS::SimpleUdpConfiguration* udp_config
           = static_cast <OpenDDS::DCPS::SimpleUdpConfiguration*> (config.in ());

         ACE_TString addrStr(ACE_LOCALHOST);
         addrStr += ACE_TEXT(":1237");
         udp_config->local_address_.set(addrStr.c_str ());
         sub_tcp_impl->configure(config.in());
       }

       /* Attach the transport protocol with the subscribing entity */
       OpenDDS::DCPS::SubscriberImpl* sub_impl =
         dynamic_cast<OpenDDS::DCPS::SubscriberImpl*> (s.in ());
       sub_impl->attach_transport(sub_tcp_impl.in());


       /* Create topic for datareader */
       PubMessageTypeSupportImpl* pubmessage_dt = new PubMessageTypeSupportImpl;
       pubmessage_dt->register_type (dp.in (),
                                     "DDSPerfTest::PubMessage");
       DDS::Topic_var pubmessage_topic = dp->create_topic ("pubmessage_topic", // topic name
                                                           "DDSPerfTest::PubMessage", // topic type
                                                           TOPIC_QOS_DEFAULT,
                                                           DDS::TopicListener::_nil ());

       /* Create the listener for datareader */
       DDS::DataReaderListener_var listener (new PubDataReaderListenerImpl);
       PubDataReaderListenerImpl* listener_servant =
         dynamic_cast<PubDataReaderListenerImpl*>(listener.in());

       /* Create AckMessage datareader */
       DDS::DataReader_var dr = s->create_datareader (pubmessage_topic.in (),
                                                      DATAREADER_QOS_DEFAULT,
                                                      listener.in ());

       listener_servant->init(dr.in(), dw.in(), useZeroCopyRead);

       while (listener_servant->done () == 0)
       {
         ACE_OS::sleep (1);
       };


       std::cout << "Sub: shut down" << std::endl;
       /* Shut down domain entities */
       dp->delete_contained_entities ();
       dpf->delete_participant (dp.in ());
       TheTransportFactory->release ();
       TheServiceParticipant->shutdown ();

       return(0);

}<|MERGE_RESOLUTION|>--- conflicted
+++ resolved
@@ -118,26 +118,15 @@
        if (useTCP) {
          pub_tcp_impl
            = TheTransportFactory->create_transport_impl (TCP_IMPL_ID,
-<<<<<<< HEAD
                                                          ACE_TEXT("SimpleTcp"), 
-=======
-                                                         "SimpleTcp",
->>>>>>> a410e799
                                                          ::OpenDDS::DCPS::AUTO_CONFIG);
        } else {
          pub_tcp_impl
            = TheTransportFactory->create_transport_impl (UDP_IMPL_ID,
-<<<<<<< HEAD
                                                          ACE_TEXT("SimpleUdp"), 
                                                          OpenDDS::DCPS::DONT_AUTO_CONFIG);
-         OpenDDS::DCPS::TransportConfiguration_rch config 
+         OpenDDS::DCPS::TransportConfiguration_rch config
            = TheTransportFactory->create_configuration (UDP_IMPL_ID, ACE_TEXT("SimpleUdp"));
-=======
-                                                         "SimpleUdp",
-                                                         OpenDDS::DCPS::DONT_AUTO_CONFIG);
-         OpenDDS::DCPS::TransportConfiguration_rch config
-           = TheTransportFactory->create_configuration (UDP_IMPL_ID, "SimpleUdp");
->>>>>>> a410e799
 
          OpenDDS::DCPS::SimpleUdpConfiguration* udp_config
            = static_cast <OpenDDS::DCPS::SimpleUdpConfiguration*> (config.in ());
@@ -181,24 +170,14 @@
        /* Initialize the transport for subscriber */
        OpenDDS::DCPS::TransportImpl_rch sub_tcp_impl;
        if (useTCP) {
-<<<<<<< HEAD
-         sub_tcp_impl 
+         sub_tcp_impl
            = TheTransportFactory->create_transport_impl (TCP_IMPL_ID+1, 
-                                                         ACE_TEXT("SimpleTcp"), 
-=======
-         sub_tcp_impl
-           = TheTransportFactory->create_transport_impl (TCP_IMPL_ID+1,
-                                                         "SimpleTcp",
->>>>>>> a410e799
+                                                         ACE_TEXT("SimpleTcp"),
                                                          ::OpenDDS::DCPS::AUTO_CONFIG);
        } else {
          sub_tcp_impl
            = TheTransportFactory->create_transport_impl(UDP_IMPL_ID+1,
-<<<<<<< HEAD
-                                                        ACE_TEXT("SimpleUdp"), 
-=======
-                                                        "SimpleUdp",
->>>>>>> a410e799
+                                                        ACE_TEXT("SimpleUdp"),
                                                         OpenDDS::DCPS::DONT_AUTO_CONFIG);
          OpenDDS::DCPS::TransportConfiguration_rch config
            = TheTransportFactory->create_configuration (UDP_IMPL_ID+1,
