--- conflicted
+++ resolved
@@ -111,11 +111,7 @@
   return true;
 }
 
-<<<<<<< HEAD
-Publisher::Publisher (int argc, ACE_TCHAR *argv[]) throw (InitError)
-=======
-Publisher::Publisher (int argc, char *argv[]) throw (Publisher::InitError)
->>>>>>> a410e799
+Publisher::Publisher (int argc, ACE_TCHAR *argv[]) throw (Publisher::InitError)
   : topic_count_ (1), participant_count_ (1), writer_count_ (1)
   , control_file_ ("barrier_file"), subscriber_count_(1)
   , transport_impl_id_ (1)
@@ -230,14 +226,14 @@
         this->transports_[ count]
           = TheTransportFactory->create_transport_impl(
               this->transport_impl_id_ + count,
-              ACE_TString("SimpleTcp"),
+              ACE_TEXT("SimpleTcp"),
               ::OpenDDS::DCPS::DONT_AUTO_CONFIG
             );
 
         OpenDDS::DCPS::TransportConfiguration_rch config
           = TheTransportFactory->create_configuration(
               this->transport_impl_id_ + count,
-              ACE_TString("SimpleTcp")
+              ACE_TEXT("SimpleTcp")
             );
 
         if( this->transports_[ count]->configure( config.in()) != 0) {
