--- conflicted
+++ resolved
@@ -110,11 +110,7 @@
   return true;
 }
 
-<<<<<<< HEAD
-Subscriber::Subscriber (int argc, ACE_TCHAR *argv[]) throw (InitError)
-=======
-Subscriber::Subscriber (int argc, char *argv[]) throw (Subscriber::InitError)
->>>>>>> a410e799
+Subscriber::Subscriber (int argc, ACE_TCHAR *argv[]) throw (Subscriber::InitError)
   : topic_count_ (1), participant_count_ (1), reader_count_(1)
   , control_file_ ("barrier_file"), publisher_count_ (1)
   , transport_impl_id_ (1)
@@ -248,14 +244,14 @@
         this->transports_[ count]
           = TheTransportFactory->create_transport_impl(
               this->transport_impl_id_ + count,
-              ACE_TString("SimpleTcp"),
+              ACE_TEXT("SimpleTcp"),
               ::OpenDDS::DCPS::DONT_AUTO_CONFIG
             );
 
         OpenDDS::DCPS::TransportConfiguration_rch config
           = TheTransportFactory->create_configuration(
               this->transport_impl_id_ + count,
-              ACE_TString("SimpleTcp")
+              ACE_TEXT("SimpleTcp")
             );
 
         if( this->transports_[ count]->configure( config.in()) != 0) {
