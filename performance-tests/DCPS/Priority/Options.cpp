// -*- C++ -*-
//
// $Id$

#include "dds/DCPS/debug.h"
#include "Options.h"
#include "PublicationProfile.h"
#include "ace/Arg_Shifter.h"
#include "ace/Log_Priority.h"
#include "ace/Log_Msg.h"
#include "ace/OS_NS_stdlib.h"
#include "ace/Configuration.h"
#include "ace/Configuration_Import_Export.h"

#if !defined (__ACE_INLINE__)
# include "Options.inl"
#endif /* ! __ACE_INLINE__ */

#include <string>
#include <iostream>

namespace { // anonymous namespace for file scope.
  //
  // Default values.
  //
  enum { DEFAULT_ID              =  -1};
  enum { DEFAULT_TEST_DOMAIN     = 521};
  enum { DEFAULT_TEST_DURATION   =  60};
  enum { DEFAULT_TRANSPORT_KEY   =   1};
  enum { DEFAULT_RAW_BUFFER_SIZE = 500};

  // const unsigned long DEFAULT_TEST_DOMAIN    = 521;
  // const unsigned long DEFAULT_TEST_DURATION  =  -1;
  const Test::Options::TransportType
                      DEFAULT_TRANSPORT_TYPE = Test::Options::TCP;
  // const unsigned int  DEFAULT_TRANSPORT_KEY  =   1;
  const char*         DEFAULT_TEST_TOPICNAME = "TestTopic";
  const std::string   DEFAULT_RAW_OUTPUT_FILENAME = std::string();
  const OpenDDS::DCPS::DataCollector< double>::OnFull
                      DEFAULT_RAW_BUFFER_TYPE
                        = OpenDDS::DCPS::DataCollector< double>::KeepNewest;
//                      = OpenDDS::DCPS::DataCollector< double>::KeepOldest;

  // Command line argument definitions.
<<<<<<< HEAD
  const ACE_TCHAR* TRANSPORT_TYPE_ARGUMENT = ACE_TEXT("-t");
  const ACE_TCHAR* VERBOSE_ARGUMENT        = ACE_TEXT("-v");
  const ACE_TCHAR* DURATION_ARGUMENT       = ACE_TEXT("-c");
  const ACE_TCHAR* SCENARIO_ARGUMENT       = ACE_TEXT("-f");
  const ACE_TCHAR* ID_ARGUMENT             = ACE_TEXT("-i");
=======
  const char* TRANSPORT_TYPE_ARGUMENT    = "-t";
  const char* VERBOSE_ARGUMENT           = "-v";
  const char* DURATION_ARGUMENT          = "-c";
  const char* SCENARIO_ARGUMENT          = "-f";
  const char* ID_ARGUMENT                = "-i";
  const char* RAW_DATA_FILENAME_ARGUMENT = "-r";
>>>>>>> 733f9cbb

  // Scenario configuration file section names.
  const ACE_TCHAR* PUBLICATION_SECTION_NAME = ACE_TEXT("publication");

  // Scenario configuration file Key values.
  const ACE_TCHAR* TRANSPORT_KEY_NAME = ACE_TEXT("Transport");
  const ACE_TCHAR* DURATION_KEY_NAME  = ACE_TEXT("TestDuration");
  const ACE_TCHAR* PRIORITY_KEY_NAME  = ACE_TEXT("Priority");
  const ACE_TCHAR* MAX_KEY_NAME       = ACE_TEXT("MessageMax");
  const ACE_TCHAR* MIN_KEY_NAME       = ACE_TEXT("MessageMin");
  const ACE_TCHAR* SIZE_KEY_NAME      = ACE_TEXT("MessageSize");
  const ACE_TCHAR* DEVIATION_KEY_NAME = ACE_TEXT("MessageDeviation");
  const ACE_TCHAR* RATE_KEY_NAME      = ACE_TEXT("MessageRate");

  // Scenario configuration default values.
  enum { DEFAULT_PRIORITY  =    0};
  enum { DEFAULT_MAX       = 1450};
  enum { DEFAULT_MIN       =  800};
  enum { DEFAULT_SIZE      = 1000};
  enum { DEFAULT_DEVIATION =  300};
  enum { DEFAULT_RATE      =  100};

  // Map command line arguments to transport types and keys.
  const struct TransportTypeArgMappings {
    ACE_TString optionName;
    std::pair< Test::Options::TransportType, unsigned int>
                transportInfo;

  } transportTypeArgMappings[] = {
    { ACE_TEXT("tcp"), std::make_pair( Test::Options::TCP, 1U) }, // [transport_impl_1]
    { ACE_TEXT("udp"), std::make_pair( Test::Options::UDP, 2U) }, // [transport_impl_2]
    { ACE_TEXT("mc"),  std::make_pair( Test::Options::MC,  3U) }, // [transport_impl_3]
    { ACE_TEXT("rmc"), std::make_pair( Test::Options::RMC, 4U) }  // [transport_impl_4]
  };

} // end of anonymous namespace.

namespace Test {

Options::~Options()
{
  for( unsigned int index = 0; index < this->publicationProfiles_.size(); ++index) {
    delete this->publicationProfiles_[ index];
  }
  this->publicationProfiles_.clear();
}

<<<<<<< HEAD
Options::Options(int argc, ACE_TCHAR** argv, char** /* envp */)
 : verbose_(       false),
   domain_(        DEFAULT_TEST_DOMAIN),
   id_(            DEFAULT_ID),
   duration_(      DEFAULT_TEST_DURATION),
   transportType_( DEFAULT_TRANSPORT_TYPE),
   transportKey_(  DEFAULT_TRANSPORT_KEY),
   topicName_(     DEFAULT_TEST_TOPICNAME)
=======
Options::Options( int argc, char** argv, char** /* envp */)
 : verbose_(           false),
   domain_(            DEFAULT_TEST_DOMAIN),
   id_(                DEFAULT_ID),
   duration_(          DEFAULT_TEST_DURATION),
   transportType_(     DEFAULT_TRANSPORT_TYPE),
   transportKey_(      DEFAULT_TRANSPORT_KEY),
   topicName_(         DEFAULT_TEST_TOPICNAME),
   rawOutputFilename_( DEFAULT_RAW_OUTPUT_FILENAME),
   raw_buffer_size_(   DEFAULT_RAW_BUFFER_SIZE),
   raw_buffer_type_(   DEFAULT_RAW_BUFFER_TYPE)
>>>>>>> 733f9cbb
{
  ACE_Arg_Shifter parser( argc, argv);
  while( parser.is_anything_left()) {
    if( this->verbose()) {
      ACE_DEBUG((LM_DEBUG,
        ACE_TEXT("(%P|%t) Options::Options() - ")
        ACE_TEXT("processing argument: %s.\n"),
        parser.get_current()
      ));
    }
    const ACE_TCHAR* currentArg = 0;
    if( 0 != (currentArg = parser.get_the_parameter( TRANSPORT_TYPE_ARGUMENT))) {
      this->transportType_ = NONE;
      for( unsigned int index = 0;
           index < sizeof(transportTypeArgMappings)/sizeof(transportTypeArgMappings[0]);
           ++index
         ) {
        if( transportTypeArgMappings[ index].optionName == currentArg) {
          this->transportType_ = transportTypeArgMappings[ index].transportInfo.first;
          this->transportKey_  = transportTypeArgMappings[ index].transportInfo.second;
          break;
        }
      }
      if( this->transportType_ == NONE) {
        ACE_ERROR((LM_ERROR,
          ACE_TEXT("(%P|%t) ERROR: Options::Options() - ")
          ACE_TEXT("unrecognized transport type on command line: %s, ")
          ACE_TEXT("using default TCP.\n"),
          currentArg
        ));
        this->transportType_ = DEFAULT_TRANSPORT_TYPE;
        this->transportKey_  = DEFAULT_TRANSPORT_KEY;
      }
      parser.consume_arg();

    } else if( 0 != (currentArg = parser.get_the_parameter( DURATION_ARGUMENT))) {
      this->duration_ = ACE_OS::atoi( currentArg);
      parser.consume_arg();

    } else if( 0 != (currentArg = parser.get_the_parameter( ID_ARGUMENT))) {
      this->id_ = ACE_OS::atoi( currentArg);
      parser.consume_arg();

    } else if( 0 != (currentArg = parser.get_the_parameter( SCENARIO_ARGUMENT))) {
      this->configureScenarios( currentArg);
      parser.consume_arg();

    } else if( 0 != (currentArg = parser.get_the_parameter( RAW_DATA_FILENAME_ARGUMENT))) {
      this->rawOutputFilename_ = currentArg;
      parser.consume_arg();

    } else if( 0 <= (parser.cur_arg_strncasecmp( VERBOSE_ARGUMENT))) {
      this->verbose_ = true;
      parser.consume_arg();

    } else {
      ACE_DEBUG((LM_WARNING,
        ACE_TEXT("(%P|%t) WARNING: Options::Options() - ")
        ACE_TEXT("ignoring argument: %s.\n"),
        parser.get_current()
      ));
      parser.ignore_arg();
    }
  }
}

void
Options::configureScenarios(const ACE_TCHAR* filename)
{
  if( this->verbose()) {
    ACE_DEBUG((LM_DEBUG,
      ACE_TEXT("(%P|%t) Options::configureScenarios() - ")
      ACE_TEXT("configuring using file: %s.\n"),
      filename
    ));
  }

  ACE_Configuration_Heap heap;
  if( 0 != heap.open()) {
    ACE_ERROR((LM_ERROR,
      ACE_TEXT("(%P|%t) ERROR: Options::configureScenarios() - ")
      ACE_TEXT("failed to open() configuration heap.\n")
    ));
    return;
  }

  ACE_Ini_ImpExp import( heap);
  if( 0 != import.import_config( filename)) {
    ACE_ERROR((LM_ERROR,
      ACE_TEXT("(%P|%t) ERROR: Options::configureScenarios() - ")
      ACE_TEXT("failed to import configuration file.\n")
    ));
    return;
  }

  // Process common (no section) data here.
  const ACE_Configuration_Section_Key& root = heap.root_section();

  // Transport = tcp | udp | mc | rmc              OPTIONAL
  ACE_TString transportString;
  if( 0 == heap.get_string_value( root, TRANSPORT_KEY_NAME, transportString)) {
    this->transportType_ = NONE;
    for( unsigned int index = 0;
         index < sizeof(transportTypeArgMappings)/sizeof(transportTypeArgMappings[0]);
         ++index
       ) {
      if( transportTypeArgMappings[ index].optionName == transportString.c_str()) {
        if( this->verbose()) {
          ACE_DEBUG((LM_DEBUG,
            ACE_TEXT("(%P|%t) Options::configureScenarios() - ")
            ACE_TEXT("setting transport type to: %s.\n"),
            transportString.c_str()
          ));
        }
        this->transportType_ = transportTypeArgMappings[ index].transportInfo.first;
        this->transportKey_  = transportTypeArgMappings[ index].transportInfo.second;
        break;
      }
    }
    if( this->transportType_ == NONE) {
      ACE_ERROR((LM_ERROR,
        ACE_TEXT("(%P|%t) ERROR: Options::configureScenarios() - ")
        ACE_TEXT("unrecognized transport type: %s, defaulting to TCP.\n"),
        transportString.c_str()
      ));
      this->transportType_ = DEFAULT_TRANSPORT_TYPE;
      this->transportKey_  = DEFAULT_TRANSPORT_KEY;
    }
  }

  // TestDuration = <seconds>                   OPTIONAL
  ACE_TString durationString;
  if( 0 == heap.get_string_value( root, DURATION_KEY_NAME, durationString)) {
    if( this->verbose()) {
      ACE_DEBUG((LM_DEBUG,
        ACE_TEXT("(%P|%t) Options::configureScenarios() - ")
        ACE_TEXT("setting test duration to: %d.\n"),
        durationString.c_str()
      ));
    }
    this->duration_ = ACE_OS::atoi( durationString.c_str());
  }

  // Find all of the [publication] sections.
  ACE_Configuration_Section_Key publicationKey;
  if( 0 != heap.open_section( root, PUBLICATION_SECTION_NAME, 0, publicationKey)) {
    ACE_ERROR((LM_ERROR,
      ACE_TEXT("(%P|%t) ERROR: Options::configureScenarios() - ")
      ACE_TEXT("failed to find any publication definitions in ")
      ACE_TEXT("scenario definition file.\n")
    ));
    return;
  }

  // Process each [publication] subsection.
  ACE_TString sectionName;
  for( int index = 0;
       (0 == heap.enumerate_sections( publicationKey, index, sectionName));
       ++index
     ) {
    if( this->verbose()) {
      ACE_DEBUG((LM_DEBUG,
        ACE_TEXT("(%P|%t) Options::configureScenarios() - ")
        ACE_TEXT("configuring publication %s.\n"),
        sectionName.c_str()
      ));
    }

    ACE_Configuration_Section_Key sectionKey;
    if( 0 != heap.open_section( publicationKey, sectionName.c_str(), 0, sectionKey)) {
      ACE_ERROR((LM_ERROR,
        ACE_TEXT("(%P|%t) ERROR: Options::configureScenarios() - ")
        ACE_TEXT("unable to open section %s, skipping.\n"),
        sectionName.c_str()
      ));
      continue;
    }

    // Priority = <number>
    ACE_TString priorityString;
    unsigned long priority = DEFAULT_PRIORITY;
    if( 0 == heap.get_string_value( sectionKey, PRIORITY_KEY_NAME, priorityString)) {
      priority = ACE_OS::atoi( priorityString.c_str());
    }

    // MessageMax = <bytes_per_message>
    ACE_TString maxString;
    unsigned long max = DEFAULT_MAX;
    if( 0 == heap.get_string_value( sectionKey, MAX_KEY_NAME, maxString)) {
      max = ACE_OS::atoi( maxString.c_str());
    }

    // MessageMin = <bytes_per_message>
    ACE_TString minString;
    unsigned long min = DEFAULT_MIN;
    if( 0 == heap.get_string_value( sectionKey, MIN_KEY_NAME, minString)) {
      min = ACE_OS::atoi( minString.c_str());
    }

    // MessageSize = <bytes_per_message>
    ACE_TString sizeString;
    unsigned long size = DEFAULT_SIZE;
    if( 0 == heap.get_string_value( sectionKey, SIZE_KEY_NAME, sizeString)) {
      size = ACE_OS::atoi( sizeString.c_str());
    }

    // MessageDeviation = <number>
    ACE_TString deviationString;
    unsigned long deviation = DEFAULT_DEVIATION;
    if( 0 == heap.get_string_value( sectionKey, DEVIATION_KEY_NAME, deviationString)) {
      deviation = ACE_OS::atoi( deviationString.c_str());
    }

    // MessageRate = <messages_per_second>
    ACE_TString rateString;
    unsigned long rate = DEFAULT_RATE;
    if( 0 == heap.get_string_value( sectionKey, RATE_KEY_NAME, rateString)) {
      rate = ACE_OS::atoi( rateString.c_str());
    }

    // Store the profile for the current publication.
    this->publicationProfiles_.push_back(
      new PublicationProfile(
            ACE_TEXT_ALWAYS_CHAR(sectionName.c_str()),
            priority,
            rate,
            size,
            deviation,
            max,
            min
          )
    );

  }
}

} // End of namespace Test

std::ostream&
operator<<( std::ostream& str, Test::Options::TransportType value)
{
  switch( value) {
    case Test::Options::TCP: return str << "TCP";
    case Test::Options::UDP: return str << "UDP";
    case Test::Options::MC:  return str << "MC";
    case Test::Options::RMC: return str << "RMC";

    default:
    case Test::Options::NONE: return str << "NONE";
  }
}

<|MERGE_RESOLUTION|>--- conflicted
+++ resolved
@@ -42,20 +42,12 @@
 //                      = OpenDDS::DCPS::DataCollector< double>::KeepOldest;
 
   // Command line argument definitions.
-<<<<<<< HEAD
   const ACE_TCHAR* TRANSPORT_TYPE_ARGUMENT = ACE_TEXT("-t");
   const ACE_TCHAR* VERBOSE_ARGUMENT        = ACE_TEXT("-v");
   const ACE_TCHAR* DURATION_ARGUMENT       = ACE_TEXT("-c");
   const ACE_TCHAR* SCENARIO_ARGUMENT       = ACE_TEXT("-f");
   const ACE_TCHAR* ID_ARGUMENT             = ACE_TEXT("-i");
-=======
-  const char* TRANSPORT_TYPE_ARGUMENT    = "-t";
-  const char* VERBOSE_ARGUMENT           = "-v";
-  const char* DURATION_ARGUMENT          = "-c";
-  const char* SCENARIO_ARGUMENT          = "-f";
-  const char* ID_ARGUMENT                = "-i";
-  const char* RAW_DATA_FILENAME_ARGUMENT = "-r";
->>>>>>> 733f9cbb
+  const ACE_TCHAR* RAW_DATA_FILENAME_ARGUMENT = ACE_TEXT("-r");
 
   // Scenario configuration file section names.
   const ACE_TCHAR* PUBLICATION_SECTION_NAME = ACE_TEXT("publication");
@@ -103,17 +95,7 @@
   this->publicationProfiles_.clear();
 }
 
-<<<<<<< HEAD
 Options::Options(int argc, ACE_TCHAR** argv, char** /* envp */)
- : verbose_(       false),
-   domain_(        DEFAULT_TEST_DOMAIN),
-   id_(            DEFAULT_ID),
-   duration_(      DEFAULT_TEST_DURATION),
-   transportType_( DEFAULT_TRANSPORT_TYPE),
-   transportKey_(  DEFAULT_TRANSPORT_KEY),
-   topicName_(     DEFAULT_TEST_TOPICNAME)
-=======
-Options::Options( int argc, char** argv, char** /* envp */)
  : verbose_(           false),
    domain_(            DEFAULT_TEST_DOMAIN),
    id_(                DEFAULT_ID),
@@ -124,7 +106,6 @@
    rawOutputFilename_( DEFAULT_RAW_OUTPUT_FILENAME),
    raw_buffer_size_(   DEFAULT_RAW_BUFFER_SIZE),
    raw_buffer_type_(   DEFAULT_RAW_BUFFER_TYPE)
->>>>>>> 733f9cbb
 {
   ACE_Arg_Shifter parser( argc, argv);
   while( parser.is_anything_left()) {
@@ -173,7 +154,7 @@
       parser.consume_arg();
 
     } else if( 0 != (currentArg = parser.get_the_parameter( RAW_DATA_FILENAME_ARGUMENT))) {
-      this->rawOutputFilename_ = currentArg;
+      this->rawOutputFilename_ = ACE_TEXT_ALWAYS_CHAR(currentArg);
       parser.consume_arg();
 
     } else if( 0 <= (parser.cur_arg_strncasecmp( VERBOSE_ARGUMENT))) {
