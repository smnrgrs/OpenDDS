--- conflicted
+++ resolved
@@ -1001,10 +1001,10 @@
 
 # Default to Wireshark Development Package if installed and a path wasn't
 # supplied.
-my $wireshark_install = '/usr/include/wireshark/';
+my $wireshark_install = '/usr/include/wireshark';
 if (exists $opts{'wireshark'} && !defined $ENV{'WIRESHARK_SRC'} && $opts{'wireshark'} eq '') {
   my $sanity = $optdep{'wireshark'}->[1];
-  if (-f ($wireshark_install . $sanity)) {
+  if (-f File::Spec->catdir($wireshark_install, $sanity)) {
     $opts{'wireshark'} = $wireshark_install;
   }
   else {
@@ -1106,14 +1106,8 @@
       $build_gtest = ! -d File::Spec->catdir($sm_dir, 'build/install');
       $opts{'gtest'} = $sm_dir;
       # No need to set env. variable with submodule.
-<<<<<<< HEAD
-
-    } elsif (-f File::Spec->catfile($sys_dir, $sanity)) {
-=======
     }
     elsif (-f File::Spec->catfile($sys_dir, $sanity)) {
-      $opts{'gtest-precompiled'} = 1;
->>>>>>> 7b98a762
       $opts{'gtest'} = $sys_dir;
       env_from_opt('gtest', 'GTEST_ROOT');
     }
@@ -1138,7 +1132,8 @@
     }
     elsif (-f File::Spec->catfile($sys_dir, $sanity)) {
       $opts{'rapidjson'} = $sys_dir;
-    } elsif (exists $defaulted->{'rapidjson'}) {
+    }
+    elsif (exists $defaulted->{'rapidjson'}) {
       print "RapidJSON '$sanity' not found in submodule dir '$sm_dir' or default install dir '$sys_dir', ' .
         ' continuing without it.\n";
       delete $opts{'rapidjson'};
