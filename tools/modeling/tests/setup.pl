--- conflicted
+++ resolved
@@ -22,25 +22,9 @@
   if (!-r $ant) {
     $ant = 'ant';
   }
-<<<<<<< HEAD
-  my $status = system("\"$ant\" -l ant.log test");
-  open LOG, 'ant.log' or die "ERROR: Can't open ant.log";
-  my $testclass;
-  while (<LOG>) {
-    chomp;
-    if (/^\s*\[junit\] (Tests|Running) (.*)/) {
-      $2 =~ /^run: \d+, Failures: (\d+), Errors: (\d+), Time elapsed: (\d+)/;
-      my $result = $1 + $2;
-      if ($result) {
-        print "ERROR in JUnit testing of modeling/validation/modelvalidation\n";
-      }
-    }
-    print "$_\n";
-=======
   my $status = system("\"$ant\" run.tests");
   if ($status > 0) {
     print "ERROR: ant invocation failed with $status\n";
->>>>>>> a530e869
   }
   chdir $cwd;
 }
