#include "RelayHandler.h"

#include "lib/RelayTypeSupportImpl.h"

#include <dds/DCPS/Message_Block_Ptr.h>
#include <dds/DCPS/RTPS/BaseMessageTypes.h>
#include <dds/DCPS/RTPS/MessageTypes.h>
#include <dds/DCPS/RTPS/RtpsCoreTypeSupportImpl.h>
#include <dds/DCPS/TimeTypes.h>
#include <dds/DdsDcpsCoreTypeSupportImpl.h>
#include <dds/DdsDcpsGuidTypeSupportImpl.h>

#include <ace/Global_Macros.h>
#include <ace/Reactor.h>

#include <array>
#include <cstring>
#include <sstream>
#include <string>

#ifdef OPENDDS_SECURITY
#include <dds/DCPS/security/framework/SecurityRegistry.h>
#include <dds/DCPS/transport/rtps_udp/RtpsUdpDataLink.h>
#endif

namespace RtpsRelay {

bool
operator<(const Duration_t& x, const Duration_t& y)
{
  if (x.sec() != y.sec()) {
    return x.sec() < y.sec();
  }
  return x.nanosec() < y.nanosec();
}

#ifdef OPENDDS_SECURITY
namespace {
  OpenDDS::STUN::Message make_bad_request_error_response(const OpenDDS::STUN::Message& a_message,
                                                         const std::string& a_reason)
  {
    OpenDDS::STUN::Message response;
    response.class_ = OpenDDS::STUN::ERROR_RESPONSE;
    response.method = a_message.method;
    std::memcpy(response.transaction_id.data, a_message.transaction_id.data, sizeof(a_message.transaction_id.data));
    response.append_attribute(OpenDDS::STUN::make_error_code(OpenDDS::STUN::BAD_REQUEST, a_reason));
    response.append_attribute(OpenDDS::STUN::make_fingerprint());
    return response;
  }

  OpenDDS::STUN::Message make_unknown_attributes_error_response(const OpenDDS::STUN::Message& a_message,
                                                                const std::vector<OpenDDS::STUN::AttributeType>& a_unknown_attributes)
  {
    OpenDDS::STUN::Message response;
    response.class_ = OpenDDS::STUN::ERROR_RESPONSE;
    response.method = a_message.method;
    std::memcpy(response.transaction_id.data, a_message.transaction_id.data, sizeof(a_message.transaction_id.data));
    response.append_attribute(OpenDDS::STUN::make_error_code(OpenDDS::STUN::UNKNOWN_ATTRIBUTE, "Unknown Attributes"));
    response.append_attribute(OpenDDS::STUN::make_unknown_attributes(a_unknown_attributes));
    response.append_attribute(OpenDDS::STUN::make_fingerprint());
    return response;
  }
}
#endif

RelayHandler::RelayHandler(const RelayHandlerConfig& config,
                           const std::string& name,
                           ACE_Reactor* reactor,
                           Governor& governor)
  : ACE_Event_Handler(reactor)
  , governor_(governor)
  , config_(config)
  , name_(name)
{
  handler_statistics_.application_participant_guid(repoid_to_guid(config.application_participant_guid()));
  handler_statistics_.name(name);
}

int RelayHandler::open(const ACE_INET_Addr& address)
{
  if (socket_.open(address) != 0) {
    ACE_ERROR((LM_ERROR, ACE_TEXT("(%P|%t) %N:%l ERROR: RelayHandler::open %C failed to open socket on '%C'\n"), name_.c_str(), addr_to_string(address).c_str()));
    return -1;
  }
  if (socket_.enable(ACE_NONBLOCK) != 0) {
    ACE_ERROR((LM_ERROR, ACE_TEXT("(%P|%t) %N:%l ERROR: RelayHandler::open %C failed to enable ACE_NONBLOCK\n"), name_.c_str()));
    return -1;
  }

  int send_buffer_size = 16384;
#ifdef ACE_DEFAULT_MAX_SOCKET_BUFSIZ
  send_buffer_size = ACE_DEFAULT_MAX_SOCKET_BUFSIZ;
#endif

  if (socket_.set_option(SOL_SOCKET,
                         SO_SNDBUF,
                         (void *) &send_buffer_size,
                         sizeof(send_buffer_size)) < 0
      && errno != ENOTSUP) {
    ACE_ERROR((LM_ERROR, ACE_TEXT("(%P|%t) %N:%l ERROR: RelayHandler::open %C failed to set the send buffer size to %d errno %m\n"), name_.c_str(), send_buffer_size));
    return -1;
  }

  if (reactor()->register_handler(this, READ_MASK) != 0) {
    ACE_ERROR((LM_ERROR, ACE_TEXT("(%P|%t) %N:%l ERROR: RelayHandler::open %C failed to register READ_MASK handler\n"), name_.c_str()));
    return -1;
  }

  if (config_.handler_statistics_writer() || config_.publish_participant_statistics()) {
    reset_statistics(OpenDDS::DCPS::MonotonicTimePoint::now());
    if (reactor()->schedule_timer(this, &this->handler_statistics_, config_.statistics_interval().value(), config_.statistics_interval().value()) == -1) {
      ACE_ERROR((LM_ERROR, ACE_TEXT("(%P|%t) %N:%l ERROR: RelayHandler::open %C failed to register schedule statistics timer\n"), name_.c_str()));
      return -1;
    }
  }

  return 0;
}

int RelayHandler::handle_input(ACE_HANDLE handle)
{
  ACE_INET_Addr remote;
  int inlen = 65536; // Default to maximum datagram size.

#ifdef FIONREAD
  if (ACE_OS::ioctl (handle,
                     FIONREAD,
                     &inlen) == -1) {
    ACE_ERROR((LM_ERROR, ACE_TEXT("(%P|%t) %N:%l ERROR: RelayHandler::handle_input %C failed to get available byte count: %m\n"), name_.c_str()));
    return 0;
  }
#else
  ACE_UNUSED_ARG(handle);
#endif

  if (inlen < 0) {
    ACE_ERROR((LM_ERROR, ACE_TEXT("(%P|%t) %N:%l ERROR: RelayHandler::handle_input %C available byte count is negative\n"), name_.c_str()));
    return 0;
  }

  // Allocate at least one byte so that recv cannot return early.
  OpenDDS::DCPS::Message_Block_Shared_Ptr buffer(new ACE_Message_Block(std::max(inlen, 1)));

  const auto bytes = socket_.recv(buffer->wr_ptr(), buffer->space(), remote);

  if (bytes < 0) {
    if (errno == ECONNRESET) {
      // Sending to a non-existent client may result in an ICMP message that is delievered as connection reset.
      return 0;
    }

    ACE_ERROR((LM_ERROR, ACE_TEXT("(%P|%t) %N:%l ERROR: RelayHandler::handle_input %C failed to recv: %m\n"), name_.c_str()));
    return 0;
  } else if (bytes == 0) {
    // Okay.  Empty datagram.
    ACE_ERROR((LM_WARNING, ACE_TEXT("(%P|%t) %N:%l WARNING: RelayHandler::handle_input %C received an empty datagram from %C\n"), name_.c_str(), addr_to_string(remote).c_str()));
    return 0;
  }

  buffer->length(bytes);

  handler_statistics_._bytes_in += bytes;
  ++handler_statistics_._messages_in;

  if (config_.publish_participant_statistics()) {
    auto& ps = participant_statistics_[remote];
    ps._bytes_in += bytes;
    ++ps._messages_in;
  }

  process_message(remote, OpenDDS::DCPS::MonotonicTimePoint::now(), buffer);
  return 0;
}

int RelayHandler::handle_output(ACE_HANDLE)
{
  ACE_GUARD_RETURN(ACE_Thread_Mutex, g, outgoing_mutex_, 0);

  if (!outgoing_.empty()) {
    const auto& out = outgoing_.front();

    const int BUFFERS_SIZE = 2;
    iovec buffers[BUFFERS_SIZE];

    int idx = 0;
    for (ACE_Message_Block* block = out.second.get(); block && idx < BUFFERS_SIZE; block = block->cont(), ++idx) {
      buffers[idx].iov_base = block->rd_ptr();
#ifdef _MSC_VER
#pragma warning(push)
      // iov_len is 32-bit on 64-bit VC++, but we don't want a cast here
      // since on other platforms iov_len is 64-bit
#pragma warning(disable : 4267)
#endif
      buffers[idx].iov_len = block->length();
#ifdef _MSC_VER
#pragma warning(pop)
#endif
    }

    const auto bytes = socket_.send(buffers, idx, out.first, 0);

    if (bytes < 0) {
      ACE_ERROR((LM_ERROR, ACE_TEXT("(%P|%t) %N:%l ERROR: RelayHandler::handle_output %C failed to send to %C: %m\n"), name_.c_str(), addr_to_string(out.first).c_str()));
    } else {
      governor_.add_bytes(bytes);
      handler_statistics_._bytes_out += bytes;
      ++handler_statistics_._messages_out;

      if (config_.publish_participant_statistics()) {
        auto& ps = participant_statistics_[out.first];
        ps._bytes_out += bytes;
        ++ps._messages_out;
      }
    }

    outgoing_.pop();
  }

  if (outgoing_.empty()) {
    reactor()->remove_handler(this, WRITE_MASK);
  } else {
    // Check if rate limiting.
    const auto now = OpenDDS::DCPS::MonotonicTimePoint::now();
    const auto send_time = governor_.get_next_send_time();
    const auto d = send_time - now;
    const auto dds_d = d.to_dds_duration();
    const Duration_t relay_duration = { dds_d.sec, dds_d.nanosec };

    if (send_time > now) {
      reactor()->remove_handler(this, WRITE_MASK);
      reactor()->schedule_timer(this, 0, d.value());

      handler_statistics_._max_queue_latency = std::max(handler_statistics_._max_queue_latency, relay_duration);
    }
  }

  return 0;
}

int RelayHandler::handle_timeout(const ACE_Time_Value& ace_now, const void* ptr)
{
  if (ptr == &this->handler_statistics_) {
    // Statistics.
    const OpenDDS::DCPS::MonotonicTimePoint now(ace_now);
    const auto duration = now - last_report_time_;
    const auto dds_duration = duration.to_dds_duration();

    if (config_.handler_statistics_writer()) {
      handler_statistics_._interval._sec = dds_duration.sec;
      handler_statistics_._interval._nanosec = dds_duration.nanosec;
      handler_statistics_._local_active_participants = local_active_participants();

      if (config_.publish_participant_statistics()) {
        for (auto& p : participant_statistics_) {
          p.second.address(addr_to_string(p.first));
          handler_statistics_.participant_statistics().push_back(p.second);
        }
      }

      const auto ret = config_.handler_statistics_writer()->write(handler_statistics_, DDS::HANDLE_NIL);
      if (ret != DDS::RETCODE_OK) {
        ACE_ERROR((LM_ERROR, ACE_TEXT("(%P|%t) %N:%l ERROR: RelayHandler::handle_timeout %C failed to write handler statistics\n"), name_.c_str()));
      }
    }

    reset_statistics(now);
  } else {
    // Governor.
    reactor()->register_handler(this, WRITE_MASK);
  }

  return 0;
}

void RelayHandler::reset_statistics(const OpenDDS::DCPS::MonotonicTimePoint& now)
{
  last_report_time_ = now;
  handler_statistics_._bytes_in = 0;
  handler_statistics_._messages_in = 0;
  handler_statistics_._bytes_out = 0;
  handler_statistics_._messages_out = 0;
  handler_statistics_._max_fan_out = 0;
  handler_statistics_._max_queue_size = 0;
  handler_statistics_._max_queue_latency._sec = 0;
  handler_statistics_._max_queue_latency._nanosec = 0;
  handler_statistics_.participant_statistics().clear();
  participant_statistics_.clear();
}

void RelayHandler::enqueue_message(const ACE_INET_Addr& addr, const OpenDDS::DCPS::Message_Block_Shared_Ptr& msg)
{
  ACE_GUARD(ACE_Thread_Mutex, g, outgoing_mutex_);

  const auto empty = outgoing_.empty();

  outgoing_.push(std::make_pair(addr, msg));
  handler_statistics_._max_queue_size = std::max(handler_statistics_._max_queue_size, static_cast<uint32_t>(outgoing_.size()));

  if (empty) {
    reactor()->register_handler(this, WRITE_MASK);
  }
}

VerticalHandler::VerticalHandler(const RelayHandlerConfig& config,
                                 const std::string& name,
                                 const ACE_INET_Addr& horizontal_address,
                                 ACE_Reactor* reactor,
                                 Governor& governor,
                                 const AssociationTable& association_table,
                                 GuidNameAddressDataWriter_ptr responsible_relay_writer,
                                 GuidNameAddressDataReader_ptr responsible_relay_reader,
                                 const OpenDDS::RTPS::RtpsDiscovery_rch& rtps_discovery,
                                 const CRYPTO_TYPE& crypto)
  : RelayHandler(config, name, reactor, governor)
  , association_table_(association_table)
  , responsible_relay_writer_(responsible_relay_writer)
  , responsible_relay_reader_(responsible_relay_reader)
  , horizontal_handler_(nullptr)
  , horizontal_address_(horizontal_address)
  , horizontal_address_str_(addr_to_string(horizontal_address))
  , rtps_discovery_(rtps_discovery)
#ifdef OPENDDS_SECURITY
  , crypto_(crypto)
  , application_participant_crypto_handle_(rtps_discovery_->get_crypto_handle(config.application_domain(), config.application_participant_guid()))
#endif
{
  ACE_UNUSED_ARG(crypto);
}

void VerticalHandler::process_message(const ACE_INET_Addr& remote_address,
                                      const OpenDDS::DCPS::MonotonicTimePoint& now,
                                      const OpenDDS::DCPS::Message_Block_Shared_Ptr& msg)
{
  if (msg->length() >= 4 && ACE_OS::memcmp(msg->rd_ptr(), "RTPS", 4) == 0) {
    OpenDDS::DCPS::RepoId src_guid;
    GuidSet to;

    OpenDDS::RTPS::MessageParser mp(*msg);
    if (!parse_message(mp, msg, src_guid, to, true)) {
      ACE_ERROR((LM_ERROR, ACE_TEXT("(%P|%t) %N:%l ERROR: VerticalHandler::process_message %C failed to parse_message from %C\n"), name_.c_str(), addr_to_string(remote_address).c_str()));
      return;
    }

    record_activity(remote_address, now, src_guid);

    if (do_normal_processing(remote_address, src_guid, to, msg)) {
      association_table_.lookup_destinations(to, src_guid);
      send(remote_address, to, msg);
    }
  } else {
    // Assume STUN.
    OpenDDS::DCPS::Serializer serializer(msg.get(), OpenDDS::DCPS::Serializer::SWAP_BE);
    OpenDDS::STUN::Message message;
    message.block = msg.get();
    if (!(serializer >> message)) {
      ACE_ERROR((LM_WARNING, ACE_TEXT("(%P|%t) %N:%l WARNING: VerticalHandler::process_message %C Could not deserialize STUN message from %C\n"), name_.c_str(), addr_to_string(remote_address).c_str()));
      return;
    }

    std::vector<OpenDDS::STUN::AttributeType> unknown_attributes = message.unknown_comprehension_required_attributes();

    if (!unknown_attributes.empty()) {
      ACE_ERROR((LM_WARNING, ACE_TEXT("(%P|%t) %N:%l WARNING: VerticalHandler::process_message %C Unknown comprehension requird attributes from %C\n"), name_.c_str(), addr_to_string(remote_address).c_str()));
      send(remote_address, make_unknown_attributes_error_response(message, unknown_attributes));
      return;
    }

    if (!message.has_fingerprint()) {
      ACE_ERROR((LM_WARNING, ACE_TEXT("(%P|%t) %N:%l WARNING: VerticalHandler::process_message %C No FINGERPRINT attribute from %C\n"), name_.c_str(), addr_to_string(remote_address).c_str()));
      send(remote_address, make_bad_request_error_response(message, "Bad Request: FINGERPRINT must be pesent"));
      return;
    }

    switch (message.method) {
    case OpenDDS::STUN::BINDING:
      {
        if (message.class_ == OpenDDS::STUN::REQUEST) {
          OpenDDS::STUN::Message response;
          response.class_ = OpenDDS::STUN::SUCCESS_RESPONSE;
          response.method = OpenDDS::STUN::BINDING;
          std::memcpy(response.transaction_id.data, message.transaction_id.data, sizeof(message.transaction_id.data));
          response.append_attribute(OpenDDS::STUN::make_mapped_address(remote_address));
          response.append_attribute(OpenDDS::STUN::make_xor_mapped_address(remote_address));
          response.append_attribute(OpenDDS::STUN::make_fingerprint());
          send(remote_address, response);
        } else if (message.class_ == OpenDDS::STUN::INDICATION) {
          // Do nothing.
        } else {
          ACE_ERROR((LM_WARNING, ACE_TEXT("(%P|%t) %N:%l WARNING: VerticalHandler::process_message %C Unknown STUN message class from %C\n"), name_.c_str(), addr_to_string(remote_address).c_str()));
          return;
        }
        break;
      }

    default:
      // Unknown method.  Stop processing.
      ACE_ERROR((LM_WARNING, ACE_TEXT("(%P|%t) %N:%l WARNING: VerticalHandler::process_message %C Unknown STUN method from %C\n"), name_.c_str(), addr_to_string(remote_address).c_str()));
      send(remote_address, make_bad_request_error_response(message, "Bad Request: Unknown method"));
      break;
    }

    // Process the GUID Prefix.
    OpenDDS::DCPS::RepoId src_guid;
    if (message.get_guid_prefix(src_guid.guidPrefix)) {
      src_guid.entityId = OpenDDS::DCPS::ENTITYID_PARTICIPANT;
      record_activity(remote_address, now, src_guid);
    }
  }
}

void VerticalHandler::record_activity(const ACE_INET_Addr& remote_address,
                                      const OpenDDS::DCPS::MonotonicTimePoint& now,
                                      const OpenDDS::DCPS::RepoId& src_guid)
{
  {
    const auto res = guid_addr_set_map_[src_guid].insert(remote_address);
    if (res.second) {
      ACE_DEBUG((LM_INFO, ACE_TEXT("(%P|%t) %N:%l VerticalHandler::record_activity %C %C is at %C\n"), name_.c_str(), guid_to_string(src_guid).c_str(), addr_to_string(remote_address).c_str()));
    }
  }

  const GuidAddr ga(src_guid, remote_address);

  // Compute the new expiration time for this GuidAddr.
  const auto expiration = now + config_.lifespan();
  const auto res = guid_addr_expiration_map_.insert(std::make_pair(ga, expiration));
  if (!res.second) {
    // The GuidAddr already exists.  Remove the previous expiration.
    const auto previous_expiration = res.first->second;
    auto r = expiration_guid_addr_map_.equal_range(previous_expiration);
    while (r.first != r.second && r.first->second != ga) {
      ++r.first;
    }
    expiration_guid_addr_map_.erase(r.first);
    // Assign the new expiration time.
    res.first->second = expiration;
    // Assert ownership.
    const auto address = read_address(src_guid);
    if (address != horizontal_address_) {
      write_address(src_guid);
    }
  } else {
    // Assert ownership.
    write_address(src_guid);
  }
  // Assign the new expiration time.
  expiration_guid_addr_map_.insert(std::make_pair(expiration, ga));

  // Process expirations.
  for (auto pos = expiration_guid_addr_map_.begin(), limit = expiration_guid_addr_map_.end(); pos != limit && pos->first < now;) {
    ACE_DEBUG((LM_INFO, ACE_TEXT("(%P|%t) %N:%l VerticalHandler::record_activity %C %C %C expired at %d.%d now=%d.%d\n"), name_.c_str(), guid_to_string(pos->second.guid).c_str(), addr_to_string(pos->second.address).c_str(), pos->first.value().sec(), pos->first.value().usec(), now.value().sec(), now.value().usec()));
    guid_addr_set_map_[pos->second.guid].erase(pos->second.address);
    if (guid_addr_set_map_[pos->second.guid].empty()) {
      ACE_DEBUG((LM_INFO, ACE_TEXT("(%P|%t) %N:%l VerticalHandler::record_activity %C %C removed\n"), name_.c_str(), guid_to_string(pos->second.guid).c_str()));
      guid_addr_set_map_.erase(pos->second.guid);
      unregister_address(pos->second.guid);
      purge(pos->second.guid);
    }
    guid_addr_expiration_map_.erase(pos->second);
    expiration_guid_addr_map_.erase(pos++);
  }
}

bool VerticalHandler::parse_message(OpenDDS::RTPS::MessageParser& message_parser,
                                    const OpenDDS::DCPS::Message_Block_Shared_Ptr& msg,
                                    OpenDDS::DCPS::RepoId& src_guid,
                                    GuidSet& to,
                                    bool check_submessages)
{
  ACE_UNUSED_ARG(msg);

  if (!message_parser.parseHeader()) {
    ACE_ERROR((LM_ERROR, ACE_TEXT("(%P|%t) %N:%l ERROR: VerticalHandler::parse_message %C failed to deserialize RTPS header\n"), name_.c_str()));
    return false;
  }

  const auto& header = message_parser.header();
  std::memcpy(src_guid.guidPrefix, header.guidPrefix, sizeof(OpenDDS::DCPS::GuidPrefix_t));
  src_guid.entityId = OpenDDS::DCPS::ENTITYID_PARTICIPANT;

  while (message_parser.parseSubmessageHeader()) {
    const auto submessage_header = message_parser.submessageHeader();

    if (submessage_header.submessageId == OpenDDS::RTPS::INFO_DST) {
      OpenDDS::DCPS::RepoId dest;
      OpenDDS::DCPS::GuidPrefix_t_forany guidPrefix(dest.guidPrefix);
      if (!(message_parser >> guidPrefix)) {
        ACE_ERROR((LM_ERROR, ACE_TEXT("(%P|%t) %N:%l ERROR: VerticalHandler::parse_message %C failed to deserialize INFO_DST from %C\n"), name_.c_str(), guid_to_string(src_guid).c_str()));
        return false;
      }
      dest.entityId = OpenDDS::DCPS::ENTITYID_PARTICIPANT;
      to.insert(dest);
    }

    if (check_submessages) {
#ifdef OPENDDS_SECURITY
      switch (submessage_header.submessageId) {
      case OpenDDS::RTPS::SRTPS_PREFIX:
        {
          if (application_participant_crypto_handle_ == DDS::HANDLE_NIL) {
            ACE_ERROR((LM_ERROR, ACE_TEXT("(%P|%t) %N:%l ERROR: VerticalHandler::parse_message %C no crypto handle for application participant\n"), name_.c_str()));
            return false;
          }

          DDS::Security::ParticipantCryptoHandle remote_crypto_handle = rtps_discovery_->get_crypto_handle(config_.application_domain(), config_.application_participant_guid(), src_guid);
          if (remote_crypto_handle == DDS::HANDLE_NIL) {
            ACE_ERROR((LM_ERROR, ACE_TEXT("(%P|%t) %N:%l ERROR: VerticalHandler::parse_message %C no crypto handle for message from %C\n"), name_.c_str(), guid_to_string(src_guid).c_str()));
            return false;
          }

          DDS::OctetSeq encoded_buffer, plain_buffer;
          DDS::Security::SecurityException ex;

          if (msg->cont() != nullptr) {
            ACE_ERROR((LM_ERROR, ACE_TEXT("(%P|%t) %N:%l ERROR: VerticalHandler::parse_message %C does not support message block chaining\n"), name_.c_str()));
            return false;
          }

          encoded_buffer.length(static_cast<CORBA::ULong>(msg->length()));
          std::memcpy(encoded_buffer.get_buffer(), msg->rd_ptr(), msg->length());

          if (!crypto_->decode_rtps_message(plain_buffer, encoded_buffer, application_participant_crypto_handle_, remote_crypto_handle, ex)) {
            ACE_ERROR((LM_ERROR, ACE_TEXT("(%P|%t) %N:%l ERROR: VerticalHandler::parse_message %C message from %C could not be verified [%d.%d]: \"%C\"\n"), name_.c_str(), guid_to_string(src_guid).c_str(), ex.code, ex.minor_code, ex.message.in()));
            return false;
          }

          OpenDDS::RTPS::MessageParser mp(plain_buffer);
          to.clear();
          return parse_message(mp, msg, src_guid, to, false);
        }
        break;
      case OpenDDS::RTPS::DATA:
      case OpenDDS::RTPS::DATA_FRAG:
        {
          unsigned short extraFlags;
          unsigned short octetsToInlineQos;
          if (!(message_parser >> extraFlags) ||
              !(message_parser >> octetsToInlineQos)) {
            ACE_ERROR((LM_ERROR, ACE_TEXT("(%P|%t) %N:%l ERROR: VerticalHandler::parse_message %C could not parse submessage from %C\n"), name_.c_str(), guid_to_string(src_guid).c_str()));
            return false;
          }
        }
        // Fall through.
      case OpenDDS::RTPS::HEARTBEAT:
      case OpenDDS::RTPS::HEARTBEAT_FRAG:
      case OpenDDS::RTPS::GAP:
      case OpenDDS::RTPS::ACKNACK:
      case OpenDDS::RTPS::NACK_FRAG:
        {
          OpenDDS::DCPS::EntityId_t readerId;
          OpenDDS::DCPS::EntityId_t writerId;
          if (!(message_parser >> readerId) ||
              !(message_parser >> writerId)) {
            ACE_ERROR((LM_ERROR, ACE_TEXT("(%P|%t) %N:%l ERROR: VerticalHandler::parse_message %C could not parse submessage from %C\n"), name_.c_str(), guid_to_string(src_guid).c_str()));
            return false;
          }
          if (rtps_discovery_->get_crypto_handle(config_.application_domain(), config_.application_participant_guid()) != DDS::HANDLE_NIL &&
              !(OpenDDS::DCPS::RtpsUdpDataLink::separate_message(writerId) ||
                writerId == OpenDDS::DCPS::ENTITYID_SPDP_BUILTIN_PARTICIPANT_WRITER)) {
            ACE_ERROR((LM_ERROR, ACE_TEXT("(%P|%t) %N:%l ERROR: VerticalHandler::parse_message %C submessage from %C with id %d could not be verified writerId=%02X%02X%02X%02X\n"), name_.c_str(), guid_to_string(src_guid).c_str(), submessage_header.submessageId, writerId.entityKey[0], writerId.entityKey[1], writerId.entityKey[2], writerId.entityKind));
            return false;
          }
        }
        break;
      default:
        break;
      }
#endif
    }

    message_parser.skipSubmessageContent();
  }

  if (message_parser.remaining() != 0) {
    ACE_ERROR((LM_ERROR, ACE_TEXT("(%P|%t) %N:%l ERROR: VerticalHandler::parse_message %C trailing bytes from %C\n"), name_.c_str(), guid_to_string(src_guid).c_str()));
    return false;
  }

  return true;
}

void VerticalHandler::send(const ACE_INET_Addr& from,
                           const GuidSet& to,
                           const OpenDDS::DCPS::Message_Block_Shared_Ptr& msg)
{
  AddressMap address_map;
  populate_address_map(address_map, to);

  size_t fan_out = 0;
  for (const auto& p : address_map) {
    const auto& addr = p.first;
    const auto& guids = p.second;
    fan_out += guids.size();
    if (addr != horizontal_address_) {
      horizontal_handler_->enqueue_message(addr, guids, msg);
    } else {
      for (const auto& guid : guids) {
        const auto p = find(guid);
        if (p != end()) {
          for (const auto& addr : p->second) {
            enqueue_message(addr, msg);
          }
        } else {
          ACE_ERROR((LM_WARNING, ACE_TEXT("(%P|%t) %N:%l WARNING: VerticalHandler::send %C failed to get address for %C\n"), name_.c_str(), guid_to_string(guid).c_str()));
        }
      }
    }
  }
  max_fan_out(from, fan_out);
}

void VerticalHandler::send(const ACE_INET_Addr& addr, OpenDDS::STUN::Message message)
{
  using namespace OpenDDS::DCPS;
  using namespace OpenDDS::STUN;
  Message_Block_Shared_Ptr block(new ACE_Message_Block(HEADER_SIZE + message.length()));
  Serializer serializer(block.get(), Serializer::SWAP_BE);
  message.block = block.get();
  serializer << message;
  enqueue_message(addr, block);
}

void VerticalHandler::populate_address_map(AddressMap& address_map, const GuidSet& to)
{
  for (const auto& guid : to) {
    const auto address = read_address(guid);
    if (address == ACE_INET_Addr()) {
      continue;
    }
    address_map[address].insert(guid);
  }
}

ACE_INET_Addr VerticalHandler::read_address(const OpenDDS::DCPS::RepoId& guid) const
{
  GuidNameAddress key;
  assign(key.guid(), guid);
  key.name(name_);

  DDS::InstanceHandle_t handle = responsible_relay_reader_->lookup_instance(key);
  if (handle == DDS::HANDLE_NIL) {
    return ACE_INET_Addr();
  }
  GuidNameAddressSeq received_data;
  DDS::SampleInfoSeq info_seq;
  const auto ret = responsible_relay_reader_->read_instance(received_data, info_seq, 1, handle,
                                                            DDS::ANY_SAMPLE_STATE, DDS::ANY_VIEW_STATE, DDS::ALIVE_INSTANCE_STATE);
  if (ret != DDS::RETCODE_OK) {
    ACE_ERROR((LM_WARNING, ACE_TEXT("(%P|%t) %N:%l WARNING: VerticalHandler::read_address %C failed to read address for %C\n"), name_.c_str(), guid_to_string(guid).c_str()));
    return ACE_INET_Addr();
  }

  return ACE_INET_Addr(received_data[0].address().c_str());
}

void VerticalHandler::write_address(const OpenDDS::DCPS::RepoId& guid)
{
  GuidNameAddress gna;
  assign(gna.guid(), guid);
  gna.name(name_);
  gna.address(horizontal_address_str_);

  ACE_DEBUG((LM_INFO, ACE_TEXT("(%P|%t) %N:%l VerticalHandler::write_address %C claiming %C\n"), name_.c_str(), guid_to_string(guid).c_str()));
  const auto ret = responsible_relay_writer_->write(gna, DDS::HANDLE_NIL);
  if (ret != DDS::RETCODE_OK) {
    ACE_ERROR((LM_ERROR, ACE_TEXT("(%P|%t) %N:%l ERROR: VerticalHandler::write_address %C failed to write address for %C\n"), name_.c_str(), guid_to_string(guid).c_str()));
  }
}

void VerticalHandler::unregister_address(const OpenDDS::DCPS::RepoId& guid)
{
  GuidNameAddress gna;
  assign(gna.guid(), guid);
  gna.name(name_);

  ACE_DEBUG((LM_INFO, ACE_TEXT("(%P|%t) %N:%l %C VerticalHandler::unregister_address disclaiming %C\n"), name_.c_str(), guid_to_string(guid).c_str()));
  const auto ret = responsible_relay_writer_->unregister_instance(gna, DDS::HANDLE_NIL);
  if (ret != DDS::RETCODE_OK) {
    ACE_ERROR((LM_ERROR, ACE_TEXT("(%P|%t) %N:%l ERROR: VerticalHandler::unregister_address %C failed to unregister_instance for %C\n"), name_.c_str(), guid_to_string(guid).c_str()));
  }
}

HorizontalHandler::HorizontalHandler(const RelayHandlerConfig& config,
                                     const std::string& name,
                                     ACE_Reactor* reactor,
                                     Governor& governor)
  : RelayHandler(config, name, reactor, governor)
  , vertical_handler_(nullptr)
{}

void HorizontalHandler::enqueue_message(const ACE_INET_Addr& addr,
                                        const GuidSet& guids,
                                        const OpenDDS::DCPS::Message_Block_Shared_Ptr& msg)
{
  using namespace OpenDDS::DCPS;

  const Encoding encoding(Encoding::KIND_XCDR1);

  // Determine how many guids we can pack into a single UDP message.
  const auto max_guids_per_message =
    (TransportSendStrategy::UDP_MAX_MESSAGE_SIZE - msg->length() - 4) / sizeof(RepoId);

  auto remaining = guids.size();
  auto pos = guids.begin();

  while (remaining) {
    auto guids_in_message = std::min(max_guids_per_message, remaining);
    remaining -= guids_in_message;

    RelayHeader relay_header;
    auto& to = relay_header.to();
    for (; guids_in_message; --guids_in_message, ++pos) {
      to.push_back(repoid_to_guid(*pos));
    }

    size_t size = 0;
    serialized_size(encoding, size, relay_header);
    Message_Block_Shared_Ptr header_block(new ACE_Message_Block(size));
    Serializer ser(header_block.get(), encoding);
    ser << relay_header;
    header_block->cont(msg.get()->duplicate());
    RelayHandler::enqueue_message(addr, header_block);
  }
}

void HorizontalHandler::process_message(const ACE_INET_Addr& from,
                                        const OpenDDS::DCPS::MonotonicTimePoint&,
                                        const OpenDDS::DCPS::Message_Block_Shared_Ptr& msg)
{
  OpenDDS::RTPS::MessageParser mp(*msg);

  const size_t size_before_header = mp.remaining();

  RelayHeader relay_header;
  if (!(mp >> relay_header)) {
    ACE_ERROR((LM_ERROR, ACE_TEXT("(%P|%t) %N:%l ERROR: HorizontalHandler::process_message %C failed to deserialize Relay header\n"), name_.c_str()));
    return;
  }

  const size_t size_after_header = mp.remaining();

  msg->rd_ptr(size_before_header - size_after_header);

  for (const auto& guid : relay_header.to()) {
    const auto p = vertical_handler_->find(guid_to_repoid(guid));
    if (p != vertical_handler_->end()) {
      for (const auto& addr : p->second) {
        vertical_handler_->enqueue_message(addr, msg);
      }
    } else {
      ACE_ERROR((LM_WARNING, ACE_TEXT("(%P|%t) %N:%l WARNING: HorizontalHandler::process_message %C failed to get address for %C\n"), name_.c_str(), guid_to_string(guid_to_repoid(guid)).c_str()));
    }
  }
  max_fan_out(from, relay_header.to().size());
}

SpdpHandler::SpdpHandler(const RelayHandlerConfig& config,
                         const std::string& name,
                         const ACE_INET_Addr& address,
                         ACE_Reactor* reactor,
                         Governor& governor,
                         const AssociationTable& association_table,
                         GuidNameAddressDataWriter_ptr responsible_relay_writer,
                         GuidNameAddressDataReader_ptr responsible_relay_reader,
                         const OpenDDS::RTPS::RtpsDiscovery_rch& rtps_discovery,
                         const CRYPTO_TYPE& crypto,
                         const ACE_INET_Addr& application_participant_addr)
: VerticalHandler(config, name, address, reactor, governor, association_table, responsible_relay_writer, responsible_relay_reader, rtps_discovery, crypto)
, application_participant_addr_(application_participant_addr)
{}

bool SpdpHandler::do_normal_processing(const ACE_INET_Addr& remote,
                                       const OpenDDS::DCPS::RepoId& src_guid,
                                       const GuidSet& to,
                                       const OpenDDS::DCPS::Message_Block_Shared_Ptr& msg)
{
  if (src_guid == config_.application_participant_guid()) {
    if (remote != application_participant_addr_) {
      // Something is impersonating our application participant.
      return false;
    }

    // SPDP message is from the application participant.
    if (!to.empty()) {
      // Forward to destinations.
      for (const auto& guid : to) {
        const auto pos = guid_addr_set_map_.find(guid);
        if (pos != guid_addr_set_map_.end()) {
          for (const auto& addr : pos->second) {
            enqueue_message(addr, msg);
          }
        }
      }
      max_fan_out(remote, to.size());
    } else {
      // Forward to all peers except the application participant.
      for (const auto& p : guid_addr_set_map_) {
        if (p.first != config_.application_participant_guid()) {
          for (const auto& addr : p.second) {
            enqueue_message(addr, msg);
          }
        }
      }
      max_fan_out(remote, guid_addr_set_map_.size());
    }

    return false;
  }

  // SPDP message is from a client.
  if (to.empty() || to.count(config_.application_participant_guid()) != 0) {
    // Forward to the application participant.
    enqueue_message(application_participant_addr_, msg);
    max_fan_out(remote, 1);
  }

  // Cache it.
  if (to.empty()) {
    ACE_GUARD_RETURN(ACE_Thread_Mutex, g, spdp_messages_mutex_, false);
    spdp_messages_[src_guid] = msg;
  }

  return true;
}

void SpdpHandler::purge(const OpenDDS::DCPS::RepoId& guid)
{
  ACE_GUARD(ACE_Thread_Mutex, g, spdp_messages_mutex_);
  const auto pos = spdp_messages_.find(guid);
  if (pos != spdp_messages_.end()) {
    spdp_messages_.erase(pos);
  }
}

void SpdpHandler::replay(const OpenDDS::DCPS::RepoId& from,
                         const GuidSet& to)
{
  if (to.empty()) {
    return;
  }

  const auto from_guid = to_participant_guid(from);

  ACE_GUARD(ACE_Thread_Mutex, g, replay_queue_mutex_);
  bool notify = replay_queue_.empty();
  replay_queue_.push(Replay{from_guid, to});
  if (notify) {
    reactor()->notify(this);
  }
}

int SpdpHandler::handle_exception(ACE_HANDLE /*fd*/)
{
  ReplayQueue q;

  {
    ACE_GUARD_RETURN(ACE_Thread_Mutex, g, replay_queue_mutex_, 0);
    std::swap(q, replay_queue_);
  }

  while (!q.empty()) {
    const Replay& r = q.front();
    ACE_GUARD_RETURN(ACE_Thread_Mutex, g, spdp_messages_mutex_, 0);

    const auto pos = spdp_messages_.find(r.from_guid);
    if (pos != spdp_messages_.end()) {
      send(ACE_INET_Addr(), r.to, pos->second);
    }

    q.pop();
  }

  return 0;
}

SedpHandler::SedpHandler(const RelayHandlerConfig& config,
                         const std::string& name,
                         const ACE_INET_Addr& address,
                         ACE_Reactor* reactor,
                         Governor& governor,
                         const AssociationTable& association_table,
                         GuidNameAddressDataWriter_ptr responsible_relay_writer,
                         GuidNameAddressDataReader_ptr responsible_relay_reader,
                         const OpenDDS::RTPS::RtpsDiscovery_rch& rtps_discovery,
                         const CRYPTO_TYPE& crypto,
                         const ACE_INET_Addr& application_participant_addr)
: VerticalHandler(config, name, address, reactor, governor, association_table, responsible_relay_writer, responsible_relay_reader, rtps_discovery, crypto)
  , application_participant_addr_(application_participant_addr)
{}

bool SedpHandler::do_normal_processing(const ACE_INET_Addr& remote,
                                       const OpenDDS::DCPS::RepoId& src_guid,
                                       const GuidSet& to,
                                       const OpenDDS::DCPS::Message_Block_Shared_Ptr& msg)
{
  if (src_guid == config_.application_participant_guid()) {
    if (remote != application_participant_addr_) {
      // Something is impersonating our application participant.
      return false;
    }

    // SEDP message is from the application participant.
    if (!to.empty()) {
      // Forward to destinations.
      for (const auto& guid : to) {
        const auto pos = guid_addr_set_map_.find(guid);
        if (pos != guid_addr_set_map_.end()) {
          for (const auto& addr : pos->second) {
            enqueue_message(addr, msg);
          }
        }
      }
      max_fan_out(remote, to.size());
    } else {
      // Forward to all peers except the application participant.
      for (const auto& p : guid_addr_set_map_) {
        if (p.first != config_.application_participant_guid()) {
          for (const auto& addr : p.second) {
            enqueue_message(addr, msg);
          }
        }
      }
      max_fan_out(remote, guid_addr_set_map_.size());
    }

    return false;
  }

  // SEDP message is from a client.
  if (to.empty() || to.count(config_.application_participant_guid()) != 0) {
    // Forward to the application participant.
    enqueue_message(application_participant_addr_, msg);
    max_fan_out(remote, 1);
  }
  return true;
}

DataHandler::DataHandler(const RelayHandlerConfig& config,
                         const std::string& name,
                         const ACE_INET_Addr& address,
                         ACE_Reactor* reactor,
                         Governor& governor,
                         const AssociationTable& association_table,
                         GuidNameAddressDataWriter_ptr responsible_relay_writer,
                         GuidNameAddressDataReader_ptr responsible_relay_reader,
                         const OpenDDS::RTPS::RtpsDiscovery_rch& rtps_discovery,
                         const CRYPTO_TYPE& crypto)
: VerticalHandler(config, name, address, reactor, governor, association_table, responsible_relay_writer, responsible_relay_reader, rtps_discovery, crypto)
{}

<<<<<<< HEAD
#ifdef OPENDDS_SECURITY

StunHandler::StunHandler(const RelayHandlerConfig& config,
                         const std::string& name,
                         ACE_Reactor* reactor,
                         Governor& governor)
  : RelayHandler(config, name, reactor, governor)
{}

void StunHandler::process_message(const ACE_INET_Addr& remote_address,
                                  const OpenDDS::DCPS::MonotonicTimePoint&,
                                  const OpenDDS::DCPS::Message_Block_Shared_Ptr& msg)
{
  OpenDDS::DCPS::Serializer serializer(msg.get(), OpenDDS::STUN::encoding);
  OpenDDS::STUN::Message message;
  message.block = msg.get();
  if (!(serializer >> message)) {
    ACE_ERROR((LM_WARNING, ACE_TEXT("(%P|%t) %N:%l WARNING: StunHandler::process_message %C Could not deserialize STUN message from %C\n"), addr_to_string(remote_address).c_str()));
    return;
  }

  if (message.class_ == OpenDDS::STUN::INDICATION) {
    return;
  }

  if (message.class_ != OpenDDS::STUN::REQUEST) {
    ACE_ERROR((LM_WARNING, ACE_TEXT("(%P|%t) %N:%l WARNING: StunHandler::process_message Unknown STUN message class from %C\n"), addr_to_string(remote_address).c_str()));
    return;
  }

  std::vector<OpenDDS::STUN::AttributeType> unknown_attributes = message.unknown_comprehension_required_attributes();

  if (!unknown_attributes.empty()) {
    ACE_ERROR((LM_WARNING, ACE_TEXT("(%P|%t) %N:%l WARNING: StunHandler::process_message Unknown comprehension requird attributes from %C\n"), addr_to_string(remote_address).c_str()));
    send(remote_address, make_unknown_attributes_error_response(message, unknown_attributes));
    return;
  }

  if (!message.has_fingerprint()) {
    ACE_ERROR((LM_WARNING, ACE_TEXT("(%P|%t) %N:%l WARNING: StunHandler::process_message No FINGERPRINT attribute from %C\n"), addr_to_string(remote_address).c_str()));
    send(remote_address, make_bad_request_error_response(message, "Bad Request: FINGERPRINT must be pesent"));
    return;
  }

  switch (message.method) {
  case OpenDDS::STUN::BINDING:
    {
      OpenDDS::STUN::Message response;
      response.class_ = OpenDDS::STUN::SUCCESS_RESPONSE;
      response.method = OpenDDS::STUN::BINDING;
      std::memcpy(response.transaction_id.data, message.transaction_id.data, sizeof(message.transaction_id.data));
      response.append_attribute(OpenDDS::STUN::make_mapped_address(remote_address));
      response.append_attribute(OpenDDS::STUN::make_xor_mapped_address(remote_address));
      response.append_attribute(OpenDDS::STUN::make_fingerprint());
      send(remote_address, response);
    }
    break;

  default:
    // Unknown method.  Stop processing.
    ACE_ERROR((LM_WARNING, ACE_TEXT("(%P|%t) %N:%l WARNING: StunHandler::process_message Unknown STUN method from %C\n"), addr_to_string(remote_address).c_str()));
    send(remote_address, make_bad_request_error_response(message, "Bad Request: Unknown method"));
    break;
  }
}

void StunHandler::send(const ACE_INET_Addr& addr, OpenDDS::STUN::Message message)
{
  using namespace OpenDDS::DCPS;
  using namespace OpenDDS::STUN;
  Message_Block_Shared_Ptr block(new ACE_Message_Block(HEADER_SIZE + message.length()));
  Serializer serializer(block.get(), encoding);
  message.block = block.get();
  serializer << message;
  enqueue_message(addr, block);
}
#endif /* OPENDDS_SECURITY */

=======
>>>>>>> e2281728
}<|MERGE_RESOLUTION|>--- conflicted
+++ resolved
@@ -349,7 +349,7 @@
     }
   } else {
     // Assume STUN.
-    OpenDDS::DCPS::Serializer serializer(msg.get(), OpenDDS::DCPS::Serializer::SWAP_BE);
+    OpenDDS::DCPS::Serializer serializer(msg.get(), OpenDDS::STUN::encoding);
     OpenDDS::STUN::Message message;
     message.block = msg.get();
     if (!(serializer >> message)) {
@@ -614,7 +614,7 @@
   using namespace OpenDDS::DCPS;
   using namespace OpenDDS::STUN;
   Message_Block_Shared_Ptr block(new ACE_Message_Block(HEADER_SIZE + message.length()));
-  Serializer serializer(block.get(), Serializer::SWAP_BE);
+  Serializer serializer(block.get(), encoding);
   message.block = block.get();
   serializer << message;
   enqueue_message(addr, block);
@@ -948,85 +948,4 @@
 : VerticalHandler(config, name, address, reactor, governor, association_table, responsible_relay_writer, responsible_relay_reader, rtps_discovery, crypto)
 {}
 
-<<<<<<< HEAD
-#ifdef OPENDDS_SECURITY
-
-StunHandler::StunHandler(const RelayHandlerConfig& config,
-                         const std::string& name,
-                         ACE_Reactor* reactor,
-                         Governor& governor)
-  : RelayHandler(config, name, reactor, governor)
-{}
-
-void StunHandler::process_message(const ACE_INET_Addr& remote_address,
-                                  const OpenDDS::DCPS::MonotonicTimePoint&,
-                                  const OpenDDS::DCPS::Message_Block_Shared_Ptr& msg)
-{
-  OpenDDS::DCPS::Serializer serializer(msg.get(), OpenDDS::STUN::encoding);
-  OpenDDS::STUN::Message message;
-  message.block = msg.get();
-  if (!(serializer >> message)) {
-    ACE_ERROR((LM_WARNING, ACE_TEXT("(%P|%t) %N:%l WARNING: StunHandler::process_message %C Could not deserialize STUN message from %C\n"), addr_to_string(remote_address).c_str()));
-    return;
-  }
-
-  if (message.class_ == OpenDDS::STUN::INDICATION) {
-    return;
-  }
-
-  if (message.class_ != OpenDDS::STUN::REQUEST) {
-    ACE_ERROR((LM_WARNING, ACE_TEXT("(%P|%t) %N:%l WARNING: StunHandler::process_message Unknown STUN message class from %C\n"), addr_to_string(remote_address).c_str()));
-    return;
-  }
-
-  std::vector<OpenDDS::STUN::AttributeType> unknown_attributes = message.unknown_comprehension_required_attributes();
-
-  if (!unknown_attributes.empty()) {
-    ACE_ERROR((LM_WARNING, ACE_TEXT("(%P|%t) %N:%l WARNING: StunHandler::process_message Unknown comprehension requird attributes from %C\n"), addr_to_string(remote_address).c_str()));
-    send(remote_address, make_unknown_attributes_error_response(message, unknown_attributes));
-    return;
-  }
-
-  if (!message.has_fingerprint()) {
-    ACE_ERROR((LM_WARNING, ACE_TEXT("(%P|%t) %N:%l WARNING: StunHandler::process_message No FINGERPRINT attribute from %C\n"), addr_to_string(remote_address).c_str()));
-    send(remote_address, make_bad_request_error_response(message, "Bad Request: FINGERPRINT must be pesent"));
-    return;
-  }
-
-  switch (message.method) {
-  case OpenDDS::STUN::BINDING:
-    {
-      OpenDDS::STUN::Message response;
-      response.class_ = OpenDDS::STUN::SUCCESS_RESPONSE;
-      response.method = OpenDDS::STUN::BINDING;
-      std::memcpy(response.transaction_id.data, message.transaction_id.data, sizeof(message.transaction_id.data));
-      response.append_attribute(OpenDDS::STUN::make_mapped_address(remote_address));
-      response.append_attribute(OpenDDS::STUN::make_xor_mapped_address(remote_address));
-      response.append_attribute(OpenDDS::STUN::make_fingerprint());
-      send(remote_address, response);
-    }
-    break;
-
-  default:
-    // Unknown method.  Stop processing.
-    ACE_ERROR((LM_WARNING, ACE_TEXT("(%P|%t) %N:%l WARNING: StunHandler::process_message Unknown STUN method from %C\n"), addr_to_string(remote_address).c_str()));
-    send(remote_address, make_bad_request_error_response(message, "Bad Request: Unknown method"));
-    break;
-  }
-}
-
-void StunHandler::send(const ACE_INET_Addr& addr, OpenDDS::STUN::Message message)
-{
-  using namespace OpenDDS::DCPS;
-  using namespace OpenDDS::STUN;
-  Message_Block_Shared_Ptr block(new ACE_Message_Block(HEADER_SIZE + message.length()));
-  Serializer serializer(block.get(), encoding);
-  message.block = block.get();
-  serializer << message;
-  enqueue_message(addr, block);
-}
-#endif /* OPENDDS_SECURITY */
-
-=======
->>>>>>> e2281728
 }