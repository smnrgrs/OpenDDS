--- conflicted
+++ resolved
@@ -302,12 +302,8 @@
 
 void SpdpHandler::purge(const GuidAddr& ga)
 {
-<<<<<<< HEAD
   ACE_GUARD(ACE_Thread_Mutex, g, spdp_messages_mutex_);
-  SpdpMessages::iterator pos = spdp_messages_.find(guid);
-=======
   const auto pos = spdp_messages_.find(ga.guid);
->>>>>>> e6d1c227
   if (pos != spdp_messages_.end()) {
     pos->second->release();
     spdp_messages_.erase(pos);
